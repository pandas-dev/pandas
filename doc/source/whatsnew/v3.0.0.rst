.. _whatsnew_300:

What's new in 3.0.0 (Month XX, 2025)
------------------------------------

These are the changes in pandas 3.0.0. See :ref:`release` for a full changelog
including other versions of pandas.

{{ header }}

.. ---------------------------------------------------------------------------
.. _whatsnew_300.enhancements:

Enhancements
~~~~~~~~~~~~

.. _whatsnew_300.enhancements.string_dtype:

Dedicated string data type by default
^^^^^^^^^^^^^^^^^^^^^^^^^^^^^^^^^^^^^

Historically, pandas represented string columns with NumPy ``object`` data type.
This representation has numerous problems: it is not specific to strings (any
Python object can be stored in an ``object``-dtype array, not just strings) and
it is often not very efficient (both performance wise and for memory usage).

Starting with pandas 3.0, a dedicated string data type is enabled by default
(backed by PyArrow under the hood, if installed, otherwise falling back to being
backed by NumPy ``object``-dtype). This means that pandas will start inferring
columns containing string data as the new ``str`` data type when creating pandas
objects, such as in constructors or IO functions.

Old behavior:

.. code-block:: python

    >>> ser = pd.Series(["a", "b"])
    0    a
    1    b
    dtype: object

New behavior:

.. code-block:: python

    >>> ser = pd.Series(["a", "b"])
    0    a
    1    b
    dtype: str

The string data type that is used in these scenarios will mostly behave as NumPy
object would, including missing value semantics and general operations on these
columns.

The main characteristic of the new string data type:

- Inferred by default for string data (instead of object dtype)
- The ``str`` dtype can only hold strings (or missing values), in contrast to
  ``object`` dtype. (setitem with non string fails)
- The missing value sentinel is always ``NaN`` (``np.nan``) and follows the same
  missing value semantics as the other default dtypes.

Those intentional changes can have breaking consequences, for example when checking
for the ``.dtype`` being object dtype or checking the exact missing value sentinel.
See the :ref:`string_migration_guide` for more details on the behaviour changes
and how to adapt your code to the new default.

.. seealso::

    `PDEP-14: Dedicated string data type for pandas 3.0 <https://pandas.pydata.org/pdeps/0014-string-dtype.html>`__


.. _whatsnew_300.enhancements.copy_on_write:

Copy-on-Write
^^^^^^^^^^^^^

The new "copy-on-write" behaviour in pandas 3.0 brings changes in behavior in
how pandas operates with respect to copies and views. A summary of the changes:

1. The result of *any* indexing operation (subsetting a DataFrame or Series in any way,
   i.e. including accessing a DataFrame column as a Series) or any method returning a
   new DataFrame or Series, always *behaves as if* it were a copy in terms of user
   API.
2. As a consequence, if you want to modify an object (DataFrame or Series), the only way
   to do this is to directly modify that object itself.

The main goal of this change is to make the user API more consistent and
predictable. There is now a clear rule: *any* subset or returned
series/dataframe **always** behaves as a copy of the original, and thus never
modifies the original (before pandas 3.0, whether a derived object would be a
copy or a view depended on the exact operation performed, which was often
confusing).

Because every single indexing step now behaves as a copy, this also means that
"chained assignment" (updating a DataFrame with multiple setitem steps) will
stop working. Because this now consistently never works, the
``SettingWithCopyWarning`` is removed.

The new behavioral semantics are explained in more detail in the
:ref:`user guide about Copy-on-Write <copy_on_write>`.

A secondary goal is to improve performance by avoiding unnecessary copies. As
mentioned above, every new DataFrame or Series returned from an indexing
operation or method *behaves* as a copy, but under the hood pandas will use
views as much as possible, and only copy when needed to guarantee the "behaves
as a copy" behaviour (this is the actual "copy-on-write" mechanism used as an
implementation detail).

Some of the behaviour changes described above are breaking changes in pandas
3.0. When upgrading to pandas 3.0, it is recommended to first upgrade to pandas
2.3 to get deprecation warnings for a subset of those changes. The
:ref:`migration guide <copy_on_write.migration_guide>` explains the upgrade
process in more detail.

.. seealso::

    `PDEP-7: Consistent copy/view semantics in pandas with Copy-on-Write <https://pandas.pydata.org/pdeps/0007-copy-on-write.html>`__

.. _whatsnew_300.enhancements.col:

``pd.col`` syntax can now be used in :meth:`DataFrame.assign` and :meth:`DataFrame.loc`
^^^^^^^^^^^^^^^^^^^^^^^^^^^^^^^^^^^^^^^^^^^^^^^^^^^^^^^^^^^^^^^^^^^^^^^^^^^^^^^^^^^^^^^

You can now use ``pd.col`` to create callables for use in dataframe methods which accept them. For example, if you have a dataframe

.. ipython:: python

    df = pd.DataFrame({'a': [1, 1, 2], 'b': [4, 5, 6]})

and you want to create a new column ``'c'`` by summing ``'a'`` and ``'b'``, then instead of

.. ipython:: python

    df.assign(c = lambda df: df['a'] + df['b'])

you can now write:

.. ipython:: python

    df.assign(c = pd.col('a') + pd.col('b'))

New Deprecation Policy
^^^^^^^^^^^^^^^^^^^^^^
pandas 3.0.0 introduces a new 3-stage deprecation policy: using ``DeprecationWarning`` initially, then switching to ``FutureWarning`` for broader visibility in the last minor version before the next major release, and then removal of the deprecated functionality in the major release. This was done to give downstream packages more time to adjust to pandas deprecations, which should reduce the amount of warnings that a user gets from code that isn't theirs. See `PDEP 17 <https://pandas.pydata.org/pdeps/0017-backwards-compatibility-and-deprecation-policy.html>`_ for more details.

All warnings for upcoming changes in pandas will have the base class :class:`pandas.errors.PandasChangeWarning`. Users may also use the following subclasses to control warnings.

- :class:`pandas.errors.Pandas4Warning`: Warnings which will be enforced in pandas 4.0.
- :class:`pandas.errors.Pandas5Warning`: Warnings which will be enforced in pandas 5.0.
- :class:`pandas.errors.PandasPendingDeprecationWarning`: Base class of all warnings which emit a ``PendingDeprecationWarning``, independent of the version they will be enforced.
- :class:`pandas.errors.PandasDeprecationWarning`: Base class of all warnings which emit a ``DeprecationWarning``, independent of the version they will be enforced.
- :class:`pandas.errors.PandasFutureWarning`: Base class of all warnings which emit a ``FutureWarning``, independent of the version they will be enforced.

.. _whatsnew_300.enhancements.other:

Other enhancements
^^^^^^^^^^^^^^^^^^
- :func:`pandas.merge` propagates the ``attrs`` attribute to the result if all
  inputs have identical ``attrs``, as has so far already been the case for
  :func:`pandas.concat`.
- :class:`pandas.api.typing.FrozenList` is available for typing the outputs of :attr:`MultiIndex.names`, :attr:`MultiIndex.codes` and :attr:`MultiIndex.levels` (:issue:`58237`)
- :class:`pandas.api.typing.SASReader` is available for typing the output of :func:`read_sas` (:issue:`55689`)
- Added :meth:`.Styler.to_typst` to write Styler objects to file, buffer or string in Typst format (:issue:`57617`)
- Added missing :meth:`pandas.Series.info` to API reference (:issue:`60926`)
- :class:`pandas.api.typing.NoDefault` is available for typing ``no_default``
- :func:`DataFrame.to_excel` now raises an ``UserWarning`` when the character count in a cell exceeds Excel's limitation of 32767 characters (:issue:`56954`)
- :func:`pandas.merge` now validates the ``how`` parameter input (merge type) (:issue:`59435`)
- :func:`pandas.merge`, :meth:`DataFrame.merge` and :meth:`DataFrame.join` now support anti joins (``left_anti`` and ``right_anti``) in the ``how`` parameter (:issue:`42916`)
- :func:`read_spss` now supports kwargs to be passed to pyreadstat (:issue:`56356`)
- :func:`read_stata` now returns ``datetime64`` resolutions better matching those natively stored in the stata format (:issue:`55642`)
- :meth:`DataFrame.agg` called with ``axis=1`` and a ``func`` which relabels the result index now raises a ``NotImplementedError`` (:issue:`58807`).
- :meth:`Index.get_loc` now accepts also subclasses of ``tuple`` as keys (:issue:`57922`)
- :meth:`Styler.set_tooltips` provides alternative method to storing tooltips by using title attribute of td elements. (:issue:`56981`)
- Added missing parameter ``weights`` in :meth:`DataFrame.plot.kde` for the estimation of the PDF (:issue:`59337`)
- Allow dictionaries to be passed to :meth:`pandas.Series.str.replace` via ``pat`` parameter (:issue:`51748`)
- Support passing a :class:`Series` input to :func:`json_normalize` that retains the :class:`Series` :class:`Index` (:issue:`51452`)
- Support reading value labels from Stata 108-format (Stata 6) and earlier files (:issue:`58154`)
- Users can globally disable any ``PerformanceWarning`` by setting the option ``mode.performance_warnings`` to ``False`` (:issue:`56920`)
- :meth:`Styler.format_index_names` can now be used to format the index and column names (:issue:`48936` and :issue:`47489`)
- :class:`.errors.DtypeWarning` improved to include column names when mixed data types are detected (:issue:`58174`)
- :class:`Rolling` and :class:`Expanding` now support ``pipe`` method (:issue:`57076`)
- :class:`Series` now supports the Arrow PyCapsule Interface for export (:issue:`59518`)
- :func:`DataFrame.to_excel` argument ``merge_cells`` now accepts a value of ``"columns"`` to only merge :class:`MultiIndex` column header header cells (:issue:`35384`)
- :func:`set_option` now accepts a dictionary of options, simplifying configuration of multiple settings at once (:issue:`61093`)
- :meth:`DataFrame.corrwith` now accepts ``min_periods`` as optional arguments, as in :meth:`DataFrame.corr` and :meth:`Series.corr` (:issue:`9490`)
- :meth:`DataFrame.cummin`, :meth:`DataFrame.cummax`, :meth:`DataFrame.cumprod` and :meth:`DataFrame.cumsum` methods now have a ``numeric_only`` parameter (:issue:`53072`)
- :meth:`DataFrame.ewm` now allows ``adjust=False`` when ``times`` is provided (:issue:`54328`)
- :meth:`DataFrame.fillna` and :meth:`Series.fillna` can now accept ``value=None``; for non-object dtype the corresponding NA value will be used (:issue:`57723`)
- :meth:`DataFrame.pivot_table` and :func:`pivot_table` now allow the passing of keyword arguments to ``aggfunc`` through ``**kwargs`` (:issue:`57884`)
- :meth:`DataFrame.to_json` now encodes ``Decimal`` as strings instead of floats (:issue:`60698`)
- :meth:`Series.cummin` and :meth:`Series.cummax` now supports :class:`CategoricalDtype` (:issue:`52335`)
- :meth:`Series.plot` now correctly handle the ``ylabel`` parameter for pie charts, allowing for explicit control over the y-axis label (:issue:`58239`)
- :meth:`DataFrame.plot.scatter` argument ``c`` now accepts a column of strings, where rows with the same string are colored identically (:issue:`16827` and :issue:`16485`)
- :meth:`Series.nlargest` uses a 'stable' sort internally and will preserve original ordering.
- :class:`ArrowDtype` now supports ``pyarrow.JsonType`` (:issue:`60958`)
- :class:`DataFrameGroupBy` and :class:`SeriesGroupBy` methods ``sum``, ``mean``, ``median``, ``prod``, ``min``, ``max``, ``std``, ``var`` and ``sem`` now accept ``skipna`` parameter (:issue:`15675`)
- :class:`Easter` has gained a new constructor argument ``method`` which specifies the method used to calculate Easter — for example, Orthodox Easter (:issue:`61665`)
- :class:`Holiday` constructor argument ``days_of_week`` will raise a ``ValueError`` when type is something other than ``None`` or ``tuple`` (:issue:`61658`)
- :class:`Holiday` has gained the constructor argument and field ``exclude_dates`` to exclude specific datetimes from a custom holiday calendar (:issue:`54382`)
- :class:`Rolling` and :class:`Expanding` now support ``nunique`` (:issue:`26958`)
- :class:`Rolling` and :class:`Expanding` now support aggregations ``first`` and ``last`` (:issue:`33155`)
- :func:`read_parquet` accepts ``to_pandas_kwargs`` which are forwarded to :meth:`pyarrow.Table.to_pandas` which enables passing additional keywords to customize the conversion to pandas, such as ``maps_as_pydicts`` to read the Parquet map data type as python dictionaries (:issue:`56842`)
- :meth:`.DataFrameGroupBy.transform`, :meth:`.SeriesGroupBy.transform`, :meth:`.DataFrameGroupBy.agg`, :meth:`.SeriesGroupBy.agg`, :meth:`.SeriesGroupBy.apply`, :meth:`.DataFrameGroupBy.apply` now support ``kurt`` (:issue:`40139`)
- :meth:`DataFrame.apply` supports using third-party execution engines like the Bodo.ai JIT compiler (:issue:`60668`)
- :meth:`DataFrame.iloc` and :meth:`Series.iloc` now support boolean masks in ``__getitem__`` for more consistent indexing behavior (:issue:`60994`)
- :meth:`DataFrame.to_csv` and :meth:`Series.to_csv` now support Python's new-style format strings (e.g., ``"{:.6f}"``) for the ``float_format`` parameter, in addition to old-style ``%`` format strings and callables. This allows for more flexible and modern formatting of floating point numbers when exporting to CSV. (:issue:`49580`)
- :meth:`DataFrameGroupBy.transform`, :meth:`SeriesGroupBy.transform`, :meth:`DataFrameGroupBy.agg`, :meth:`SeriesGroupBy.agg`, :meth:`RollingGroupby.apply`, :meth:`ExpandingGroupby.apply`, :meth:`Rolling.apply`, :meth:`Expanding.apply`, :meth:`DataFrame.apply` with ``engine="numba"`` now supports positional arguments passed as kwargs (:issue:`58995`)
- :meth:`Rolling.agg`, :meth:`Expanding.agg` and :meth:`ExponentialMovingWindow.agg` now accept :class:`NamedAgg` aggregations through ``**kwargs`` (:issue:`28333`)
- :meth:`Series.map` can now accept kwargs to pass on to func (:issue:`59814`)
- :meth:`Series.map` now accepts an ``engine`` parameter to allow execution with a third-party execution engine (:issue:`61125`)
- :meth:`Series.rank` and :meth:`DataFrame.rank` with numpy-nullable dtypes preserve ``NA`` values and return ``UInt64`` dtype where appropriate instead of casting ``NA`` to ``NaN`` with ``float64`` dtype (:issue:`62043`)
- :meth:`Series.str.get_dummies` now accepts a  ``dtype`` parameter to specify the dtype of the resulting DataFrame (:issue:`47872`)
- :meth:`pandas.concat` will raise a ``ValueError`` when ``ignore_index=True`` and ``keys`` is not ``None`` (:issue:`59274`)
- :py:class:`frozenset` elements in pandas objects are now natively printed (:issue:`60690`)
- Add ``"delete_rows"`` option to ``if_exists`` argument in :meth:`DataFrame.to_sql` deleting all records of the table before inserting data (:issue:`37210`).
- Added half-year offset classes :class:`HalfYearBegin`, :class:`HalfYearEnd`, :class:`BHalfYearBegin` and :class:`BHalfYearEnd` (:issue:`60928`)
- Added support for ``axis=1`` with ``dict`` or :class:`Series` arguments into :meth:`DataFrame.fillna` (:issue:`4514`)
- Added support to read and write from and to Apache Iceberg tables with the new :func:`read_iceberg` and :meth:`DataFrame.to_iceberg` functions (:issue:`61383`)
- Errors occurring during SQL I/O will now throw a generic :class:`.DatabaseError` instead of the raw Exception type from the underlying driver manager library (:issue:`60748`)
- Implemented :meth:`Series.str.isascii` and :meth:`Series.str.isascii` (:issue:`59091`)
- Improve the resulting dtypes in :meth:`DataFrame.where` and :meth:`DataFrame.mask` with :class:`ExtensionDtype` ``other`` (:issue:`62038`)
- Improved deprecation message for offset aliases (:issue:`60820`)
- Many type aliases are now exposed in the new submodule :py:mod:`pandas.api.typing.aliases` (:issue:`55231`)
- Multiplying two :class:`DateOffset` objects will now raise a ``TypeError`` instead of a ``RecursionError`` (:issue:`59442`)
- Restore support for reading Stata 104-format and enable reading 103-format dta files (:issue:`58554`)
- Support passing a :class:`Iterable[Hashable]` input to :meth:`DataFrame.drop_duplicates` (:issue:`59237`)
- Support reading Stata 102-format (Stata 1) dta files (:issue:`58978`)
- Support reading Stata 110-format (Stata 7) dta files (:issue:`47176`)
- Switched wheel upload to **PyPI Trusted Publishing** (OIDC) for release-tag pushes in ``wheels.yml``. (:issue:`61718`)
-

.. ---------------------------------------------------------------------------
.. _whatsnew_300.notable_bug_fixes:

Notable bug fixes
~~~~~~~~~~~~~~~~~

These are bug fixes that might have notable behavior changes.

.. _whatsnew_300.notable_bug_fixes.groupby_unobs_and_na:

Improved behavior in groupby for ``observed=False``
^^^^^^^^^^^^^^^^^^^^^^^^^^^^^^^^^^^^^^^^^^^^^^^^^^^

A number of bugs have been fixed due to improved handling of unobserved groups (:issue:`55738`). All remarks in this section equally impact :class:`.SeriesGroupBy`.

In previous versions of pandas, a single grouping with :meth:`.DataFrameGroupBy.apply` or :meth:`.DataFrameGroupBy.agg` would pass the unobserved groups to the provided function, resulting in ``0`` below.

.. ipython:: python

    df = pd.DataFrame(
        {
            "key1": pd.Categorical(list("aabb"), categories=list("abc")),
            "key2": [1, 1, 1, 2],
            "values": [1, 2, 3, 4],
        }
    )
    df
    gb = df.groupby("key1", observed=False)
    gb[["values"]].apply(lambda x: x.sum())

However this was not the case when using multiple groupings, resulting in ``NaN`` below.

.. code-block:: ipython

    In [1]: gb = df.groupby(["key1", "key2"], observed=False)
    In [2]: gb[["values"]].apply(lambda x: x.sum())
    Out[2]:
               values
    key1 key2
    a    1        3.0
         2        NaN
    b    1        3.0
         2        4.0
    c    1        NaN
         2        NaN

Now using multiple groupings will also pass the unobserved groups to the provided function.

.. ipython:: python

    gb = df.groupby(["key1", "key2"], observed=False)
    gb[["values"]].apply(lambda x: x.sum())

Similarly:

- In previous versions of pandas the method :meth:`.DataFrameGroupBy.sum` would result in ``0`` for unobserved groups, but :meth:`.DataFrameGroupBy.prod`, :meth:`.DataFrameGroupBy.all`, and :meth:`.DataFrameGroupBy.any` would all result in NA values. Now these methods result in ``1``, ``True``, and ``False`` respectively.
- :meth:`.DataFrameGroupBy.groups` did not include unobserved groups and now does.

These improvements also fixed certain bugs in groupby:

- :meth:`.DataFrameGroupBy.agg` would fail when there are multiple groupings, unobserved groups, and ``as_index=False`` (:issue:`36698`)
- :meth:`.DataFrameGroupBy.groups` with ``sort=False`` would sort groups; they now occur in the order they are observed (:issue:`56966`)
- :meth:`.DataFrameGroupBy.nunique` would fail when there are multiple groupings, unobserved groups, and ``as_index=False`` (:issue:`52848`)
- :meth:`.DataFrameGroupBy.sum` would have incorrect values when there are multiple groupings, unobserved groups, and non-numeric data (:issue:`43891`)
- :meth:`.DataFrameGroupBy.value_counts` would produce incorrect results when used with some categorical and some non-categorical groupings and ``observed=False`` (:issue:`56016`)

.. _whatsnew_300.notable_bug_fixes.notable_bug_fix2:

notable_bug_fix2
^^^^^^^^^^^^^^^^

.. ---------------------------------------------------------------------------
.. _whatsnew_300.api_breaking:

Backwards incompatible API changes
~~~~~~~~~~~~~~~~~~~~~~~~~~~~~~~~~~

.. _whatsnew_300.api_breaking.datetime_resolution_inference:

Datetime resolution inference
^^^^^^^^^^^^^^^^^^^^^^^^^^^^^

Converting a sequence of strings, ``datetime`` objects, or ``np.datetime64`` objects to
a ``datetime64`` dtype now performs inference on the appropriate resolution (AKA unit) for the output dtype. This affects :class:`Series`, :class:`DataFrame`, :class:`Index`, :class:`DatetimeIndex`, and :func:`to_datetime`.

Previously, these would always give nanosecond resolution:

.. code-block:: ipython

    In [1]: dt = pd.Timestamp("2024-03-22 11:36").to_pydatetime()
    In [2]: pd.to_datetime([dt]).dtype
    Out[2]: dtype('<M8[ns]')
    In [3]: pd.Index([dt]).dtype
    Out[3]: dtype('<M8[ns]')
    In [4]: pd.DatetimeIndex([dt]).dtype
    Out[4]: dtype('<M8[ns]')
    In [5]: pd.Series([dt]).dtype
    Out[5]: dtype('<M8[ns]')

This now infers the unit microsecond unit "us" from the pydatetime object, matching the scalar :class:`Timestamp` behavior.

.. ipython:: python

    In [1]: dt = pd.Timestamp("2024-03-22 11:36").to_pydatetime()
    In [2]: pd.to_datetime([dt]).dtype
    In [3]: pd.Index([dt]).dtype
    In [4]: pd.DatetimeIndex([dt]).dtype
    In [5]: pd.Series([dt]).dtype

Similar when passed a sequence of ``np.datetime64`` objects, the resolution of the passed objects will be retained (or for lower-than-second resolution, second resolution will be used).

When passing strings, the resolution will depend on the precision of the string, again matching the :class:`Timestamp` behavior. Previously:

.. code-block:: ipython

    In [2]: pd.to_datetime(["2024-03-22 11:43:01"]).dtype
    Out[2]: dtype('<M8[ns]')
    In [3]: pd.to_datetime(["2024-03-22 11:43:01.002"]).dtype
    Out[3]: dtype('<M8[ns]')
    In [4]: pd.to_datetime(["2024-03-22 11:43:01.002003"]).dtype
    Out[4]: dtype('<M8[ns]')
    In [5]: pd.to_datetime(["2024-03-22 11:43:01.002003004"]).dtype
    Out[5]: dtype('<M8[ns]')

The inferred resolution now matches that of the input strings:

.. ipython:: python

    In [2]: pd.to_datetime(["2024-03-22 11:43:01"]).dtype
    In [3]: pd.to_datetime(["2024-03-22 11:43:01.002"]).dtype
    In [4]: pd.to_datetime(["2024-03-22 11:43:01.002003"]).dtype
    In [5]: pd.to_datetime(["2024-03-22 11:43:01.002003004"]).dtype

In cases with mixed-resolution inputs, the highest resolution is used:

.. code-block:: ipython

    In [2]: pd.to_datetime([pd.Timestamp("2024-03-22 11:43:01"), "2024-03-22 11:43:01.002"]).dtype
    Out[2]: dtype('<M8[ns]')

.. _whatsnew_300.api_breaking.value_counts_sorting:

Changed behavior in :meth:`DataFrame.value_counts` and :meth:`DataFrameGroupBy.value_counts` when ``sort=False``
^^^^^^^^^^^^^^^^^^^^^^^^^^^^^^^^^^^^^^^^^^^^^^^^^^^^^^^^^^^^^^^^^^^^^^^^^^^^^^^^^^^^^^^^^^^^^^^^^^^^^^^^^^^^^^^^

In previous versions of pandas, :meth:`DataFrame.value_counts` with ``sort=False`` would sort the result by row labels (as was documented). This was nonintuitive and inconsistent with :meth:`Series.value_counts` which would maintain the order of the input. Now :meth:`DataFrame.value_counts` will maintain the order of the input.

.. ipython:: python

    df = pd.DataFrame(
        {
            "a": [2, 2, 2, 2, 1, 1, 1, 1],
            "b": [2, 1, 3, 1, 2, 3, 1, 1],
        }
    )
    df

*Old behavior*

.. code-block:: ipython

    In [3]: df.value_counts(sort=False)
    Out[3]:
    a  b
    1  1    2
       2    1
       3    1
    2  1    2
       2    1
       3    1
    Name: count, dtype: int64

*New behavior*

.. ipython:: python

    df.value_counts(sort=False)

This change also applies to :meth:`.DataFrameGroupBy.value_counts`. Here, there are two options for sorting: one ``sort`` passed to :meth:`DataFrame.groupby` and one passed directly to :meth:`.DataFrameGroupBy.value_counts`. The former will determine whether to sort the groups, the latter whether to sort the counts. All non-grouping columns will maintain the order of the input *within groups*.

*Old behavior*

.. code-block:: ipython

    In [5]: df.groupby("a", sort=True).value_counts(sort=False)
    Out[5]:
    a  b
    1  1    2
       2    1
       3    1
    2  1    2
       2    1
       3    1
    dtype: int64

*New behavior*

.. ipython:: python

    df.groupby("a", sort=True).value_counts(sort=False)

.. _whatsnew_300.api_breaking.offsets_day_not_a_tick:

Changed behavior of ``pd.offsets.Day`` to always represent calendar-day
^^^^^^^^^^^^^^^^^^^^^^^^^^^^^^^^^^^^^^^^^^^^^^^^^^^^^^^^^^^^^^^^^^^^^^^

In previous versions of pandas, :class:`offsets.Day` represented a fixed span
of 24 hours, disregarding Daylight Savings Time transitions. It now consistently
behaves as a calendar-day, preserving time-of-day across DST transitions:

*Old behavior*

.. code-block:: ipython

    In [5]: ts = pd.Timestamp("2025-03-08 08:00", tz="US/Eastern")
    In [6]: ts + pd.offsets.Day(1)
    Out[3]: Timestamp('2025-03-09 09:00:00-0400', tz='US/Eastern')

*New behavior*

.. ipython:: python

    ts = pd.Timestamp("2025-03-08 08:00", tz="US/Eastern")
    ts + pd.offsets.Day(1)

This change fixes a long-standing bug in :func:`date_range` (:issue:`51716`, :issue:`35388`), but causes several
small behavior differences as collateral:

- ``pd.offsets.Day(n)`` no longer compares as equal to ``pd.offsets.Hour(24*n)``
- :class:`offsets.Day` no longer supports division
- :class:`Timedelta` no longer accepts :class:`Day` objects as inputs
- :meth:`tseries.frequencies.to_offset` on a :class:`Timedelta` object returns a :class:`offsets.Hour` object in cases where it used to return a :class:`Day` object.
- Adding or subtracting a scalar from a timezone-aware :class:`DatetimeIndex` with a :class:`Day` ``freq`` no longer preserves that ``freq`` attribute.
- Adding or subtracting a :class:`Day` with a :class:`Timedelta` is no longer supported.
- Adding or subtracting a :class:`Day` offset to a timezone-aware :class:`Timestamp` or datetime-like may lead to an ambiguous or non-existent time, which will raise.

.. _whatsnew_300.api_breaking.nan_vs_na:

Changed treatment of NaN values in pyarrow and numpy-nullable floating dtypes
^^^^^^^^^^^^^^^^^^^^^^^^^^^^^^^^^^^^^^^^^^^^^^^^^^^^^^^^^^^^^^^^^^^^^^^^^^^^^

Previously, when dealing with a nullable dtype (e.g. ``Float64Dtype`` or ``int64[pyarrow]``), ``NaN`` was treated as interchangeable with :class:`NA` in some circumstances but not others. This was done to make adoption easier, but caused some confusion (:issue:`32265`). In 3.0, an option ``"mode.nan_is_na"`` (default ``True``) controls whether to treat ``NaN`` as equivalent to :class:`NA`.

With ``pd.set_option("mode.nan_is_na", True)`` (again, this is the default), ``NaN`` can be passed to constructors, ``__setitem__``, ``__contains__`` and be treated the same as :class:`NA`. The only change users will see is that arithmetic and ``np.ufunc`` operations that previously introduced ``NaN`` entries produce :class:`NA` entries instead:

*Old behavior:*

.. code-block:: ipython

    In [2]: ser = pd.Series([0, None], dtype=pd.Float64Dtype())
    In [3]: ser / 0
    Out[3]:
    0     NaN
    1    <NA>
    dtype: Float64

*New behavior:*

.. ipython:: python

    ser = pd.Series([0, None], dtype=pd.Float64Dtype())
    ser / 0

By contrast, with ``pd.set_option("mode.nan_is_na", False)``, ``NaN`` is always considered distinct and specifically as a floating-point value, so cannot be used with integer dtypes:

*Old behavior:*

.. code-block:: ipython

    In [2]: ser = pd.Series([1, np.nan], dtype=pd.Float64Dtype())
    In [3]: ser[1]
    Out[3]: <NA>

*New behavior:*

.. ipython:: python

    pd.set_option("mode.nan_is_na", False)
    ser = pd.Series([1, np.nan], dtype=pd.Float64Dtype())
    ser[1]

If we had passed ``pd.Int64Dtype()`` or ``"int64[pyarrow]"`` for the dtype in the latter example, this would raise, as a float ``NaN`` cannot be held by an integer dtype.

With ``"mode.nan_is_na"`` set to ``False``, ``ser.to_numpy()`` (and ``frame.values`` and ``np.asarray(obj)``) will convert to ``object`` dtype if :class:`NA` entries are present, where before they would coerce to ``NaN``.  To retain a float numpy dtype, explicitly pass ``na_value=np.nan`` to :meth:`Series.to_numpy`.

.. _whatsnew_300.api_breaking.deps:

Increased minimum version for Python
^^^^^^^^^^^^^^^^^^^^^^^^^^^^^^^^^^^^

pandas 3.0.0 supports Python 3.11 and higher.

Increased minimum versions for dependencies
^^^^^^^^^^^^^^^^^^^^^^^^^^^^^^^^^^^^^^^^^^^
Some minimum supported versions of dependencies were updated.
The following required dependencies were updated:

+-----------------+----------------------+
| Package         | New Minimum Version  |
+=================+======================+
| numpy           | 1.26.0               |
+-----------------+----------------------+
| tzdata          | 2023.3               |
+-----------------+----------------------+

For `optional libraries <https://pandas.pydata.org/docs/getting_started/install.html>`_ the general recommendation is to use the latest version.
The following table lists the lowest version per library that is currently being tested throughout the development of pandas.
Optional libraries below the lowest tested version may still work, but are not considered supported.

+------------------------+---------------------+
| Package                | New Minimum Version |
+========================+=====================+
| adbc-driver-postgresql | 1.2.0               |
+------------------------+---------------------+
| adbc-driver-sqlite     | 1.2.0               |
+------------------------+---------------------+
| mypy (dev)             | 1.9.0               |
+------------------------+---------------------+
| beautifulsoup4         | 4.12.3              |
+------------------------+---------------------+
| bottleneck             | 1.4.2               |
+------------------------+---------------------+
| fastparquet            | 2024.11.0           |
+------------------------+---------------------+
| fsspec                 | 2024.10.0           |
+------------------------+---------------------+
| hypothesis             | 6.116.0             |
+------------------------+---------------------+
| gcsfs                  | 2024.10.0           |
+------------------------+---------------------+
| Jinja2                 | 3.1.5               |
+------------------------+---------------------+
| lxml                   | 5.3.0               |
+------------------------+---------------------+
| Jinja2                 | 3.1.3               |
+------------------------+---------------------+
| matplotlib             | 3.9.3               |
+------------------------+---------------------+
| numba                  | 0.60.0              |
+------------------------+---------------------+
| numexpr                | 2.10.2              |
+------------------------+---------------------+
| qtpy                   | 2.4.2               |
+------------------------+---------------------+
| openpyxl               | 3.1.5               |
+------------------------+---------------------+
| psycopg2               | 2.9.10              |
+------------------------+---------------------+
| pyarrow                | 13.0.0              |
+------------------------+---------------------+
| pymysql                | 1.1.1               |
+------------------------+---------------------+
| pyreadstat             | 1.2.8               |
+------------------------+---------------------+
| pytables               | 3.10.1              |
+------------------------+---------------------+
| python-calamine        | 0.3.0               |
+------------------------+---------------------+
| pytz                   | 2024.2              |
+------------------------+---------------------+
| s3fs                   | 2024.10.0           |
+------------------------+---------------------+
| SciPy                  | 1.14.1              |
+------------------------+---------------------+
| sqlalchemy             | 2.0.36              |
+------------------------+---------------------+
| xarray                 | 2024.10.0           |
+------------------------+---------------------+
| xlsxwriter             | 3.2.0               |
+------------------------+---------------------+
| zstandard              | 0.23.0              |
+------------------------+---------------------+

See :ref:`install.dependencies` and :ref:`install.optional_dependencies` for more.

.. _whatsnew_300.api_breaking.pytz:

``pytz`` now an optional dependency
^^^^^^^^^^^^^^^^^^^^^^^^^^^^^^^^^^^

pandas now uses :py:mod:`zoneinfo` from the standard library as the default timezone implementation when passing a timezone
string to various methods. (:issue:`34916`)

*Old behavior:*

.. code-block:: ipython

    In [1]: ts = pd.Timestamp(2024, 1, 1).tz_localize("US/Pacific")
    In [2]: ts.tz
    <DstTzInfo 'US/Pacific' LMT-1 day, 16:07:00 STD>

*New behavior:*

.. ipython:: python

    ts = pd.Timestamp(2024, 1, 1).tz_localize("US/Pacific")
    ts.tz

``pytz`` timezone objects are still supported when passed directly, but they will no longer be returned by default
from string inputs. Moreover, ``pytz`` is no longer a required dependency of pandas, but can be installed
with the pip extra ``pip install pandas[timezone]``.


Additionally, pandas no longer throws ``pytz`` exceptions for timezone operations leading to ambiguous or nonexistent
times. These cases will now raise a ``ValueError``.

.. _whatsnew_300.api_breaking.other:

Other API changes
^^^^^^^^^^^^^^^^^
- 3rd party ``py.path`` objects are no longer explicitly supported in IO methods. Use :py:class:`pathlib.Path` objects instead (:issue:`57091`)
- :func:`read_table`'s ``parse_dates`` argument defaults to ``None`` to improve consistency with :func:`read_csv` (:issue:`57476`)
- All classes inheriting from builtin ``tuple`` (including types created with :func:`collections.namedtuple`) are now hashed and compared as builtin ``tuple`` during indexing operations (:issue:`57922`)
- Made ``dtype`` a required argument in :meth:`ExtensionArray._from_sequence_of_strings` (:issue:`56519`)
- Passing a :class:`Series` input to :func:`json_normalize` will now retain the :class:`Series` :class:`Index`, previously output had a new :class:`RangeIndex` (:issue:`51452`)
- Removed :meth:`Index.sort` which always raised a ``TypeError``. This attribute is not defined and will raise an ``AttributeError`` (:issue:`59283`)
- Unused ``dtype`` argument has been removed from the :class:`MultiIndex` constructor (:issue:`60962`)
- Updated :meth:`DataFrame.to_excel` so that the output spreadsheet has no styling. Custom styling can still be done using :meth:`Styler.to_excel` (:issue:`54154`)
- pickle and HDF (``.h5``) files created with Python 2 are no longer explicitly supported (:issue:`57387`)
- pickled objects from pandas version less than ``1.0.0`` are no longer supported (:issue:`57155`)
- when comparing the indexes in :func:`testing.assert_series_equal`, check_exact defaults to True if an :class:`Index` is of integer dtypes. (:issue:`57386`)
- Index set operations (like union or intersection) will now ignore the dtype of
  an empty ``RangeIndex`` or empty ``Index`` with object dtype when determining
  the dtype of the resulting Index (:issue:`60797`)
- :class:`IncompatibleFrequency` now subclasses ``TypeError`` instead of ``ValueError``. As a result, joins with mismatched frequencies now cast to object like other non-comparable joins, and arithmetic with indexes with mismatched frequencies align (:issue:`55782`)
- :class:`Series` "flex" methods like :meth:`Series.add` no longer allow passing a :class:`DataFrame` for ``other``; use the DataFrame reversed method instead (:issue:`46179`)
- :meth:`CategoricalIndex.append` no longer attempts to cast different-dtype indexes to the caller's dtype (:issue:`41626`)
- :meth:`ExtensionDtype.construct_array_type` is now a regular method instead of a ``classmethod`` (:issue:`58663`)
- Comparison operations between :class:`Index` and :class:`Series` now consistently return :class:`Series` regardless of which object is on the left or right (:issue:`36759`)
- Numpy functions like ``np.isinf`` that return a bool dtype when called on a :class:`Index` object now return a bool-dtype :class:`Index` instead of ``np.ndarray`` (:issue:`52676`)

.. ---------------------------------------------------------------------------
.. _whatsnew_300.deprecations:

Deprecations
~~~~~~~~~~~~

Copy keyword
^^^^^^^^^^^^

The ``copy`` keyword argument in the following methods is deprecated and
will be removed in a future version:

- :meth:`DataFrame.truncate` / :meth:`Series.truncate`
- :meth:`DataFrame.tz_convert` / :meth:`Series.tz_convert`
- :meth:`DataFrame.tz_localize` / :meth:`Series.tz_localize`
- :meth:`DataFrame.infer_objects` / :meth:`Series.infer_objects`
- :meth:`DataFrame.align` / :meth:`Series.align`
- :meth:`DataFrame.astype` / :meth:`Series.astype`
- :meth:`DataFrame.reindex` / :meth:`Series.reindex`
- :meth:`DataFrame.reindex_like` / :meth:`Series.reindex_like`
- :meth:`DataFrame.set_axis` / :meth:`Series.set_axis`
- :meth:`DataFrame.to_period` / :meth:`Series.to_period`
- :meth:`DataFrame.to_timestamp` / :meth:`Series.to_timestamp`
- :meth:`DataFrame.rename` / :meth:`Series.rename`
- :meth:`DataFrame.transpose`
- :meth:`DataFrame.swaplevel`
- :meth:`DataFrame.merge` / :func:`pd.merge`

Copy-on-Write utilizes a lazy copy mechanism that defers copying the data until
necessary. Use ``.copy`` to trigger an eager copy. The copy keyword has no effect
starting with 3.0, so it can be safely removed from your code.

Other Deprecations
^^^^^^^^^^^^^^^^^^

- Deprecated :func:`core.internals.api.make_block`, use public APIs instead (:issue:`56815`)
- Deprecated :meth:`.DataFrameGroupby.corrwith` (:issue:`57158`)
- Deprecated :meth:`Timestamp.utcfromtimestamp`, use ``Timestamp.fromtimestamp(ts, "UTC")`` instead (:issue:`56680`)
- Deprecated :meth:`Timestamp.utcnow`, use ``Timestamp.now("UTC")`` instead (:issue:`56680`)
- Deprecated ``pd.core.internals.api.maybe_infer_ndim`` (:issue:`40226`)
- Deprecated allowing constructing or casting to :class:`Categorical` with non-NA values that are not present in specified ``dtype.categories`` (:issue:`40996`)
- Deprecated allowing non-keyword arguments in :meth:`DataFrame.all`, :meth:`DataFrame.min`, :meth:`DataFrame.max`, :meth:`DataFrame.sum`, :meth:`DataFrame.prod`, :meth:`DataFrame.mean`, :meth:`DataFrame.median`, :meth:`DataFrame.sem`, :meth:`DataFrame.var`, :meth:`DataFrame.std`, :meth:`DataFrame.skew`, :meth:`DataFrame.kurt`, :meth:`Series.all`,  :meth:`Series.min`, :meth:`Series.max`, :meth:`Series.sum`, :meth:`Series.prod`, :meth:`Series.mean`, :meth:`Series.median`, :meth:`Series.sem`, :meth:`Series.var`, :meth:`Series.std`, :meth:`Series.skew`, and :meth:`Series.kurt`. (:issue:`57087`)
- Deprecated allowing non-keyword arguments in :meth:`DataFrame.groupby` and :meth:`Series.groupby` except ``by`` and ``level``. (:issue:`62102`)
- Deprecated allowing non-keyword arguments in :meth:`Series.to_markdown` except ``buf``. (:issue:`57280`)
- Deprecated allowing non-keyword arguments in :meth:`Series.to_string` except ``buf``. (:issue:`57280`)
- Deprecated behavior of :meth:`.DataFrameGroupBy.groups` and :meth:`.SeriesGroupBy.groups`, in a future version ``groups`` by one element list will return tuple instead of scalar. (:issue:`58858`)
- Deprecated behavior of :meth:`Series.dt.to_pytimedelta`, in a future version this will return a :class:`Series` containing python ``datetime.timedelta`` objects instead of an ``ndarray`` of timedelta; this matches the behavior of other :meth:`Series.dt` properties. (:issue:`57463`)
- Deprecated converting object-dtype columns of ``datetime.datetime`` objects to datetime64 when writing to stata (:issue:`56536`)
- Deprecated lowercase strings ``d``, ``b`` and ``c`` denoting frequencies in :class:`Day`, :class:`BusinessDay` and :class:`CustomBusinessDay` in favour of ``D``, ``B`` and ``C`` (:issue:`58998`)
- Deprecated lowercase strings ``w``, ``w-mon``, ``w-tue``, etc. denoting frequencies in :class:`Week` in favour of ``W``, ``W-MON``, ``W-TUE``, etc. (:issue:`58998`)
- Deprecated parameter ``method`` in :meth:`DataFrame.reindex_like` / :meth:`Series.reindex_like` (:issue:`58667`)
- Deprecated strings ``w``, ``d``, ``MIN``, ``MS``, ``US`` and ``NS`` denoting units in :class:`Timedelta` in favour of ``W``, ``D``, ``min``, ``ms``, ``us`` and ``ns`` (:issue:`59051`)
- Deprecated the ``arg`` parameter of ``Series.map``; pass the added ``func`` argument instead. (:issue:`61260`)
- Deprecated using ``epoch`` date format in :meth:`DataFrame.to_json` and :meth:`Series.to_json`, use ``iso`` instead. (:issue:`57063`)
- Deprecated allowing ``fill_value`` that cannot be held in the original dtype (excepting NA values for integer and bool dtypes) in :meth:`Series.unstack` and :meth:`DataFrame.unstack` (:issue:`12189`, :issue:`53868`)
- Deprecated allowing ``fill_value`` that cannot be held in the original dtype (excepting NA values for integer and bool dtypes) in :meth:`Series.shift` and :meth:`DataFrame.shift` (:issue:`53802`)
- Deprecated option "future.no_silent_downcasting", as it is no longer used. In a future version accessing this option will raise (:issue:`59502`)
- Deprecated slicing on a :class:`Series` or :class:`DataFrame` with a :class:`DatetimeIndex` using a ``datetime.date`` object, explicitly cast to :class:`Timestamp` instead (:issue:`35830`)

.. ---------------------------------------------------------------------------
.. _whatsnew_300.prior_deprecations:

Removal of prior version deprecations/changes
~~~~~~~~~~~~~~~~~~~~~~~~~~~~~~~~~~~~~~~~~~~~~

Enforced deprecation of aliases ``M``, ``Q``, ``Y``, etc. in favour of ``ME``, ``QE``, ``YE``, etc. for offsets
^^^^^^^^^^^^^^^^^^^^^^^^^^^^^^^^^^^^^^^^^^^^^^^^^^^^^^^^^^^^^^^^^^^^^^^^^^^^^^^^^^^^^^^^^^^^^^^^^^^^^^^^^^^^^^^

Renamed the following offset aliases (:issue:`57986`):

+-------------------------------+------------------+------------------+
| offset                        | removed alias    | new alias        |
+===============================+==================+==================+
|:class:`MonthEnd`              |      ``M``       |     ``ME``       |
+-------------------------------+------------------+------------------+
|:class:`BusinessMonthEnd`      |      ``BM``      |     ``BME``      |
+-------------------------------+------------------+------------------+
|:class:`SemiMonthEnd`          |      ``SM``      |     ``SME``      |
+-------------------------------+------------------+------------------+
|:class:`CustomBusinessMonthEnd`|      ``CBM``     |     ``CBME``     |
+-------------------------------+------------------+------------------+
|:class:`QuarterEnd`            |      ``Q``       |     ``QE``       |
+-------------------------------+------------------+------------------+
|:class:`BQuarterEnd`           |      ``BQ``      |     ``BQE``      |
+-------------------------------+------------------+------------------+
|:class:`YearEnd`               |      ``Y``       |     ``YE``       |
+-------------------------------+------------------+------------------+
|:class:`BYearEnd`              |      ``BY``      |     ``BYE``      |
+-------------------------------+------------------+------------------+

Other Removals
^^^^^^^^^^^^^^
- :class:`.DataFrameGroupBy.idxmin`, :class:`.DataFrameGroupBy.idxmax`, :class:`.SeriesGroupBy.idxmin`, and :class:`.SeriesGroupBy.idxmax` will now raise a ``ValueError`` when a group has all NA values, or when used with ``skipna=False`` and any NA value is encountered (:issue:`10694`, :issue:`57745`)
- :func:`concat` no longer ignores empty objects when determining output dtypes (:issue:`39122`)
- :func:`concat` with all-NA entries no longer ignores the dtype of those entries when determining the result dtype (:issue:`40893`)
- :func:`read_excel`, :func:`read_json`, :func:`read_html`, and :func:`read_xml` no longer accept raw string or byte representation of the data. That type of data must be wrapped in a :py:class:`StringIO` or :py:class:`BytesIO` (:issue:`53767`)
- :func:`to_datetime` with a ``unit`` specified no longer parses strings into floats, instead parses them the same way as without ``unit`` (:issue:`50735`)
- :meth:`DataFrame.groupby` with ``as_index=False`` and aggregation methods will no longer exclude from the result the groupings that do not arise from the input (:issue:`49519`)
- :meth:`ExtensionArray._reduce` now requires a ``keepdims: bool = False`` parameter in the signature (:issue:`52788`)
- :meth:`Series.dt.to_pydatetime` now returns a :class:`Series` of :py:class:`datetime.datetime` objects (:issue:`52459`)
- :meth:`SeriesGroupBy.agg` no longer pins the name of the group to the input passed to the provided ``func`` (:issue:`51703`)
- All arguments except ``name`` in :meth:`Index.rename` are now keyword only (:issue:`56493`)
- All arguments except the first ``path``-like argument in IO writers are now keyword only (:issue:`54229`)
- Changed behavior of :meth:`Series.__getitem__` and :meth:`Series.__setitem__` to always treat integer keys as labels, never as positional, consistent with :class:`DataFrame` behavior (:issue:`50617`)
- Changed behavior of :meth:`Series.__getitem__`, :meth:`Series.__setitem__`, :meth:`DataFrame.__getitem__`, :meth:`DataFrame.__setitem__` with an integer slice on objects with a floating-dtype index. This is now treated as *positional* indexing (:issue:`49612`)
- Disallow a callable argument to :meth:`Series.iloc` to return a ``tuple`` (:issue:`53769`)
- Disallow allowing logical operations (``||``, ``&``, ``^``) between pandas objects and dtype-less sequences (e.g. ``list``, ``tuple``); wrap the objects in :class:`Series`, :class:`Index`, or ``np.array`` first instead (:issue:`52264`)
- Disallow automatic casting to object in :class:`Series` logical operations (``&``, ``^``, ``||``) between series with mismatched indexes and dtypes other than ``object`` or ``bool`` (:issue:`52538`)
- Disallow calling :meth:`Series.replace` or :meth:`DataFrame.replace` without a ``value`` and with non-dict-like ``to_replace`` (:issue:`33302`)
- Disallow constructing a :class:`arrays.SparseArray` with scalar data (:issue:`53039`)
- Disallow indexing an :class:`Index` with a boolean indexer of length zero, it now raises ``ValueError`` (:issue:`55820`)
- Disallow non-standard (``np.ndarray``, :class:`Index`, :class:`ExtensionArray`, or :class:`Series`) to :func:`isin`, :func:`unique`, :func:`factorize` (:issue:`52986`)
- Disallow passing a pandas type to :meth:`Index.view` (:issue:`55709`)
- Disallow units other than "s", "ms", "us", "ns" for datetime64 and timedelta64 dtypes in :func:`array` (:issue:`53817`)
- Removed "freq" keyword from :class:`PeriodArray` constructor, use "dtype" instead (:issue:`52462`)
- Removed 'fastpath' keyword in :class:`Categorical` constructor (:issue:`20110`)
- Removed 'kind' keyword in :meth:`Series.resample` and :meth:`DataFrame.resample` (:issue:`58125`)
- Removed ``Block``, ``DatetimeTZBlock``, ``ExtensionBlock``, ``create_block_manager_from_blocks`` from ``pandas.core.internals`` and ``pandas.core.internals.api`` (:issue:`55139`)
- Removed alias :class:`arrays.PandasArray` for :class:`arrays.NumpyExtensionArray` (:issue:`53694`)
- Removed deprecated "method" and "limit" keywords from :meth:`Series.replace` and :meth:`DataFrame.replace` (:issue:`53492`)
- Removed extension test classes ``BaseNoReduceTests``, ``BaseNumericReduceTests``, ``BaseBooleanReduceTests`` (:issue:`54663`)
- Removed the "closed" and "normalize" keywords in :meth:`DatetimeIndex.__new__` (:issue:`52628`)
- Removed the deprecated ``delim_whitespace`` keyword in :func:`read_csv` and :func:`read_table`, use ``sep=r"\s+"`` instead (:issue:`55569`)
- Require :meth:`SparseDtype.fill_value` to be a valid value for the :meth:`SparseDtype.subtype` (:issue:`53043`)
- Stopped automatically casting non-datetimelike values (mainly strings) in :meth:`Series.isin` and :meth:`Index.isin` with ``datetime64``, ``timedelta64``, and :class:`PeriodDtype` dtypes (:issue:`53111`)
- Stopped performing dtype inference in :class:`Index`, :class:`Series` and :class:`DataFrame` constructors when given a pandas object (:class:`Series`, :class:`Index`, :class:`ExtensionArray`), call ``.infer_objects`` on the input to keep the current behavior (:issue:`56012`)
- Stopped performing dtype inference when setting a :class:`Index` into a :class:`DataFrame` (:issue:`56102`)
- Stopped performing dtype inference with in :meth:`Index.insert` with object-dtype index; this often affects the index/columns that result when setting new entries into an empty :class:`Series` or :class:`DataFrame` (:issue:`51363`)
- Removed the "closed" and "unit" keywords in :meth:`TimedeltaIndex.__new__` (:issue:`52628`, :issue:`55499`)
- All arguments in :meth:`Index.sort_values` are now keyword only (:issue:`56493`)
- All arguments in :meth:`Series.to_dict` are now keyword only (:issue:`56493`)
- Changed the default value of ``na_action`` in :meth:`Categorical.map` to ``None`` (:issue:`51645`)
- Changed the default value of ``observed`` in :meth:`DataFrame.groupby` and :meth:`Series.groupby` to ``True`` (:issue:`51811`)
- Enforce deprecation in :func:`testing.assert_series_equal` and :func:`testing.assert_frame_equal` with object dtype and mismatched null-like values, which are now considered not-equal (:issue:`18463`)
- Enforce banning of upcasting in in-place setitem-like operations (:issue:`59007`) (see `PDEP6 <https://pandas.pydata.org/pdeps/0006-ban-upcasting.html>`_)
- Enforced deprecation ``all`` and ``any`` reductions with ``datetime64``, :class:`DatetimeTZDtype`, and :class:`PeriodDtype` dtypes (:issue:`58029`)
- Enforced deprecation disallowing ``float`` "periods" in :func:`date_range`, :func:`period_range`, :func:`timedelta_range`, :func:`interval_range`,  (:issue:`56036`)
- Enforced deprecation disallowing parsing datetimes with mixed time zones unless user passes ``utc=True`` to :func:`to_datetime` (:issue:`57275`)
- Enforced deprecation in :meth:`Series.value_counts` and :meth:`Index.value_counts` with object dtype performing dtype inference on the ``.index`` of the result (:issue:`56161`)
- Enforced deprecation of :meth:`.DataFrameGroupBy.get_group` and :meth:`.SeriesGroupBy.get_group` allowing the ``name`` argument to be a non-tuple when grouping by a list of length 1 (:issue:`54155`)
- Enforced deprecation of :meth:`Series.interpolate` and :meth:`DataFrame.interpolate` for object-dtype (:issue:`57820`)
- Enforced deprecation of :meth:`offsets.Tick.delta`, use ``pd.Timedelta(obj)`` instead (:issue:`55498`)
- Enforced deprecation of ``axis=None`` acting the same as ``axis=0`` in the DataFrame reductions ``sum``, ``prod``, ``std``, ``var``, and ``sem``, passing ``axis=None`` will now reduce over both axes; this is particularly the case when doing e.g. ``numpy.sum(df)`` (:issue:`21597`)
- Enforced deprecation of ``core.internals`` member ``DatetimeTZBlock`` (:issue:`58467`)
- Enforced deprecation of ``date_parser`` in :func:`read_csv`, :func:`read_table`, :func:`read_fwf`, and :func:`read_excel` in favour of ``date_format`` (:issue:`50601`)
- Enforced deprecation of ``keep_date_col`` keyword in :func:`read_csv` (:issue:`55569`)
- Enforced deprecation of ``quantile`` keyword in :meth:`.Rolling.quantile` and :meth:`.Expanding.quantile`, renamed to ``q`` instead. (:issue:`52550`)
- Enforced deprecation of argument ``infer_datetime_format`` in :func:`read_csv`, as a strict version of it is now the default (:issue:`48621`)
- Enforced deprecation of combining parsed datetime columns in :func:`read_csv` in ``parse_dates`` (:issue:`55569`)
- Enforced deprecation of non-standard (``np.ndarray``, :class:`ExtensionArray`, :class:`Index`, or :class:`Series`) argument to :func:`api.extensions.take` (:issue:`52981`)
- Enforced deprecation of parsing system timezone strings to ``tzlocal``, which depended on system timezone, pass the 'tz' keyword instead (:issue:`50791`)
- Enforced deprecation of passing a dictionary to :meth:`SeriesGroupBy.agg` (:issue:`52268`)
- Enforced deprecation of string ``AS`` denoting frequency in :class:`YearBegin` and strings ``AS-DEC``, ``AS-JAN``, etc. denoting annual frequencies with various fiscal year starts (:issue:`57793`)
- Enforced deprecation of string ``A`` denoting frequency in :class:`YearEnd` and strings ``A-DEC``, ``A-JAN``, etc. denoting annual frequencies with various fiscal year ends (:issue:`57699`)
- Enforced deprecation of string ``BAS`` denoting frequency in :class:`BYearBegin` and strings ``BAS-DEC``, ``BAS-JAN``, etc. denoting annual frequencies with various fiscal year starts (:issue:`57793`)
- Enforced deprecation of string ``BA`` denoting frequency in :class:`BYearEnd` and strings ``BA-DEC``, ``BA-JAN``, etc. denoting annual frequencies with various fiscal year ends (:issue:`57793`)
- Enforced deprecation of strings ``H``, ``BH``, and ``CBH`` denoting frequencies in :class:`Hour`, :class:`BusinessHour`, :class:`CustomBusinessHour` (:issue:`59143`)
- Enforced deprecation of strings ``H``, ``BH``, and ``CBH`` denoting units in :class:`Timedelta` (:issue:`59143`)
- Enforced deprecation of strings ``T``, ``L``, ``U``, and ``N`` denoting frequencies in :class:`Minute`, :class:`Milli`, :class:`Micro`, :class:`Nano` (:issue:`57627`)
- Enforced deprecation of strings ``T``, ``L``, ``U``, and ``N`` denoting units in :class:`Timedelta` (:issue:`57627`)
- Enforced deprecation of the behavior of :func:`concat` when ``len(keys) != len(objs)`` would truncate to the shorter of the two. Now this raises a ``ValueError`` (:issue:`43485`)
- Enforced deprecation of the behavior of :meth:`DataFrame.replace` and :meth:`Series.replace` with :class:`CategoricalDtype` that would introduce new categories. (:issue:`58270`)
- Enforced deprecation of the behavior of :meth:`Series.argsort` in the presence of NA values (:issue:`58232`)
- Enforced deprecation of values "pad", "ffill", "bfill", and "backfill" for :meth:`Series.interpolate` and :meth:`DataFrame.interpolate` (:issue:`57869`)
- Enforced deprecation removing :meth:`Categorical.to_list`, use ``obj.tolist()`` instead (:issue:`51254`)
- Enforced silent-downcasting deprecation for :ref:`all relevant methods <whatsnew_220.silent_downcasting>` (:issue:`54710`)
- In :meth:`DataFrame.stack`, the default value of ``future_stack`` is now ``True``; specifying ``False`` will raise a ``FutureWarning`` (:issue:`55448`)
- Iterating over a :class:`.DataFrameGroupBy` or :class:`.SeriesGroupBy` will return tuples of length 1 for the groups when grouping by ``level`` a list of length 1 (:issue:`50064`)
- Methods ``apply``, ``agg``, and ``transform`` will no longer replace NumPy functions (e.g. ``np.sum``) and built-in functions (e.g. ``min``) with the equivalent pandas implementation; use string aliases (e.g. ``"sum"`` and ``"min"``) if you desire to use the pandas implementation (:issue:`53974`)
- Passing both ``freq`` and ``fill_value`` in :meth:`DataFrame.shift` and :meth:`Series.shift` and :meth:`.DataFrameGroupBy.shift` now raises a ``ValueError`` (:issue:`54818`)
- Removed :meth:`.DataFrameGroupBy.quantile` and :meth:`.SeriesGroupBy.quantile` supporting bool dtype (:issue:`53975`)
- Removed :meth:`DateOffset.is_anchored` and :meth:`offsets.Tick.is_anchored` (:issue:`56594`)
- Removed ``DataFrame.applymap``, ``Styler.applymap`` and ``Styler.applymap_index`` (:issue:`52364`)
- Removed ``DataFrame.bool`` and ``Series.bool`` (:issue:`51756`)
- Removed ``DataFrame.first`` and ``DataFrame.last`` (:issue:`53710`)
- Removed ``DataFrame.swapaxes`` and ``Series.swapaxes`` (:issue:`51946`)
- Removed ``DataFrameGroupBy.grouper`` and ``SeriesGroupBy.grouper`` (:issue:`56521`)
- Removed ``DataFrameGroupby.fillna`` and ``SeriesGroupBy.fillna``` (:issue:`55719`)
- Removed ``Index.format``, use :meth:`Index.astype` with ``str`` or :meth:`Index.map` with a ``formatter`` function instead (:issue:`55439`)
- Removed ``Resample.fillna`` (:issue:`55719`)
- Removed ``Series.__int__`` and ``Series.__float__``. Call ``int(Series.iloc[0])`` or ``float(Series.iloc[0])`` instead. (:issue:`51131`)
- Removed ``Series.ravel`` (:issue:`56053`)
- Removed ``Series.view`` (:issue:`56054`)
- Removed ``StataReader.close`` (:issue:`49228`)
- Removed ``_data`` from :class:`DataFrame`, :class:`Series`, :class:`.arrays.ArrowExtensionArray` (:issue:`52003`)
- Removed ``axis`` argument from :meth:`DataFrame.groupby`, :meth:`Series.groupby`, :meth:`DataFrame.rolling`, :meth:`Series.rolling`, :meth:`DataFrame.resample`, and :meth:`Series.resample` (:issue:`51203`)
- Removed ``axis`` argument from all groupby operations (:issue:`50405`)
- Removed ``convert_dtype`` from :meth:`Series.apply` (:issue:`52257`)
- Removed ``method``, ``limit`` ``fill_axis`` and ``broadcast_axis`` keywords from :meth:`DataFrame.align` (:issue:`51968`)
- Removed ``pandas.api.types.is_interval`` and ``pandas.api.types.is_period``, use ``isinstance(obj, pd.Interval)`` and ``isinstance(obj, pd.Period)`` instead (:issue:`55264`)
- Removed ``pandas.io.sql.execute`` (:issue:`50185`)
- Removed ``pandas.value_counts``, use :meth:`Series.value_counts` instead (:issue:`53493`)
- Removed ``read_gbq`` and ``DataFrame.to_gbq``. Use ``pandas_gbq.read_gbq`` and ``pandas_gbq.to_gbq`` instead https://pandas-gbq.readthedocs.io/en/latest/api.html (:issue:`55525`)
- Removed ``use_nullable_dtypes`` from :func:`read_parquet` (:issue:`51853`)
- Removed ``year``, ``month``, ``quarter``, ``day``, ``hour``, ``minute``, and ``second`` keywords in the :class:`PeriodIndex` constructor, use :meth:`PeriodIndex.from_fields` instead (:issue:`55960`)
- Removed argument ``limit`` from :meth:`DataFrame.pct_change`, :meth:`Series.pct_change`, :meth:`.DataFrameGroupBy.pct_change`, and :meth:`.SeriesGroupBy.pct_change`; the argument ``method`` must be set to ``None`` and will be removed in a future version of pandas (:issue:`53520`)
- Removed deprecated argument ``obj`` in :meth:`.DataFrameGroupBy.get_group` and :meth:`.SeriesGroupBy.get_group` (:issue:`53545`)
- Removed deprecated behavior of :meth:`Series.agg` using :meth:`Series.apply` (:issue:`53325`)
- Removed deprecated keyword ``method`` on :meth:`Series.fillna`, :meth:`DataFrame.fillna` (:issue:`57760`)
- Removed option ``mode.use_inf_as_na``, convert inf entries to ``NaN`` before instead (:issue:`51684`)
- Removed support for :class:`DataFrame` in :meth:`DataFrame.from_records`(:issue:`51697`)
- Removed support for ``errors="ignore"`` in :func:`to_datetime`, :func:`to_timedelta` and :func:`to_numeric` (:issue:`55734`)
- Removed support for ``slice`` in :meth:`DataFrame.take` (:issue:`51539`)
- Removed the ``ArrayManager`` (:issue:`55043`)
- Removed the ``fastpath`` argument from the :class:`Series` constructor (:issue:`55466`)
- Removed the ``is_boolean``, ``is_integer``, ``is_floating``, ``holds_integer``, ``is_numeric``, ``is_categorical``, ``is_object``, and ``is_interval`` attributes of :class:`Index` (:issue:`50042`)
- Removed the ``ordinal`` keyword in :class:`PeriodIndex`, use :meth:`PeriodIndex.from_ordinals` instead (:issue:`55960`)
- Removed unused arguments ``*args`` and ``**kwargs`` in :class:`Resampler` methods (:issue:`50977`)
- Unrecognized timezones when parsing strings to datetimes now raises a ``ValueError`` (:issue:`51477`)
- Removed the :class:`Grouper` attributes ``ax``, ``groups``, ``indexer``, and ``obj`` (:issue:`51206`, :issue:`51182`)
- Removed deprecated keyword ``verbose`` on :func:`read_csv` and :func:`read_table` (:issue:`56556`)
- Removed the ``method`` keyword in ``ExtensionArray.fillna``, implement ``ExtensionArray._pad_or_backfill`` instead (:issue:`53621`)
- Removed the attribute ``dtypes`` from :class:`.DataFrameGroupBy` (:issue:`51997`)
- Enforced deprecation of ``argmin``, ``argmax``, ``idxmin``, and ``idxmax`` returning a result when ``skipna=False`` and an NA value is encountered or all values are NA values; these operations will now raise in such cases (:issue:`33941`, :issue:`51276`)
- Enforced deprecation of storage option "pyarrow_numpy" for :class:`StringDtype` (:issue:`60152`)
- Removed specifying ``include_groups=True`` in :class:`.DataFrameGroupBy.apply` and :class:`.Resampler.apply` (:issue:`7155`)

.. ---------------------------------------------------------------------------
.. _whatsnew_300.performance:

Performance improvements
~~~~~~~~~~~~~~~~~~~~~~~~
- Eliminated circular reference in to original pandas object in accessor attributes (e.g. :attr:`Series.str`). However, accessor instantiation is no longer cached (:issue:`47667`, :issue:`41357`)
- :attr:`Categorical.categories` returns a :class:`RangeIndex` columns instead of an :class:`Index` if the constructed ``values`` was a ``range``. (:issue:`57787`)
- :class:`DataFrame` returns a :class:`RangeIndex` columns when possible when ``data`` is a ``dict`` (:issue:`57943`)
- :class:`Series` returns a :class:`RangeIndex` index when possible when ``data`` is a ``dict`` (:issue:`58118`)
- :func:`concat` returns a :class:`RangeIndex` column when possible when ``objs`` contains :class:`Series` and :class:`DataFrame` and ``axis=0`` (:issue:`58119`)
- :func:`concat` returns a :class:`RangeIndex` level in the :class:`MultiIndex` result when ``keys`` is a ``range`` or :class:`RangeIndex` (:issue:`57542`)
- :meth:`RangeIndex.append` returns a :class:`RangeIndex` instead of a :class:`Index` when appending values that could continue the :class:`RangeIndex` (:issue:`57467`)
- :meth:`Series.nlargest` has improved performance when there are duplicate values in the index (:issue:`55767`)
- :meth:`Series.str.extract` returns a :class:`RangeIndex` columns instead of an :class:`Index` column when possible (:issue:`57542`)
- :meth:`Series.str.partition` with :class:`ArrowDtype` returns a :class:`RangeIndex` columns instead of an :class:`Index` column when possible (:issue:`57768`)
- Performance improvement in :class:`DataFrame` when ``data`` is a ``dict`` and ``columns`` is specified (:issue:`24368`)
- Performance improvement in :class:`MultiIndex` when setting :attr:`MultiIndex.names` doesn't invalidate all cached operations (:issue:`59578`)
- Performance improvement in :meth:`DataFrame.join` for sorted but non-unique indexes (:issue:`56941`)
- Performance improvement in :meth:`DataFrame.join` when left and/or right are non-unique and ``how`` is ``"left"``, ``"right"``, or ``"inner"`` (:issue:`56817`)
- Performance improvement in :meth:`DataFrame.join` with ``how="left"`` or ``how="right"`` and ``sort=True`` (:issue:`56919`)
- Performance improvement in :meth:`DataFrame.to_csv` when ``index=False`` (:issue:`59312`)
- Performance improvement in :meth:`DataFrameGroupBy.ffill`, :meth:`DataFrameGroupBy.bfill`, :meth:`SeriesGroupBy.ffill`, and :meth:`SeriesGroupBy.bfill` (:issue:`56902`)
- Performance improvement in :meth:`Index.join` by propagating cached attributes in cases where the result matches one of the inputs (:issue:`57023`)
- Performance improvement in :meth:`Index.take` when ``indices`` is a full range indexer from zero to length of index (:issue:`56806`)
- Performance improvement in :meth:`Index.to_frame` returning a :class:`RangeIndex` columns of a :class:`Index` when possible. (:issue:`58018`)
- Performance improvement in :meth:`MultiIndex._engine` to use smaller dtypes if possible (:issue:`58411`)
- Performance improvement in :meth:`MultiIndex.equals` for equal length indexes (:issue:`56990`)
- Performance improvement in :meth:`MultiIndex.memory_usage` to ignore the index engine when it isn't already cached. (:issue:`58385`)
- Performance improvement in :meth:`RangeIndex.__getitem__` with a boolean mask or integers returning a :class:`RangeIndex` instead of a :class:`Index` when possible. (:issue:`57588`)
- Performance improvement in :meth:`RangeIndex.append` when appending the same index (:issue:`57252`)
- Performance improvement in :meth:`RangeIndex.argmin` and :meth:`RangeIndex.argmax` (:issue:`57823`)
- Performance improvement in :meth:`RangeIndex.insert` returning a :class:`RangeIndex` instead of a :class:`Index` when the :class:`RangeIndex` is empty. (:issue:`57833`)
- Performance improvement in :meth:`RangeIndex.round` returning a :class:`RangeIndex` instead of a :class:`Index` when possible. (:issue:`57824`)
- Performance improvement in :meth:`RangeIndex.searchsorted` (:issue:`58376`)
- Performance improvement in :meth:`RangeIndex.to_numpy` when specifying an ``na_value`` (:issue:`58376`)
- Performance improvement in :meth:`RangeIndex.value_counts` (:issue:`58376`)
- Performance improvement in :meth:`RangeIndex.join` returning a :class:`RangeIndex` instead of a :class:`Index` when possible. (:issue:`57651`, :issue:`57752`)
- Performance improvement in :meth:`RangeIndex.reindex` returning a :class:`RangeIndex` instead of a :class:`Index` when possible. (:issue:`57647`, :issue:`57752`)
- Performance improvement in :meth:`RangeIndex.take` returning a :class:`RangeIndex` instead of a :class:`Index` when possible. (:issue:`57445`, :issue:`57752`)
- Performance improvement in :func:`merge` if hash-join can be used (:issue:`57970`)
- Performance improvement in :meth:`CategoricalDtype.update_dtype` when ``dtype`` is a :class:`CategoricalDtype` with non ``None`` categories and ordered (:issue:`59647`)
- Performance improvement in :meth:`DataFrame.__getitem__` when ``key`` is a :class:`DataFrame` with many columns (:issue:`61010`)
- Performance improvement in :meth:`DataFrame.astype` when converting to extension floating dtypes, e.g. "Float64" (:issue:`60066`)
- Performance improvement in :meth:`DataFrame.stack` when using ``future_stack=True`` and the DataFrame does not have a :class:`MultiIndex` (:issue:`58391`)
- Performance improvement in :meth:`DataFrame.where` when ``cond`` is a :class:`DataFrame` with many columns (:issue:`61010`)
- Performance improvement in :meth:`to_hdf` avoid unnecessary reopenings of the HDF5 file to speedup data addition to files with a very large number of groups . (:issue:`58248`)
- Performance improvement in ``DataFrameGroupBy.__len__`` and ``SeriesGroupBy.__len__`` (:issue:`57595`)
- Performance improvement in indexing operations for string dtypes (:issue:`56997`)
- Performance improvement in unary methods on a :class:`RangeIndex` returning a :class:`RangeIndex` instead of a :class:`Index` when possible. (:issue:`57825`)

.. ---------------------------------------------------------------------------
.. _whatsnew_300.bug_fixes:

Bug fixes
~~~~~~~~~

Categorical
^^^^^^^^^^^
- Bug in :func:`Series.apply` where ``nan`` was ignored for :class:`CategoricalDtype` (:issue:`59938`)
- Bug in :func:`testing.assert_index_equal` raising ``TypeError`` instead of ``AssertionError`` for incomparable ``CategoricalIndex`` when ``check_categorical=True`` and ``exact=False`` (:issue:`61935`)
- Bug in :meth:`Categorical.astype` where ``copy=False`` would still trigger a copy of the codes (:issue:`62000`)
- Bug in :meth:`DataFrame.pivot` and :meth:`DataFrame.set_index` raising an ``ArrowNotImplementedError`` for columns with pyarrow dictionary dtype (:issue:`53051`)
- Bug in :meth:`Series.convert_dtypes` with ``dtype_backend="pyarrow"`` where empty :class:`CategoricalDtype` :class:`Series` raised an error or got converted to ``null[pyarrow]`` (:issue:`59934`)
-

Datetimelike
^^^^^^^^^^^^
- Bug in :attr:`is_year_start` where a DateTimeIndex constructed via a date_range with frequency 'MS' wouldn't have the correct year or quarter start attributes (:issue:`57377`)
- Bug in :class:`DataFrame` raising ``ValueError`` when ``dtype`` is ``timedelta64`` and ``data`` is a list containing ``None`` (:issue:`60064`)
- Bug in :class:`Timestamp` constructor failing to raise when ``tz=None`` is explicitly specified in conjunction with timezone-aware ``tzinfo`` or data (:issue:`48688`)
- Bug in :class:`Timestamp` constructor failing to raise when given a ``np.datetime64`` object with non-standard unit (:issue:`25611`)
- Bug in :func:`date_range` where the last valid timestamp would sometimes not be produced (:issue:`56134`)
- Bug in :func:`date_range` where using a negative frequency value would not include all points between the start and end values (:issue:`56147`)
- Bug in :func:`to_datetime` where passing an ``lxml.etree._ElementUnicodeResult`` together with ``format`` raised  ``TypeError``. Now subclasses of ``str`` are handled. (:issue:`60933`)
- Bug in :func:`tseries.api.guess_datetime_format` would fail to infer time format when "%Y" == "%H%M" (:issue:`57452`)
- Bug in :func:`tseries.frequencies.to_offset` would fail to parse frequency strings starting with "LWOM" (:issue:`59218`)
- Bug in :meth:`DataFrame.fillna` raising an ``AssertionError`` instead of ``OutOfBoundsDatetime`` when filling a ``datetime64[ns]`` column with an out-of-bounds timestamp. Now correctly raises ``OutOfBoundsDatetime``. (:issue:`61208`)
- Bug in :meth:`DataFrame.min` and :meth:`DataFrame.max` casting ``datetime64`` and ``timedelta64`` columns to ``float64`` and losing precision (:issue:`60850`)
- Bug in :meth:`Dataframe.agg` with df with missing values resulting in IndexError (:issue:`58810`)
- Bug in :meth:`DatetimeIndex.is_year_start` and :meth:`DatetimeIndex.is_quarter_start` does not raise on Custom business days frequencies bigger then "1C" (:issue:`58664`)
- Bug in :meth:`DatetimeIndex.is_year_start` and :meth:`DatetimeIndex.is_quarter_start` returning ``False`` on double-digit frequencies (:issue:`58523`)
- Bug in :meth:`DatetimeIndex.union` and :meth:`DatetimeIndex.intersection` when ``unit`` was non-nanosecond (:issue:`59036`)
- Bug in :meth:`Index.union` with a ``pyarrow`` timestamp dtype incorrectly returning ``object`` dtype (:issue:`58421`)
- Bug in :meth:`Series.dt.microsecond` producing incorrect results for pyarrow backed :class:`Series`. (:issue:`59154`)
- Bug in :meth:`Timestamp.normalize` and :meth:`DatetimeArray.normalize` returning incorrect results instead of raising on integer overflow for very small (distant past) values (:issue:`60583`)
- Bug in :meth:`Timestamp.replace` failing to update ``unit`` attribute when replacement introduces non-zero ``nanosecond`` or ``microsecond`` (:issue:`57749`)
- Bug in :meth:`to_datetime` not respecting dayfirst if an uncommon date string was passed. (:issue:`58859`)
- Bug in :meth:`to_datetime` on float array with missing values throwing ``FloatingPointError`` (:issue:`58419`)
- Bug in :meth:`to_datetime` on float32 df with year, month, day etc. columns leads to precision issues and incorrect result. (:issue:`60506`)
- Bug in :meth:`to_datetime` reports incorrect index in case of any failure scenario. (:issue:`58298`)
- Bug in :meth:`to_datetime` with ``format="ISO8601"`` and ``utc=True`` where naive timestamps incorrectly inherited timezone offset from previous timestamps in a series. (:issue:`61389`)
- Bug in :meth:`to_datetime` wrongly converts when ``arg`` is a ``np.datetime64`` object with unit of ``ps``. (:issue:`60341`)
- Bug in comparison between objects with ``np.datetime64`` dtype and ``timestamp[pyarrow]`` dtypes incorrectly raising ``TypeError`` (:issue:`60937`)
- Bug in comparison between objects with pyarrow date dtype and ``timestamp[pyarrow]`` or ``np.datetime64`` dtype failing to consider these as non-comparable (:issue:`62157`)
- Bug in constructing arrays with :class:`ArrowDtype` with ``timestamp`` type incorrectly allowing ``Decimal("NaN")`` (:issue:`61773`)
- Bug in constructing arrays with a timezone-aware :class:`ArrowDtype` from timezone-naive datetime objects incorrectly treating those as UTC times instead of wall times like :class:`DatetimeTZDtype` (:issue:`61775`)
- Bug in setting scalar values with mismatched resolution into arrays with non-nanosecond ``datetime64``, ``timedelta64`` or :class:`DatetimeTZDtype` incorrectly truncating those scalars (:issue:`56410`)


Timedelta
^^^^^^^^^
- Accuracy improvement in :meth:`Timedelta.to_pytimedelta` to round microseconds consistently for large nanosecond based Timedelta (:issue:`57841`)
- Bug in :class:`Timedelta` constructor failing to raise when passed an invalid keyword (:issue:`53801`)
- Bug in :meth:`DataFrame.cumsum` which was raising ``IndexError`` if dtype is ``timedelta64[ns]`` (:issue:`57956`)
- Bug in multiplication operations with ``timedelta64`` dtype failing to raise ``TypeError`` when multiplying by ``bool`` objects or dtypes (:issue:`58054`)

Timezones
^^^^^^^^^
- Bug in :meth:`DatetimeIndex.union`, :meth:`DatetimeIndex.intersection`, and :meth:`DatetimeIndex.symmetric_difference` changing timezone to UTC when merging two DatetimeIndex objects with the same timezone but different units (:issue:`60080`)
- Bug in :meth:`Series.dt.tz_localize` with a timezone-aware :class:`ArrowDtype` incorrectly converting to UTC when ``tz=None`` (:issue:`61780`)
- Fixed bug in :func:`date_range` where tz-aware endpoints with calendar offsets (e.g. ``"MS"``) failed on DST fall-back. These now respect ``ambiguous``/ ``nonexistent``. (:issue:`52908`)


Numeric
^^^^^^^
- Bug in :func:`api.types.infer_dtype` returning "mixed" for complex and ``pd.NA`` mix (:issue:`61976`)
- Bug in :func:`api.types.infer_dtype` returning "mixed-integer-float" for float and ``pd.NA`` mix (:issue:`61621`)
- Bug in :meth:`DataFrame.corr` where numerical precision errors resulted in correlations above ``1.0`` (:issue:`61120`)
- Bug in :meth:`DataFrame.cov` raises a ``TypeError`` instead of returning potentially incorrect results or other errors (:issue:`53115`)
- Bug in :meth:`DataFrame.quantile` where the column type was not preserved when ``numeric_only=True`` with a list-like ``q`` produced an empty result (:issue:`59035`)
- Bug in :meth:`Series.dot` returning ``object`` dtype for :class:`ArrowDtype` and nullable-dtype data (:issue:`61375`)
- Bug in :meth:`Series.std` and :meth:`Series.var` when using complex-valued data (:issue:`61645`)
- Bug in ``np.matmul`` with :class:`Index` inputs raising a ``TypeError`` (:issue:`57079`)

Conversion
^^^^^^^^^^
- Bug in :meth:`DataFrame.astype` not casting ``values`` for Arrow-based dictionary dtype correctly (:issue:`58479`)
- Bug in :meth:`DataFrame.update` bool dtype being converted to object (:issue:`55509`)
- Bug in :meth:`Series.astype` might modify read-only array inplace when casting to a string dtype (:issue:`57212`)
- Bug in :meth:`Series.convert_dtypes` and :meth:`DataFrame.convert_dtypes` removing timezone information for objects with :class:`ArrowDtype` (:issue:`60237`)
- Bug in :meth:`Series.reindex` not maintaining ``float32`` type when a ``reindex`` introduces a missing value (:issue:`45857`)
- Bug in :meth:`to_datetime` and :meth:`to_timedelta` with input ``None`` returning ``None`` instead of ``NaT``, inconsistent with other conversion methods (:issue:`23055`)

Strings
^^^^^^^
- Bug in :meth:`Series.str.zfill` raising ``AttributeError`` for :class:`ArrowDtype` (:issue:`61485`)
- Bug in :meth:`Series.value_counts` would not respect ``sort=False`` for series having ``string`` dtype (:issue:`55224`)
- Bug in multiplication with a :class:`StringDtype` incorrectly allowing multiplying by bools; explicitly cast to integers instead (:issue:`62595`)

Interval
^^^^^^^^
- :meth:`Index.is_monotonic_decreasing`, :meth:`Index.is_monotonic_increasing`, and :meth:`Index.is_unique` could incorrectly be ``False`` for an ``Index`` created from a slice of another ``Index``. (:issue:`57911`)
- Bug in :class:`Index`, :class:`Series`, :class:`DataFrame` constructors when given a sequence of :class:`Interval` subclass objects casting them to :class:`Interval` (:issue:`46945`)
- Bug in :func:`interval_range` where start and end numeric types were always cast to 64 bit (:issue:`57268`)
<<<<<<< HEAD
- Construction of :class:`IntervalArray` and :class:`IntervalIndex` from arrays with mismatched signed/unsigned integer dtypes (e.g., ``int64`` and ``uint64``) now raises a :exc:`TypeError` instead of proceeding silently. (:issue:`55715`)
=======
>>>>>>> 531c0e36

Indexing
^^^^^^^^
- Bug in :meth:`DataFrame.__getitem__` returning modified columns when called with ``slice`` in Python 3.12 (:issue:`57500`)
- Bug in :meth:`DataFrame.__getitem__` when slicing a :class:`DataFrame` with many rows raised an ``OverflowError`` (:issue:`59531`)
- Bug in :meth:`DataFrame.from_records` throwing a ``ValueError`` when passed an empty list in ``index`` (:issue:`58594`)
- Bug in :meth:`DataFrame.loc` and :meth:`DataFrame.iloc` returning incorrect dtype when selecting from a :class:`DataFrame` with mixed data types. (:issue:`60600`)
- Bug in :meth:`DataFrame.loc` with inconsistent behavior of loc-set with 2 given indexes to Series (:issue:`59933`)
- Bug in :meth:`Index.equals` when comparing between :class:`Series` with string dtype :class:`Index` (:issue:`61099`)
- Bug in :meth:`Index.get_indexer` and similar methods when ``NaN`` is located at or after position 128 (:issue:`58924`)
- Bug in :meth:`MultiIndex.insert` when a new value inserted to a datetime-like level gets cast to ``NaT`` and fails indexing (:issue:`60388`)
- Bug in :meth:`Series.__setitem__` when assigning boolean series with boolean indexer will raise ``LossySetitemError`` (:issue:`57338`)
- Bug in printing :attr:`Index.names` and :attr:`MultiIndex.levels` would not escape single quotes (:issue:`60190`)
- Bug in reindexing of :class:`DataFrame` with :class:`PeriodDtype` columns in case of consolidated block (:issue:`60980`, :issue:`60273`)
- Bug in :meth:`DataFrame.loc.__getitem__` and :meth:`DataFrame.iloc.__getitem__` with a :class:`CategoricalDtype` column with integer categories raising when trying to index a row containing a ``NaN`` entry (:issue:`58954`)
- Bug in :meth:`Index.__getitem__` incorrectly raising with a 0-dim ``np.ndarray`` key (:issue:`55601`)
- Bug in adding new rows with :meth:`DataFrame.loc.__setitem__` or :class:`Series.loc.__setitem__` which failed to retain dtype on the object's index in some cases (:issue:`41626`)
- Bug in indexing on a :class:`DatetimeIndex` with a ``timestamp[pyarrow]`` dtype or on a :class:`TimedeltaIndex` with a ``duration[pyarrow]`` dtype (:issue:`62277`)

Missing
^^^^^^^
- Bug in :meth:`DataFrame.fillna` and :meth:`Series.fillna` that would ignore the ``limit`` argument on :class:`.ExtensionArray` dtypes (:issue:`58001`)
- Bug in :meth:`NA.__and__`, :meth:`NA.__or__` and :meth:`NA.__xor__` when operating with ``np.bool_`` objects (:issue:`58427`)
- Bug in ``divmod`` between :class:`NA` and ``Int64`` dtype objects (:issue:`62196`)
-

MultiIndex
^^^^^^^^^^
- :func:`DataFrame.loc` with ``axis=0``  and :class:`MultiIndex` when setting a value adds extra columns (:issue:`58116`)
- :meth:`DataFrame.melt` would not accept multiple names in ``var_name`` when the columns were a :class:`MultiIndex` (:issue:`58033`)
- :meth:`MultiIndex.insert` would not insert NA value correctly at unified location of index -1 (:issue:`59003`)
- :func:`MultiIndex.get_level_values` accessing a :class:`DatetimeIndex` does not carry the frequency attribute along (:issue:`58327`, :issue:`57949`)
- Bug in :class:`DataFrame` arithmetic operations in case of unaligned MultiIndex columns (:issue:`60498`)
- Bug in :class:`DataFrame` arithmetic operations with :class:`Series` in case of unaligned MultiIndex (:issue:`61009`)
- Bug in :meth:`MultiIndex.from_tuples` causing wrong output with input of type tuples having NaN values (:issue:`60695`, :issue:`60988`)
- Bug in :meth:`DataFrame.__setitem__` where column alignment logic would reindex the assigned value with an empty index, incorrectly setting all values to ``NaN``.(:issue:`61841`)
- Bug in :meth:`DataFrame.reindex` and :meth:`Series.reindex` where reindexing :class:`Index` to a :class:`MultiIndex` would incorrectly set all values to ``NaN``.(:issue:`60923`)

I/O
^^^
- Bug in :class:`DataFrame` and :class:`Series` ``repr`` of :py:class:`collections.abc.Mapping` elements. (:issue:`57915`)
- Fix bug in ``on_bad_lines`` callable when returning too many fields: now emits
  ``ParserWarning`` and truncates extra fields regardless of ``index_col`` (:issue:`61837`)
- Bug in :meth:`.DataFrame.to_json` when ``"index"`` was a value in the :attr:`DataFrame.column` and :attr:`Index.name` was ``None``. Now, this will fail with a ``ValueError`` (:issue:`58925`)
- Bug in :meth:`.io.common.is_fsspec_url` not recognizing chained fsspec URLs (:issue:`48978`)
- Bug in :meth:`DataFrame._repr_html_` which ignored the ``"display.float_format"`` option (:issue:`59876`)
- Bug in :meth:`DataFrame.from_records` ignoring ``columns`` and ``index`` parameters when ``data`` is an empty iterator and ``nrows=0``. (:issue:`61140`)
- Bug in :meth:`DataFrame.from_records` where ``columns`` parameter with numpy structured array was not reordering and filtering out the columns (:issue:`59717`)
- Bug in :meth:`DataFrame.to_dict` raises unnecessary ``UserWarning`` when columns are not unique and ``orient='tight'``. (:issue:`58281`)
- Bug in :meth:`DataFrame.to_excel` when writing empty :class:`DataFrame` with :class:`MultiIndex` on both axes (:issue:`57696`)
- Bug in :meth:`DataFrame.to_excel` where the :class:`MultiIndex` index with a period level was not a date (:issue:`60099`)
- Bug in :meth:`DataFrame.to_stata` when exporting a column containing both long strings (Stata strL) and :class:`pd.NA` values (:issue:`23633`)
- Bug in :meth:`DataFrame.to_stata` when input encoded length and normal length are mismatched (:issue:`61583`)
- Bug in :meth:`DataFrame.to_stata` when writing :class:`DataFrame` and ``byteorder=`big```. (:issue:`58969`)
- Bug in :meth:`DataFrame.to_stata` when writing more than 32,000 value labels. (:issue:`60107`)
- Bug in :meth:`DataFrame.to_string` that raised ``StopIteration`` with nested DataFrames. (:issue:`16098`)
- Bug in :meth:`HDFStore.get` was failing to save data of dtype datetime64[s] correctly (:issue:`59004`)
- Bug in :meth:`HDFStore.select` causing queries on categorical string columns to return unexpected results (:issue:`57608`)
- Bug in :meth:`MultiIndex.factorize` incorrectly raising on length-0 indexes (:issue:`57517`)
- Bug in :meth:`read_csv` causing segmentation fault when ``encoding_errors`` is not a string. (:issue:`59059`)
- Bug in :meth:`read_csv` raising ``TypeError`` when ``index_col`` is specified and ``na_values`` is a dict containing the key ``None``. (:issue:`57547`)
- Bug in :meth:`read_csv` raising ``TypeError`` when ``nrows`` and ``iterator`` are specified without specifying a ``chunksize``. (:issue:`59079`)
- Bug in :meth:`read_csv` where the order of the ``na_values`` makes an inconsistency when ``na_values`` is a list non-string values. (:issue:`59303`)
- Bug in :meth:`read_csv` with ``engine="c"`` reading big integers as strings. Now reads them as python integers. (:issue:`51295`)
- Bug in :meth:`read_csv` with ``engine="c"`` reading large float numbers with preceding integers as strings. Now reads them as floats. (:issue:`51295`)
- Bug in :meth:`read_csv` with ``engine="pyarrow"`` and ``dtype="Int64"`` losing precision (:issue:`56136`)
- Bug in :meth:`read_excel` raising ``ValueError`` when passing array of boolean values when ``dtype="boolean"``. (:issue:`58159`)
- Bug in :meth:`read_html` where ``rowspan`` in header row causes incorrect conversion to ``DataFrame``. (:issue:`60210`)
- Bug in :meth:`read_json` ignoring the given ``dtype`` when ``engine="pyarrow"`` (:issue:`59516`)
- Bug in :meth:`read_json` not validating the ``typ`` argument to not be exactly ``"frame"`` or ``"series"`` (:issue:`59124`)
- Bug in :meth:`read_json` where extreme value integers in string format were incorrectly parsed as a different integer number (:issue:`20608`)
- Bug in :meth:`read_stata` raising ``KeyError`` when input file is stored in big-endian format and contains strL data. (:issue:`58638`)
- Bug in :meth:`read_stata` where extreme value integers were incorrectly interpreted as missing for format versions 111 and prior (:issue:`58130`)
- Bug in :meth:`read_stata` where the missing code for double was not recognised for format versions 105 and prior (:issue:`58149`)
- Bug in :meth:`set_option` where setting the pandas option ``display.html.use_mathjax`` to ``False`` has no effect (:issue:`59884`)
- Bug in :meth:`to_csv` where ``quotechar``` is not escaped when ``escapechar`` is not None (:issue:`61407`)
- Bug in :meth:`to_excel` where :class:`MultiIndex` columns would be merged to a single row when ``merge_cells=False`` is passed (:issue:`60274`)

Period
^^^^^^
- Fixed error message when passing invalid period alias to :meth:`PeriodIndex.to_timestamp` (:issue:`58974`)
-

Plotting
^^^^^^^^
- Bug in :meth:`.DataFrameGroupBy.boxplot` failed when there were multiple groupings (:issue:`14701`)
- Bug in :meth:`DataFrame.plot.bar` when ``subplots`` and ``stacked=True`` are used in conjunction which causes incorrect stacking. (:issue:`61018`)
- Bug in :meth:`DataFrame.plot.bar` with ``stacked=True`` where labels on stacked bars with zero-height segments were incorrectly positioned at the base instead of the label position of the previous segment (:issue:`59429`)
- Bug in :meth:`DataFrame.plot.line` raising ``ValueError`` when set both color and a ``dict`` style (:issue:`59461`)
- Bug in :meth:`DataFrame.plot` that causes a shift to the right when the frequency multiplier is greater than one. (:issue:`57587`)
- Bug in :meth:`DataFrame.plot` where ``title`` would require extra titles when plotting more than one column per subplot. (:issue:`61019`)
- Bug in :meth:`Series.plot` preventing a line and bar from being aligned on the same plot (:issue:`61161`)
- Bug in :meth:`Series.plot` preventing a line and scatter plot from being aligned (:issue:`61005`)
- Bug in :meth:`Series.plot` with ``kind="pie"`` with :class:`ArrowDtype` (:issue:`59192`)

Groupby/resample/rolling
^^^^^^^^^^^^^^^^^^^^^^^^
- Bug in :meth:`.DataFrameGroupBy.__len__` and :meth:`.SeriesGroupBy.__len__` would raise when the grouping contained NA values and ``dropna=False`` (:issue:`58644`)
- Bug in :meth:`.DataFrameGroupBy.any` that returned True for groups where all Timedelta values are NaT. (:issue:`59712`)
- Bug in :meth:`.DataFrameGroupBy.groups` and :meth:`.SeriesGroupBy.groups` would fail when the groups were :class:`Categorical` with an NA value (:issue:`61356`)
- Bug in :meth:`.DataFrameGroupBy.groups` and :meth:`.SeriesGroupby.groups` that would not respect groupby argument ``dropna`` (:issue:`55919`)
- Bug in :meth:`.DataFrameGroupBy.median` where nat values gave an incorrect result. (:issue:`57926`)
- Bug in :meth:`.DataFrameGroupBy.quantile` when ``interpolation="nearest"`` is inconsistent with :meth:`DataFrame.quantile` (:issue:`47942`)
- Bug in :meth:`.Resampler.interpolate` on a :class:`DataFrame` with non-uniform sampling and/or indices not aligning with the resulting resampled index would result in wrong interpolation (:issue:`21351`)
- Bug in :meth:`.Series.rolling` when used with a :class:`.BaseIndexer` subclass and computing min/max (:issue:`46726`)
- Bug in :meth:`DataFrame.ewm` and :meth:`Series.ewm` when passed ``times`` and aggregation functions other than mean (:issue:`51695`)
- Bug in :meth:`DataFrame.resample` and :meth:`Series.resample` were not keeping the index name when the index had :class:`ArrowDtype` timestamp dtype (:issue:`61222`)
- Bug in :meth:`DataFrame.resample` changing index type to :class:`MultiIndex` when the dataframe is empty and using an upsample method (:issue:`55572`)
- Bug in :meth:`DataFrameGroupBy.agg` and :meth:`SeriesGroupBy.agg` that was returning numpy dtype values when input values are pyarrow dtype values, instead of returning pyarrow dtype values. (:issue:`53030`)
- Bug in :meth:`DataFrameGroupBy.agg` that raises ``AttributeError`` when there is dictionary input and duplicated columns, instead of returning a DataFrame with the aggregation of all duplicate columns. (:issue:`55041`)
- Bug in :meth:`DataFrameGroupBy.agg` where applying a user-defined function to an empty DataFrame returned a Series instead of an empty DataFrame. (:issue:`61503`)
- Bug in :meth:`DataFrameGroupBy.apply` and :meth:`SeriesGroupBy.apply` for empty data frame with ``group_keys=False`` still creating output index using group keys. (:issue:`60471`)
- Bug in :meth:`DataFrameGroupBy.apply` and :meth:`SeriesGroupBy.apply` not preserving ``_metadata`` attributes from subclassed DataFrames and Series (:issue:`62134`)
- Bug in :meth:`DataFrameGroupBy.apply` that was returning a completely empty DataFrame when all return values of ``func`` were ``None`` instead of returning an empty DataFrame with the original columns and dtypes. (:issue:`57775`)
- Bug in :meth:`DataFrameGroupBy.apply` with ``as_index=False`` that was returning :class:`MultiIndex` instead of returning :class:`Index`. (:issue:`58291`)
- Bug in :meth:`DataFrameGroupBy.cumsum` and :meth:`DataFrameGroupBy.cumprod` where ``numeric_only`` parameter was passed indirectly through kwargs instead of passing directly. (:issue:`58811`)
- Bug in :meth:`DataFrameGroupBy.cumsum` where it did not return the correct dtype when the label contained ``None``. (:issue:`58811`)
- Bug in :meth:`DataFrameGroupby.transform` and :meth:`SeriesGroupby.transform` with a reducer and ``observed=False`` that coerces dtype to float when there are unobserved categories. (:issue:`55326`)
- Bug in :meth:`Rolling.apply` for ``method="table"`` where column order was not being respected due to the columns getting sorted by default. (:issue:`59666`)
- Bug in :meth:`Rolling.apply` where the applied function could be called on fewer than ``min_period`` periods if ``method="table"``. (:issue:`58868`)
- Bug in :meth:`Series.resample` could raise when the date range ended shortly before a non-existent time. (:issue:`58380`)
- Bug in :meth:`Series.rolling.var` and :meth:`Series.rolling.std` where the end of window was not indexed correctly. (:issue:`47721`, :issue:`52407`, :issue:`54518`, :issue:`55343`)

Reshaping
^^^^^^^^^
- Bug in :func:`qcut` where values at the quantile boundaries could be incorrectly assigned (:issue:`59355`)
- Bug in :meth:`DataFrame.combine_first` not preserving the column order (:issue:`60427`)
- Bug in :meth:`DataFrame.explode` producing incorrect result for :class:`pyarrow.large_list` type (:issue:`61091`)
- Bug in :meth:`DataFrame.join` inconsistently setting result index name (:issue:`55815`)
- Bug in :meth:`DataFrame.join` when a :class:`DataFrame` with a :class:`MultiIndex` would raise an ``AssertionError`` when :attr:`MultiIndex.names` contained ``None``. (:issue:`58721`)
- Bug in :meth:`DataFrame.merge` where merging on a column containing only ``NaN`` values resulted in an out-of-bounds array access (:issue:`59421`)
- Bug in :meth:`DataFrame.unstack` producing incorrect results when ``sort=False`` (:issue:`54987`, :issue:`55516`)
- Bug in :meth:`DataFrame.unstack` raising an error with indexes containing ``NaN`` with ``sort=False`` (:issue:`61221`)
- Bug in :meth:`DataFrame.merge` when merging two :class:`DataFrame` on ``intc`` or ``uintc`` types on Windows (:issue:`60091`, :issue:`58713`)
- Bug in :meth:`DataFrame.pivot_table` incorrectly subaggregating results when called without an ``index`` argument (:issue:`58722`)
- Bug in :meth:`DataFrame.pivot_table` incorrectly ignoring the ``values`` argument when also supplied to the ``index`` or ``columns`` parameters (:issue:`57876`, :issue:`61292`)
- Bug in :meth:`DataFrame.pivot_table` where ``margins=True`` did not correctly include groups with ``NaN`` values in the index or columns when ``dropna=False`` was explicitly passed. (:issue:`61509`)
- Bug in :meth:`DataFrame.stack` with the new implementation where ``ValueError`` is raised when ``level=[]`` (:issue:`60740`)
- Bug in :meth:`DataFrame.unstack` producing incorrect results when manipulating empty :class:`DataFrame` with an :class:`ExtentionDtype` (:issue:`59123`)
- Bug in :meth:`concat` where concatenating DataFrame and Series with ``ignore_index = True`` drops the series name (:issue:`60723`, :issue:`56257`)
- Bug in :func:`melt` where calling with duplicate column names in ``id_vars`` raised a misleading ``AttributeError`` (:issue:`61475`)
- Bug in :meth:`DataFrame.merge` where user-provided suffixes could result in duplicate column names if the resulting names matched existing columns. Now raises a :class:`MergeError` in such cases. (:issue:`61402`)
- Bug in :meth:`DataFrame.merge` with :class:`CategoricalDtype` columns incorrectly raising ``RecursionError`` (:issue:`56376`)
- Bug in :meth:`DataFrame.merge` with a ``float32`` index incorrectly casting the index to ``float64`` (:issue:`41626`)

Sparse
^^^^^^
- Bug in :class:`SparseDtype` for equal comparison with na fill value. (:issue:`54770`)
- Bug in :meth:`DataFrame.sparse.from_spmatrix` which hard coded an invalid ``fill_value`` for certain subtypes. (:issue:`59063`)
- Bug in :meth:`DataFrame.sparse.to_dense` which ignored subclassing and always returned an instance of :class:`DataFrame` (:issue:`59913`)

ExtensionArray
^^^^^^^^^^^^^^
- Bug in :class:`Categorical` when constructing with an :class:`Index` with :class:`ArrowDtype` (:issue:`60563`)
- Bug in :meth:`.arrays.ArrowExtensionArray.__setitem__` which caused wrong behavior when using an integer array with repeated values as a key (:issue:`58530`)
- Bug in :meth:`ArrowExtensionArray.factorize` where NA values were dropped when input was dictionary-encoded even when dropna was set to False(:issue:`60567`)
- Bug in :meth:`api.types.is_datetime64_any_dtype` where a custom :class:`ExtensionDtype` would return ``False`` for array-likes (:issue:`57055`)
- Bug in comparison between object with :class:`ArrowDtype` and incompatible-dtyped (e.g. string vs bool) incorrectly raising instead of returning all-``False`` (for ``==``) or all-``True`` (for ``!=``) (:issue:`59505`)
- Bug in constructing pandas data structures when passing into ``dtype`` a string of the type followed by ``[pyarrow]`` while PyArrow is not installed would raise ``NameError`` rather than ``ImportError`` (:issue:`57928`)
- Bug in various :class:`DataFrame` reductions for pyarrow temporal dtypes returning incorrect dtype when result was null (:issue:`59234`)

Styler
^^^^^^
- Bug in :meth:`Styler.to_latex` where styling column headers when combined with a hidden index or hidden index-levels is fixed.

Other
^^^^^
- Bug in :class:`DataFrame` when passing a ``dict`` with a NA scalar and ``columns`` that would always return ``np.nan`` (:issue:`57205`)
- Bug in :class:`Series` ignoring errors when trying to convert :class:`Series` input data to the given ``dtype`` (:issue:`60728`)
- Bug in :func:`eval` on :class:`ExtensionArray` on including division ``/`` failed with a ``TypeError``. (:issue:`58748`)
- Bug in :func:`eval` where method calls on binary operations like ``(x + y).dropna()`` would raise ``AttributeError: 'BinOp' object has no attribute 'value'`` (:issue:`61175`)
- Bug in :func:`eval` where the names of the :class:`Series` were not preserved when using ``engine="numexpr"``. (:issue:`10239`)
- Bug in :func:`eval` with ``engine="numexpr"`` returning unexpected result for float division. (:issue:`59736`)
- Bug in :func:`to_numeric` raising ``TypeError`` when ``arg`` is a :class:`Timedelta` or :class:`Timestamp` scalar. (:issue:`59944`)
- Bug in :func:`unique` on :class:`Index` not always returning :class:`Index` (:issue:`57043`)
- Bug in :meth:`DataFrame.apply` raising ``RecursionError`` when passing ``func=list[int]``. (:issue:`61565`)
- Bug in :meth:`DataFrame.apply` where passing ``engine="numba"`` ignored ``args`` passed to the applied function (:issue:`58712`)
- Bug in :meth:`DataFrame.eval` and :meth:`DataFrame.query` which caused an exception when using NumPy attributes via ``@`` notation, e.g., ``df.eval("@np.floor(a)")``. (:issue:`58041`)
- Bug in :meth:`DataFrame.eval` and :meth:`DataFrame.query` which did not allow to use ``tan`` function. (:issue:`55091`)
- Bug in :meth:`DataFrame.query` where using duplicate column names led to a ``TypeError``. (:issue:`59950`)
- Bug in :meth:`DataFrame.query` which raised an exception or produced incorrect results when expressions contained backtick-quoted column names containing the hash character ``#``, backticks, or characters that fall outside the ASCII range (U+0001..U+007F). (:issue:`59285`) (:issue:`49633`)
- Bug in :meth:`DataFrame.query` which raised an exception when querying integer column names using backticks. (:issue:`60494`)
- Bug in :meth:`DataFrame.sample` with ``replace=False`` and ``(n * max(weights) / sum(weights)) > 1``, the method would return biased results. Now raises ``ValueError``. (:issue:`61516`)
- Bug in :meth:`DataFrame.shift` where passing a ``freq`` on a DataFrame with no columns did not shift the index correctly. (:issue:`60102`)
- Bug in :meth:`DataFrame.sort_index` when passing ``axis="columns"`` and ``ignore_index=True`` and ``ascending=False`` not returning a :class:`RangeIndex` columns (:issue:`57293`)
- Bug in :meth:`DataFrame.sort_values` where sorting by a column explicitly named ``None`` raised a ``KeyError`` instead of sorting by the column as expected. (:issue:`61512`)
- Bug in :meth:`DataFrame.transform` that was returning the wrong order unless the index was monotonically increasing. (:issue:`57069`)
- Bug in :meth:`DataFrame.where` where using a non-bool type array in the function would return a ``ValueError`` instead of a ``TypeError`` (:issue:`56330`)
- Bug in :meth:`Index.sort_values` when passing a key function that turns values into tuples, e.g. ``key=natsort.natsort_key``, would raise ``TypeError`` (:issue:`56081`)
- Bug in :meth:`MultiIndex.fillna` error message was referring to ``isna`` instead of ``fillna`` (:issue:`60974`)
- Bug in :meth:`Series.describe` where median percentile was always included when the ``percentiles`` argument was passed (:issue:`60550`).
- Bug in :meth:`Series.diff` allowing non-integer values for the ``periods`` argument. (:issue:`56607`)
- Bug in :meth:`Series.dt` methods in :class:`ArrowDtype` that were returning incorrect values. (:issue:`57355`)
- Bug in :meth:`Series.isin` raising ``TypeError`` when series is large (>10**6) and ``values`` contains NA (:issue:`60678`)
- Bug in :meth:`Series.kurt` and :meth:`Series.skew` resulting in zero for low variance arrays (:issue:`57972`)
- Bug in :meth:`Series.map` with a ``timestamp[pyarrow]`` dtype or ``duration[pyarrow]`` dtype incorrectly returning all-``NaN`` entries (:issue:`61231`)
- Bug in :meth:`Series.mode` where an exception was raised when taking the mode with nullable types with no null values in the series. (:issue:`58926`)
- Bug in :meth:`Series.rank` that doesn't preserve missing values for nullable integers when ``na_option='keep'``. (:issue:`56976`)
- Bug in :meth:`Series.replace` and :meth:`DataFrame.replace` throwing ``ValueError`` when ``regex=True`` and all NA values. (:issue:`60688`)
- Bug in :meth:`Series.to_string` when series contains complex floats with exponents (:issue:`60405`)
- Bug in :meth:`read_csv` where chained fsspec TAR file and ``compression="infer"`` fails with ``tarfile.ReadError`` (:issue:`60028`)
- Bug in Dataframe Interchange Protocol implementation was returning incorrect results for data buffers' associated dtype, for string and datetime columns (:issue:`54781`)
- Bug in ``Series.list`` methods not preserving the original :class:`Index`. (:issue:`58425`)
- Bug in ``Series.list`` methods not preserving the original name. (:issue:`60522`)
- Bug in ``Series.replace`` when the Series was created from an :class:`Index` and Copy-On-Write is enabled (:issue:`61622`)
- Bug in ``divmod`` and ``rdivmod`` with :class:`DataFrame`, :class:`Series`, and :class:`Index` with ``bool`` dtypes failing to raise, which was inconsistent with ``__floordiv__`` behavior (:issue:`46043`)
- Bug in printing a :class:`DataFrame` with a :class:`DataFrame` stored in :attr:`DataFrame.attrs` raised a ``ValueError`` (:issue:`60455`)
- Bug in printing a :class:`Series` with a :class:`DataFrame` stored in :attr:`Series.attrs` raised a ``ValueError`` (:issue:`60568`)
- Deprecated the keyword ``check_datetimelike_compat`` in :meth:`testing.assert_frame_equal` and :meth:`testing.assert_series_equal` (:issue:`55638`)
- Fixed bug in :meth:`Series.replace` and :meth:`DataFrame.replace` when trying to replace :class:`NA` values in a :class:`Float64Dtype` object with ``np.nan``; this now works with ``pd.set_option("mode.nan_is_na", False)`` and is irrelevant otherwise (:issue:`55127`)
- Fixed bug in :meth:`Series.replace` and :meth:`DataFrame.replace` when trying to replace :class:`np.nan` values in a :class:`Int64Dtype` object with :class:`NA`; this is now a no-op with ``pd.set_option("mode.nan_is_na", False)`` and is irrelevant otherwise (:issue:`51237`)
- Fixed bug in the :meth:`Series.rank` with object dtype and extremely small float values (:issue:`62036`)
- Fixed bug where the :class:`DataFrame` constructor misclassified array-like objects with a ``.name`` attribute as :class:`Series` or :class:`Index` (:issue:`61443`)
- Fixed regression in :meth:`DataFrame.from_records` not initializing subclasses properly (:issue:`57008`)

.. ***DO NOT USE THIS SECTION***

-
-

.. ---------------------------------------------------------------------------
.. _whatsnew_300.contributors:

Contributors
~~~~~~~~~~~~<|MERGE_RESOLUTION|>--- conflicted
+++ resolved
@@ -1022,10 +1022,7 @@
 - :meth:`Index.is_monotonic_decreasing`, :meth:`Index.is_monotonic_increasing`, and :meth:`Index.is_unique` could incorrectly be ``False`` for an ``Index`` created from a slice of another ``Index``. (:issue:`57911`)
 - Bug in :class:`Index`, :class:`Series`, :class:`DataFrame` constructors when given a sequence of :class:`Interval` subclass objects casting them to :class:`Interval` (:issue:`46945`)
 - Bug in :func:`interval_range` where start and end numeric types were always cast to 64 bit (:issue:`57268`)
-<<<<<<< HEAD
 - Construction of :class:`IntervalArray` and :class:`IntervalIndex` from arrays with mismatched signed/unsigned integer dtypes (e.g., ``int64`` and ``uint64``) now raises a :exc:`TypeError` instead of proceeding silently. (:issue:`55715`)
-=======
->>>>>>> 531c0e36
 
 Indexing
 ^^^^^^^^
