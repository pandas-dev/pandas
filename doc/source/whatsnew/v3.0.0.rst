--- conflicted
+++ resolved
@@ -206,15 +206,12 @@
 Groupby/resample/rolling
 ^^^^^^^^^^^^^^^^^^^^^^^^
 - Bug in :meth:`.DataFrameGroupBy.quantile` when ``interpolation="nearest"`` is inconsistent with :meth:`DataFrame.quantile` (:issue:`47942`)
-<<<<<<< HEAD
+- Bug in :meth:`DataFrame.ewm` and :meth:`Series.ewm` when passed ``times`` and aggregation functions other than mean (:issue:`51695`)
 - Bug in :meth:`.DataFrameGroupBy.groups` and :meth:`.SeriesGroupby.groups` that would not respect groupby arguments ``dropna`` and ``sort`` (:issue:`55919`, :issue:`56966`, :issue:`56851`)
 - Bug in :meth:`.DataFrameGroupBy.nunique` and :meth:`.SeriesGroupBy.nunique` would fail with multiple categorical groupings when ``as_index=False`` (:issue:`52848`)
 - Bug in :meth:`.DataFrameGroupBy.prod`, :meth:`.DataFrameGroupBy.any`, and :meth:`.DataFrameGroupBy.all` would result in NA values on unobserved groups; they now result in ``1``, ``False``, and ``True`` respectively (:issue:`55783`)
 - Bug in :meth:`.DataFrameGroupBy.value_counts` would produce incorrect results when used with some categorical and some non-categorical groupings and ``observed=False`` (:issue:`56016`)
 -
-=======
-- Bug in :meth:`DataFrame.ewm` and :meth:`Series.ewm` when passed ``times`` and aggregation functions other than mean (:issue:`51695`)
->>>>>>> 1bb48398
 
 Reshaping
 ^^^^^^^^^
