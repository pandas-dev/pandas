--- conflicted
+++ resolved
@@ -552,12 +552,9 @@
 - Deprecated passing arguments as positional in :meth:`DataFrame.any` and :meth:`Series.any` (:issue:`44802`)
 - Deprecated the ``closed`` argument in :meth:`interval_range` in favor of ``inclusive`` argument; In a future version passing ``closed`` will raise (:issue:`40245`)
 - Deprecated the methods :meth:`DataFrame.mad`, :meth:`Series.mad`, and the corresponding groupby methods (:issue:`11787`)
-<<<<<<< HEAD
+- Deprecated positional arguments to :meth:`Index.join` except for ``other``, use keyword-only arguments instead of positional arguments (:issue:`46518`)
 - Deprecated indexing on a timezone-naive :class:`DatetimeIndex` using a string representing a timezone-aware datetime (:issue:`46903`, :issue:`36148`)
 -
-=======
-- Deprecated positional arguments to :meth:`Index.join` except for ``other``, use keyword-only arguments instead of positional arguments (:issue:`46518`)
->>>>>>> 962495d7
 
 .. ---------------------------------------------------------------------------
 .. _whatsnew_150.performance:
