.. _whatsnew_150:

What's new in 1.5.0 (??)
------------------------

These are the changes in pandas 1.5.0. See :ref:`release` for a full changelog
including other versions of pandas.

{{ header }}

.. ---------------------------------------------------------------------------
.. _whatsnew_150.enhancements:

Enhancements
~~~~~~~~~~~~

.. _whatsnew_150.enhancements.styler:

Styler
^^^^^^

  - New method :meth:`.Styler.to_string` for alternative customisable output methods (:issue:`44502`)
  - Various bug fixes, see below.

.. _whatsnew_150.enhancements.resample_group_keys:

Control of index with ``group_keys`` in :meth:`DataFrame.resample`
^^^^^^^^^^^^^^^^^^^^^^^^^^^^^^^^^^^^^^^^^^^^^^^^^^^^^^^^^^^^^^^^^^

The argument ``group_keys`` has been added to the method :meth:`DataFrame.resample`.
As with :meth:`DataFrame.groupby`, this argument controls the whether each group is added
to the index in the resample when :meth:`.Resampler.apply` is used.

.. warning::
   Not specifying the ``group_keys`` argument will retain the
   previous behavior and emit a warning if the result will change
   by specifying ``group_keys=False``. In a future version
   of pandas, not specifying ``group_keys`` will default to
   the same behavior as ``group_keys=False``.

.. ipython:: python

    df = pd.DataFrame(
        {'a': range(6)},
        index=pd.date_range("2021-01-01", periods=6, freq="8H")
    )
    df.resample("D", group_keys=True).apply(lambda x: x)
    df.resample("D", group_keys=False).apply(lambda x: x)

Previously, the resulting index would depend upon the values returned by ``apply``,
as seen in the following example.

.. code-block:: ipython

    In [1]: # pandas 1.3
    In [2]: df.resample("D").apply(lambda x: x)
    Out[2]:
                         a
    2021-01-01 00:00:00  0
    2021-01-01 08:00:00  1
    2021-01-01 16:00:00  2
    2021-01-02 00:00:00  3
    2021-01-02 08:00:00  4
    2021-01-02 16:00:00  5

    In [3]: df.resample("D").apply(lambda x: x.reset_index())
    Out[3]:
                               index  a
    2021-01-01 0 2021-01-01 00:00:00  0
               1 2021-01-01 08:00:00  1
               2 2021-01-01 16:00:00  2
    2021-01-02 0 2021-01-02 00:00:00  3
               1 2021-01-02 08:00:00  4
               2 2021-01-02 16:00:00  5

.. _whatsnew_150.enhancements.other:

Other enhancements
^^^^^^^^^^^^^^^^^^
- :meth:`MultiIndex.to_frame` now supports the argument ``allow_duplicates`` and raises on duplicate labels if it is missing or False (:issue:`45245`)
- :class:`StringArray` now accepts array-likes containing nan-likes (``None``, ``np.nan``) for the ``values`` parameter in its constructor in addition to strings and :attr:`pandas.NA`. (:issue:`40839`)
- Improved the rendering of ``categories`` in :class:`CategoricalIndex` (:issue:`45218`)
- :meth:`to_numeric` now preserves float64 arrays when downcasting would generate values not representable in float32 (:issue:`43693`)
- :meth:`Series.reset_index` and :meth:`DataFrame.reset_index` now support the argument ``allow_duplicates`` (:issue:`44410`)
- :meth:`.GroupBy.min` and :meth:`.GroupBy.max` now supports `Numba <https://numba.pydata.org/>`_ execution with the ``engine`` keyword (:issue:`45428`)
- Implemented a ``bool``-dtype :class:`Index`, passing a bool-dtype arraylike to ``pd.Index`` will now retain ``bool`` dtype instead of casting to ``object`` (:issue:`45061`)
-

.. ---------------------------------------------------------------------------
.. _whatsnew_150.notable_bug_fixes:

Notable bug fixes
~~~~~~~~~~~~~~~~~

These are bug fixes that might have notable behavior changes.

.. _whatsnew_150.notable_bug_fixes.notable_bug_fix1:

notable_bug_fix1
^^^^^^^^^^^^^^^^

.. _whatsnew_150.notable_bug_fixes.notable_bug_fix2:

notable_bug_fix2
^^^^^^^^^^^^^^^^

.. ---------------------------------------------------------------------------
.. _whatsnew_150.api_breaking:

Backwards incompatible API changes
~~~~~~~~~~~~~~~~~~~~~~~~~~~~~~~~~~

.. _whatsnew_150.api_breaking.deps:

Increased minimum versions for dependencies
^^^^^^^^^^^^^^^^^^^^^^^^^^^^^^^^^^^^^^^^^^^
Some minimum supported versions of dependencies were updated.
If installed, we now require:

+-----------------+-----------------+----------+---------+
| Package         | Minimum Version | Required | Changed |
+=================+=================+==========+=========+
| mypy (dev)      | 0.931           |          |    X    |
+-----------------+-----------------+----------+---------+


For `optional libraries <https://pandas.pydata.org/docs/getting_started/install.html>`_ the general recommendation is to use the latest version.
The following table lists the lowest version per library that is currently being tested throughout the development of pandas.
Optional libraries below the lowest tested version may still work, but are not considered supported.

+-----------------+-----------------+---------+
| Package         | Minimum Version | Changed |
+=================+=================+=========+
|                 |                 |    X    |
+-----------------+-----------------+---------+

See :ref:`install.dependencies` and :ref:`install.optional_dependencies` for more.


.. _whatsnew_150.read_xml_dtypes:

read_xml now supports ``dtype``, ``converters``, and ``parse_dates``
^^^^^^^^^^^^^^^^^^^^^^^^^^^^^^^^^^^^^^^^^^^^^^^^^^^^^^^^^^^^^^^^^^^^

Similar to other IO methods, :func:`pandas.read_xml` now supports assigning specific dtypes to columns,
apply converter methods, and parse dates (:issue:`43567`).

.. ipython:: python

    xml_dates = """<?xml version='1.0' encoding='utf-8'?>
    <data>
      <row>
        <shape>square</shape>
        <degrees>00360</degrees>
        <sides>4.0</sides>
        <date>2020-01-01</date>
       </row>
      <row>
        <shape>circle</shape>
        <degrees>00360</degrees>
        <sides/>
        <date>2021-01-01</date>
      </row>
      <row>
        <shape>triangle</shape>
        <degrees>00180</degrees>
        <sides>3.0</sides>
        <date>2022-01-01</date>
      </row>
    </data>"""

    df = pd.read_xml(
        xml_dates,
        dtype={'sides': 'Int64'},
        converters={'degrees': str},
        parse_dates=['date']
    )
    df
    df.dtypes

.. _whatsnew_150.api_breaking.other:

Other API changes
^^^^^^^^^^^^^^^^^
-
-

.. ---------------------------------------------------------------------------
.. _whatsnew_150.deprecations:

Deprecations
~~~~~~~~~~~~

.. _whatsnew_150.deprecations.int_slicing_series:

In a future version, integer slicing on a :class:`Series` with a :class:`Int64Index` or :class:`RangeIndex` will be treated as *label-based*, not positional. This will make the behavior consistent with other :meth:`Series.__getitem__` and :meth:`Series.__setitem__` behaviors (:issue:`45162`).

For example:

.. ipython:: python

   ser = pd.Series([1, 2, 3, 4, 5], index=[2, 3, 5, 7, 11])

In the old behavior, ``ser[2:4]`` treats the slice as positional:

*Old behavior*:

.. code-block:: ipython

    In [3]: ser[2:4]
    Out[3]:
    5    3
    7    4
    dtype: int64

In a future version, this will be treated as label-based:

*Future behavior*:

.. code-block:: ipython

    In [4]: ser.loc[2:4]
    Out[4]:
    2    1
    3    2
    dtype: int64

To retain the old behavior, use ``series.iloc[i:j]``. To get the future behavior,
use ``series.loc[i:j]``.

Slicing on a :class:`DataFrame` will not be affected.

<<<<<<< HEAD
.. _whatsnew_150.deprecations.group_keys_in_apply:

Using ``group_keys`` with transformers in :meth:`.GroupBy.apply`
^^^^^^^^^^^^^^^^^^^^^^^^^^^^^^^^^^^^^^^^^^^^^^^^^^^^^^^^^^^^^^^^

In previous versions of pandas, if it was inferred that the function passed to
:meth:`.GroupBy.apply` was a transformer (i.e. the resulting index was equal to
the input index), the ``group_keys`` argument of :meth:`DataFrame.groupby` and
:meth:`Series.groupby` was ignored and the group keys would never be added to
the index of the result. In the future, the group keys will be added to the index
when the user specifies ``group_keys=True``.

As ``group_keys=True`` is the default value of :meth:`DataFrame.groupby` and
:meth:`Series.groupby`, not specifying ``group_keys`` with a transformer will
raise a ``FutureWarning``. This can be silenced and the previous behavior
retained by specifying ``group_keys=False``.
=======
.. _whatsnew_150.deprecations.excel_writer_attributes:

:class:`ExcelWriter` attributes
^^^^^^^^^^^^^^^^^^^^^^^^^^^^^^^

All attributes of :class:`ExcelWriter` were previously documented as not
public. However some third party Excel engines documented accessing
``ExcelWriter.book`` or ``ExcelWriter.sheets``, and users were utilizing these
and possibly other attributes. Previously these attributes were not safe to use;
e.g. modifications to ``ExcelWriter.book`` would not update ``ExcelWriter.sheets``
and conversely. In order to support this, pandas has made some attributes public
and improved their implementations so that they may now be safely used. (:issue:`45572`)

The following attributes are now public and considered safe to access.

 - ``book``
 - ``check_extension``
 - ``close``
 - ``date_format``
 - ``datetime_format``
 - ``engine``
 - ``if_sheet_exists``
 - ``sheets``
 - ``supported_extensions``

The following attributes have been deprecated. They now raise a ``FutureWarning``
when accessed and will removed in a future version. Users should be aware
that their usage is considered unsafe, and can lead to unexpected results.

 - ``cur_sheet``
 - ``handles``
 - ``path``
 - ``save``
 - ``write_cells``

See the documentation of :class:`ExcelWriter` for further details.
>>>>>>> f52d75a1

.. _whatsnew_150.deprecations.other:

Other Deprecations
^^^^^^^^^^^^^^^^^^
- Deprecated the keyword ``line_terminator`` in :meth:`DataFrame.to_csv` and :meth:`Series.to_csv`, use ``lineterminator`` instead; this is for consistency with :func:`read_csv` and the standard library 'csv' module (:issue:`9568`)
- Deprecated behavior of :meth:`SparseArray.astype`, :meth:`Series.astype`, and :meth:`DataFrame.astype` with :class:`SparseDtype` when passing a non-sparse ``dtype``. In a future version, this will cast to that non-sparse dtype instead of wrapping it in a :class:`SparseDtype` (:issue:`34457`)
- Deprecated behavior of :meth:`DatetimeIndex.intersection` and :meth:`DatetimeIndex.symmetric_difference` (``union`` behavior was already deprecated in version 1.3.0) with mixed timezones; in a future version both will be cast to UTC instead of object dtype (:issue:`39328`, :issue:`45357`)
- Deprecated :meth:`DataFrame.iteritems`, :meth:`Series.iteritems`, :meth:`HDFStore.iteritems` in favor of :meth:`DataFrame.items`, :meth:`Series.items`, :meth:`HDFStore.items`  (:issue:`45321`)
- Deprecated :meth:`Series.is_monotonic` and :meth:`Index.is_monotonic` in favor of :meth:`Series.is_monotonic_increasing` and :meth:`Index.is_monotonic_increasing` (:issue:`45422`, :issue:`21335`)
- Deprecated the ``__array_wrap__`` method of DataFrame and Series, rely on standard numpy ufuncs instead (:issue:`45451`)
- Deprecated the behavior of :meth:`Series.fillna` and :meth:`DataFrame.fillna` with ``timedelta64[ns]`` dtype and incompatible fill value; in a future version this will cast to a common dtype (usually object) instead of raising, matching the behavior of other dtypes (:issue:`45746`)
-


.. ---------------------------------------------------------------------------
.. _whatsnew_150.performance:

Performance improvements
~~~~~~~~~~~~~~~~~~~~~~~~
- Performance improvement in :meth:`.GroupBy.transform` for some user-defined DataFrame -> Series functions (:issue:`45387`)
- Performance improvement in :meth:`DataFrame.duplicated` when subset consists of only one column (:issue:`45236`)
- Performance improvement in :meth:`.GroupBy.transform` when broadcasting values for user-defined functions (:issue:`45708`)
- Performance improvement in :meth:`.GroupBy.transform` for user-defined functions when only a single group exists (:issue:`44977`)
-

.. ---------------------------------------------------------------------------
.. _whatsnew_150.bug_fixes:

Bug fixes
~~~~~~~~~

Categorical
^^^^^^^^^^^
- Bug in :meth:`Categorical.view` not accepting integer dtypes (:issue:`25464`)
- Bug in :meth:`CategoricalIndex.union` when the index's categories are integer-dtype and the index contains ``NaN`` values incorrectly raising instead of casting to ``float64`` (:issue:`45362`)
-

Datetimelike
^^^^^^^^^^^^
- Bug in :meth:`DataFrame.quantile` with datetime-like dtypes and no rows incorrectly returning ``float64`` dtype instead of retaining datetime-like dtype (:issue:`41544`)
- Bug in :func:`to_datetime` with sequences of ``np.str_`` objects incorrectly raising (:issue:`32264`)
- Bug in :class:`Timestamp` construction when passing datetime components as positional arguments and ``tzinfo`` as a keyword argument incorrectly raising (:issue:`31929`)
- Bug in :meth:`Index.astype` when casting from object dtype to ``timedelta64[ns]`` dtype incorrectly casting ``np.datetime64("NaT")`` values to ``np.timedelta64("NaT")`` instead of raising (:issue:`45722`)
- Bug in :meth:`SeriesGroupBy.value_counts` index when passing categorical column (:issue:`44324`)
-

Timedelta
^^^^^^^^^
-

Timezones
^^^^^^^^^
-
-

Numeric
^^^^^^^
- Bug in operations with array-likes with ``dtype="boolean"`` and :attr:`NA` incorrectly altering the array in-place (:issue:`45421`)
- Bug in multiplying a :class:`Series` with ``IntegerDtype`` or ``FloatingDtype`` by an arraylike with ``timedelta64[ns]`` dtype incorrectly raising (:issue:`45622`)
-

Conversion
^^^^^^^^^^
- Bug in :meth:`DataFrame.astype` not preserving subclasses (:issue:`40810`)
- Bug in constructing a :class:`Series` from a float-containing list or a floating-dtype ndarray-like (e.g. ``dask.Array``) and an integer dtype raising instead of casting like we would with an ``np.ndarray`` (:issue:`40110`)
- Bug in :meth:`Float64Index.astype` to unsigned integer dtype incorrectly casting to ``np.int64`` dtype (:issue:`45309`)
- Bug in :meth:`Series.astype` and :meth:`DataFrame.astype` from floating dtype to unsigned integer dtype failing to raise in the presence of negative values (:issue:`45151`)
- Bug in :func:`array` with ``FloatingDtype`` and values containing float-castable strings incorrectly raising (:issue:`45424`)
- Bug when comparing string and datetime64ns objects causing ``OverflowError`` exception. (:issue:`45506`)

Strings
^^^^^^^
-
-

Interval
^^^^^^^^
- Bug in :meth:`IntervalArray.__setitem__` when setting ``np.nan`` into an integer-backed array raising ``ValueError`` instead of ``TypeError`` (:issue:`45484`)
-

Indexing
^^^^^^^^
- Bug in :meth:`loc.__getitem__` with a list of keys causing an internal inconsistency that could lead to a disconnect between ``frame.at[x, y]`` vs ``frame[y].loc[x]`` (:issue:`22372`)
- Bug in :meth:`DataFrame.iloc` where indexing a single row on a :class:`DataFrame` with a single ExtensionDtype column gave a copy instead of a view on the underlying data (:issue:`45241`)
- Bug in setting a NA value (``None`` or ``np.nan``) into a :class:`Series` with int-based :class:`IntervalDtype` incorrectly casting to object dtype instead of a float-based :class:`IntervalDtype` (:issue:`45568`)
- Bug in :meth:`Series.__setitem__` with a non-integer :class:`Index` when using an integer key to set a value that cannot be set inplace where a ``ValueError`` was raised insead of casting to a common dtype (:issue:`45070`)
- Bug in :meth:`Series.__setitem__` when setting incompatible values into a ``PeriodDtype`` or ``IntervalDtype`` :class:`Series` raising when indexing with a boolean mask but coercing when indexing with otherwise-equivalent indexers; these now consistently coerce, along with :meth:`Series.mask` and :meth:`Series.where` (:issue:`45768`)
- Bug in :meth:`Series.loc.__setitem__` and :meth:`Series.loc.__getitem__` not raising when using multiple keys without using a :class:`MultiIndex` (:issue:`13831`)
- Bug when setting a value too large for a :class:`Series` dtype failing to coerce to a common type (:issue:`26049`, :issue:`32878`)
- Bug in :meth:`loc.__setitem__` treating ``range`` keys as positional instead of label-based (:issue:`45479`)
- Bug in :meth:`Series.__setitem__` when setting ``boolean`` dtype values containing ``NA`` incorrectly raising instead of casting to ``boolean`` dtype (:issue:`45462`)
- Bug in :meth:`Series.__setitem__` where setting :attr:`NA` into a numeric-dtpye :class:`Series` would incorrectly upcast to object-dtype rather than treating the value as ``np.nan`` (:issue:`44199`)
- Bug in :meth:`Series.mask` with ``inplace=True`` or setting values with a boolean mask with small integer dtypes incorrectly raising (:issue:`45750`)
- Bug in :meth:`DataFrame.mask` with ``inplace=True`` and ``ExtensionDtype`` columns incorrectly raising (:issue:`45577`)
- Bug in getting a column from a DataFrame with an object-dtype row index with datetime-like values: the resulting Series now preserves the exact object-dtype Index from the parent DataFrame (:issue:`42950`)
- Bug in indexing on a :class:`DatetimeIndex` with a ``np.str_`` key incorrectly raising (:issue:`45580`)
- Bug in :meth:`CategoricalIndex.get_indexer` when index contains ``NaN`` values, resulting in elements that are in target but not present in the index to be mapped to the index of the NaN element, instead of -1 (:issue:`45361`)
-

Missing
^^^^^^^
- Bug in :meth:`Series.fillna` and :meth:`DataFrame.fillna` with ``downcast`` keyword not being respected in some cases where there are no NA values present (:issue:`45423`)
- Bug in :meth:`Series.fillna` and :meth:`DataFrame.fillna` with :class:`IntervalDtype` and incompatible value raising instead of casting to a common (usually object) dtype (:issue:`??`)
- Bug in :meth:`DataFrame.interpolate` with object-dtype column not returning a copy with ``inplace=False`` (:issue:`45791`)
-

MultiIndex
^^^^^^^^^^
-
-

I/O
^^^
- Bug in :meth:`DataFrame.to_stata` where no error is raised if the :class:`DataFrame` contains ``-np.inf`` (:issue:`45350`)
- Bug in :func:`read_excel` results in an infinite loop with certain ``skiprows`` callables (:issue:`45585`)
- Bug in :meth:`DataFrame.info` where a new line at the end of the output is omitted when called on an empty :class:`DataFrame` (:issue:`45494`)
- Bug in :func:`read_csv` not recognizing line break for ``on_bad_lines="warn"`` for ``engine="c"`` (:issue:`41710`)
- Bug in :func:`read_parquet` when ``engine="pyarrow"`` which caused partial write to disk when column of unsupported datatype was passed (:issue:`44914`)
- Bug in :func:`DataFrame.to_excel` and :class:`ExcelWriter` would raise when writing an empty DataFrame to a ``.ods`` file (:issue:`45793`)

Period
^^^^^^
-
-

Plotting
^^^^^^^^
- Bug in :meth:`DataFrame.plot.barh` that prevented labeling the x-axis and ``xlabel`` updating the y-axis label (:issue:`45144`)
- Bug in :meth:`DataFrame.plot.box` that prevented labeling the x-axis (:issue:`45463`)
- Bug in :meth:`DataFrame.boxplot` that prevented passing in ``xlabel`` and ``ylabel`` (:issue:`45463`)
- Bug in :meth:`DataFrame.boxplot` that prevented specifying ``vert=False`` (:issue:`36918`)
-

Groupby/resample/rolling
^^^^^^^^^^^^^^^^^^^^^^^^
- Bug in :meth:`DataFrame.resample` ignoring ``closed="right"`` on :class:`TimedeltaIndex` (:issue:`45414`)
- Bug in :meth:`.DataFrameGroupBy.transform` fails when the input DataFrame has multiple columns (:issue:`27469`)

Reshaping
^^^^^^^^^
- Bug in :func:`concat` between a :class:`Series` with integer dtype and another with :class:`CategoricalDtype` with integer categories and containing ``NaN`` values casting to object dtype instead of ``float64`` (:issue:`45359`)
- Bug in :func:`get_dummies` that selected object and categorical dtypes but not string (:issue:`44965`)
-

Sparse
^^^^^^
- Bug in :meth:`Series.where` and :meth:`DataFrame.where` with ``SparseDtype`` failing to retain the array's ``fill_value`` (:issue:`45691`)
-

ExtensionArray
^^^^^^^^^^^^^^
- Bug in :meth:`IntegerArray.searchsorted` and :meth:`FloatingArray.searchsorted` returning inconsistent results when acting on ``np.nan`` (:issue:`45255`)
-

Styler
^^^^^^
- Minor bug when attempting to apply styling functions to an empty DataFrame subset (:issue:`45313`)
-

Other
^^^^^
- Bug in :meth:`Series.asof` and :meth:`DataFrame.asof` incorrectly casting bool-dtype results to ``float64`` dtype (:issue:`16063`)
-

.. ***DO NOT USE THIS SECTION***

-
-

.. ---------------------------------------------------------------------------
.. _whatsnew_150.contributors:

Contributors
~~~~~~~~~~~~<|MERGE_RESOLUTION|>--- conflicted
+++ resolved
@@ -230,24 +230,6 @@
 
 Slicing on a :class:`DataFrame` will not be affected.
 
-<<<<<<< HEAD
-.. _whatsnew_150.deprecations.group_keys_in_apply:
-
-Using ``group_keys`` with transformers in :meth:`.GroupBy.apply`
-^^^^^^^^^^^^^^^^^^^^^^^^^^^^^^^^^^^^^^^^^^^^^^^^^^^^^^^^^^^^^^^^
-
-In previous versions of pandas, if it was inferred that the function passed to
-:meth:`.GroupBy.apply` was a transformer (i.e. the resulting index was equal to
-the input index), the ``group_keys`` argument of :meth:`DataFrame.groupby` and
-:meth:`Series.groupby` was ignored and the group keys would never be added to
-the index of the result. In the future, the group keys will be added to the index
-when the user specifies ``group_keys=True``.
-
-As ``group_keys=True`` is the default value of :meth:`DataFrame.groupby` and
-:meth:`Series.groupby`, not specifying ``group_keys`` with a transformer will
-raise a ``FutureWarning``. This can be silenced and the previous behavior
-retained by specifying ``group_keys=False``.
-=======
 .. _whatsnew_150.deprecations.excel_writer_attributes:
 
 :class:`ExcelWriter` attributes
@@ -284,7 +266,23 @@
  - ``write_cells``
 
 See the documentation of :class:`ExcelWriter` for further details.
->>>>>>> f52d75a1
+
+.. _whatsnew_150.deprecations.group_keys_in_apply:
+
+Using ``group_keys`` with transformers in :meth:`.GroupBy.apply`
+^^^^^^^^^^^^^^^^^^^^^^^^^^^^^^^^^^^^^^^^^^^^^^^^^^^^^^^^^^^^^^^^
+
+In previous versions of pandas, if it was inferred that the function passed to
+:meth:`.GroupBy.apply` was a transformer (i.e. the resulting index was equal to
+the input index), the ``group_keys`` argument of :meth:`DataFrame.groupby` and
+:meth:`Series.groupby` was ignored and the group keys would never be added to
+the index of the result. In the future, the group keys will be added to the index
+when the user specifies ``group_keys=True``.
+
+As ``group_keys=True`` is the default value of :meth:`DataFrame.groupby` and
+:meth:`Series.groupby`, not specifying ``group_keys`` with a transformer will
+raise a ``FutureWarning``. This can be silenced and the previous behavior
+retained by specifying ``group_keys=False``.
 
 .. _whatsnew_150.deprecations.other:
 
