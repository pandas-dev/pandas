.. _whatsnew_150:

What's new in 1.5.0 (??)
------------------------

These are the changes in pandas 1.5.0. See :ref:`release` for a full changelog
including other versions of pandas.

{{ header }}

.. ---------------------------------------------------------------------------
.. _whatsnew_150.enhancements:

Enhancements
~~~~~~~~~~~~

.. _whatsnew_150.enhancements.styler:

Styler
^^^^^^

  - New method :meth:`.Styler.to_string` for alternative customisable output methods (:issue:`44502`)
  - Various bug fixes, see below.

.. _whatsnew_150.enhancements.enhancement2:

enhancement2
^^^^^^^^^^^^

.. _whatsnew_150.enhancements.other:

Other enhancements
^^^^^^^^^^^^^^^^^^
- :meth:`MultiIndex.to_frame` now supports the argument ``allow_duplicates`` and raises on duplicate labels if it is missing or False (:issue:`45245`)
- :class:`StringArray` now accepts array-likes containing nan-likes (``None``, ``np.nan``) for the ``values`` parameter in its constructor in addition to strings and :attr:`pandas.NA`. (:issue:`40839`)
- Improved the rendering of ``categories`` in :class:`CategoricalIndex` (:issue:`45218`)
- :meth:`to_numeric` now preserves float64 arrays when downcasting would generate values not representable in float32 (:issue:`43693`)
- :meth:`.GroupBy.min` and :meth:`.GroupBy.max` now supports `Numba <https://numba.pydata.org/>`_ execution with the ``engine`` keyword (:issue:`45428`)
-

.. ---------------------------------------------------------------------------
.. _whatsnew_150.notable_bug_fixes:

Notable bug fixes
~~~~~~~~~~~~~~~~~

These are bug fixes that might have notable behavior changes.

.. _whatsnew_150.notable_bug_fixes.notable_bug_fix1:

notable_bug_fix1
^^^^^^^^^^^^^^^^

.. _whatsnew_150.notable_bug_fixes.notable_bug_fix2:

notable_bug_fix2
^^^^^^^^^^^^^^^^

.. ---------------------------------------------------------------------------
.. _whatsnew_150.api_breaking:

Backwards incompatible API changes
~~~~~~~~~~~~~~~~~~~~~~~~~~~~~~~~~~

.. _whatsnew_150.api_breaking.deps:

Increased minimum versions for dependencies
^^^^^^^^^^^^^^^^^^^^^^^^^^^^^^^^^^^^^^^^^^^
Some minimum supported versions of dependencies were updated.
If installed, we now require:

+-----------------+-----------------+----------+---------+
| Package         | Minimum Version | Required | Changed |
+=================+=================+==========+=========+
| mypy (dev)      | 0.931           |          |    X    |
+-----------------+-----------------+----------+---------+


For `optional libraries <https://pandas.pydata.org/docs/getting_started/install.html>`_ the general recommendation is to use the latest version.
The following table lists the lowest version per library that is currently being tested throughout the development of pandas.
Optional libraries below the lowest tested version may still work, but are not considered supported.

+-----------------+-----------------+---------+
| Package         | Minimum Version | Changed |
+=================+=================+=========+
|                 |                 |    X    |
+-----------------+-----------------+---------+

See :ref:`install.dependencies` and :ref:`install.optional_dependencies` for more.


.. _whatsnew_150.read_xml_dtypes:

read_xml now supports ``dtype``, ``converters``, and ``parse_dates``
^^^^^^^^^^^^^^^^^^^^^^^^^^^^^^^^^^^^^^^^^^^^^^^^^^^^^^^^^^^^^^^^^^^^

Similar to other IO methods, :func:`pandas.read_xml` now supports assigning specific dtypes to columns,
apply converter methods, and parse dates (:issue:`43567`).

.. ipython:: python

    xml_dates = """<?xml version='1.0' encoding='utf-8'?>
    <data>
      <row>
        <shape>square</shape>
        <degrees>00360</degrees>
        <sides>4.0</sides>
        <date>2020-01-01</date>
       </row>
      <row>
        <shape>circle</shape>
        <degrees>00360</degrees>
        <sides/>
        <date>2021-01-01</date>
      </row>
      <row>
        <shape>triangle</shape>
        <degrees>00180</degrees>
        <sides>3.0</sides>
        <date>2022-01-01</date>
      </row>
    </data>"""

    df = pd.read_xml(
        xml_dates,
        dtype={'sides': 'Int64'},
        converters={'degrees': str},
        parse_dates=['date']
    )
    df
    df.dtypes

.. _whatsnew_150.api_breaking.other:

Other API changes
^^^^^^^^^^^^^^^^^
-
-

.. ---------------------------------------------------------------------------
.. _whatsnew_150.deprecations:

Deprecations
~~~~~~~~~~~~

.. _whatsnew_150.deprecations.int_slicing_series:

In a future version, integer slicing on a :class:`Series` with a :class:`Int64Index` or :class:`RangeIndex` will be treated as *label-based*, not positional. This will make the behavior consistent with other :meth:`Series.__getitem__` and :meth:`Series.__setitem__` behaviors (:issue:`45162`).

For example:

.. ipython:: python

   ser = pd.Series([1, 2, 3, 4, 5], index=[2, 3, 5, 7, 11])

In the old behavior, ``ser[2:4]`` treats the slice as positional:

*Old behavior*:

.. code-block:: ipython

    In [3]: ser[2:4]
    Out[3]:
    5    3
    7    4
    dtype: int64

In a future version, this will be treated as label-based:

*Future behavior*:

.. code-block:: ipython

    In [4]: ser.loc[2:4]
    Out[4]:
    2    1
    3    2
    dtype: int64

To retain the old behavior, use ``series.iloc[i:j]``. To get the future behavior,
use ``series.loc[i:j]``.

Slicing on a :class:`DataFrame` will not be affected.

.. _whatsnew_150.deprecations.other:

Other Deprecations
^^^^^^^^^^^^^^^^^^
- Deprecated the keyword ``line_terminator`` in :meth:`DataFrame.to_csv` and :meth:`Series.to_csv`, use ``lineterminator`` instead; this is for consistency with :func:`read_csv` and the standard library 'csv' module (:issue:`9568`)
- Deprecated behavior of :meth:`SparseArray.astype`, :meth:`Series.astype`, and :meth:`DataFrame.astype` with :class:`SparseDtype` when passing a non-sparse ``dtype``. In a future version, this will cast to that non-sparse dtype instead of wrapping it in a :class:`SparseDtype` (:issue:`34457`)
- Deprecated behavior of :meth:`DatetimeIndex.intersection` and :meth:`DatetimeIndex.symmetric_difference` (``union`` behavior was already deprecated in version 1.3.0) with mixed timezones; in a future version both will be cast to UTC instead of object dtype (:issue:`39328`, :issue:`45357`)
- Deprecated :meth:`DataFrame.iteritems`, :meth:`Series.iteritems`, :meth:`HDFStore.iteritems` in favor of :meth:`DataFrame.items`, :meth:`Series.items`, :meth:`HDFStore.items`  (:issue:`45321`)
- Deprecated :meth:`Series.is_monotonic` and :meth:`Index.is_monotonic` in favor of :meth:`Series.is_monotonic_increasing` and :meth:`Index.is_monotonic_increasing` (:issue:`45422`, :issue:`21335`)
- Deprecated the ``__array_wrap__`` method of DataFrame and Series, rely on standard numpy ufuncs instead (:issue:`45451`)
-


.. ---------------------------------------------------------------------------
.. _whatsnew_150.performance:

Performance improvements
~~~~~~~~~~~~~~~~~~~~~~~~
- Performance improvement in :meth:`.GroupBy.transform` for some user-defined DataFrame -> Series functions (:issue:`45387`)
- Performance improvement in :meth:`DataFrame.duplicated` when subset consists of only one column (:issue:`45236`)
-

.. ---------------------------------------------------------------------------
.. _whatsnew_150.bug_fixes:

Bug fixes
~~~~~~~~~

Categorical
^^^^^^^^^^^
- Bug in :meth:`CategoricalIndex.union` when the index's categories are integer-dtype and the index contains ``NaN`` values incorrectly raising instead of casting to ``float64`` (:issue:`45362`)
-

Datetimelike
^^^^^^^^^^^^
- Bug in :meth:`DataFrame.quantile` with datetime-like dtypes and no rows incorrectly returning ``float64`` dtype instead of retaining datetime-like dtype (:issue:`41544`)
- Bug in :func:`to_datetime` with sequences of ``np.str_`` objects incorrectly raising (:issue:`32264`)
- Bug in :class:`Timestamp` construction when passing datetime components as positional arguments and ``tzinfo`` as a keyword argument incorrectly raising (:issue:`31929`)
-

Timedelta
^^^^^^^^^
-

Timezones
^^^^^^^^^
-
-

Numeric
^^^^^^^
- Bug in operations with array-likes with ``dtype="boolean"`` and :attr:`NA` incorrectly altering the array in-place (:issue:`45421`)
-

Conversion
^^^^^^^^^^
- Bug in :meth:`DataFrame.astype` not preserving subclasses (:issue:`40810`)
- Bug in constructing a :class:`Series` from a float-containing list or a floating-dtype ndarray-like (e.g. ``dask.Array``) and an integer dtype raising instead of casting like we would with an ``np.ndarray`` (:issue:`40110`)
- Bug in :meth:`Float64Index.astype` to unsigned integer dtype incorrectly casting to ``np.int64`` dtype (:issue:`45309`)
- Bug in :meth:`Series.astype` and :meth:`DataFrame.astype` from floating dtype to unsigned integer dtype failing to raise in the presence of negative values (:issue:`45151`)
- Bug in :func:`array` with ``FloatingDtype`` and values containing float-castable strings incorrectly raising (:issue:`45424`)
-

Strings
^^^^^^^
-
-

Interval
^^^^^^^^
- Bug in :meth:`IntervalArray.__setitem__` when setting ``np.nan`` into an integer-backed array raising ``ValueError`` instead of ``TypeError`` (:issue:`45484`)
-

Indexing
^^^^^^^^
- Bug in :meth:`loc.__getitem__` with a list of keys causing an internal inconsistency that could lead to a disconnect between ``frame.at[x, y]`` vs ``frame[y].loc[x]`` (:issue:`22372`)
- Bug in :meth:`DataFrame.iloc` where indexing a single row on a :class:`DataFrame` with a single ExtensionDtype column gave a copy instead of a view on the underlying data (:issue:`45241`)
- Bug in :meth:`Series.__setitem__` with a non-integer :class:`Index` when using an integer key to set a value that cannot be set inplace where a ``ValueError`` was raised insead of casting to a common dtype (:issue:`45070`)
- Bug when setting a value too large for a :class:`Series` dtype failing to coerce to a common type (:issue:`26049`, :issue:`32878`)
- Bug in :meth:`loc.__setitem__` treating ``range`` keys as positional instead of label-based (:issue:`45479`)
- Bug in :meth:`Series.__setitem__` when setting ``boolean`` dtype values containing ``NA`` incorrectly raising instead of casting to ``boolean`` dtype (:issue:`45462`)
- Bug in :meth:`Series.__setitem__` where setting :attr:`NA` into a numeric-dtpye :class:`Series` would incorrectly upcast to object-dtype rather than treating the value as ``np.nan`` (:issue:`44199`)
- Bug in :meth:`DataFrame.mask` with ``inplace=True`` and ``ExtensionDtype`` columns incorrectly raising (:issue:`45577`)
- Bug in getting a column from a DataFrame with an object-dtype row index with datetime-like values: the resulting Series now preserves the exact object-dtype Index from the parent DataFrame (:issue:`42950`)
-

Missing
^^^^^^^
-
-

MultiIndex
^^^^^^^^^^
-
-

I/O
^^^
- Bug in :meth:`DataFrame.to_stata` where no error is raised if the :class:`DataFrame` contains ``-np.inf`` (:issue:`45350`)
<<<<<<< HEAD
- Bug in :meth:`read_excel` results in an infinite loop with certain `skiprows` callables (:issue:`45585`)
=======
- Bug in :meth:`DataFrame.info` where a new line at the end of the output is omitted when called on an empty :class:`DataFrame` (:issue:`45494`)
- Bug in :func:`read_parquet` when ``engine="pyarrow"`` which caused partial write to disk when column of unsupported datatype was passed (:issue:`44914`)
>>>>>>> 76d412fa
-

Period
^^^^^^
-
-

Plotting
^^^^^^^^
- Bug in :meth:`DataFrame.plot.barh` that prevented labeling the x-axis and ``xlabel`` updating the y-axis label (:issue:`45144`)
- Bug in :meth:`DataFrame.plot.box` that prevented labeling the x-axis (:issue:`45463`)
- Bug in :meth:`DataFrame.boxplot` that prevented passing in ``xlabel`` and ``ylabel`` (:issue:`45463`)
- Bug in :meth:`DataFrame.boxplot` that prevented specifying ``vert=False`` (:issue:`36918`)
-

Groupby/resample/rolling
^^^^^^^^^^^^^^^^^^^^^^^^
- Bug in :meth:`DataFrame.resample` ignoring ``closed="right"`` on :class:`TimedeltaIndex` (:issue:`45414`)
-

Reshaping
^^^^^^^^^
- Bug in :func:`concat` between a :class:`Series` with integer dtype and another with :class:`CategoricalDtype` with integer categories and containing ``NaN`` values casting to object dtype instead of ``float64`` (:issue:`45359`)
-

Sparse
^^^^^^
-
-

ExtensionArray
^^^^^^^^^^^^^^
- Bug in :meth:`IntegerArray.searchsorted` and :meth:`FloatingArray.searchsorted` returning inconsistent results when acting on ``np.nan`` (:issue:`45255`)
-

Styler
^^^^^^
- Minor bug when attempting to apply styling functions to an empty DataFrame subset (:issue:`45313`)
-

Other
^^^^^
- Bug in :meth:`Series.asof` and :meth:`DataFrame.asof` incorrectly casting bool-dtype results to ``float64`` dtype (:issue:`16063`)
-

.. ***DO NOT USE THIS SECTION***

-
-

.. ---------------------------------------------------------------------------
.. _whatsnew_150.contributors:

Contributors
~~~~~~~~~~~~<|MERGE_RESOLUTION|>--- conflicted
+++ resolved
@@ -281,12 +281,9 @@
 I/O
 ^^^
 - Bug in :meth:`DataFrame.to_stata` where no error is raised if the :class:`DataFrame` contains ``-np.inf`` (:issue:`45350`)
-<<<<<<< HEAD
 - Bug in :meth:`read_excel` results in an infinite loop with certain `skiprows` callables (:issue:`45585`)
-=======
 - Bug in :meth:`DataFrame.info` where a new line at the end of the output is omitted when called on an empty :class:`DataFrame` (:issue:`45494`)
 - Bug in :func:`read_parquet` when ``engine="pyarrow"`` which caused partial write to disk when column of unsupported datatype was passed (:issue:`44914`)
->>>>>>> 76d412fa
 -
 
 Period
