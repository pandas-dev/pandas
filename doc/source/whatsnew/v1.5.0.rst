.. _whatsnew_150:

What's new in 1.5.0 (??)
------------------------

These are the changes in pandas 1.5.0. See :ref:`release` for a full changelog
including other versions of pandas.

{{ header }}

.. ---------------------------------------------------------------------------
.. _whatsnew_150.enhancements:

Enhancements
~~~~~~~~~~~~

.. _whatsnew_150.enhancements.pandas-stubs:

``pandas-stubs``
^^^^^^^^^^^^^^^^

The ``pandas-stubs`` library is now supported by the pandas development team, providing type stubs for the pandas API. Please visit
https://github.com/pandas-dev/pandas-stubs for more information.

We thank VirtusLab and Microsoft for their initial, significant contributions to ``pandas-stubs``

.. _whatsnew_150.enhancements.dataframe_interchange:

DataFrame interchange protocol implementation
^^^^^^^^^^^^^^^^^^^^^^^^^^^^^^^^^^^^^^^^^^^^^

Pandas now implement the DataFrame interchange API spec.
See the full details on the API at https://data-apis.org/dataframe-protocol/latest/index.html

The protocol consists of two parts:

- New method :meth:`DataFrame.__dataframe__` which produces the interchange object.
  It effectively "exports" the pandas dataframe as an interchange object so
  any other library which has the protocol implemented can "import" that dataframe
  without knowing anything about the producer except that it makes an interchange object.
- New function :func:`pandas.api.interchange.from_dataframe` which can take
  an arbitrary interchange object from any conformant library and construct a
  pandas DataFrame out of it.

.. _whatsnew_150.enhancements.styler:

Styler
^^^^^^

The most notable development is the new method :meth:`.Styler.concat` which
allows adding customised footer rows to visualise additional calculations on the data,
e.g. totals and counts etc. (:issue:`43875`, :issue:`46186`)

Additionally there is an alternative output method :meth:`.Styler.to_string`,
which allows using the Styler's formatting methods to create, for example, CSVs (:issue:`44502`).

A new feature :meth:`.Styler.relabel_index` is also made available to provide full customisation of the display of
index or column headers (:issue:`47864`)

Minor feature improvements are:

  - Adding the ability to render ``border`` and ``border-{side}`` CSS properties in Excel (:issue:`42276`)
  - Making keyword arguments consist: :meth:`.Styler.highlight_null` now accepts ``color`` and deprecates ``null_color`` although this remains backwards compatible (:issue:`45907`)

.. _whatsnew_150.enhancements.resample_group_keys:

Control of index with ``group_keys`` in :meth:`DataFrame.resample`
^^^^^^^^^^^^^^^^^^^^^^^^^^^^^^^^^^^^^^^^^^^^^^^^^^^^^^^^^^^^^^^^^^

The argument ``group_keys`` has been added to the method :meth:`DataFrame.resample`.
As with :meth:`DataFrame.groupby`, this argument controls the whether each group is added
to the index in the resample when :meth:`.Resampler.apply` is used.

.. warning::
   Not specifying the ``group_keys`` argument will retain the
   previous behavior and emit a warning if the result will change
   by specifying ``group_keys=False``. In a future version
   of pandas, not specifying ``group_keys`` will default to
   the same behavior as ``group_keys=False``.

.. ipython:: python

    df = pd.DataFrame(
        {'a': range(6)},
        index=pd.date_range("2021-01-01", periods=6, freq="8H")
    )
    df.resample("D", group_keys=True).apply(lambda x: x)
    df.resample("D", group_keys=False).apply(lambda x: x)

Previously, the resulting index would depend upon the values returned by ``apply``,
as seen in the following example.

.. code-block:: ipython

    In [1]: # pandas 1.3
    In [2]: df.resample("D").apply(lambda x: x)
    Out[2]:
                         a
    2021-01-01 00:00:00  0
    2021-01-01 08:00:00  1
    2021-01-01 16:00:00  2
    2021-01-02 00:00:00  3
    2021-01-02 08:00:00  4
    2021-01-02 16:00:00  5

    In [3]: df.resample("D").apply(lambda x: x.reset_index())
    Out[3]:
                               index  a
    2021-01-01 0 2021-01-01 00:00:00  0
               1 2021-01-01 08:00:00  1
               2 2021-01-01 16:00:00  2
    2021-01-02 0 2021-01-02 00:00:00  3
               1 2021-01-02 08:00:00  4
               2 2021-01-02 16:00:00  5

.. _whatsnew_150.enhancements.from_dummies:

from_dummies
^^^^^^^^^^^^

Added new function :func:`~pandas.from_dummies` to convert a dummy coded :class:`DataFrame` into a categorical :class:`DataFrame`.

Example::

.. ipython:: python

    import pandas as pd

    df = pd.DataFrame({"col1_a": [1, 0, 1], "col1_b": [0, 1, 0],
                       "col2_a": [0, 1, 0], "col2_b": [1, 0, 0],
                       "col2_c": [0, 0, 1]})

    pd.from_dummies(df, sep="_")

.. _whatsnew_150.enhancements.orc:

Writing to ORC files
^^^^^^^^^^^^^^^^^^^^

The new method :meth:`DataFrame.to_orc` allows writing to ORC files (:issue:`43864`).

This functionality depends the `pyarrow <http://arrow.apache.org/docs/python/>`__ library. For more details, see :ref:`the IO docs on ORC <io.orc>`.

.. warning::

   * It is *highly recommended* to install pyarrow using conda due to some issues occurred by pyarrow.
   * :func:`~pandas.DataFrame.to_orc` requires pyarrow>=7.0.0.
   * :func:`~pandas.DataFrame.to_orc` is not supported on Windows yet, you can find valid environments on :ref:`install optional dependencies <install.warn_orc>`.
   * For supported dtypes please refer to `supported ORC features in Arrow <https://arrow.apache.org/docs/cpp/orc.html#data-types>`__.
   * Currently timezones in datetime columns are not preserved when a dataframe is converted into ORC files.

.. code-block:: python

    df = pd.DataFrame(data={"col1": [1, 2], "col2": [3, 4]})
    df.to_orc("./out.orc")

.. _whatsnew_150.enhancements.tar:

Reading directly from TAR archives
^^^^^^^^^^^^^^^^^^^^^^^^^^^^^^^^^^

I/O methods like :func:`read_csv` or :meth:`DataFrame.to_json` now allow reading and writing
directly on TAR archives (:issue:`44787`).

.. code-block:: python

   df = pd.read_csv("./movement.tar.gz")
   # ...
   df.to_csv("./out.tar.gz")

This supports ``.tar``, ``.tar.gz``, ``.tar.bz`` and ``.tar.xz2`` archives.
The used compression method is inferred from the filename.
If the compression method cannot be inferred, use the ``compression`` argument:

.. code-block:: python

   df = pd.read_csv(some_file_obj, compression={"method": "tar", "mode": "r:gz"}) # noqa F821

(``mode`` being one of ``tarfile.open``'s modes: https://docs.python.org/3/library/tarfile.html#tarfile.open)


.. _whatsnew_150.enhancements.read_xml_dtypes:

read_xml now supports ``dtype``, ``converters``, and ``parse_dates``
^^^^^^^^^^^^^^^^^^^^^^^^^^^^^^^^^^^^^^^^^^^^^^^^^^^^^^^^^^^^^^^^^^^^

Similar to other IO methods, :func:`pandas.read_xml` now supports assigning specific dtypes to columns,
apply converter methods, and parse dates (:issue:`43567`).

.. ipython:: python

    xml_dates = """<?xml version='1.0' encoding='utf-8'?>
    <data>
      <row>
        <shape>square</shape>
        <degrees>00360</degrees>
        <sides>4.0</sides>
        <date>2020-01-01</date>
       </row>
      <row>
        <shape>circle</shape>
        <degrees>00360</degrees>
        <sides/>
        <date>2021-01-01</date>
      </row>
      <row>
        <shape>triangle</shape>
        <degrees>00180</degrees>
        <sides>3.0</sides>
        <date>2022-01-01</date>
      </row>
    </data>"""

    df = pd.read_xml(
        xml_dates,
        dtype={'sides': 'Int64'},
        converters={'degrees': str},
        parse_dates=['date']
    )
    df
    df.dtypes


.. _whatsnew_150.enhancements.read_xml_iterparse:

read_xml now supports large XML using ``iterparse``
^^^^^^^^^^^^^^^^^^^^^^^^^^^^^^^^^^^^^^^^^^^^^^^^^^^

For very large XML files that can range in hundreds of megabytes to gigabytes, :func:`pandas.read_xml`
now supports parsing such sizeable files using `lxml's iterparse`_ and `etree's iterparse`_
which are memory-efficient methods to iterate through XML trees and extract specific elements
and attributes without holding entire tree in memory (:issue:`45442`).

.. code-block:: ipython

    In [1]: df = pd.read_xml(
    ...      "/path/to/downloaded/enwikisource-latest-pages-articles.xml",
    ...      iterparse = {"page": ["title", "ns", "id"]})
    ...  )
    df
    Out[2]:
                                                         title   ns        id
    0                                       Gettysburg Address    0     21450
    1                                                Main Page    0     42950
    2                            Declaration by United Nations    0      8435
    3             Constitution of the United States of America    0      8435
    4                     Declaration of Independence (Israel)    0     17858
    ...                                                    ...  ...       ...
    3578760               Page:Black cat 1897 07 v2 n10.pdf/17  104    219649
    3578761               Page:Black cat 1897 07 v2 n10.pdf/43  104    219649
    3578762               Page:Black cat 1897 07 v2 n10.pdf/44  104    219649
    3578763      The History of Tom Jones, a Foundling/Book IX    0  12084291
    3578764  Page:Shakespeare of Stratford (1926) Yale.djvu/91  104     21450

    [3578765 rows x 3 columns]


.. _`lxml's iterparse`: https://lxml.de/3.2/parsing.html#iterparse-and-iterwalk
.. _`etree's iterparse`: https://docs.python.org/3/library/xml.etree.elementtree.html#xml.etree.ElementTree.iterparse

.. _whatsnew_150.enhancements.other:

Other enhancements
^^^^^^^^^^^^^^^^^^
- :meth:`Series.map` now raises when ``arg`` is dict but ``na_action`` is not either ``None`` or ``'ignore'`` (:issue:`46588`)
- :meth:`MultiIndex.to_frame` now supports the argument ``allow_duplicates`` and raises on duplicate labels if it is missing or False (:issue:`45245`)
- :class:`.StringArray` now accepts array-likes containing nan-likes (``None``, ``np.nan``) for the ``values`` parameter in its constructor in addition to strings and :attr:`pandas.NA`. (:issue:`40839`)
- Improved the rendering of ``categories`` in :class:`CategoricalIndex` (:issue:`45218`)
- :meth:`DataFrame.plot` will now allow the ``subplots`` parameter to be a list of iterables specifying column groups, so that columns may be grouped together in the same subplot (:issue:`29688`).
- :meth:`to_numeric` now preserves float64 arrays when downcasting would generate values not representable in float32 (:issue:`43693`)
- :meth:`Series.reset_index` and :meth:`DataFrame.reset_index` now support the argument ``allow_duplicates`` (:issue:`44410`)
- :meth:`.GroupBy.min` and :meth:`.GroupBy.max` now supports `Numba <https://numba.pydata.org/>`_ execution with the ``engine`` keyword (:issue:`45428`)
- :func:`read_csv` now supports ``defaultdict`` as a ``dtype`` parameter (:issue:`41574`)
- :meth:`DataFrame.rolling` and :meth:`Series.rolling` now support a ``step`` parameter with fixed-length windows (:issue:`15354`)
- Implemented a ``bool``-dtype :class:`Index`, passing a bool-dtype array-like to ``pd.Index`` will now retain ``bool`` dtype instead of casting to ``object`` (:issue:`45061`)
- Implemented a complex-dtype :class:`Index`, passing a complex-dtype array-like to ``pd.Index`` will now retain complex dtype instead of casting to ``object`` (:issue:`45845`)
- :class:`Series` and :class:`DataFrame` with ``IntegerDtype`` now supports bitwise operations (:issue:`34463`)
- Add ``milliseconds`` field support for :class:`.DateOffset` (:issue:`43371`)
- :meth:`DataFrame.reset_index` now accepts a ``names`` argument which renames the index names (:issue:`6878`)
- :func:`concat` now raises when ``levels`` is given but ``keys`` is None (:issue:`46653`)
- :func:`concat` now raises when ``levels`` contains duplicate values (:issue:`46653`)
- Added ``numeric_only`` argument to :meth:`DataFrame.corr`, :meth:`DataFrame.corrwith`, :meth:`DataFrame.cov`, :meth:`DataFrame.idxmin`, :meth:`DataFrame.idxmax`, :meth:`.DataFrameGroupBy.idxmin`, :meth:`.DataFrameGroupBy.idxmax`, :meth:`.GroupBy.var`, :meth:`.GroupBy.std`, :meth:`.GroupBy.sem`, and :meth:`.DataFrameGroupBy.quantile` (:issue:`46560`)
- A :class:`errors.PerformanceWarning` is now thrown when using ``string[pyarrow]`` dtype with methods that don't dispatch to ``pyarrow.compute`` methods (:issue:`42613`, :issue:`46725`)
- Added ``validate`` argument to :meth:`DataFrame.join` (:issue:`46622`)
- A :class:`errors.PerformanceWarning` is now thrown when using ``string[pyarrow]`` dtype with methods that don't dispatch to ``pyarrow.compute`` methods (:issue:`42613`)
- Added ``numeric_only`` argument to :meth:`Resampler.sum`, :meth:`Resampler.prod`, :meth:`Resampler.min`, :meth:`Resampler.max`, :meth:`Resampler.first`, and :meth:`Resampler.last` (:issue:`46442`)
- ``times`` argument in :class:`.ExponentialMovingWindow` now accepts ``np.timedelta64`` (:issue:`47003`)
- :class:`.DataError`, :class:`.SpecificationError`, :class:`.SettingWithCopyError`, :class:`.SettingWithCopyWarning`, :class:`.NumExprClobberingError`, :class:`.UndefinedVariableError`, :class:`.IndexingError`, :class:`.PyperclipException`, :class:`.PyperclipWindowsException`, :class:`.CSSWarning`, :class:`.PossibleDataLossError`, :class:`.ClosedFileError`, :class:`.IncompatibilityWarning`, :class:`.AttributeConflictWarning`, :class:`.DatabaseError, :class:`.PossiblePrecisionLoss, :class:`.ValueLabelTypeMismatch, :class:`.InvalidColumnName, and :class:`.CategoricalConversionWarning` are now exposed in ``pandas.errors`` (:issue:`27656`)
- Added ``check_like`` argument to :func:`testing.assert_series_equal` (:issue:`47247`)
- Add support for :meth:`GroupBy.ohlc` for extension array dtypes (:issue:`37493`)
- Allow reading compressed SAS files with :func:`read_sas` (e.g., ``.sas7bdat.gz`` files)
- :func:`pandas.read_html` now supports extracting links from table cells (:issue:`13141`)
- :meth:`DatetimeIndex.astype` now supports casting timezone-naive indexes to ``datetime64[s]``, ``datetime64[ms]``, and ``datetime64[us]``, and timezone-aware indexes to the corresponding ``datetime64[unit, tzname]`` dtypes (:issue:`47579`)
- :class:`Series` reducers (e.g. ``min``, ``max``, ``sum``, ``mean``) will now successfully operate when the dtype is numeric and ``numeric_only=True`` is provided; previously this would raise a ``NotImplementedError`` (:issue:`47500`)
- :meth:`RangeIndex.union` now can return a :class:`RangeIndex` instead of a :class:`Int64Index` if the resulting values are equally spaced (:issue:`47557`, :issue:`43885`)
- :meth:`DataFrame.compare` now accepts an argument ``result_names`` to allow the user to specify the result's names of both left and right DataFrame which are being compared. This is by default ``'self'`` and ``'other'`` (:issue:`44354`)
- :meth:`DataFrame.quantile` gained a ``method`` argument that can accept ``table`` to evaluate multi-column quantiles (:issue:`43881`)
- :class:`Interval` now supports checking whether one interval is contained by another interval (:issue:`46613`)
- Added ``copy`` keyword to :meth:`Series.set_axis` and :meth:`DataFrame.set_axis` to allow user to set axis on a new object without necessarily copying the underlying data (:issue:`47932`)
- :meth:`Series.add_suffix`, :meth:`DataFrame.add_suffix`, :meth:`Series.add_prefix` and :meth:`DataFrame.add_prefix` support a ``copy`` argument. If ``False``, the underlying data is not copied in the returned object (:issue:`47934`)
- :meth:`DataFrame.set_index` now supports a ``copy`` keyword. If ``False``, the underlying data is not copied when a new :class:`DataFrame` is returned (:issue:`48043`)
- The method :meth:`.ExtensionArray.factorize` accepts ``use_na_sentinel=False`` for determining how null values are to be treated (:issue:`46601`)

.. ---------------------------------------------------------------------------
.. _whatsnew_150.notable_bug_fixes:

Notable bug fixes
~~~~~~~~~~~~~~~~~

These are bug fixes that might have notable behavior changes.

.. _whatsnew_150.notable_bug_fixes.groupby_transform_dropna:

Using ``dropna=True`` with ``groupby`` transforms
^^^^^^^^^^^^^^^^^^^^^^^^^^^^^^^^^^^^^^^^^^^^^^^^^

A transform is an operation whose result has the same size as its input. When the
result is a :class:`DataFrame` or :class:`Series`, it is also required that the
index of the result matches that of the input. In pandas 1.4, using
:meth:`.DataFrameGroupBy.transform` or :meth:`.SeriesGroupBy.transform` with null
values in the groups and ``dropna=True`` gave incorrect results. Demonstrated by the
examples below, the incorrect results either contained incorrect values, or the result
did not have the same index as the input.

.. ipython:: python

    df = pd.DataFrame({'a': [1, 1, np.nan], 'b': [2, 3, 4]})

*Old behavior*:

.. code-block:: ipython

    In [3]: # Value in the last row should be np.nan
            df.groupby('a', dropna=True).transform('sum')
    Out[3]:
       b
    0  5
    1  5
    2  5

    In [3]: # Should have one additional row with the value np.nan
            df.groupby('a', dropna=True).transform(lambda x: x.sum())
    Out[3]:
       b
    0  5
    1  5

    In [3]: # The value in the last row is np.nan interpreted as an integer
            df.groupby('a', dropna=True).transform('ffill')
    Out[3]:
                         b
    0                    2
    1                    3
    2 -9223372036854775808

    In [3]: # Should have one additional row with the value np.nan
            df.groupby('a', dropna=True).transform(lambda x: x)
    Out[3]:
       b
    0  2
    1  3

*New behavior*:

.. ipython:: python

    df.groupby('a', dropna=True).transform('sum')
    df.groupby('a', dropna=True).transform(lambda x: x.sum())
    df.groupby('a', dropna=True).transform('ffill')
    df.groupby('a', dropna=True).transform(lambda x: x)

.. _whatsnew_150.notable_bug_fixes.to_json_incorrectly_localizing_naive_timestamps:

Serializing tz-naive Timestamps with to_json() with ``iso_dates=True``
^^^^^^^^^^^^^^^^^^^^^^^^^^^^^^^^^^^^^^^^^^^^^^^^^^^^^^^^^^^^^^^^^^^^^^

:meth:`DataFrame.to_json`, :meth:`Series.to_json`, and :meth:`Index.to_json`
would incorrectly localize DatetimeArrays/DatetimeIndexes with tz-naive Timestamps
to UTC. (:issue:`38760`)

Note that this patch does not fix the localization of tz-aware Timestamps to UTC
upon serialization. (Related issue :issue:`12997`)

*Old Behavior*

.. ipython:: python

    index = pd.date_range(
        start='2020-12-28 00:00:00',
        end='2020-12-28 02:00:00',
        freq='1H',
    )
    a = pd.Series(
        data=range(3),
        index=index,
    )

.. code-block:: ipython

    In [4]: a.to_json(date_format='iso')
    Out[4]: '{"2020-12-28T00:00:00.000Z":0,"2020-12-28T01:00:00.000Z":1,"2020-12-28T02:00:00.000Z":2}'

    In [5]: pd.read_json(a.to_json(date_format='iso'), typ="series").index == a.index
    Out[5]: array([False, False, False])

*New Behavior*

.. ipython:: python

    a.to_json(date_format='iso')
    # Roundtripping now works
    pd.read_json(a.to_json(date_format='iso'), typ="series").index == a.index

.. _whatsnew_150.notable_bug_fixes.groupby_value_counts_categorical:

DataFrameGroupBy.value_counts with non-grouping categorical columns and ``observed=True``
^^^^^^^^^^^^^^^^^^^^^^^^^^^^^^^^^^^^^^^^^^^^^^^^^^^^^^^^^^^^^^^^^^^^^^^^^^^^^^^^^^^^^^^^^

Calling :meth:`.DataFrameGroupBy.value_counts` with ``observed=True`` would incorrectly drop non-observed categories of non-grouping columns (:issue:`46357`).

.. code-block:: ipython

    In [6]: df = pd.DataFrame(["a", "b", "c"], dtype="category").iloc[0:2]
    In [7]: df
    Out[7]:
       0
    0  a
    1  b

*Old Behavior*

.. code-block:: ipython

    In [8]: df.groupby(level=0, observed=True).value_counts()
    Out[8]:
    0  a    1
    1  b    1
    dtype: int64


*New Behavior*

.. code-block:: ipython

    In [9]: df.groupby(level=0, observed=True).value_counts()
    Out[9]:
    0  a    1
    1  a    0
       b    1
    0  b    0
       c    0
    1  c    0
    dtype: int64

.. ---------------------------------------------------------------------------
.. _whatsnew_150.api_breaking:

Backwards incompatible API changes
~~~~~~~~~~~~~~~~~~~~~~~~~~~~~~~~~~

.. _whatsnew_150.api_breaking.api_breaking1:

api_breaking_change1
^^^^^^^^^^^^^^^^^^^^

.. _whatsnew_150.api_breaking.api_breaking2:

api_breaking_change2
^^^^^^^^^^^^^^^^^^^^

.. _whatsnew_150.api_breaking.deps:

Increased minimum versions for dependencies
^^^^^^^^^^^^^^^^^^^^^^^^^^^^^^^^^^^^^^^^^^^
Some minimum supported versions of dependencies were updated.
If installed, we now require:

+-----------------+-----------------+----------+---------+
| Package         | Minimum Version | Required | Changed |
+=================+=================+==========+=========+
| numpy           | 1.20.3          |    X     |    X    |
+-----------------+-----------------+----------+---------+
| mypy (dev)      | 0.971           |          |    X    |
+-----------------+-----------------+----------+---------+
| beautifulsoup4  | 4.9.3           |          |    X    |
+-----------------+-----------------+----------+---------+
| blosc           | 1.21.0          |          |    X    |
+-----------------+-----------------+----------+---------+
| bottleneck      | 1.3.2           |          |    X    |
+-----------------+-----------------+----------+---------+
| fsspec          | 2021.05.0       |          |    X    |
+-----------------+-----------------+----------+---------+
| hypothesis      | 6.13.0          |          |    X    |
+-----------------+-----------------+----------+---------+
| gcsfs           | 2021.05.0       |          |    X    |
+-----------------+-----------------+----------+---------+
| jinja2          | 3.0.0           |          |    X    |
+-----------------+-----------------+----------+---------+
| lxml            | 4.6.3           |          |    X    |
+-----------------+-----------------+----------+---------+
| numba           | 0.53.1          |          |    X    |
+-----------------+-----------------+----------+---------+
| numexpr         | 2.7.3           |          |    X    |
+-----------------+-----------------+----------+---------+
| openpyxl        | 3.0.7           |          |    X    |
+-----------------+-----------------+----------+---------+
| pandas-gbq      | 0.15.0          |          |    X    |
+-----------------+-----------------+----------+---------+
| psycopg2        | 2.8.6           |          |    X    |
+-----------------+-----------------+----------+---------+
| pymysql         | 1.0.2           |          |    X    |
+-----------------+-----------------+----------+---------+
| pyreadstat      | 1.1.2           |          |    X    |
+-----------------+-----------------+----------+---------+
| pyxlsb          | 1.0.8           |          |    X    |
+-----------------+-----------------+----------+---------+
| s3fs            | 2021.05.0       |          |    X    |
+-----------------+-----------------+----------+---------+
| scipy           | 1.7.1           |          |    X    |
+-----------------+-----------------+----------+---------+
| sqlalchemy      | 1.4.16          |          |    X    |
+-----------------+-----------------+----------+---------+
| tabulate        | 0.8.9           |          |    X    |
+-----------------+-----------------+----------+---------+
| xarray          | 0.19.0          |          |    X    |
+-----------------+-----------------+----------+---------+
| xlsxwriter      | 1.4.3           |          |    X    |
+-----------------+-----------------+----------+---------+

For `optional libraries <https://pandas.pydata.org/docs/getting_started/install.html>`_ the general recommendation is to use the latest version.
The following table lists the lowest version per library that is currently being tested throughout the development of pandas.
Optional libraries below the lowest tested version may still work, but are not considered supported.

+-----------------+-----------------+---------+
| Package         | Minimum Version | Changed |
+=================+=================+=========+
|                 |                 |    X    |
+-----------------+-----------------+---------+

See :ref:`install.dependencies` and :ref:`install.optional_dependencies` for more.

.. _whatsnew_150.api_breaking.other:

Other API changes
^^^^^^^^^^^^^^^^^

- BigQuery I/O methods :func:`read_gbq` and :meth:`DataFrame.to_gbq` default to
  ``auth_local_webserver = True``. Google has deprecated the
  ``auth_local_webserver = False`` `"out of band" (copy-paste) flow
  <https://developers.googleblog.com/2022/02/making-oauth-flows-safer.html?m=1#disallowed-oob>`_.
  The ``auth_local_webserver = False`` option is planned to stop working in
  October 2022. (:issue:`46312`)
- :func:`read_json` now raises ``FileNotFoundError`` (previously ``ValueError``) when input is a string ending in ``.json``, ``.json.gz``, ``.json.bz2``, etc. but no such file exists. (:issue:`29102`)
- Operations with :class:`Timestamp` or :class:`Timedelta` that would previously raise ``OverflowError`` instead raise ``OutOfBoundsDatetime`` or ``OutOfBoundsTimedelta`` where appropriate (:issue:`47268`)
- When :func:`read_sas` previously returned ``None``, it now returns an empty :class:`DataFrame` (:issue:`47410`)
- :class:`DataFrame` constructor raises if ``index`` or ``columns`` arguments are sets (:issue:`47215`)

.. ---------------------------------------------------------------------------
.. _whatsnew_150.deprecations:

Deprecations
~~~~~~~~~~~~

.. warning::

    In the next major version release, 2.0, several larger API changes are being considered without a formal deprecation such as
    making the standard library `zoneinfo <https://docs.python.org/3/library/zoneinfo.html>`_ the default timezone implementation instead of ``pytz``,
    having the :class:`Index` support all data types instead of having multiple subclasses (:class:`CategoricalIndex`, :class:`Int64Index`, etc.), and more.
    The changes under consideration are logged in `this Github issue <https://github.com/pandas-dev/pandas/issues/44823>`_, and any
    feedback or concerns are welcome.

.. _whatsnew_150.deprecations.int_slicing_series:

Label-based integer slicing on a Series with an Int64Index or RangeIndex
^^^^^^^^^^^^^^^^^^^^^^^^^^^^^^^^^^^^^^^^^^^^^^^^^^^^^^^^^^^^^^^^^^^^^^^^

In a future version, integer slicing on a :class:`Series` with a :class:`Int64Index` or :class:`RangeIndex` will be treated as *label-based*, not positional. This will make the behavior consistent with other :meth:`Series.__getitem__` and :meth:`Series.__setitem__` behaviors (:issue:`45162`).

For example:

.. ipython:: python

   ser = pd.Series([1, 2, 3, 4, 5], index=[2, 3, 5, 7, 11])

In the old behavior, ``ser[2:4]`` treats the slice as positional:

*Old behavior*:

.. code-block:: ipython

    In [3]: ser[2:4]
    Out[3]:
    5    3
    7    4
    dtype: int64

In a future version, this will be treated as label-based:

*Future behavior*:

.. code-block:: ipython

    In [4]: ser.loc[2:4]
    Out[4]:
    2    1
    3    2
    dtype: int64

To retain the old behavior, use ``series.iloc[i:j]``. To get the future behavior,
use ``series.loc[i:j]``.

Slicing on a :class:`DataFrame` will not be affected.

.. _whatsnew_150.deprecations.excel_writer_attributes:

:class:`ExcelWriter` attributes
^^^^^^^^^^^^^^^^^^^^^^^^^^^^^^^

All attributes of :class:`ExcelWriter` were previously documented as not
public. However some third party Excel engines documented accessing
``ExcelWriter.book`` or ``ExcelWriter.sheets``, and users were utilizing these
and possibly other attributes. Previously these attributes were not safe to use;
e.g. modifications to ``ExcelWriter.book`` would not update ``ExcelWriter.sheets``
and conversely. In order to support this, pandas has made some attributes public
and improved their implementations so that they may now be safely used. (:issue:`45572`)

The following attributes are now public and considered safe to access.

 - ``book``
 - ``check_extension``
 - ``close``
 - ``date_format``
 - ``datetime_format``
 - ``engine``
 - ``if_sheet_exists``
 - ``sheets``
 - ``supported_extensions``

The following attributes have been deprecated. They now raise a ``FutureWarning``
when accessed and will be removed in a future version. Users should be aware
that their usage is considered unsafe, and can lead to unexpected results.

 - ``cur_sheet``
 - ``handles``
 - ``path``
 - ``save``
 - ``write_cells``

See the documentation of :class:`ExcelWriter` for further details.

.. _whatsnew_150.deprecations.group_keys_in_apply:

Using ``group_keys`` with transformers in :meth:`.GroupBy.apply`
^^^^^^^^^^^^^^^^^^^^^^^^^^^^^^^^^^^^^^^^^^^^^^^^^^^^^^^^^^^^^^^^

In previous versions of pandas, if it was inferred that the function passed to
:meth:`.GroupBy.apply` was a transformer (i.e. the resulting index was equal to
the input index), the ``group_keys`` argument of :meth:`DataFrame.groupby` and
:meth:`Series.groupby` was ignored and the group keys would never be added to
the index of the result. In the future, the group keys will be added to the index
when the user specifies ``group_keys=True``.

As ``group_keys=True`` is the default value of :meth:`DataFrame.groupby` and
:meth:`Series.groupby`, not specifying ``group_keys`` with a transformer will
raise a ``FutureWarning``. This can be silenced and the previous behavior
retained by specifying ``group_keys=False``.

.. _whatsnew_150.deprecations.setitem_column_try_inplace:
   _ see also _whatsnew_130.notable_bug_fixes.setitem_column_try_inplace

Inplace operation when setting values with ``loc`` and ``iloc``
^^^^^^^^^^^^^^^^^^^^^^^^^^^^^^^^^^^^^^^^^^^^^^^^^^^^^^^^^^^^^^^
Most of the time setting values with ``frame.iloc`` attempts to set values
inplace, only falling back to inserting a new array if necessary. There are
some cases where this rule is not followed, for example when setting an entire
column from an array with different dtype:

.. ipython:: python

   df = pd.DataFrame({'price': [11.1, 12.2]}, index=['book1', 'book2'])
   original_prices = df['price']
   new_prices = np.array([98, 99])

*Old behavior*:

.. code-block:: ipython

    In [3]: df.iloc[:, 0] = new_prices
    In [4]: df.iloc[:, 0]
    Out[4]:
    book1    98
    book2    99
    Name: price, dtype: int64
    In [5]: original_prices
    Out[5]:
    book1    11.1
    book2    12.2
    Name: price, float: 64

This behavior is deprecated. In a future version, setting an entire column with
iloc will attempt to operate inplace.

*Future behavior*:

.. code-block:: ipython

    In [3]: df.iloc[:, 0] = new_prices
    In [4]: df.iloc[:, 0]
    Out[4]:
    book1    98.0
    book2    99.0
    Name: price, dtype: float64
    In [5]: original_prices
    Out[5]:
    book1    98.0
    book2    99.0
    Name: price, dtype: float64

To get the old behavior, use :meth:`DataFrame.__setitem__` directly:

.. code-block:: ipython

    In [3]: df[df.columns[0]] = new_prices
    In [4]: df.iloc[:, 0]
    Out[4]
    book1    98
    book2    99
    Name: price, dtype: int64
    In [5]: original_prices
    Out[5]:
    book1    11.1
    book2    12.2
    Name: price, dtype: float64

To get the old behaviour when ``df.columns`` is not unique and you want to
change a single column by index, you can use :meth:`DataFrame.isetitem`, which
has been added in pandas 1.5:

.. code-block:: ipython

    In [3]: df_with_duplicated_cols = pd.concat([df, df], axis='columns')
    In [3]: df_with_duplicated_cols.isetitem(0, new_prices)
    In [4]: df_with_duplicated_cols.iloc[:, 0]
    Out[4]:
    book1    98
    book2    99
    Name: price, dtype: int64
    In [5]: original_prices
    Out[5]:
    book1    11.1
    book2    12.2
    Name: 0, dtype: float64

.. _whatsnew_150.deprecations.numeric_only_default:

``numeric_only`` default value
^^^^^^^^^^^^^^^^^^^^^^^^^^^^^^

Across the :class:`DataFrame`, :class:`.DataFrameGroupBy`, and :class:`.Resampler` operations such as
``min``, ``sum``, and ``idxmax``, the default
value of the ``numeric_only`` argument, if it exists at all, was inconsistent.
Furthermore, operations with the default value ``None`` can lead to surprising
results. (:issue:`46560`)

.. code-block:: ipython

    In [1]: df = pd.DataFrame({"a": [1, 2], "b": ["x", "y"]})

    In [2]: # Reading the next line without knowing the contents of df, one would
            # expect the result to contain the products for both columns a and b.
            df[["a", "b"]].prod()
    Out[2]:
    a    2
    dtype: int64

To avoid this behavior, the specifying the value ``numeric_only=None`` has been
deprecated, and will be removed in a future version of pandas. In the future,
all operations with a ``numeric_only`` argument will default to ``False``. Users
should either call the operation only with columns that can be operated on, or
specify ``numeric_only=True`` to operate only on Boolean, integer, and float columns.

In order to support the transition to the new behavior, the following methods have
gained the ``numeric_only`` argument.

- :meth:`DataFrame.corr`
- :meth:`DataFrame.corrwith`
- :meth:`DataFrame.cov`
- :meth:`DataFrame.idxmin`
- :meth:`DataFrame.idxmax`
- :meth:`.DataFrameGroupBy.cummin`
- :meth:`.DataFrameGroupBy.cummax`
- :meth:`.DataFrameGroupBy.idxmin`
- :meth:`.DataFrameGroupBy.idxmax`
- :meth:`.GroupBy.var`
- :meth:`.GroupBy.std`
- :meth:`.GroupBy.sem`
- :meth:`.DataFrameGroupBy.quantile`
- :meth:`.Resampler.mean`
- :meth:`.Resampler.median`
- :meth:`.Resampler.sem`
- :meth:`.Resampler.std`
- :meth:`.Resampler.var`
- :meth:`DataFrame.rolling` operations
- :meth:`DataFrame.expanding` operations
- :meth:`DataFrame.ewm` operations

.. _whatsnew_150.deprecations.other:

Other Deprecations
^^^^^^^^^^^^^^^^^^
- Deprecated the keyword ``line_terminator`` in :meth:`DataFrame.to_csv` and :meth:`Series.to_csv`, use ``lineterminator`` instead; this is for consistency with :func:`read_csv` and the standard library 'csv' module (:issue:`9568`)
- Deprecated behavior of :meth:`SparseArray.astype`, :meth:`Series.astype`, and :meth:`DataFrame.astype` with :class:`SparseDtype` when passing a non-sparse ``dtype``. In a future version, this will cast to that non-sparse dtype instead of wrapping it in a :class:`SparseDtype` (:issue:`34457`)
- Deprecated behavior of :meth:`DatetimeIndex.intersection` and :meth:`DatetimeIndex.symmetric_difference` (``union`` behavior was already deprecated in version 1.3.0) with mixed time zones; in a future version both will be cast to UTC instead of object dtype (:issue:`39328`, :issue:`45357`)
- Deprecated :meth:`DataFrame.iteritems`, :meth:`Series.iteritems`, :meth:`HDFStore.iteritems` in favor of :meth:`DataFrame.items`, :meth:`Series.items`, :meth:`HDFStore.items`  (:issue:`45321`)
- Deprecated :meth:`Series.is_monotonic` and :meth:`Index.is_monotonic` in favor of :meth:`Series.is_monotonic_increasing` and :meth:`Index.is_monotonic_increasing` (:issue:`45422`, :issue:`21335`)
- Deprecated behavior of :meth:`DatetimeIndex.astype`, :meth:`TimedeltaIndex.astype`, :meth:`PeriodIndex.astype` when converting to an integer dtype other than ``int64``. In a future version, these will convert to exactly the specified dtype (instead of always ``int64``) and will raise if the conversion overflows (:issue:`45034`)
- Deprecated the ``__array_wrap__`` method of DataFrame and Series, rely on standard numpy ufuncs instead (:issue:`45451`)
- Deprecated treating float-dtype data as wall-times when passed with a timezone to :class:`Series` or :class:`DatetimeIndex` (:issue:`45573`)
- Deprecated the behavior of :meth:`Series.fillna` and :meth:`DataFrame.fillna` with ``timedelta64[ns]`` dtype and incompatible fill value; in a future version this will cast to a common dtype (usually object) instead of raising, matching the behavior of other dtypes (:issue:`45746`)
- Deprecated the ``warn`` parameter in :func:`infer_freq` (:issue:`45947`)
- Deprecated allowing non-keyword arguments in :meth:`.ExtensionArray.argsort` (:issue:`46134`)
- Deprecated treating all-bool ``object``-dtype columns as bool-like in :meth:`DataFrame.any` and :meth:`DataFrame.all` with ``bool_only=True``, explicitly cast to bool instead (:issue:`46188`)
- Deprecated behavior of method :meth:`DataFrame.quantile`, attribute ``numeric_only`` will default False. Including datetime/timedelta columns in the result (:issue:`7308`).
- Deprecated :attr:`Timedelta.freq` and :attr:`Timedelta.is_populated` (:issue:`46430`)
- Deprecated :attr:`Timedelta.delta` (:issue:`46476`)
- Deprecated passing arguments as positional in :meth:`DataFrame.any` and :meth:`Series.any` (:issue:`44802`)
- Deprecated the ``closed`` argument in :meth:`interval_range` in favor of ``inclusive`` argument; In a future version passing ``closed`` will raise (:issue:`40245`)
- Deprecated the methods :meth:`DataFrame.mad`, :meth:`Series.mad`, and the corresponding groupby methods (:issue:`11787`)
- Deprecated positional arguments to :meth:`Index.join` except for ``other``, use keyword-only arguments instead of positional arguments (:issue:`46518`)
- Deprecated positional arguments to :meth:`StringMethods.rsplit` and :meth:`StringMethods.split` except for ``pat``, use keyword-only arguments instead of positional arguments (:issue:`47423`)
- Deprecated indexing on a timezone-naive :class:`DatetimeIndex` using a string representing a timezone-aware datetime (:issue:`46903`, :issue:`36148`)
- Deprecated the ``closed`` argument in :class:`Interval` in favor of ``inclusive`` argument; In a future version passing ``closed`` will raise (:issue:`40245`)
- Deprecated the ``closed`` argument in :class:`IntervalIndex` in favor of ``inclusive`` argument; In a future version passing ``closed`` will raise (:issue:`40245`)
- Deprecated the ``closed`` argument in :class:`IntervalDtype` in favor of ``inclusive`` argument; In a future version passing ``closed`` will raise (:issue:`40245`)
- Deprecated the ``closed`` argument in :class:`.IntervalArray` in favor of ``inclusive`` argument; In a future version passing ``closed`` will raise (:issue:`40245`)
- Deprecated :meth:`.IntervalArray.set_closed` and :meth:`.IntervalIndex.set_closed` in favor of ``set_inclusive``; In a future version ``set_closed`` will get removed (:issue:`40245`)
- Deprecated the ``closed`` argument in :class:`ArrowInterval` in favor of ``inclusive`` argument; In a future version passing ``closed`` will raise (:issue:`40245`)
- Deprecated allowing ``unit="M"`` or ``unit="Y"`` in :class:`Timestamp` constructor with a non-round float value (:issue:`47267`)
- Deprecated the ``display.column_space`` global configuration option (:issue:`7576`)
- Deprecated the argument ``na_sentinel`` in :func:`factorize`, :meth:`Index.factorize`, and :meth:`.ExtensionArray.factorize`; pass ``use_na_sentinel=True`` instead to use the sentinel ``-1`` for NaN values and ``use_na_sentinel=False`` instead of ``na_sentinel=None`` to encode NaN values (:issue:`46910`)
- Deprecated :meth:`DataFrameGroupBy.transform` not aligning the result when the UDF returned DataFrame (:issue:`45648`)
- Clarified warning from :func:`to_datetime` when delimited dates can't be parsed in accordance to specified ``dayfirst`` argument (:issue:`46210`)
- Emit warning from :func:`to_datetime` when delimited dates can't be parsed in accordance to specified ``dayfirst`` argument even for dates where leading zero is omitted (e.g. ``31/1/2001``) (:issue:`47880`)
- Deprecated :class:`Series` and :class:`Resampler` reducers (e.g. ``min``, ``max``, ``sum``, ``mean``) raising a ``NotImplementedError`` when the dtype is non-numric and ``numeric_only=True`` is provided; this will raise a ``TypeError`` in a future version (:issue:`47500`)
- Deprecated :meth:`Series.rank` returning an empty result when the dtype is non-numeric and ``numeric_only=True`` is provided; this will raise a ``TypeError`` in a future version (:issue:`47500`)
- Deprecated argument ``errors`` for :meth:`Series.mask`, :meth:`Series.where`, :meth:`DataFrame.mask`, and :meth:`DataFrame.where` as ``errors`` had no effect on this methods (:issue:`47728`)
- Deprecated arguments ``*args`` and ``**kwargs`` in :class:`Rolling`, :class:`Expanding`, and :class:`ExponentialMovingWindow` ops. (:issue:`47836`)
- Deprecated the ``inplace`` keyword in :meth:`Categorical.set_ordered`, :meth:`Categorical.as_ordered`, and :meth:`Categorical.as_unordered` (:issue:`37643`)
- Deprecated setting a categorical's categories with ``cat.categories = ['a', 'b', 'c']``, use :meth:`Categorical.rename_categories` instead (:issue:`37643`)
- Deprecated unused arguments ``encoding`` and ``verbose`` in :meth:`Series.to_excel` and :meth:`DataFrame.to_excel` (:issue:`47912`)
- Deprecated producing a single element when iterating over a :class:`DataFrameGroupBy` or a :class:`SeriesGroupBy` that has been grouped by a list of length 1; A tuple of length one will be returned instead (:issue:`42795`)
- Fixed up warning message of deprecation of :meth:`MultiIndex.lesort_depth` as public method, as the message previously referred to :meth:`MultiIndex.is_lexsorted` instead (:issue:`38701`)
- Deprecated the ``sort_columns`` argument in :meth:`DataFrame.plot` and :meth:`Series.plot` (:issue:`47563`).

.. ---------------------------------------------------------------------------
.. _whatsnew_150.performance:

Performance improvements
~~~~~~~~~~~~~~~~~~~~~~~~
- Performance improvement in :meth:`DataFrame.corrwith` for column-wise (axis=0) Pearson and Spearman correlation when other is a :class:`Series` (:issue:`46174`)
- Performance improvement in :meth:`.GroupBy.transform` for some user-defined DataFrame -> Series functions (:issue:`45387`)
- Performance improvement in :meth:`DataFrame.duplicated` when subset consists of only one column (:issue:`45236`)
- Performance improvement in :meth:`.GroupBy.diff` (:issue:`16706`)
- Performance improvement in :meth:`.GroupBy.transform` when broadcasting values for user-defined functions (:issue:`45708`)
- Performance improvement in :meth:`.GroupBy.transform` for user-defined functions when only a single group exists (:issue:`44977`)
- Performance improvement in :meth:`.GroupBy.apply` when grouping on a non-unique unsorted index (:issue:`46527`)
- Performance improvement in :meth:`DataFrame.loc` and :meth:`Series.loc` for tuple-based indexing of a :class:`MultiIndex` (:issue:`45681`, :issue:`46040`, :issue:`46330`)
- Performance improvement in :meth:`DataFrame.to_records` when the index is a :class:`MultiIndex` (:issue:`47263`)
- Performance improvement in :attr:`MultiIndex.values` when the MultiIndex contains levels of type DatetimeIndex, TimedeltaIndex or ExtensionDtypes (:issue:`46288`)
- Performance improvement in :func:`merge` when left and/or right are empty (:issue:`45838`)
- Performance improvement in :meth:`DataFrame.join` when left and/or right are empty (:issue:`46015`)
- Performance improvement in :meth:`DataFrame.reindex` and :meth:`Series.reindex` when target is a :class:`MultiIndex` (:issue:`46235`)
- Performance improvement when setting values in a pyarrow backed string array (:issue:`46400`)
- Performance improvement in :func:`factorize` (:issue:`46109`)
- Performance improvement in :class:`DataFrame` and :class:`Series` constructors for extension dtype scalars (:issue:`45854`)
- Performance improvement in :func:`read_excel` when ``nrows`` argument provided (:issue:`32727`)
- Performance improvement in :meth:`.Styler.to_excel` when applying repeated CSS formats (:issue:`47371`)
- Performance improvement in :meth:`MultiIndex.is_monotonic_increasing`  (:issue:`47458`)
- Performance improvement in :class:`BusinessHour` ``str`` and ``repr`` (:issue:`44764`)
- Performance improvement in datetime arrays string formatting when one of the default strftime formats ``"%Y-%m-%d %H:%M:%S"`` or ``"%Y-%m-%d %H:%M:%S.%f"`` is used. (:issue:`44764`)
- Performance improvement in :meth:`Series.to_sql` and :meth:`DataFrame.to_sql` (:class:`SQLiteTable`) when processing time arrays. (:issue:`44764`)
- Performance improvements to :func:`read_sas` (:issue:`47403`, :issue:`47404`, :issue:`47405`)
- Performance improvement in ``argmax`` and ``argmin`` for :class:`arrays.SparseArray` (:issue:`34197`)
-

.. ---------------------------------------------------------------------------
.. _whatsnew_150.bug_fixes:

Bug fixes
~~~~~~~~~

Categorical
^^^^^^^^^^^
- Bug in :meth:`.Categorical.view` not accepting integer dtypes (:issue:`25464`)
- Bug in :meth:`.CategoricalIndex.union` when the index's categories are integer-dtype and the index contains ``NaN`` values incorrectly raising instead of casting to ``float64`` (:issue:`45362`)
- Bug in :meth:`DataFrame.concat` when concatenating two (or more) unordered ``CategoricalIndex`` variables, whose categories are permutations, yields incorrect index values (:issue:`24845`)

Datetimelike
^^^^^^^^^^^^
- Bug in :meth:`DataFrame.quantile` with datetime-like dtypes and no rows incorrectly returning ``float64`` dtype instead of retaining datetime-like dtype (:issue:`41544`)
- Bug in :func:`to_datetime` with sequences of ``np.str_`` objects incorrectly raising (:issue:`32264`)
- Bug in :class:`Timestamp` construction when passing datetime components as positional arguments and ``tzinfo`` as a keyword argument incorrectly raising (:issue:`31929`)
- Bug in :meth:`Index.astype` when casting from object dtype to ``timedelta64[ns]`` dtype incorrectly casting ``np.datetime64("NaT")`` values to ``np.timedelta64("NaT")`` instead of raising (:issue:`45722`)
- Bug in :meth:`SeriesGroupBy.value_counts` index when passing categorical column (:issue:`44324`)
- Bug in :meth:`DatetimeIndex.tz_localize` localizing to UTC failing to make a copy of the underlying data (:issue:`46460`)
- Bug in :meth:`DatetimeIndex.resolution` incorrectly returning "day" instead of "nanosecond" for nanosecond-resolution indexes (:issue:`46903`)
- Bug in :class:`Timestamp` with an integer or float value and ``unit="Y"`` or ``unit="M"`` giving slightly-wrong results (:issue:`47266`)
- Bug in :class:`.DatetimeArray` construction when passed another :class:`.DatetimeArray` and ``freq=None`` incorrectly inferring the freq from the given array (:issue:`47296`)
- Bug in :func:`to_datetime` where ``OutOfBoundsDatetime`` would be thrown even if ``errors=coerce`` if there were more than 50 rows (:issue:`45319`)
- Bug when adding a :class:`DateOffset` to a :class:`Series` would not add the ``nanoseconds`` field (:issue:`47856`)
-

Timedelta
^^^^^^^^^
- Bug in :func:`astype_nansafe` astype("timedelta64[ns]") fails when np.nan is included (:issue:`45798`)
- Bug in constructing a :class:`Timedelta` with a ``np.timedelta64`` object and a ``unit`` sometimes silently overflowing and returning incorrect results instead of raising ``OutOfBoundsTimedelta`` (:issue:`46827`)
- Bug in constructing a :class:`Timedelta` from a large integer or float with ``unit="W"`` silently overflowing and returning incorrect results instead of raising ``OutOfBoundsTimedelta`` (:issue:`47268`)
-

Time Zones
^^^^^^^^^^
- Bug in :class:`Timestamp` constructor raising when passed a ``ZoneInfo`` tzinfo object (:issue:`46425`)
-

Numeric
^^^^^^^
- Bug in operations with array-likes with ``dtype="boolean"`` and :attr:`NA` incorrectly altering the array in-place (:issue:`45421`)
- Bug in division, ``pow`` and ``mod`` operations on array-likes with ``dtype="boolean"`` not being like their ``np.bool_`` counterparts (:issue:`46063`)
- Bug in multiplying a :class:`Series` with ``IntegerDtype`` or ``FloatingDtype`` by an array-like with ``timedelta64[ns]`` dtype incorrectly raising (:issue:`45622`)
- Bug in :meth:`mean` where the optional dependency ``bottleneck`` causes precision loss linear in the length of the array. ``bottleneck`` has been disabled for :meth:`mean` improving the loss to log-linear but may result in a performance decrease. (:issue:`42878`)
- Bug in :func:`factorize` would convert the value ``None`` to ``np.nan`` (:issue:`46601`)

Conversion
^^^^^^^^^^
- Bug in :meth:`DataFrame.astype` not preserving subclasses (:issue:`40810`)
- Bug in constructing a :class:`Series` from a float-containing list or a floating-dtype ndarray-like (e.g. ``dask.Array``) and an integer dtype raising instead of casting like we would with an ``np.ndarray`` (:issue:`40110`)
- Bug in :meth:`Float64Index.astype` to unsigned integer dtype incorrectly casting to ``np.int64`` dtype (:issue:`45309`)
- Bug in :meth:`Series.astype` and :meth:`DataFrame.astype` from floating dtype to unsigned integer dtype failing to raise in the presence of negative values (:issue:`45151`)
- Bug in :func:`array` with ``FloatingDtype`` and values containing float-castable strings incorrectly raising (:issue:`45424`)
- Bug when comparing string and datetime64ns objects causing ``OverflowError`` exception. (:issue:`45506`)
- Bug in metaclass of generic abstract dtypes causing :meth:`DataFrame.apply` and :meth:`Series.apply` to raise for the built-in function ``type`` (:issue:`46684`)
- Bug in :meth:`DataFrame.to_records` returning inconsistent numpy types if the index was a :class:`MultiIndex` (:issue:`47263`)
- Bug in :meth:`DataFrame.to_dict` for ``orient="list"`` or ``orient="index"`` was not returning native types (:issue:`46751`)
- Bug in :meth:`DataFrame.apply` that returns a :class:`DataFrame` instead of a :class:`Series` when applied to an empty :class:`DataFrame` and ``axis=1`` (:issue:`39111`)
- Bug when inferring the dtype from an iterable that is *not* a NumPy ``ndarray`` consisting of all NumPy unsigned integer scalars did not result in an unsigned integer dtype (:issue:`47294`)
- Bug in :meth:`DataFrame.eval` when pandas objects (e.g. ``'Timestamp'``) were column names (:issue:`44603`)
-

Strings
^^^^^^^
- Bug in :meth:`str.startswith` and :meth:`str.endswith` when using other series as parameter _pat_. Now raises ``TypeError`` (:issue:`3485`)
- Bug in :meth:`Series.str.zfill` when strings contain leading signs, padding '0' before the sign character rather than after as ``str.zfill`` from standard library (:issue:`20868`)
-

Interval
^^^^^^^^
- Bug in :meth:`IntervalArray.__setitem__` when setting ``np.nan`` into an integer-backed array raising ``ValueError`` instead of ``TypeError`` (:issue:`45484`)
- Bug in :class:`IntervalDtype` when using datetime64[ns, tz] as a dtype string (:issue:`46999`)

Indexing
^^^^^^^^
- Bug in :meth:`DataFrame.iloc` where indexing a single row on a :class:`DataFrame` with a single ExtensionDtype column gave a copy instead of a view on the underlying data (:issue:`45241`)
- Bug in :meth:`DataFrame.__getitem__` returning copy when :class:`DataFrame` has duplicated columns even if a unique column is selected (:issue:`45316`, :issue:`41062`)
- Bug in :meth:`Series.align` does not create :class:`MultiIndex` with union of levels when both MultiIndexes intersections are identical (:issue:`45224`)
- Bug in setting a NA value (``None`` or ``np.nan``) into a :class:`Series` with int-based :class:`IntervalDtype` incorrectly casting to object dtype instead of a float-based :class:`IntervalDtype` (:issue:`45568`)
- Bug in indexing setting values into an ``ExtensionDtype`` column with ``df.iloc[:, i] = values`` with ``values`` having the same dtype as ``df.iloc[:, i]`` incorrectly inserting a new array instead of setting in-place (:issue:`33457`)
- Bug in :meth:`Series.__setitem__` with a non-integer :class:`Index` when using an integer key to set a value that cannot be set inplace where a ``ValueError`` was raised instead of casting to a common dtype (:issue:`45070`)
- Bug in :meth:`DataFrame.loc` not casting ``None`` to ``NA`` when setting value as a list into :class:`DataFrame` (:issue:`47987`)
- Bug in :meth:`Series.__setitem__` when setting incompatible values into a ``PeriodDtype`` or ``IntervalDtype`` :class:`Series` raising when indexing with a boolean mask but coercing when indexing with otherwise-equivalent indexers; these now consistently coerce, along with :meth:`Series.mask` and :meth:`Series.where` (:issue:`45768`)
- Bug in :meth:`DataFrame.where` with multiple columns with datetime-like dtypes failing to downcast results consistent with other dtypes (:issue:`45837`)
- Bug in :func:`isin` upcasting to ``float64`` with unsigned integer dtype and list-like argument without a dtype (:issue:`46485`)
- Bug in :meth:`Series.loc.__setitem__` and :meth:`Series.loc.__getitem__` not raising when using multiple keys without using a :class:`MultiIndex` (:issue:`13831`)
- Bug in :meth:`Index.reindex` raising ``AssertionError`` when ``level`` was specified but no :class:`MultiIndex` was given; level is ignored now (:issue:`35132`)
- Bug when setting a value too large for a :class:`Series` dtype failing to coerce to a common type (:issue:`26049`, :issue:`32878`)
- Bug in :meth:`loc.__setitem__` treating ``range`` keys as positional instead of label-based (:issue:`45479`)
- Bug in :meth:`DataFrame.__setitem__` casting extension array dtypes to object when setting with a scalar key and :class:`DataFrame` as value (:issue:`46896`)
- Bug in :meth:`Series.__setitem__` when setting ``boolean`` dtype values containing ``NA`` incorrectly raising instead of casting to ``boolean`` dtype (:issue:`45462`)
- Bug in :meth:`Series.loc` raising with boolean indexer containing ``NA`` when :class:`Index` did not match (:issue:`46551`)
- Bug in :meth:`Series.__setitem__` where setting :attr:`NA` into a numeric-dtype :class:`Series` would incorrectly upcast to object-dtype rather than treating the value as ``np.nan`` (:issue:`44199`)
- Bug in :meth:`DataFrame.loc` when setting values to a column and right hand side is a dictionary (:issue:`47216`)
- Bug in :meth:`Series.__setitem__` with ``datetime64[ns]`` dtype, an all-``False`` boolean mask, and an incompatible value incorrectly casting to ``object`` instead of retaining ``datetime64[ns]`` dtype (:issue:`45967`)
- Bug in :meth:`Index.__getitem__`  raising ``ValueError`` when indexer is from boolean dtype with ``NA`` (:issue:`45806`)
- Bug in :meth:`Series.__setitem__` losing precision when enlarging :class:`Series` with scalar (:issue:`32346`)
- Bug in :meth:`Series.mask` with ``inplace=True`` or setting values with a boolean mask with small integer dtypes incorrectly raising (:issue:`45750`)
- Bug in :meth:`DataFrame.mask` with ``inplace=True`` and ``ExtensionDtype`` columns incorrectly raising (:issue:`45577`)
- Bug in getting a column from a DataFrame with an object-dtype row index with datetime-like values: the resulting Series now preserves the exact object-dtype Index from the parent DataFrame (:issue:`42950`)
- Bug in :meth:`DataFrame.__getattribute__` raising ``AttributeError`` if columns have ``"string"`` dtype (:issue:`46185`)
- Bug in :meth:`DataFrame.compare` returning all ``NaN`` column when comparing extension array dtype and numpy dtype (:issue:`44014`)
- Bug in :meth:`DataFrame.where` setting wrong values with ``"boolean"`` mask for numpy dtype (:issue:`44014`)
- Bug in indexing on a :class:`DatetimeIndex` with a ``np.str_`` key incorrectly raising (:issue:`45580`)
- Bug in :meth:`CategoricalIndex.get_indexer` when index contains ``NaN`` values, resulting in elements that are in target but not present in the index to be mapped to the index of the NaN element, instead of -1 (:issue:`45361`)
- Bug in setting large integer values into :class:`Series` with ``float32`` or ``float16`` dtype incorrectly altering these values instead of coercing to ``float64`` dtype (:issue:`45844`)
- Bug in :meth:`Series.asof` and :meth:`DataFrame.asof` incorrectly casting bool-dtype results to ``float64`` dtype (:issue:`16063`)
- Bug in :meth:`NDFrame.xs`, :meth:`DataFrame.iterrows`, :meth:`DataFrame.loc` and :meth:`DataFrame.iloc` not always propagating metadata (:issue:`28283`)
- Bug in :meth:`DataFrame.sum` min_count changes dtype if input contains NaNs (:issue:`46947`)
- Bug in :class:`IntervalTree` that lead to an infinite recursion. (:issue:`46658`)
- Bug in :class:`PeriodIndex` raising ``AttributeError`` when indexing on ``NA``, rather than putting ``NaT`` in its place. (:issue:`46673`)
-

Missing
^^^^^^^
- Bug in :meth:`Series.fillna` and :meth:`DataFrame.fillna` with ``downcast`` keyword not being respected in some cases where there are no NA values present (:issue:`45423`)
- Bug in :meth:`Series.fillna` and :meth:`DataFrame.fillna` with :class:`IntervalDtype` and incompatible value raising instead of casting to a common (usually object) dtype (:issue:`45796`)
- Bug in :meth:`Series.map` not respecting ``na_action`` argument if mapper is a ``dict`` or :class:`Series` (:issue:`47527`)
- Bug in :meth:`DataFrame.interpolate` with object-dtype column not returning a copy with ``inplace=False`` (:issue:`45791`)
- Bug in :meth:`DataFrame.dropna` allows to set both ``how`` and ``thresh`` incompatible arguments (:issue:`46575`)
- Bug in :meth:`DataFrame.fillna` ignored ``axis`` when :class:`DataFrame` is single block (:issue:`47713`)

MultiIndex
^^^^^^^^^^
- Bug in :meth:`DataFrame.loc` returning empty result when slicing a :class:`MultiIndex` with a negative step size and non-null start/stop values (:issue:`46156`)
- Bug in :meth:`DataFrame.loc` raising when slicing a :class:`MultiIndex` with a negative step size other than -1 (:issue:`46156`)
- Bug in :meth:`DataFrame.loc` raising when slicing a :class:`MultiIndex` with a negative step size and slicing a non-int labeled index level (:issue:`46156`)
- Bug in :meth:`Series.to_numpy` where multiindexed Series could not be converted to numpy arrays when an ``na_value`` was supplied (:issue:`45774`)
- Bug in :class:`MultiIndex.equals` not commutative when only one side has extension array dtype (:issue:`46026`)
- Bug in :meth:`MultiIndex.from_tuples` cannot construct Index of empty tuples (:issue:`45608`)

I/O
^^^
- Bug in :meth:`DataFrame.to_stata` where no error is raised if the :class:`DataFrame` contains ``-np.inf`` (:issue:`45350`)
- Bug in :func:`read_excel` results in an infinite loop with certain ``skiprows`` callables (:issue:`45585`)
- Bug in :meth:`DataFrame.info` where a new line at the end of the output is omitted when called on an empty :class:`DataFrame` (:issue:`45494`)
- Bug in :func:`read_csv` not recognizing line break for ``on_bad_lines="warn"`` for ``engine="c"`` (:issue:`41710`)
- Bug in :meth:`DataFrame.to_csv` not respecting ``float_format`` for ``Float64`` dtype (:issue:`45991`)
- Bug in :func:`read_csv` not respecting a specified converter to index columns in all cases (:issue:`40589`)
- Bug in :func:`read_csv` interpreting second row as :class:`Index` names even when ``index_col=False`` (:issue:`46569`)
- Bug in :func:`read_parquet` when ``engine="pyarrow"`` which caused partial write to disk when column of unsupported datatype was passed (:issue:`44914`)
- Bug in :func:`DataFrame.to_excel` and :class:`ExcelWriter` would raise when writing an empty DataFrame to a ``.ods`` file (:issue:`45793`)
- Bug in :func:`read_csv` ignoring non-existing header row for ``engine="python"`` (:issue:`47400`)
- Bug in :func:`read_excel` raising uncontrolled ``IndexError`` when ``header`` references non-existing rows (:issue:`43143`)
- Bug in :func:`read_html` where elements surrounding ``<br>`` were joined without a space between them (:issue:`29528`)
- Bug in :func:`read_csv` when data is longer than header leading to issues with callables in ``usecols`` expecting strings (:issue:`46997`)
- Bug in Parquet roundtrip for Interval dtype with ``datetime64[ns]`` subtype (:issue:`45881`)
- Bug in :func:`read_excel` when reading a ``.ods`` file with newlines between xml elements (:issue:`45598`)
- Bug in :func:`read_parquet` when ``engine="fastparquet"`` where the file was not closed on error (:issue:`46555`)
- :meth:`to_html` now excludes the ``border`` attribute from ``<table>`` elements when ``border`` keyword is set to ``False``.
- Bug in :func:`read_sas` with certain types of compressed SAS7BDAT files (:issue:`35545`)
- Bug in :func:`read_excel` not forward filling :class:`MultiIndex` when no names were given (:issue:`47487`)
- Bug in :func:`read_sas` returned ``None`` rather than an empty DataFrame for SAS7BDAT files with zero rows (:issue:`18198`)
- Bug in :meth:`DataFrame.to_string` using wrong missing value with extension arrays in :class:`MultiIndex` (:issue:`47986`)
- Bug in :class:`StataWriter` where value labels were always written with default encoding (:issue:`46750`)
- Bug in :class:`StataWriterUTF8` where some valid characters were removed from variable names (:issue:`47276`)
- Bug in :meth:`DataFrame.to_excel` when writing an empty dataframe with :class:`MultiIndex` (:issue:`19543`)
- Bug in :func:`read_sas` with RLE-compressed SAS7BDAT files that contain 0x40 control bytes (:issue:`31243`)
- Bug in :func:`read_sas` that scrambled column names (:issue:`31243`)
- Bug in :func:`read_sas` with RLE-compressed SAS7BDAT files that contain 0x00 control bytes (:issue:`47099`)
- Bug in :func:`read_parquet` with ``use_nullable_dtypes=True`` where ``float64`` dtype was returned instead of nullable ``Float64`` dtype (:issue:`45694`)
- Bug in :meth:`DataFrame.to_json` where ``PeriodDtype`` would not make the serialization roundtrip when read back with :meth:`read_json` (:issue:`44720`)
- Bug in :func:`read_xml` when reading XML files with Chinese character tags and would raise ``XMLSyntaxError`` (:issue:`47902`)

Period
^^^^^^
- Bug in subtraction of :class:`Period` from :class:`.PeriodArray` returning wrong results (:issue:`45999`)
- Bug in :meth:`Period.strftime` and :meth:`PeriodIndex.strftime`, directives ``%l`` and ``%u`` were giving wrong results (:issue:`46252`)
- Bug in inferring an incorrect ``freq`` when passing a string to :class:`Period` microseconds that are a multiple of 1000 (:issue:`46811`)
- Bug in constructing a :class:`Period` from a :class:`Timestamp` or ``np.datetime64`` object with non-zero nanoseconds and ``freq="ns"`` incorrectly truncating the nanoseconds (:issue:`46811`)
- Bug in adding ``np.timedelta64("NaT", "ns")`` to a :class:`Period` with a timedelta-like freq incorrectly raising ``IncompatibleFrequency`` instead of returning ``NaT`` (:issue:`47196`)
- Bug in adding an array of integers to an array with :class:`PeriodDtype` giving incorrect results when ``dtype.freq.n > 1`` (:issue:`47209`)
- Bug in subtracting a :class:`Period` from an array with :class:`PeriodDtype` returning incorrect results instead of raising ``OverflowError`` when the operation overflows (:issue:`47538`)
-

Plotting
^^^^^^^^
- Bug in :meth:`DataFrame.plot.barh` that prevented labeling the x-axis and ``xlabel`` updating the y-axis label (:issue:`45144`)
- Bug in :meth:`DataFrame.plot.box` that prevented labeling the x-axis (:issue:`45463`)
- Bug in :meth:`DataFrame.boxplot` that prevented passing in ``xlabel`` and ``ylabel`` (:issue:`45463`)
- Bug in :meth:`DataFrame.boxplot` that prevented specifying ``vert=False`` (:issue:`36918`)
- Bug in :meth:`DataFrame.plot.scatter` that prevented specifying ``norm`` (:issue:`45809`)
- The function :meth:`DataFrame.plot.scatter` now accepts ``color`` as an alias for ``c`` and ``size`` as an alias for ``s`` for consistency to other plotting functions (:issue:`44670`)
- Fix showing "None" as ylabel in :meth:`Series.plot` when not setting ylabel (:issue:`46129`)
- Bug in :meth:`DataFrame.plot` that led to xticks and vertical grids being improperly placed when plotting a quarterly series (:issue:`47602`)
- Bug in :meth:`DataFrame.plot` that prevented setting y-axis label, limits and ticks for a secondary y-axis (:issue:`47753`)

Groupby/resample/rolling
^^^^^^^^^^^^^^^^^^^^^^^^
- Bug in :meth:`DataFrame.resample` ignoring ``closed="right"`` on :class:`TimedeltaIndex` (:issue:`45414`)
- Bug in :meth:`.DataFrameGroupBy.transform` fails when ``func="size"`` and the input DataFrame has multiple columns (:issue:`27469`)
- Bug in :meth:`.DataFrameGroupBy.size` and :meth:`.DataFrameGroupBy.transform` with ``func="size"`` produced incorrect results when ``axis=1`` (:issue:`45715`)
- Bug in :meth:`.ExponentialMovingWindow.mean` with ``axis=1`` and ``engine='numba'`` when the :class:`DataFrame` has more columns than rows (:issue:`46086`)
- Bug when using ``engine="numba"`` would return the same jitted function when modifying ``engine_kwargs`` (:issue:`46086`)
- Bug in :meth:`.DataFrameGroupBy.transform` fails when ``axis=1`` and ``func`` is ``"first"`` or ``"last"`` (:issue:`45986`)
- Bug in :meth:`DataFrameGroupBy.cumsum` with ``skipna=False`` giving incorrect results (:issue:`46216`)
- Bug in :meth:`GroupBy.sum` with integer dtypes losing precision (:issue:`37493`)
- Bug in :meth:`.GroupBy.cumsum` with ``timedelta64[ns]`` dtype failing to recognize ``NaT`` as a null value (:issue:`46216`)
- Bug in :meth:`.GroupBy.cummin` and :meth:`.GroupBy.cummax` with nullable dtypes incorrectly altering the original data in place (:issue:`46220`)
- Bug in :meth:`DataFrame.groupby` raising error when ``None`` is in first level of :class:`MultiIndex` (:issue:`47348`)
- Bug in :meth:`.GroupBy.cummax` with ``int64`` dtype with leading value being the smallest possible int64 (:issue:`46382`)
- Bug in :meth:`GroupBy.cumprod` ``NaN`` influences calculation in different columns with ``skipna=False`` (:issue:`48064`)
- Bug in :meth:`.GroupBy.max` with empty groups and ``uint64`` dtype incorrectly raising ``RuntimeError`` (:issue:`46408`)
- Bug in :meth:`.GroupBy.apply` would fail when ``func`` was a string and args or kwargs were supplied (:issue:`46479`)
- Bug in :meth:`SeriesGroupBy.apply` would incorrectly name its result when there was a unique group (:issue:`46369`)
- Bug in :meth:`.Rolling.sum` and :meth:`.Rolling.mean` would give incorrect result with window of same values (:issue:`42064`, :issue:`46431`)
- Bug in :meth:`.Rolling.var` and :meth:`.Rolling.std` would give non-zero result with window of same values (:issue:`42064`)
- Bug in :meth:`.Rolling.skew` and :meth:`.Rolling.kurt` would give NaN with window of same values (:issue:`30993`)
- Bug in :meth:`.Rolling.var` would segfault calculating weighted variance when window size was larger than data size (:issue:`46760`)
- Bug in :meth:`Grouper.__repr__` where ``dropna`` was not included. Now it is (:issue:`46754`)
- Bug in :meth:`DataFrame.rolling` gives ValueError when center=True, axis=1 and win_type is specified (:issue:`46135`)
- Bug in :meth:`.DataFrameGroupBy.describe` and :meth:`.SeriesGroupBy.describe` produces inconsistent results for empty datasets (:issue:`41575`)
- Bug in :meth:`DataFrame.resample` reduction methods when used with ``on`` would attempt to aggregate the provided column (:issue:`47079`)
- Bug in :meth:`DataFrame.groupby` and :meth:`Series.groupby` would not respect ``dropna=False`` when the input DataFrame/Series had a NaN values in a :class:`MultiIndex` (:issue:`46783`)
- Bug in :meth:`DataFrameGroupBy.resample` raises ``KeyError`` when getting the result from a key list which misses the resample key (:issue:`47362`)
<<<<<<< HEAD
- Bug in :meth:`DataFrame.groupby` and :meth:`Series.groupby` with ``dropna=False`` and ``sort=False`` would put any null groups at the end instead the order that they are encountered (:issue:`46584`)
=======
- Bug in :meth:`DataFrame.groupby` would lose index columns when the DataFrame is empty for transforms, like fillna (:issue:`47787`)
>>>>>>> a6aaeb6b
-

Reshaping
^^^^^^^^^
- Bug in :func:`concat` between a :class:`Series` with integer dtype and another with :class:`CategoricalDtype` with integer categories and containing ``NaN`` values casting to object dtype instead of ``float64`` (:issue:`45359`)
- Bug in :func:`get_dummies` that selected object and categorical dtypes but not string (:issue:`44965`)
- Bug in :meth:`DataFrame.align` when aligning a :class:`MultiIndex` to a :class:`Series` with another :class:`MultiIndex` (:issue:`46001`)
- Bug in concatenation with ``IntegerDtype``, or ``FloatingDtype`` arrays where the resulting dtype did not mirror the behavior of the non-nullable dtypes (:issue:`46379`)
- Bug in :func:`concat` losing dtype of columns when ``join="outer"`` and ``sort=True`` (:issue:`47329`)
- Bug in :func:`concat` not sorting the column names when ``None`` is included (:issue:`47331`)
- Bug in :func:`concat` with identical key leads to error when indexing :class:`MultiIndex` (:issue:`46519`)
- Bug in :func:`pivot_table` raising ``TypeError`` when ``dropna=True`` and aggregation column has extension array dtype (:issue:`47477`)
- Bug in :func:`merge` raising error for ``how="cross"`` when using ``FIPS`` mode in ssl library (:issue:`48024`)
- Bug in :meth:`DataFrame.join` with a list when using suffixes to join DataFrames with duplicate column names (:issue:`46396`)
- Bug in :meth:`DataFrame.pivot_table` with ``sort=False`` results in sorted index (:issue:`17041`)
- Bug in :meth:`concat` when ``axis=1`` and ``sort=False`` where the resulting Index was a :class:`Int64Index` instead of a :class:`RangeIndex` (:issue:`46675`)
- Bug in :meth:`wide_to_long` raises when ``stubnames`` is missing in columns and ``i`` contains string dtype column (:issue:`46044`)
- Bug in :meth:`DataFrame.join` with categorical index results in unexpected reordering (:issue:`47812`)

Sparse
^^^^^^
- Bug in :meth:`Series.where` and :meth:`DataFrame.where` with ``SparseDtype`` failing to retain the array's ``fill_value`` (:issue:`45691`)
- Bug in :meth:`SparseArray.unique` fails to keep original elements order (:issue:`47809`)
-

ExtensionArray
^^^^^^^^^^^^^^
- Bug in :meth:`IntegerArray.searchsorted` and :meth:`FloatingArray.searchsorted` returning inconsistent results when acting on ``np.nan`` (:issue:`45255`)
-

Styler
^^^^^^
- Bug when attempting to apply styling functions to an empty DataFrame subset (:issue:`45313`)
- Bug in :class:`CSSToExcelConverter` leading to ``TypeError`` when border color provided without border style for ``xlsxwriter`` engine (:issue:`42276`)
- Bug in :meth:`Styler.set_sticky` leading to white text on white background in dark mode (:issue:`46984`)
- Bug in :meth:`Styler.to_latex` causing ``UnboundLocalError`` when ``clines="all;data"`` and the ``DataFrame`` has no rows. (:issue:`47203`)
- Bug in :meth:`Styler.to_excel` when using ``vertical-align: middle;`` with ``xlsxwriter`` engine (:issue:`30107`)
- Bug when applying styles to a DataFrame with boolean column labels (:issue:`47838`)

Metadata
^^^^^^^^
- Fixed metadata propagation in :meth:`DataFrame.melt` (:issue:`28283`)
- Fixed metadata propagation in :meth:`DataFrame.explode` (:issue:`28283`)
-

Other
^^^^^

.. ***DO NOT USE THIS SECTION***

- Bug in :func:`.assert_index_equal` with ``names=True`` and ``check_order=False`` not checking names (:issue:`47328`)
-

.. ---------------------------------------------------------------------------
.. _whatsnew_150.contributors:

Contributors
~~~~~~~~~~~~<|MERGE_RESOLUTION|>--- conflicted
+++ resolved
@@ -1099,11 +1099,8 @@
 - Bug in :meth:`DataFrame.resample` reduction methods when used with ``on`` would attempt to aggregate the provided column (:issue:`47079`)
 - Bug in :meth:`DataFrame.groupby` and :meth:`Series.groupby` would not respect ``dropna=False`` when the input DataFrame/Series had a NaN values in a :class:`MultiIndex` (:issue:`46783`)
 - Bug in :meth:`DataFrameGroupBy.resample` raises ``KeyError`` when getting the result from a key list which misses the resample key (:issue:`47362`)
-<<<<<<< HEAD
+- Bug in :meth:`DataFrame.groupby` would lose index columns when the DataFrame is empty for transforms, like fillna (:issue:`47787`)
 - Bug in :meth:`DataFrame.groupby` and :meth:`Series.groupby` with ``dropna=False`` and ``sort=False`` would put any null groups at the end instead the order that they are encountered (:issue:`46584`)
-=======
-- Bug in :meth:`DataFrame.groupby` would lose index columns when the DataFrame is empty for transforms, like fillna (:issue:`47787`)
->>>>>>> a6aaeb6b
 -
 
 Reshaping
