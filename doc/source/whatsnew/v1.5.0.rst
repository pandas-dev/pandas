.. _whatsnew_150:

What's new in 1.5.0 (??)
------------------------

These are the changes in pandas 1.5.0. See :ref:`release` for a full changelog
including other versions of pandas.

{{ header }}

.. ---------------------------------------------------------------------------
.. _whatsnew_150.enhancements:

Enhancements
~~~~~~~~~~~~

.. _whatsnew_150.enhancements.dataframe_exchange:

DataFrame exchange protocol implementation
^^^^^^^^^^^^^^^^^^^^^^^^^^^^^^^^^^^^^^^^^^

Pandas now implement the DataFrame exchange API spec.
See the full details on the API at https://data-apis.org/dataframe-protocol/latest/index.html

The protocol consists of two parts:

  - New method :meth:`DataFrame.__dataframe__` which produces the exchange object.
    It effectively "exports" the Pandas dataframe as an exchange object so
    any other library which has the protocol implemented can "import" that dataframe
    without knowing anything about the producer except that it makes an exchange object.
  - New function :func:`pandas.api.exchange.from_dataframe` which can take
    an arbitrary exchange object from any conformant library and construct a
    Pandas DataFrame out of it.

.. _whatsnew_150.enhancements.styler:

Styler
^^^^^^

The most notable development is the new method :meth:`.Styler.concat` which
allows adding customised footer rows to visualise additional calculations on the data,
e.g. totals and counts etc. (:issue:`43875`, :issue:`46186`)

Additionally there is an alternative output method :meth:`.Styler.to_string`,
which allows using the Styler's formatting methods to create, for example, CSVs (:issue:`44502`).

Minor feature improvements are:

  - Adding the ability to render ``border`` and ``border-{side}`` CSS properties in Excel (:issue:`42276`)
  - Making keyword arguments consist: :meth:`.Styler.highlight_null` now accepts ``color`` and deprecates ``null_color`` although this remains backwards compatible (:issue:`45907`)

.. _whatsnew_150.enhancements.resample_group_keys:

Control of index with ``group_keys`` in :meth:`DataFrame.resample`
^^^^^^^^^^^^^^^^^^^^^^^^^^^^^^^^^^^^^^^^^^^^^^^^^^^^^^^^^^^^^^^^^^

The argument ``group_keys`` has been added to the method :meth:`DataFrame.resample`.
As with :meth:`DataFrame.groupby`, this argument controls the whether each group is added
to the index in the resample when :meth:`.Resampler.apply` is used.

.. warning::
   Not specifying the ``group_keys`` argument will retain the
   previous behavior and emit a warning if the result will change
   by specifying ``group_keys=False``. In a future version
   of pandas, not specifying ``group_keys`` will default to
   the same behavior as ``group_keys=False``.

.. ipython:: python

    df = pd.DataFrame(
        {'a': range(6)},
        index=pd.date_range("2021-01-01", periods=6, freq="8H")
    )
    df.resample("D", group_keys=True).apply(lambda x: x)
    df.resample("D", group_keys=False).apply(lambda x: x)

Previously, the resulting index would depend upon the values returned by ``apply``,
as seen in the following example.

.. code-block:: ipython

    In [1]: # pandas 1.3
    In [2]: df.resample("D").apply(lambda x: x)
    Out[2]:
                         a
    2021-01-01 00:00:00  0
    2021-01-01 08:00:00  1
    2021-01-01 16:00:00  2
    2021-01-02 00:00:00  3
    2021-01-02 08:00:00  4
    2021-01-02 16:00:00  5

    In [3]: df.resample("D").apply(lambda x: x.reset_index())
    Out[3]:
                               index  a
    2021-01-01 0 2021-01-01 00:00:00  0
               1 2021-01-01 08:00:00  1
               2 2021-01-01 16:00:00  2
    2021-01-02 0 2021-01-02 00:00:00  3
               1 2021-01-02 08:00:00  4
               2 2021-01-02 16:00:00  5

.. _whatsnew_150.enhancements.from_dummies:

from_dummies
^^^^^^^^^^^^

Added new function :func:`~pandas.from_dummies` to convert a dummy coded :class:`DataFrame` into a categorical :class:`DataFrame`.

Example::

.. ipython:: python

    import pandas as pd

    df = pd.DataFrame({"col1_a": [1, 0, 1], "col1_b": [0, 1, 0],
                       "col2_a": [0, 1, 0], "col2_b": [1, 0, 0],
                       "col2_c": [0, 0, 1]})

    pd.from_dummies(df, sep="_")

.. _whatsnew_150.enhancements.orc:

Writing to ORC files
^^^^^^^^^^^^^^^^^^^^

The new method :meth:`DataFrame.to_orc` allows writing to ORC files (:issue:`43864`).

This functionality depends the `pyarrow <http://arrow.apache.org/docs/python/>`__ library. For more details, see :ref:`the IO docs on ORC <io.orc>`.

.. warning::

   * It is *highly recommended* to install pyarrow using conda due to some issues occurred by pyarrow.
   * :func:`~pandas.DataFrame.to_orc` requires pyarrow>=7.0.0.
   * :func:`~pandas.DataFrame.to_orc` is not supported on Windows yet, you can find valid environments on :ref:`install optional dependencies <install.warn_orc>`.
   * For supported dtypes please refer to `supported ORC features in Arrow <https://arrow.apache.org/docs/cpp/orc.html#data-types>`__.
   * Currently timezones in datetime columns are not preserved when a dataframe is converted into ORC files.

.. code-block:: python

    df = pd.DataFrame(data={"col1": [1, 2], "col2": [3, 4]})
    df.to_orc("./out.orc")

.. _whatsnew_150.enhancements.tar:

Reading directly from TAR archives
^^^^^^^^^^^^^^^^^^^^^^^^^^^^^^^^^^

I/O methods like :func:`read_csv` or :meth:`DataFrame.to_json` now allow reading and writing
directly on TAR archives (:issue:`44787`).

.. code-block:: python

   df = pd.read_csv("./movement.tar.gz")
   # ...
   df.to_csv("./out.tar.gz")

This supports ``.tar``, ``.tar.gz``, ``.tar.bz`` and ``.tar.xz2`` archives.
The used compression method is inferred from the filename.
If the compression method cannot be inferred, use the ``compression`` argument:

.. code-block:: python

   df = pd.read_csv(some_file_obj, compression={"method": "tar", "mode": "r:gz"}) # noqa F821

(``mode`` being one of ``tarfile.open``'s modes: https://docs.python.org/3/library/tarfile.html#tarfile.open)


.. _whatsnew_150.enhancements.read_xml_dtypes:

read_xml now supports ``dtype``, ``converters``, and ``parse_dates``
^^^^^^^^^^^^^^^^^^^^^^^^^^^^^^^^^^^^^^^^^^^^^^^^^^^^^^^^^^^^^^^^^^^^

Similar to other IO methods, :func:`pandas.read_xml` now supports assigning specific dtypes to columns,
apply converter methods, and parse dates (:issue:`43567`).

.. ipython:: python

    xml_dates = """<?xml version='1.0' encoding='utf-8'?>
    <data>
      <row>
        <shape>square</shape>
        <degrees>00360</degrees>
        <sides>4.0</sides>
        <date>2020-01-01</date>
       </row>
      <row>
        <shape>circle</shape>
        <degrees>00360</degrees>
        <sides/>
        <date>2021-01-01</date>
      </row>
      <row>
        <shape>triangle</shape>
        <degrees>00180</degrees>
        <sides>3.0</sides>
        <date>2022-01-01</date>
      </row>
    </data>"""

    df = pd.read_xml(
        xml_dates,
        dtype={'sides': 'Int64'},
        converters={'degrees': str},
        parse_dates=['date']
    )
    df
    df.dtypes


.. _whatsnew_150.enhancements.read_xml_iterparse:

read_xml now supports large XML using ``iterparse``
^^^^^^^^^^^^^^^^^^^^^^^^^^^^^^^^^^^^^^^^^^^^^^^^^^^

For very large XML files that can range in hundreds of megabytes to gigabytes, :func:`pandas.read_xml`
now supports parsing such sizeable files using `lxml's iterparse`_ and `etree's iterparse`_
which are memory-efficient methods to iterate through XML trees and extract specific elements
and attributes without holding entire tree in memory (:issue:`45442`).

.. code-block:: ipython

    In [1]: df = pd.read_xml(
    ...      "/path/to/downloaded/enwikisource-latest-pages-articles.xml",
    ...      iterparse = {"page": ["title", "ns", "id"]})
    ...  )
    df
    Out[2]:
                                                         title   ns        id
    0                                       Gettysburg Address    0     21450
    1                                                Main Page    0     42950
    2                            Declaration by United Nations    0      8435
    3             Constitution of the United States of America    0      8435
    4                     Declaration of Independence (Israel)    0     17858
    ...                                                    ...  ...       ...
    3578760               Page:Black cat 1897 07 v2 n10.pdf/17  104    219649
    3578761               Page:Black cat 1897 07 v2 n10.pdf/43  104    219649
    3578762               Page:Black cat 1897 07 v2 n10.pdf/44  104    219649
    3578763      The History of Tom Jones, a Foundling/Book IX    0  12084291
    3578764  Page:Shakespeare of Stratford (1926) Yale.djvu/91  104     21450

    [3578765 rows x 3 columns]


.. _`lxml's iterparse`: https://lxml.de/3.2/parsing.html#iterparse-and-iterwalk
.. _`etree's iterparse`: https://docs.python.org/3/library/xml.etree.elementtree.html#xml.etree.ElementTree.iterparse

.. _whatsnew_150.enhancements.other:

Other enhancements
^^^^^^^^^^^^^^^^^^
- :meth:`Series.map` now raises when ``arg`` is dict but ``na_action`` is not either ``None`` or ``'ignore'`` (:issue:`46588`)
- :meth:`MultiIndex.to_frame` now supports the argument ``allow_duplicates`` and raises on duplicate labels if it is missing or False (:issue:`45245`)
- :class:`.StringArray` now accepts array-likes containing nan-likes (``None``, ``np.nan``) for the ``values`` parameter in its constructor in addition to strings and :attr:`pandas.NA`. (:issue:`40839`)
- Improved the rendering of ``categories`` in :class:`CategoricalIndex` (:issue:`45218`)
- :meth:`DataFrame.plot` will now allow the ``subplots`` parameter to be a list of iterables specifying column groups, so that columns may be grouped together in the same subplot (:issue:`29688`).
- :meth:`to_numeric` now preserves float64 arrays when downcasting would generate values not representable in float32 (:issue:`43693`)
- :meth:`Series.reset_index` and :meth:`DataFrame.reset_index` now support the argument ``allow_duplicates`` (:issue:`44410`)
- :meth:`.GroupBy.min` and :meth:`.GroupBy.max` now supports `Numba <https://numba.pydata.org/>`_ execution with the ``engine`` keyword (:issue:`45428`)
- :func:`read_csv` now supports ``defaultdict`` as a ``dtype`` parameter (:issue:`41574`)
- :meth:`DataFrame.rolling` and :meth:`Series.rolling` now support a ``step`` parameter with fixed-length windows (:issue:`15354`)
- Implemented a ``bool``-dtype :class:`Index`, passing a bool-dtype array-like to ``pd.Index`` will now retain ``bool`` dtype instead of casting to ``object`` (:issue:`45061`)
- Implemented a complex-dtype :class:`Index`, passing a complex-dtype array-like to ``pd.Index`` will now retain complex dtype instead of casting to ``object`` (:issue:`45845`)
- :class:`Series` and :class:`DataFrame` with ``IntegerDtype`` now supports bitwise operations (:issue:`34463`)
- Add ``milliseconds`` field support for :class:`.DateOffset` (:issue:`43371`)
- :meth:`DataFrame.reset_index` now accepts a ``names`` argument which renames the index names (:issue:`6878`)
- :func:`concat` now raises when ``levels`` is given but ``keys`` is None (:issue:`46653`)
- :func:`concat` now raises when ``levels`` contains duplicate values (:issue:`46653`)
- Added ``numeric_only`` argument to :meth:`DataFrame.corr`, :meth:`DataFrame.corrwith`, :meth:`DataFrame.cov`, :meth:`DataFrame.idxmin`, :meth:`DataFrame.idxmax`, :meth:`.DataFrameGroupBy.idxmin`, :meth:`.DataFrameGroupBy.idxmax`, :meth:`.GroupBy.var`, :meth:`.GroupBy.std`, :meth:`.GroupBy.sem`, and :meth:`.DataFrameGroupBy.quantile` (:issue:`46560`)
- A :class:`errors.PerformanceWarning` is now thrown when using ``string[pyarrow]`` dtype with methods that don't dispatch to ``pyarrow.compute`` methods (:issue:`42613`, :issue:`46725`)
- Added ``validate`` argument to :meth:`DataFrame.join` (:issue:`46622`)
- A :class:`errors.PerformanceWarning` is now thrown when using ``string[pyarrow]`` dtype with methods that don't dispatch to ``pyarrow.compute`` methods (:issue:`42613`)
- Added ``numeric_only`` argument to :meth:`Resampler.sum`, :meth:`Resampler.prod`, :meth:`Resampler.min`, :meth:`Resampler.max`, :meth:`Resampler.first`, and :meth:`Resampler.last` (:issue:`46442`)
- ``times`` argument in :class:`.ExponentialMovingWindow` now accepts ``np.timedelta64`` (:issue:`47003`)
- :class:`.DataError`, :class:`.SpecificationError`, :class:`.SettingWithCopyError`, :class:`.SettingWithCopyWarning`, :class:`.NumExprClobberingError`, :class:`.UndefinedVariableError`, and :class:`.IndexingError` are now exposed in ``pandas.errors`` (:issue:`27656`)
- Added ``check_like`` argument to :func:`testing.assert_series_equal` (:issue:`47247`)
- Allow reading compressed SAS files with :func:`read_sas` (e.g., ``.sas7bdat.gz`` files)
- :meth:`DatetimeIndex.astype` now supports casting timezone-naive indexes to ``datetime64[s]``, ``datetime64[ms]``, and ``datetime64[us]``, and timezone-aware indexes to the corresponding ``datetime64[unit, tzname]`` dtypes (:issue:`47579`)
- :class:`Series` reducers (e.g. ``min``, ``max``, ``sum``, ``mean``) will now successfully operate when the dtype is numeric and ``numeric_only=True`` is provided; previously this would raise a ``NotImplementedError`` (:issue:`47500`)
- :meth:`RangeIndex.union` now can return a :class:`RangeIndex` instead of a :class:`Int64Index` if the resulting values are equally spaced (:issue:`47557`, :issue:`43885`)
- :meth:`DataFrame.compare` now accepts an argument ``result_names`` to allow the user to specify the result's names of both left and right DataFrame which are being compared. This is by default ``'self'`` and ``'other'`` (:issue:`44354`)

.. ---------------------------------------------------------------------------
.. _whatsnew_150.notable_bug_fixes:

Notable bug fixes
~~~~~~~~~~~~~~~~~

These are bug fixes that might have notable behavior changes.

.. _whatsnew_150.notable_bug_fixes.groupby_transform_dropna:

Using ``dropna=True`` with ``groupby`` transforms
^^^^^^^^^^^^^^^^^^^^^^^^^^^^^^^^^^^^^^^^^^^^^^^^^

A transform is an operation whose result has the same size as its input. When the
result is a :class:`DataFrame` or :class:`Series`, it is also required that the
index of the result matches that of the input. In pandas 1.4, using
:meth:`.DataFrameGroupBy.transform` or :meth:`.SeriesGroupBy.transform` with null
values in the groups and ``dropna=True`` gave incorrect results. Demonstrated by the
examples below, the incorrect results either contained incorrect values, or the result
did not have the same index as the input.

.. ipython:: python

    df = pd.DataFrame({'a': [1, 1, np.nan], 'b': [2, 3, 4]})

*Old behavior*:

.. code-block:: ipython

    In [3]: # Value in the last row should be np.nan
            df.groupby('a', dropna=True).transform('sum')
    Out[3]:
       b
    0  5
    1  5
    2  5

    In [3]: # Should have one additional row with the value np.nan
            df.groupby('a', dropna=True).transform(lambda x: x.sum())
    Out[3]:
       b
    0  5
    1  5

    In [3]: # The value in the last row is np.nan interpreted as an integer
            df.groupby('a', dropna=True).transform('ffill')
    Out[3]:
                         b
    0                    2
    1                    3
    2 -9223372036854775808

    In [3]: # Should have one additional row with the value np.nan
            df.groupby('a', dropna=True).transform(lambda x: x)
    Out[3]:
       b
    0  2
    1  3

*New behavior*:

.. ipython:: python

    df.groupby('a', dropna=True).transform('sum')
    df.groupby('a', dropna=True).transform(lambda x: x.sum())
    df.groupby('a', dropna=True).transform('ffill')
    df.groupby('a', dropna=True).transform(lambda x: x)

.. _whatsnew_150.notable_bug_fixes.to_json_incorrectly_localizing_naive_timestamps:

Serializing tz-naive Timestamps with to_json() with ``iso_dates=True``
^^^^^^^^^^^^^^^^^^^^^^^^^^^^^^^^^^^^^^^^^^^^^^^^^^^^^^^^^^^^^^^^^^^^^^

:meth:`DataFrame.to_json`, :meth:`Series.to_json`, and :meth:`Index.to_json`
would incorrectly localize DatetimeArrays/DatetimeIndexes with tz-naive Timestamps
to UTC. (:issue:`38760`)

Note that this patch does not fix the localization of tz-aware Timestamps to UTC
upon serialization. (Related issue :issue:`12997`)

*Old Behavior*

.. ipython:: python

    index = pd.date_range(
        start='2020-12-28 00:00:00',
        end='2020-12-28 02:00:00',
        freq='1H',
    )
    a = pd.Series(
        data=range(3),
        index=index,
    )

.. code-block:: ipython

    In [4]: a.to_json(date_format='iso')
    Out[4]: '{"2020-12-28T00:00:00.000Z":0,"2020-12-28T01:00:00.000Z":1,"2020-12-28T02:00:00.000Z":2}'

    In [5]: pd.read_json(a.to_json(date_format='iso'), typ="series").index == a.index
    Out[5]: array([False, False, False])

*New Behavior*

.. ipython:: python

    a.to_json(date_format='iso')
    # Roundtripping now works
    pd.read_json(a.to_json(date_format='iso'), typ="series").index == a.index

.. ---------------------------------------------------------------------------
.. _whatsnew_150.api_breaking:

Backwards incompatible API changes
~~~~~~~~~~~~~~~~~~~~~~~~~~~~~~~~~~

.. _whatsnew_150.api_breaking.api_breaking1:

api_breaking_change1
^^^^^^^^^^^^^^^^^^^^

.. _whatsnew_150.api_breaking.api_breaking2:

api_breaking_change2
^^^^^^^^^^^^^^^^^^^^

.. _whatsnew_150.api_breaking.deps:

Increased minimum versions for dependencies
^^^^^^^^^^^^^^^^^^^^^^^^^^^^^^^^^^^^^^^^^^^
Some minimum supported versions of dependencies were updated.
If installed, we now require:

+-----------------+-----------------+----------+---------+
| Package         | Minimum Version | Required | Changed |
+=================+=================+==========+=========+
| numpy           | 1.19.5          |    X     |    X    |
+-----------------+-----------------+----------+---------+
| mypy (dev)      | 0.960           |          |    X    |
+-----------------+-----------------+----------+---------+
| beautifulsoup4  | 4.9.3           |          |    X    |
+-----------------+-----------------+----------+---------+
| blosc           | 1.21.0          |          |    X    |
+-----------------+-----------------+----------+---------+
| bottleneck      | 1.3.2           |          |    X    |
+-----------------+-----------------+----------+---------+
| fsspec          | 2021.05.0       |          |    X    |
+-----------------+-----------------+----------+---------+
| hypothesis      | 6.13.0          |          |    X    |
+-----------------+-----------------+----------+---------+
| gcsfs           | 2021.05.0       |          |    X    |
+-----------------+-----------------+----------+---------+
| jinja2          | 3.0.0           |          |    X    |
+-----------------+-----------------+----------+---------+
| lxml            | 4.6.3           |          |    X    |
+-----------------+-----------------+----------+---------+
| numba           | 0.53.1          |          |    X    |
+-----------------+-----------------+----------+---------+
| numexpr         | 2.7.3           |          |    X    |
+-----------------+-----------------+----------+---------+
| openpyxl        | 3.0.7           |          |    X    |
+-----------------+-----------------+----------+---------+
| pandas-gbq      | 0.15.0          |          |    X    |
+-----------------+-----------------+----------+---------+
| psycopg2        | 2.8.6           |          |    X    |
+-----------------+-----------------+----------+---------+
| pymysql         | 1.0.2           |          |    X    |
+-----------------+-----------------+----------+---------+
| pyreadstat      | 1.1.2           |          |    X    |
+-----------------+-----------------+----------+---------+
| pyxlsb          | 1.0.8           |          |    X    |
+-----------------+-----------------+----------+---------+
| s3fs            | 2021.05.0       |          |    X    |
+-----------------+-----------------+----------+---------+
| scipy           | 1.7.1           |          |    X    |
+-----------------+-----------------+----------+---------+
| sqlalchemy      | 1.4.16          |          |    X    |
+-----------------+-----------------+----------+---------+
| tabulate        | 0.8.9           |          |    X    |
+-----------------+-----------------+----------+---------+
| xarray          | 0.19.0          |          |    X    |
+-----------------+-----------------+----------+---------+
| xlsxwriter      | 1.4.3           |          |    X    |
+-----------------+-----------------+----------+---------+

For `optional libraries <https://pandas.pydata.org/docs/getting_started/install.html>`_ the general recommendation is to use the latest version.
The following table lists the lowest version per library that is currently being tested throughout the development of pandas.
Optional libraries below the lowest tested version may still work, but are not considered supported.

+-----------------+-----------------+---------+
| Package         | Minimum Version | Changed |
+=================+=================+=========+
|                 |                 |    X    |
+-----------------+-----------------+---------+

See :ref:`install.dependencies` and :ref:`install.optional_dependencies` for more.

.. _whatsnew_150.api_breaking.other:

Other API changes
^^^^^^^^^^^^^^^^^

- BigQuery I/O methods :func:`read_gbq` and :meth:`DataFrame.to_gbq` default to
  ``auth_local_webserver = True``. Google has deprecated the
  ``auth_local_webserver = False`` `"out of band" (copy-paste) flow
  <https://developers.googleblog.com/2022/02/making-oauth-flows-safer.html?m=1#disallowed-oob>`_.
  The ``auth_local_webserver = False`` option is planned to stop working in
  October 2022. (:issue:`46312`)
- :func:`read_json` now raises ``FileNotFoundError`` (previously ``ValueError``) when input is a string ending in ``.json``, ``.json.gz``, ``.json.bz2``, etc. but no such file exists. (:issue:`29102`)
- Operations with :class:`Timestamp` or :class:`Timedelta` that would previously raise ``OverflowError`` instead raise ``OutOfBoundsDatetime`` or ``OutOfBoundsTimedelta`` where appropriate (:issue:`47268`)
- When :func:`read_sas` previously returned ``None``, it now returns an empty :class:`DataFrame` (:issue:`47410`)
-

.. ---------------------------------------------------------------------------
.. _whatsnew_150.deprecations:

Deprecations
~~~~~~~~~~~~

.. _whatsnew_150.deprecations.int_slicing_series:

Label-based integer slicing on a Series with an Int64Index or RangeIndex
^^^^^^^^^^^^^^^^^^^^^^^^^^^^^^^^^^^^^^^^^^^^^^^^^^^^^^^^^^^^^^^^^^^^^^^^

In a future version, integer slicing on a :class:`Series` with a :class:`Int64Index` or :class:`RangeIndex` will be treated as *label-based*, not positional. This will make the behavior consistent with other :meth:`Series.__getitem__` and :meth:`Series.__setitem__` behaviors (:issue:`45162`).

For example:

.. ipython:: python

   ser = pd.Series([1, 2, 3, 4, 5], index=[2, 3, 5, 7, 11])

In the old behavior, ``ser[2:4]`` treats the slice as positional:

*Old behavior*:

.. code-block:: ipython

    In [3]: ser[2:4]
    Out[3]:
    5    3
    7    4
    dtype: int64

In a future version, this will be treated as label-based:

*Future behavior*:

.. code-block:: ipython

    In [4]: ser.loc[2:4]
    Out[4]:
    2    1
    3    2
    dtype: int64

To retain the old behavior, use ``series.iloc[i:j]``. To get the future behavior,
use ``series.loc[i:j]``.

Slicing on a :class:`DataFrame` will not be affected.

.. _whatsnew_150.deprecations.excel_writer_attributes:

:class:`ExcelWriter` attributes
^^^^^^^^^^^^^^^^^^^^^^^^^^^^^^^

All attributes of :class:`ExcelWriter` were previously documented as not
public. However some third party Excel engines documented accessing
``ExcelWriter.book`` or ``ExcelWriter.sheets``, and users were utilizing these
and possibly other attributes. Previously these attributes were not safe to use;
e.g. modifications to ``ExcelWriter.book`` would not update ``ExcelWriter.sheets``
and conversely. In order to support this, pandas has made some attributes public
and improved their implementations so that they may now be safely used. (:issue:`45572`)

The following attributes are now public and considered safe to access.

 - ``book``
 - ``check_extension``
 - ``close``
 - ``date_format``
 - ``datetime_format``
 - ``engine``
 - ``if_sheet_exists``
 - ``sheets``
 - ``supported_extensions``

The following attributes have been deprecated. They now raise a ``FutureWarning``
when accessed and will be removed in a future version. Users should be aware
that their usage is considered unsafe, and can lead to unexpected results.

 - ``cur_sheet``
 - ``handles``
 - ``path``
 - ``save``
 - ``write_cells``

See the documentation of :class:`ExcelWriter` for further details.

.. _whatsnew_150.deprecations.group_keys_in_apply:

Using ``group_keys`` with transformers in :meth:`.GroupBy.apply`
^^^^^^^^^^^^^^^^^^^^^^^^^^^^^^^^^^^^^^^^^^^^^^^^^^^^^^^^^^^^^^^^

In previous versions of pandas, if it was inferred that the function passed to
:meth:`.GroupBy.apply` was a transformer (i.e. the resulting index was equal to
the input index), the ``group_keys`` argument of :meth:`DataFrame.groupby` and
:meth:`Series.groupby` was ignored and the group keys would never be added to
the index of the result. In the future, the group keys will be added to the index
when the user specifies ``group_keys=True``.

As ``group_keys=True`` is the default value of :meth:`DataFrame.groupby` and
:meth:`Series.groupby`, not specifying ``group_keys`` with a transformer will
raise a ``FutureWarning``. This can be silenced and the previous behavior
retained by specifying ``group_keys=False``.

.. _whatsnew_150.deprecations.setitem_column_try_inplace:
   _ see also _whatsnew_130.notable_bug_fixes.setitem_column_try_inplace

Inplace operation when setting values with ``loc`` and ``iloc``
^^^^^^^^^^^^^^^^^^^^^^^^^^^^^^^^^^^^^^^^^^^^^^^^^^^^^^^^^^^^^^^
Most of the time setting values with ``frame.iloc`` attempts to set values
inplace, only falling back to inserting a new array if necessary. There are
some cases where this rule is not followed, for example when setting an entire
column from an array with different dtype:

.. ipython:: python

   df = pd.DataFrame({'price': [11.1, 12.2]}, index=['book1', 'book2'])
   original_prices = df['price']
   new_prices = np.array([98, 99])

*Old behavior*:

.. code-block:: ipython

    In [3]: df.iloc[:, 0] = new_prices
    In [4]: df.iloc[:, 0]
    Out[4]:
    book1    98
    book2    99
    Name: price, dtype: int64
    In [5]: original_prices
    Out[5]:
    book1    11.1
    book2    12.2
    Name: price, float: 64

This behavior is deprecated. In a future version, setting an entire column with
iloc will attempt to operate inplace.

*Future behavior*:

.. code-block:: ipython

    In [3]: df.iloc[:, 0] = new_prices
    In [4]: df.iloc[:, 0]
    Out[4]:
    book1    98.0
    book2    99.0
    Name: price, dtype: float64
    In [5]: original_prices
    Out[5]:
    book1    98.0
    book2    99.0
    Name: price, dtype: float64

To get the old behavior, use :meth:`DataFrame.__setitem__` directly:

.. code-block:: ipython

    In [3]: df[df.columns[0]] = new_prices
    In [4]: df.iloc[:, 0]
    Out[4]
    book1    98
    book2    99
    Name: price, dtype: int64
    In [5]: original_prices
    Out[5]:
    book1    11.1
    book2    12.2
    Name: price, dtype: float64

To get the old behaviour when ``df.columns`` is not unique and you want to
change a single column by index, you can use :meth:`DataFrame.isetitem`, which
has been added in pandas 1.5:

.. code-block:: ipython

    In [3]: df_with_duplicated_cols = pd.concat([df, df], axis='columns')
    In [3]: df_with_duplicated_cols.isetitem(0, new_prices)
    In [4]: df_with_duplicated_cols.iloc[:, 0]
    Out[4]:
    book1    98
    book2    99
    Name: price, dtype: int64
    In [5]: original_prices
    Out[5]:
    book1    11.1
    book2    12.2
    Name: 0, dtype: float64

.. _whatsnew_150.deprecations.numeric_only_default:

``numeric_only`` default value
^^^^^^^^^^^^^^^^^^^^^^^^^^^^^^

Across the :class:`DataFrame`, :class:`.DataFrameGroupBy`, and :class:`.Resampler` operations such as
``min``, ``sum``, and ``idxmax``, the default
value of the ``numeric_only`` argument, if it exists at all, was inconsistent.
Furthermore, operations with the default value ``None`` can lead to surprising
results. (:issue:`46560`)

.. code-block:: ipython

    In [1]: df = pd.DataFrame({"a": [1, 2], "b": ["x", "y"]})

    In [2]: # Reading the next line without knowing the contents of df, one would
            # expect the result to contain the products for both columns a and b.
            df[["a", "b"]].prod()
    Out[2]:
    a    2
    dtype: int64

To avoid this behavior, the specifying the value ``numeric_only=None`` has been
deprecated, and will be removed in a future version of pandas. In the future,
all operations with a ``numeric_only`` argument will default to ``False``. Users
should either call the operation only with columns that can be operated on, or
specify ``numeric_only=True`` to operate only on Boolean, integer, and float columns.

In order to support the transition to the new behavior, the following methods have
gained the ``numeric_only`` argument.

- :meth:`DataFrame.corr`
- :meth:`DataFrame.corrwith`
- :meth:`DataFrame.cov`
- :meth:`DataFrame.idxmin`
- :meth:`DataFrame.idxmax`
- :meth:`.DataFrameGroupBy.cummin`
- :meth:`.DataFrameGroupBy.cummax`
- :meth:`.DataFrameGroupBy.idxmin`
- :meth:`.DataFrameGroupBy.idxmax`
- :meth:`.GroupBy.var`
- :meth:`.GroupBy.std`
- :meth:`.GroupBy.sem`
- :meth:`.DataFrameGroupBy.quantile`
- :meth:`.Resampler.mean`
- :meth:`.Resampler.median`
- :meth:`.Resampler.sem`
- :meth:`.Resampler.std`
- :meth:`.Resampler.var`
- :meth:`DataFrame.rolling` operations
- :meth:`DataFrame.expanding` operations
- :meth:`DataFrame.ewm` operations

.. _whatsnew_150.deprecations.other:

Other Deprecations
^^^^^^^^^^^^^^^^^^
- Deprecated the keyword ``line_terminator`` in :meth:`DataFrame.to_csv` and :meth:`Series.to_csv`, use ``lineterminator`` instead; this is for consistency with :func:`read_csv` and the standard library 'csv' module (:issue:`9568`)
- Deprecated behavior of :meth:`SparseArray.astype`, :meth:`Series.astype`, and :meth:`DataFrame.astype` with :class:`SparseDtype` when passing a non-sparse ``dtype``. In a future version, this will cast to that non-sparse dtype instead of wrapping it in a :class:`SparseDtype` (:issue:`34457`)
- Deprecated behavior of :meth:`DatetimeIndex.intersection` and :meth:`DatetimeIndex.symmetric_difference` (``union`` behavior was already deprecated in version 1.3.0) with mixed time zones; in a future version both will be cast to UTC instead of object dtype (:issue:`39328`, :issue:`45357`)
- Deprecated :meth:`DataFrame.iteritems`, :meth:`Series.iteritems`, :meth:`HDFStore.iteritems` in favor of :meth:`DataFrame.items`, :meth:`Series.items`, :meth:`HDFStore.items`  (:issue:`45321`)
- Deprecated :meth:`Series.is_monotonic` and :meth:`Index.is_monotonic` in favor of :meth:`Series.is_monotonic_increasing` and :meth:`Index.is_monotonic_increasing` (:issue:`45422`, :issue:`21335`)
- Deprecated behavior of :meth:`DatetimeIndex.astype`, :meth:`TimedeltaIndex.astype`, :meth:`PeriodIndex.astype` when converting to an integer dtype other than ``int64``. In a future version, these will convert to exactly the specified dtype (instead of always ``int64``) and will raise if the conversion overflows (:issue:`45034`)
- Deprecated the ``__array_wrap__`` method of DataFrame and Series, rely on standard numpy ufuncs instead (:issue:`45451`)
- Deprecated treating float-dtype data as wall-times when passed with a timezone to :class:`Series` or :class:`DatetimeIndex` (:issue:`45573`)
- Deprecated the behavior of :meth:`Series.fillna` and :meth:`DataFrame.fillna` with ``timedelta64[ns]`` dtype and incompatible fill value; in a future version this will cast to a common dtype (usually object) instead of raising, matching the behavior of other dtypes (:issue:`45746`)
- Deprecated the ``warn`` parameter in :func:`infer_freq` (:issue:`45947`)
- Deprecated allowing non-keyword arguments in :meth:`.ExtensionArray.argsort` (:issue:`46134`)
- Deprecated treating all-bool ``object``-dtype columns as bool-like in :meth:`DataFrame.any` and :meth:`DataFrame.all` with ``bool_only=True``, explicitly cast to bool instead (:issue:`46188`)
- Deprecated behavior of method :meth:`DataFrame.quantile`, attribute ``numeric_only`` will default False. Including datetime/timedelta columns in the result (:issue:`7308`).
- Deprecated :attr:`Timedelta.freq` and :attr:`Timedelta.is_populated` (:issue:`46430`)
- Deprecated :attr:`Timedelta.delta` (:issue:`46476`)
- Deprecated passing arguments as positional in :meth:`DataFrame.any` and :meth:`Series.any` (:issue:`44802`)
- Deprecated the ``closed`` argument in :meth:`interval_range` in favor of ``inclusive`` argument; In a future version passing ``closed`` will raise (:issue:`40245`)
- Deprecated the methods :meth:`DataFrame.mad`, :meth:`Series.mad`, and the corresponding groupby methods (:issue:`11787`)
- Deprecated positional arguments to :meth:`Index.join` except for ``other``, use keyword-only arguments instead of positional arguments (:issue:`46518`)
- Deprecated positional arguments to :meth:`StringMethods.rsplit` and :meth:`StringMethods.split` except for ``pat``, use keyword-only arguments instead of positional arguments (:issue:`47423`)
- Deprecated indexing on a timezone-naive :class:`DatetimeIndex` using a string representing a timezone-aware datetime (:issue:`46903`, :issue:`36148`)
- Deprecated the ``closed`` argument in :class:`Interval` in favor of ``inclusive`` argument; In a future version passing ``closed`` will raise (:issue:`40245`)
- Deprecated the ``closed`` argument in :class:`IntervalIndex` in favor of ``inclusive`` argument; In a future version passing ``closed`` will raise (:issue:`40245`)
- Deprecated the ``closed`` argument in :class:`IntervalDtype` in favor of ``inclusive`` argument; In a future version passing ``closed`` will raise (:issue:`40245`)
- Deprecated the ``closed`` argument in :class:`.IntervalArray` in favor of ``inclusive`` argument; In a future version passing ``closed`` will raise (:issue:`40245`)
- Deprecated :meth:`.IntervalArray.set_closed` and :meth:`.IntervalIndex.set_closed` in favor of ``set_inclusive``; In a future version ``set_closed`` will get removed (:issue:`40245`)
- Deprecated the ``closed`` argument in :class:`ArrowInterval` in favor of ``inclusive`` argument; In a future version passing ``closed`` will raise (:issue:`40245`)
- Deprecated allowing ``unit="M"`` or ``unit="Y"`` in :class:`Timestamp` constructor with a non-round float value (:issue:`47267`)
- Deprecated the ``display.column_space`` global configuration option (:issue:`7576`)
- Deprecated the argument ``na_sentinel`` in :func:`factorize`, :meth:`Index.factorize`, and :meth:`.ExtensionArray.factorize`; pass ``use_na_sentinel=True`` instead to use the sentinel ``-1`` for NaN values and ``use_na_sentinel=False`` instead of ``na_sentinel=None`` to encode NaN values (:issue:`46910`)
- Deprecated :meth:`DataFrameGroupBy.transform` not aligning the result when the UDF returned DataFrame (:issue:`45648`)
- Clarified warning from :func:`to_datetime` when delimited dates can't be parsed in accordance to specified ``dayfirst`` argument (:issue:`46210`)
- Deprecated :class:`Series` and :class:`Resampler` reducers (e.g. ``min``, ``max``, ``sum``, ``mean``) raising a ``NotImplementedError`` when the dtype is non-numric and ``numeric_only=True`` is provided; this will raise a ``TypeError`` in a future version (:issue:`47500`)
- Deprecated :meth:`Series.rank` returning an empty result when the dtype is non-numeric and ``numeric_only=True`` is provided; this will raise a ``TypeError`` in a future version (:issue:`47500`)
- Deprecated argument ``errors`` for :meth:`Series.mask`, :meth:`Series.where`, :meth:`DataFrame.mask`, and :meth:`DataFrame.where` as ``errors`` had no effect on this methods (:issue:`47728`)

.. ---------------------------------------------------------------------------
.. _whatsnew_150.performance:

Performance improvements
~~~~~~~~~~~~~~~~~~~~~~~~
- Performance improvement in :meth:`DataFrame.corrwith` for column-wise (axis=0) Pearson and Spearman correlation when other is a :class:`Series` (:issue:`46174`)
- Performance improvement in :meth:`.GroupBy.transform` for some user-defined DataFrame -> Series functions (:issue:`45387`)
- Performance improvement in :meth:`DataFrame.duplicated` when subset consists of only one column (:issue:`45236`)
- Performance improvement in :meth:`.GroupBy.diff` (:issue:`16706`)
- Performance improvement in :meth:`.GroupBy.transform` when broadcasting values for user-defined functions (:issue:`45708`)
- Performance improvement in :meth:`.GroupBy.transform` for user-defined functions when only a single group exists (:issue:`44977`)
- Performance improvement in :meth:`.GroupBy.apply` when grouping on a non-unique unsorted index (:issue:`46527`)
- Performance improvement in :meth:`DataFrame.loc` and :meth:`Series.loc` for tuple-based indexing of a :class:`MultiIndex` (:issue:`45681`, :issue:`46040`, :issue:`46330`)
- Performance improvement in :meth:`DataFrame.to_records` when the index is a :class:`MultiIndex` (:issue:`47263`)
- Performance improvement in :attr:`MultiIndex.values` when the MultiIndex contains levels of type DatetimeIndex, TimedeltaIndex or ExtensionDtypes (:issue:`46288`)
- Performance improvement in :func:`merge` when left and/or right are empty (:issue:`45838`)
- Performance improvement in :meth:`DataFrame.join` when left and/or right are empty (:issue:`46015`)
- Performance improvement in :meth:`DataFrame.reindex` and :meth:`Series.reindex` when target is a :class:`MultiIndex` (:issue:`46235`)
- Performance improvement when setting values in a pyarrow backed string array (:issue:`46400`)
- Performance improvement in :func:`factorize` (:issue:`46109`)
- Performance improvement in :class:`DataFrame` and :class:`Series` constructors for extension dtype scalars (:issue:`45854`)
- Performance improvement in :func:`read_excel` when ``nrows`` argument provided (:issue:`32727`)
- Performance improvement in :meth:`.Styler.to_excel` when applying repeated CSS formats (:issue:`47371`)
- Performance improvement in :meth:`MultiIndex.is_monotonic_increasing`  (:issue:`47458`)
- Performance improvement in :class:`BusinessHour` ``str`` and ``repr`` (:issue:`44764`)
- Performance improvement in datetime arrays string formatting when one of the default strftime formats ``"%Y-%m-%d %H:%M:%S"`` or ``"%Y-%m-%d %H:%M:%S.%f"`` is used. (:issue:`44764`)
- Performance improvement in :meth:`Series.to_sql` and :meth:`DataFrame.to_sql` (:class:`SQLiteTable`) when processing time arrays. (:issue:`44764`)
- Performance improvements to :func:`read_sas` (:issue:`47403`, :issue:`47404`, :issue:`47405`)
-

.. ---------------------------------------------------------------------------
.. _whatsnew_150.bug_fixes:

Bug fixes
~~~~~~~~~

Categorical
^^^^^^^^^^^
- Bug in :meth:`.Categorical.view` not accepting integer dtypes (:issue:`25464`)
- Bug in :meth:`.CategoricalIndex.union` when the index's categories are integer-dtype and the index contains ``NaN`` values incorrectly raising instead of casting to ``float64`` (:issue:`45362`)
-

Datetimelike
^^^^^^^^^^^^
- Bug in :meth:`DataFrame.quantile` with datetime-like dtypes and no rows incorrectly returning ``float64`` dtype instead of retaining datetime-like dtype (:issue:`41544`)
- Bug in :func:`to_datetime` with sequences of ``np.str_`` objects incorrectly raising (:issue:`32264`)
- Bug in :class:`Timestamp` construction when passing datetime components as positional arguments and ``tzinfo`` as a keyword argument incorrectly raising (:issue:`31929`)
- Bug in :meth:`Index.astype` when casting from object dtype to ``timedelta64[ns]`` dtype incorrectly casting ``np.datetime64("NaT")`` values to ``np.timedelta64("NaT")`` instead of raising (:issue:`45722`)
- Bug in :meth:`SeriesGroupBy.value_counts` index when passing categorical column (:issue:`44324`)
- Bug in :meth:`DatetimeIndex.tz_localize` localizing to UTC failing to make a copy of the underlying data (:issue:`46460`)
- Bug in :meth:`DatetimeIndex.resolution` incorrectly returning "day" instead of "nanosecond" for nanosecond-resolution indexes (:issue:`46903`)
- Bug in :class:`Timestamp` with an integer or float value and ``unit="Y"`` or ``unit="M"`` giving slightly-wrong results (:issue:`47266`)
- Bug in :class:`.DatetimeArray` construction when passed another :class:`.DatetimeArray` and ``freq=None`` incorrectly inferring the freq from the given array (:issue:`47296`)
-

Timedelta
^^^^^^^^^
- Bug in :func:`astype_nansafe` astype("timedelta64[ns]") fails when np.nan is included (:issue:`45798`)
- Bug in constructing a :class:`Timedelta` with a ``np.timedelta64`` object and a ``unit`` sometimes silently overflowing and returning incorrect results instead of raising ``OutOfBoundsTimedelta`` (:issue:`46827`)
- Bug in constructing a :class:`Timedelta` from a large integer or float with ``unit="W"`` silently overflowing and returning incorrect results instead of raising ``OutOfBoundsTimedelta`` (:issue:`47268`)
-

Time Zones
^^^^^^^^^^
- Bug in :class:`Timestamp` constructor raising when passed a ``ZoneInfo`` tzinfo object (:issue:`46425`)
-

Numeric
^^^^^^^
- Bug in operations with array-likes with ``dtype="boolean"`` and :attr:`NA` incorrectly altering the array in-place (:issue:`45421`)
- Bug in division, ``pow`` and ``mod`` operations on array-likes with ``dtype="boolean"`` not being like their ``np.bool_`` counterparts (:issue:`46063`)
- Bug in multiplying a :class:`Series` with ``IntegerDtype`` or ``FloatingDtype`` by an array-like with ``timedelta64[ns]`` dtype incorrectly raising (:issue:`45622`)
- Bug in :meth:`mean` where the optional dependency ``bottleneck`` causes precision loss linear in the length of the array. ``bottleneck`` has been disabled for :meth:`mean` improving the loss to log-linear but may result in a performance decrease. (:issue:`42878`)

Conversion
^^^^^^^^^^
- Bug in :meth:`DataFrame.astype` not preserving subclasses (:issue:`40810`)
- Bug in constructing a :class:`Series` from a float-containing list or a floating-dtype ndarray-like (e.g. ``dask.Array``) and an integer dtype raising instead of casting like we would with an ``np.ndarray`` (:issue:`40110`)
- Bug in :meth:`Float64Index.astype` to unsigned integer dtype incorrectly casting to ``np.int64`` dtype (:issue:`45309`)
- Bug in :meth:`Series.astype` and :meth:`DataFrame.astype` from floating dtype to unsigned integer dtype failing to raise in the presence of negative values (:issue:`45151`)
- Bug in :func:`array` with ``FloatingDtype`` and values containing float-castable strings incorrectly raising (:issue:`45424`)
- Bug when comparing string and datetime64ns objects causing ``OverflowError`` exception. (:issue:`45506`)
- Bug in metaclass of generic abstract dtypes causing :meth:`DataFrame.apply` and :meth:`Series.apply` to raise for the built-in function ``type`` (:issue:`46684`)
- Bug in :meth:`DataFrame.to_records` returning inconsistent numpy types if the index was a :class:`MultiIndex` (:issue:`47263`)
- Bug in :meth:`DataFrame.to_dict` for ``orient="list"`` or ``orient="index"`` was not returning native types (:issue:`46751`)
- Bug in :meth:`DataFrame.apply` that returns a :class:`DataFrame` instead of a :class:`Series` when applied to an empty :class:`DataFrame` and ``axis=1`` (:issue:`39111`)
- Bug when inferring the dtype from an iterable that is *not* a NumPy ``ndarray`` consisting of all NumPy unsigned integer scalars did not result in an unsigned integer dtype (:issue:`47294`)

Strings
^^^^^^^
- Bug in :meth:`str.startswith` and :meth:`str.endswith` when using other series as parameter _pat_. Now raises ``TypeError`` (:issue:`3485`)
- Bug in :meth:`Series.str.zfill` when strings contain leading signs, padding '0' before the sign character rather than after as ``str.zfill`` from standard library (:issue:`20868`)
-

Interval
^^^^^^^^
- Bug in :meth:`IntervalArray.__setitem__` when setting ``np.nan`` into an integer-backed array raising ``ValueError`` instead of ``TypeError`` (:issue:`45484`)
- Bug in :class:`IntervalDtype` when using datetime64[ns, tz] as a dtype string (:issue:`46999`)

Indexing
^^^^^^^^
- Bug in :meth:`loc.__getitem__` with a list of keys causing an internal inconsistency that could lead to a disconnect between ``frame.at[x, y]`` vs ``frame[y].loc[x]`` (:issue:`22372`)
- Bug in :meth:`DataFrame.iloc` where indexing a single row on a :class:`DataFrame` with a single ExtensionDtype column gave a copy instead of a view on the underlying data (:issue:`45241`)
- Bug in :meth:`DataFrame.__getitem__` returning copy when :class:`DataFrame` has duplicated columns even if a unique column is selected (:issue:`45316`, :issue:`41062`)
- Bug in :meth:`Series.align` does not create :class:`MultiIndex` with union of levels when both MultiIndexes intersections are identical (:issue:`45224`)
- Bug in setting a NA value (``None`` or ``np.nan``) into a :class:`Series` with int-based :class:`IntervalDtype` incorrectly casting to object dtype instead of a float-based :class:`IntervalDtype` (:issue:`45568`)
- Bug in indexing setting values into an ``ExtensionDtype`` column with ``df.iloc[:, i] = values`` with ``values`` having the same dtype as ``df.iloc[:, i]`` incorrectly inserting a new array instead of setting in-place (:issue:`33457`)
- Bug in :meth:`Series.__setitem__` with a non-integer :class:`Index` when using an integer key to set a value that cannot be set inplace where a ``ValueError`` was raised instead of casting to a common dtype (:issue:`45070`)
- Bug in :meth:`Series.__setitem__` when setting incompatible values into a ``PeriodDtype`` or ``IntervalDtype`` :class:`Series` raising when indexing with a boolean mask but coercing when indexing with otherwise-equivalent indexers; these now consistently coerce, along with :meth:`Series.mask` and :meth:`Series.where` (:issue:`45768`)
- Bug in :meth:`DataFrame.where` with multiple columns with datetime-like dtypes failing to downcast results consistent with other dtypes (:issue:`45837`)
- Bug in :func:`isin` upcasting to ``float64`` with unsigned integer dtype and list-like argument without a dtype (:issue:`46485`)
- Bug in :meth:`Series.loc.__setitem__` and :meth:`Series.loc.__getitem__` not raising when using multiple keys without using a :class:`MultiIndex` (:issue:`13831`)
- Bug in :meth:`Index.reindex` raising ``AssertionError`` when ``level`` was specified but no :class:`MultiIndex` was given; level is ignored now (:issue:`35132`)
- Bug when setting a value too large for a :class:`Series` dtype failing to coerce to a common type (:issue:`26049`, :issue:`32878`)
- Bug in :meth:`loc.__setitem__` treating ``range`` keys as positional instead of label-based (:issue:`45479`)
- Bug in :meth:`Series.__setitem__` when setting ``boolean`` dtype values containing ``NA`` incorrectly raising instead of casting to ``boolean`` dtype (:issue:`45462`)
- Bug in :meth:`Series.loc` raising with boolean indexer containing ``NA`` when :class:`Index` did not match (:issue:`46551`)
- Bug in :meth:`Series.__setitem__` where setting :attr:`NA` into a numeric-dtype :class:`Series` would incorrectly upcast to object-dtype rather than treating the value as ``np.nan`` (:issue:`44199`)
- Bug in :meth:`DataFrame.loc` when setting values to a column and right hand side is a dictionary (:issue:`47216`)
- Bug in :meth:`DataFrame.loc` when setting a :class:`DataFrame` not aligning index in some cases (:issue:`47578`)
- Bug in :meth:`Series.__setitem__` with ``datetime64[ns]`` dtype, an all-``False`` boolean mask, and an incompatible value incorrectly casting to ``object`` instead of retaining ``datetime64[ns]`` dtype (:issue:`45967`)
- Bug in :meth:`Index.__getitem__`  raising ``ValueError`` when indexer is from boolean dtype with ``NA`` (:issue:`45806`)
- Bug in :meth:`Series.__setitem__` losing precision when enlarging :class:`Series` with scalar (:issue:`32346`)
- Bug in :meth:`Series.mask` with ``inplace=True`` or setting values with a boolean mask with small integer dtypes incorrectly raising (:issue:`45750`)
- Bug in :meth:`DataFrame.mask` with ``inplace=True`` and ``ExtensionDtype`` columns incorrectly raising (:issue:`45577`)
- Bug in getting a column from a DataFrame with an object-dtype row index with datetime-like values: the resulting Series now preserves the exact object-dtype Index from the parent DataFrame (:issue:`42950`)
- Bug in :meth:`DataFrame.__getattribute__` raising ``AttributeError`` if columns have ``"string"`` dtype (:issue:`46185`)
- Bug in indexing on a :class:`DatetimeIndex` with a ``np.str_`` key incorrectly raising (:issue:`45580`)
- Bug in :meth:`CategoricalIndex.get_indexer` when index contains ``NaN`` values, resulting in elements that are in target but not present in the index to be mapped to the index of the NaN element, instead of -1 (:issue:`45361`)
- Bug in setting large integer values into :class:`Series` with ``float32`` or ``float16`` dtype incorrectly altering these values instead of coercing to ``float64`` dtype (:issue:`45844`)
- Bug in :meth:`Series.asof` and :meth:`DataFrame.asof` incorrectly casting bool-dtype results to ``float64`` dtype (:issue:`16063`)
- Bug in :meth:`NDFrame.xs`, :meth:`DataFrame.iterrows`, :meth:`DataFrame.loc` and :meth:`DataFrame.iloc` not always propagating metadata (:issue:`28283`)
- Bug in :meth:`DataFrame.sum` min_count changes dtype if input contains NaNs (:issue:`46947`)
- Bug in :class:`IntervalTree` that lead to an infinite recursion. (:issue:`46658`)
-

Missing
^^^^^^^
- Bug in :meth:`Series.fillna` and :meth:`DataFrame.fillna` with ``downcast`` keyword not being respected in some cases where there are no NA values present (:issue:`45423`)
- Bug in :meth:`Series.fillna` and :meth:`DataFrame.fillna` with :class:`IntervalDtype` and incompatible value raising instead of casting to a common (usually object) dtype (:issue:`45796`)
- Bug in :meth:`DataFrame.interpolate` with object-dtype column not returning a copy with ``inplace=False`` (:issue:`45791`)
- Bug in :meth:`DataFrame.dropna` allows to set both ``how`` and ``thresh`` incompatible arguments (:issue:`46575`)
- Bug in :meth:`DataFrame.fillna` ignored ``axis`` when :class:`DataFrame` is single block (:issue:`47713`)

MultiIndex
^^^^^^^^^^
- Bug in :meth:`DataFrame.loc` returning empty result when slicing a :class:`MultiIndex` with a negative step size and non-null start/stop values (:issue:`46156`)
- Bug in :meth:`DataFrame.loc` raising when slicing a :class:`MultiIndex` with a negative step size other than -1 (:issue:`46156`)
- Bug in :meth:`DataFrame.loc` raising when slicing a :class:`MultiIndex` with a negative step size and slicing a non-int labeled index level (:issue:`46156`)
- Bug in :meth:`Series.to_numpy` where multiindexed Series could not be converted to numpy arrays when an ``na_value`` was supplied (:issue:`45774`)
- Bug in :class:`MultiIndex.equals` not commutative when only one side has extension array dtype (:issue:`46026`)
- Bug in :meth:`MultiIndex.from_tuples` cannot construct Index of empty tuples (:issue:`45608`)

I/O
^^^
- Bug in :meth:`DataFrame.to_stata` where no error is raised if the :class:`DataFrame` contains ``-np.inf`` (:issue:`45350`)
- Bug in :func:`read_excel` results in an infinite loop with certain ``skiprows`` callables (:issue:`45585`)
- Bug in :meth:`DataFrame.info` where a new line at the end of the output is omitted when called on an empty :class:`DataFrame` (:issue:`45494`)
- Bug in :func:`read_csv` not recognizing line break for ``on_bad_lines="warn"`` for ``engine="c"`` (:issue:`41710`)
- Bug in :meth:`DataFrame.to_csv` not respecting ``float_format`` for ``Float64`` dtype (:issue:`45991`)
- Bug in :func:`read_csv` not respecting a specified converter to index columns in all cases (:issue:`40589`)
- Bug in :func:`read_csv` interpreting second row as :class:`Index` names even when ``index_col=False`` (:issue:`46569`)
- Bug in :func:`read_parquet` when ``engine="pyarrow"`` which caused partial write to disk when column of unsupported datatype was passed (:issue:`44914`)
- Bug in :func:`DataFrame.to_excel` and :class:`ExcelWriter` would raise when writing an empty DataFrame to a ``.ods`` file (:issue:`45793`)
- Bug in :func:`read_csv` ignoring non-existing header row for ``engine="python"`` (:issue:`47400`)
- Bug in :func:`read_excel` raising uncontrolled ``IndexError`` when ``header`` references non-existing rows (:issue:`43143`)
- Bug in :func:`read_html` where elements surrounding ``<br>`` were joined without a space between them (:issue:`29528`)
- Bug in :func:`read_csv` when data is longer than header leading to issues with callables in ``usecols`` expecting strings (:issue:`46997`)
- Bug in Parquet roundtrip for Interval dtype with ``datetime64[ns]`` subtype (:issue:`45881`)
- Bug in :func:`read_excel` when reading a ``.ods`` file with newlines between xml elements (:issue:`45598`)
- Bug in :func:`read_parquet` when ``engine="fastparquet"`` where the file was not closed on error (:issue:`46555`)
- :meth:`to_html` now excludes the ``border`` attribute from ``<table>`` elements when ``border`` keyword is set to ``False``.
- Bug in :func:`read_sas` with certain types of compressed SAS7BDAT files (:issue:`35545`)
- Bug in :func:`read_excel` not forward filling :class:`MultiIndex` when no names were given (:issue:`47487`)
- Bug in :func:`read_sas` returned ``None`` rather than an empty DataFrame for SAS7BDAT files with zero rows (:issue:`18198`)
- Bug in :class:`StataWriter` where value labels were always written with default encoding (:issue:`46750`)
- Bug in :class:`StataWriterUTF8` where some valid characters were removed from variable names (:issue:`47276`)
- Bug in :meth:`DataFrame.to_excel` when writing an empty dataframe with :class:`MultiIndex` (:issue:`19543`)
- Bug in :func:`read_sas` with RLE-compressed SAS7BDAT files that contain 0x40 control bytes (:issue:`31243`)
- Bug in :func:`read_sas` that scrambled column names (:issue:`31243`)
<<<<<<< HEAD
- Bug in :class:`ExcelWriter` not respecting ``date_format`` and ``datetime_format`` (:issue:`44284`)
-
=======
- Bug in :func:`read_sas` with RLE-compressed SAS7BDAT files that contain 0x00 control bytes (:issue:`47099`)
- Bug in :func:`read_parquet` with ``use_nullable_dtypes=True`` where ``float64`` dtype was returned instead of nullable ``Float64`` dtype (:issue:`45694`)
- Bug in :meth:`DataFrame.to_json` where ``PeriodDtype`` would not make the serialization roundtrip when read back with :meth:`read_json` (:issue:`44720`)
>>>>>>> f7e0e68f

Period
^^^^^^
- Bug in subtraction of :class:`Period` from :class:`.PeriodArray` returning wrong results (:issue:`45999`)
- Bug in :meth:`Period.strftime` and :meth:`PeriodIndex.strftime`, directives ``%l`` and ``%u`` were giving wrong results (:issue:`46252`)
- Bug in inferring an incorrect ``freq`` when passing a string to :class:`Period` microseconds that are a multiple of 1000 (:issue:`46811`)
- Bug in constructing a :class:`Period` from a :class:`Timestamp` or ``np.datetime64`` object with non-zero nanoseconds and ``freq="ns"`` incorrectly truncating the nanoseconds (:issue:`46811`)
- Bug in adding ``np.timedelta64("NaT", "ns")`` to a :class:`Period` with a timedelta-like freq incorrectly raising ``IncompatibleFrequency`` instead of returning ``NaT`` (:issue:`47196`)
- Bug in adding an array of integers to an array with :class:`PeriodDtype` giving incorrect results when ``dtype.freq.n > 1`` (:issue:`47209`)
- Bug in subtracting a :class:`Period` from an array with :class:`PeriodDtype` returning incorrect results instead of raising ``OverflowError`` when the operation overflows (:issue:`47538`)
-

Plotting
^^^^^^^^
- Bug in :meth:`DataFrame.plot.barh` that prevented labeling the x-axis and ``xlabel`` updating the y-axis label (:issue:`45144`)
- Bug in :meth:`DataFrame.plot.box` that prevented labeling the x-axis (:issue:`45463`)
- Bug in :meth:`DataFrame.boxplot` that prevented passing in ``xlabel`` and ``ylabel`` (:issue:`45463`)
- Bug in :meth:`DataFrame.boxplot` that prevented specifying ``vert=False`` (:issue:`36918`)
- Bug in :meth:`DataFrame.plot.scatter` that prevented specifying ``norm`` (:issue:`45809`)
- The function :meth:`DataFrame.plot.scatter` now accepts ``color`` as an alias for ``c`` and ``size`` as an alias for ``s`` for consistency to other plotting functions (:issue:`44670`)
- Fix showing "None" as ylabel in :meth:`Series.plot` when not setting ylabel (:issue:`46129`)
- Bug in :meth:`DataFrame.plot` that led to xticks and vertical grids being improperly placed when plotting a quarterly series (:issue:`47602`)
- Bug in :meth:`DataFrame.plot` that prevented setting y-axis label, limits and ticks for a secondary y-axis (:issue:`47753`)

Groupby/resample/rolling
^^^^^^^^^^^^^^^^^^^^^^^^
- Bug in :meth:`DataFrame.resample` ignoring ``closed="right"`` on :class:`TimedeltaIndex` (:issue:`45414`)
- Bug in :meth:`.DataFrameGroupBy.transform` fails when ``func="size"`` and the input DataFrame has multiple columns (:issue:`27469`)
- Bug in :meth:`.DataFrameGroupBy.size` and :meth:`.DataFrameGroupBy.transform` with ``func="size"`` produced incorrect results when ``axis=1`` (:issue:`45715`)
- Bug in :meth:`.ExponentialMovingWindow.mean` with ``axis=1`` and ``engine='numba'`` when the :class:`DataFrame` has more columns than rows (:issue:`46086`)
- Bug when using ``engine="numba"`` would return the same jitted function when modifying ``engine_kwargs`` (:issue:`46086`)
- Bug in :meth:`.DataFrameGroupBy.transform` fails when ``axis=1`` and ``func`` is ``"first"`` or ``"last"`` (:issue:`45986`)
- Bug in :meth:`DataFrameGroupBy.cumsum` with ``skipna=False`` giving incorrect results (:issue:`46216`)
- Bug in :meth:`.GroupBy.cumsum` with ``timedelta64[ns]`` dtype failing to recognize ``NaT`` as a null value (:issue:`46216`)
- Bug in :meth:`.GroupBy.cummin` and :meth:`.GroupBy.cummax` with nullable dtypes incorrectly altering the original data in place (:issue:`46220`)
- Bug in :meth:`DataFrame.groupby` raising error when ``None`` is in first level of :class:`MultiIndex` (:issue:`47348`)
- Bug in :meth:`.GroupBy.cummax` with ``int64`` dtype with leading value being the smallest possible int64 (:issue:`46382`)
- Bug in :meth:`.GroupBy.max` with empty groups and ``uint64`` dtype incorrectly raising ``RuntimeError`` (:issue:`46408`)
- Bug in :meth:`.GroupBy.apply` would fail when ``func`` was a string and args or kwargs were supplied (:issue:`46479`)
- Bug in :meth:`SeriesGroupBy.apply` would incorrectly name its result when there was a unique group (:issue:`46369`)
- Bug in :meth:`.Rolling.sum` and :meth:`.Rolling.mean` would give incorrect result with window of same values (:issue:`42064`, :issue:`46431`)
- Bug in :meth:`.Rolling.var` and :meth:`.Rolling.std` would give non-zero result with window of same values (:issue:`42064`)
- Bug in :meth:`.Rolling.skew` and :meth:`.Rolling.kurt` would give NaN with window of same values (:issue:`30993`)
- Bug in :meth:`.Rolling.var` would segfault calculating weighted variance when window size was larger than data size (:issue:`46760`)
- Bug in :meth:`Grouper.__repr__` where ``dropna`` was not included. Now it is (:issue:`46754`)
- Bug in :meth:`DataFrame.rolling` gives ValueError when center=True, axis=1 and win_type is specified (:issue:`46135`)
- Bug in :meth:`.DataFrameGroupBy.describe` and :meth:`.SeriesGroupBy.describe` produces inconsistent results for empty datasets (:issue:`41575`)
- Bug in :meth:`DataFrame.resample` reduction methods when used with ``on`` would attempt to aggregate the provided column (:issue:`47079`)
- Bug in :meth:`DataFrame.groupby` and :meth:`Series.groupby` would not respect ``dropna=False`` when the input DataFrame/Series had a NaN values in a :class:`MultiIndex` (:issue:`46783`)
- Bug in :meth:`DataFrameGroupBy.resample` raises ``KeyError`` when getting the result from a key list which misses the resample key (:issue:`47362`)
-

Reshaping
^^^^^^^^^
- Bug in :func:`concat` between a :class:`Series` with integer dtype and another with :class:`CategoricalDtype` with integer categories and containing ``NaN`` values casting to object dtype instead of ``float64`` (:issue:`45359`)
- Bug in :func:`get_dummies` that selected object and categorical dtypes but not string (:issue:`44965`)
- Bug in :meth:`DataFrame.align` when aligning a :class:`MultiIndex` to a :class:`Series` with another :class:`MultiIndex` (:issue:`46001`)
- Bug in concatenation with ``IntegerDtype``, or ``FloatingDtype`` arrays where the resulting dtype did not mirror the behavior of the non-nullable dtypes (:issue:`46379`)
- Bug in :func:`concat` losing dtype of columns when ``join="outer"`` and ``sort=True`` (:issue:`47329`)
- Bug in :func:`concat` not sorting the column names when ``None`` is included (:issue:`47331`)
- Bug in :func:`concat` with identical key leads to error when indexing :class:`MultiIndex` (:issue:`46519`)
- Bug in :meth:`DataFrame.join` with a list when using suffixes to join DataFrames with duplicate column names (:issue:`46396`)
- Bug in :meth:`DataFrame.pivot_table` with ``sort=False`` results in sorted index (:issue:`17041`)
- Bug in :meth:`concat` when ``axis=1`` and ``sort=False`` where the resulting Index was a :class:`Int64Index` instead of a :class:`RangeIndex` (:issue:`46675`)
- Bug in :meth:`wide_to_long` raises when ``stubnames`` is missing in columns and ``i`` contains string dtype column (:issue:`46044`)

Sparse
^^^^^^
- Bug in :meth:`Series.where` and :meth:`DataFrame.where` with ``SparseDtype`` failing to retain the array's ``fill_value`` (:issue:`45691`)
-

ExtensionArray
^^^^^^^^^^^^^^
- Bug in :meth:`IntegerArray.searchsorted` and :meth:`FloatingArray.searchsorted` returning inconsistent results when acting on ``np.nan`` (:issue:`45255`)
-

Styler
^^^^^^
- Bug when attempting to apply styling functions to an empty DataFrame subset (:issue:`45313`)
- Bug in :class:`CSSToExcelConverter` leading to ``TypeError`` when border color provided without border style for ``xlsxwriter`` engine (:issue:`42276`)
- Bug in :meth:`Styler.set_sticky` leading to white text on white background in dark mode (:issue:`46984`)
- Bug in :meth:`Styler.to_latex` causing ``UnboundLocalError`` when ``clines="all;data"`` and the ``DataFrame`` has no rows. (:issue:`47203`)
- Bug in :meth:`Styler.to_excel` when using ``vertical-align: middle;`` with ``xlsxwriter`` engine (:issue:`30107`)

Metadata
^^^^^^^^
- Fixed metadata propagation in :meth:`DataFrame.melt` (:issue:`28283`)
- Fixed metadata propagation in :meth:`DataFrame.explode` (:issue:`28283`)
-

Other
^^^^^

.. ***DO NOT USE THIS SECTION***

- Bug in :func:`.assert_index_equal` with ``names=True`` and ``check_order=False`` not checking names (:issue:`47328`)
-

.. ---------------------------------------------------------------------------
.. _whatsnew_150.contributors:

Contributors
~~~~~~~~~~~~<|MERGE_RESOLUTION|>--- conflicted
+++ resolved
@@ -954,14 +954,11 @@
 - Bug in :meth:`DataFrame.to_excel` when writing an empty dataframe with :class:`MultiIndex` (:issue:`19543`)
 - Bug in :func:`read_sas` with RLE-compressed SAS7BDAT files that contain 0x40 control bytes (:issue:`31243`)
 - Bug in :func:`read_sas` that scrambled column names (:issue:`31243`)
-<<<<<<< HEAD
-- Bug in :class:`ExcelWriter` not respecting ``date_format`` and ``datetime_format`` (:issue:`44284`)
--
-=======
 - Bug in :func:`read_sas` with RLE-compressed SAS7BDAT files that contain 0x00 control bytes (:issue:`47099`)
 - Bug in :func:`read_parquet` with ``use_nullable_dtypes=True`` where ``float64`` dtype was returned instead of nullable ``Float64`` dtype (:issue:`45694`)
 - Bug in :meth:`DataFrame.to_json` where ``PeriodDtype`` would not make the serialization roundtrip when read back with :meth:`read_json` (:issue:`44720`)
->>>>>>> f7e0e68f
+- Bug in :class:`ExcelWriter` not respecting ``date_format`` and ``datetime_format`` (:issue:`44284`)
+-
 
 Period
 ^^^^^^
