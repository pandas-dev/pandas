.. _whatsnew_150:

What's new in 1.5.0 (??)
------------------------

These are the changes in pandas 1.5.0. See :ref:`release` for a full changelog
including other versions of pandas.

{{ header }}

.. ---------------------------------------------------------------------------
.. _whatsnew_150.enhancements:

Enhancements
~~~~~~~~~~~~

.. _whatsnew_150.enhancements.dataframe_exchange:

DataFrame exchange protocol implementation
^^^^^^^^^^^^^^^^^^^^^^^^^^^^^^^^^^^^^^^^^^

Pandas now implement the DataFrame exchange API spec.
See the full details on the API at https://data-apis.org/dataframe-protocol/latest/index.html

The protocol consists of two parts:

  - New method :meth:`DataFrame.__dataframe__` which produces the exchange object.
    It effectively "exports" the Pandas dataframe as an exchange object so
    any other library which has the protocol implemented can "import" that dataframe
    without knowing anything about the producer except that it makes an exchange object.
  - New function :func:`pandas.api.exchange.from_dataframe` which can take
    an arbitrary exchange object from any conformant library and construct a
    Pandas DataFrame out of it.

.. _whatsnew_150.enhancements.styler:

Styler
^^^^^^

The most notable development is the new method :meth:`.Styler.concat` which
allows adding customised footer rows to visualise additional calculations on the data,
e.g. totals and counts etc. (:issue:`43875`, :issue:`46186`)

Additionally there is an alternative output method :meth:`.Styler.to_string`,
which allows using the Styler's formatting methods to create, for example, CSVs (:issue:`44502`).

Minor feature improvements are:

  - Adding the ability to render ``border`` and ``border-{side}`` CSS properties in Excel (:issue:`42276`)
  - Making keyword arguments consist: :meth:`.Styler.highlight_null` now accepts ``color`` and deprecates ``null_color`` although this remains backwards compatible (:issue:`45907`)

.. _whatsnew_150.enhancements.resample_group_keys:

Control of index with ``group_keys`` in :meth:`DataFrame.resample`
^^^^^^^^^^^^^^^^^^^^^^^^^^^^^^^^^^^^^^^^^^^^^^^^^^^^^^^^^^^^^^^^^^

The argument ``group_keys`` has been added to the method :meth:`DataFrame.resample`.
As with :meth:`DataFrame.groupby`, this argument controls the whether each group is added
to the index in the resample when :meth:`.Resampler.apply` is used.

.. warning::
   Not specifying the ``group_keys`` argument will retain the
   previous behavior and emit a warning if the result will change
   by specifying ``group_keys=False``. In a future version
   of pandas, not specifying ``group_keys`` will default to
   the same behavior as ``group_keys=False``.

.. ipython:: python

    df = pd.DataFrame(
        {'a': range(6)},
        index=pd.date_range("2021-01-01", periods=6, freq="8H")
    )
    df.resample("D", group_keys=True).apply(lambda x: x)
    df.resample("D", group_keys=False).apply(lambda x: x)

Previously, the resulting index would depend upon the values returned by ``apply``,
as seen in the following example.

.. code-block:: ipython

    In [1]: # pandas 1.3
    In [2]: df.resample("D").apply(lambda x: x)
    Out[2]:
                         a
    2021-01-01 00:00:00  0
    2021-01-01 08:00:00  1
    2021-01-01 16:00:00  2
    2021-01-02 00:00:00  3
    2021-01-02 08:00:00  4
    2021-01-02 16:00:00  5

    In [3]: df.resample("D").apply(lambda x: x.reset_index())
    Out[3]:
                               index  a
    2021-01-01 0 2021-01-01 00:00:00  0
               1 2021-01-01 08:00:00  1
               2 2021-01-01 16:00:00  2
    2021-01-02 0 2021-01-02 00:00:00  3
               1 2021-01-02 08:00:00  4
               2 2021-01-02 16:00:00  5

.. _whatsnew_150.enhancements.tar:

Reading directly from TAR archives
^^^^^^^^^^^^^^^^^^^^^^^^^^^^^^^^^^

I/O methods like :func:`read_csv` or :meth:`DataFrame.to_json` now allow reading and writing
directly on TAR archives (:issue:`44787`).

.. code-block:: python

   df = pd.read_csv("./movement.tar.gz")
   # ...
   df.to_csv("./out.tar.gz")

This supports ``.tar``, ``.tar.gz``, ``.tar.bz`` and ``.tar.xz2`` archives.
The used compression method is inferred from the filename.
If the compression method cannot be inferred, use the ``compression`` argument:

.. code-block:: python

   df = pd.read_csv(some_file_obj, compression={"method": "tar", "mode": "r:gz"}) # noqa F821

(``mode`` being one of ``tarfile.open``'s modes: https://docs.python.org/3/library/tarfile.html#tarfile.open)


.. _whatsnew_150.enhancements.other:

Other enhancements
^^^^^^^^^^^^^^^^^^
- :meth:`Series.map` now raises when ``arg`` is dict but ``na_action`` is not either ``None`` or ``'ignore'`` (:issue:`46588`)
- :meth:`MultiIndex.to_frame` now supports the argument ``allow_duplicates`` and raises on duplicate labels if it is missing or False (:issue:`45245`)
- :class:`StringArray` now accepts array-likes containing nan-likes (``None``, ``np.nan``) for the ``values`` parameter in its constructor in addition to strings and :attr:`pandas.NA`. (:issue:`40839`)
- Improved the rendering of ``categories`` in :class:`CategoricalIndex` (:issue:`45218`)
- :meth:`DataFrame.plot` will now allow the ``subplots`` parameter to be a list of iterables specifying column groups, so that columns may be grouped together in the same subplot (:issue:`29688`).
- :meth:`to_numeric` now preserves float64 arrays when downcasting would generate values not representable in float32 (:issue:`43693`)
- :meth:`Series.reset_index` and :meth:`DataFrame.reset_index` now support the argument ``allow_duplicates`` (:issue:`44410`)
- :meth:`.GroupBy.min` and :meth:`.GroupBy.max` now supports `Numba <https://numba.pydata.org/>`_ execution with the ``engine`` keyword (:issue:`45428`)
- :func:`read_csv` now supports ``defaultdict`` as a ``dtype`` parameter (:issue:`41574`)
- :meth:`DataFrame.rolling` and :meth:`Series.rolling` now support a ``step`` parameter with fixed-length windows (:issue:`15354`)
- Implemented a ``bool``-dtype :class:`Index`, passing a bool-dtype array-like to ``pd.Index`` will now retain ``bool`` dtype instead of casting to ``object`` (:issue:`45061`)
- Implemented a complex-dtype :class:`Index`, passing a complex-dtype array-like to ``pd.Index`` will now retain complex dtype instead of casting to ``object`` (:issue:`45845`)
- :class:`Series` and :class:`DataFrame` with ``IntegerDtype`` now supports bitwise operations (:issue:`34463`)
- Add ``milliseconds`` field support for :class:`~pandas.DateOffset` (:issue:`43371`)
- :meth:`DataFrame.reset_index` now accepts a ``names`` argument which renames the index names (:issue:`6878`)
- :meth:`pd.concat` now raises when ``levels`` is given but ``keys`` is None (:issue:`46653`)
- :meth:`pd.concat` now raises when ``levels`` contains duplicate values (:issue:`46653`)
- Added ``numeric_only`` argument to :meth:`DataFrame.corr`, :meth:`DataFrame.corrwith`, :meth:`DataFrame.cov`, :meth:`DataFrame.idxmin`, :meth:`DataFrame.idxmax`, :meth:`.DataFrameGroupBy.idxmin`, :meth:`.DataFrameGroupBy.idxmax`, :meth:`.GroupBy.var`, :meth:`.GroupBy.std`, :meth:`.GroupBy.sem`, and :meth:`.DataFrameGroupBy.quantile` (:issue:`46560`)
- A :class:`errors.PerformanceWarning` is now thrown when using ``string[pyarrow]`` dtype with methods that don't dispatch to ``pyarrow.compute`` methods (:issue:`42613`, :issue:`46725`)
- Added ``validate`` argument to :meth:`DataFrame.join` (:issue:`46622`)
- A :class:`errors.PerformanceWarning` is now thrown when using ``string[pyarrow]`` dtype with methods that don't dispatch to ``pyarrow.compute`` methods (:issue:`42613`)
- Added ``numeric_only`` argument to :meth:`Resampler.sum`, :meth:`Resampler.prod`, :meth:`Resampler.min`, :meth:`Resampler.max`, :meth:`Resampler.first`, and :meth:`Resampler.last` (:issue:`46442`)
- ``times`` argument in :class:`.ExponentialMovingWindow` now accepts ``np.timedelta64`` (:issue:`47003`)
- :class:`DataError`, :class:`SpecificationError`, :class:`SettingWithCopyError`, :class:`SettingWithCopyWarning`, and :class:`NumExprClobberingError` are now exposed in ``pandas.errors`` (:issue:`27656`)
- Added ``check_like`` argument to :func:`testing.assert_series_equal` (:issue:`47247`)

.. ---------------------------------------------------------------------------
.. _whatsnew_150.notable_bug_fixes:

Notable bug fixes
~~~~~~~~~~~~~~~~~

These are bug fixes that might have notable behavior changes.

.. _whatsnew_150.notable_bug_fixes.groupby_transform_dropna:

Using ``dropna=True`` with ``groupby`` transforms
^^^^^^^^^^^^^^^^^^^^^^^^^^^^^^^^^^^^^^^^^^^^^^^^^

A transform is an operation whose result has the same size as its input. When the
result is a :class:`DataFrame` or :class:`Series`, it is also required that the
index of the result matches that of the input. In pandas 1.4, using
:meth:`.DataFrameGroupBy.transform` or :meth:`.SeriesGroupBy.transform` with null
values in the groups and ``dropna=True`` gave incorrect results. Demonstrated by the
examples below, the incorrect results either contained incorrect values, or the result
did not have the same index as the input.

.. ipython:: python

    df = pd.DataFrame({'a': [1, 1, np.nan], 'b': [2, 3, 4]})

*Old behavior*:

.. code-block:: ipython

    In [3]: # Value in the last row should be np.nan
            df.groupby('a', dropna=True).transform('sum')
    Out[3]:
       b
    0  5
    1  5
    2  5

    In [3]: # Should have one additional row with the value np.nan
            df.groupby('a', dropna=True).transform(lambda x: x.sum())
    Out[3]:
       b
    0  5
    1  5

    In [3]: # The value in the last row is np.nan interpreted as an integer
            df.groupby('a', dropna=True).transform('ffill')
    Out[3]:
                         b
    0                    2
    1                    3
    2 -9223372036854775808

    In [3]: # Should have one additional row with the value np.nan
            df.groupby('a', dropna=True).transform(lambda x: x)
    Out[3]:
       b
    0  2
    1  3

*New behavior*:

.. ipython:: python

    df.groupby('a', dropna=True).transform('sum')
    df.groupby('a', dropna=True).transform(lambda x: x.sum())
    df.groupby('a', dropna=True).transform('ffill')
    df.groupby('a', dropna=True).transform(lambda x: x)

.. _whatsnew_150.notable_bug_fixes.to_json_incorrectly_localizing_naive_timestamps:

Serializing tz-naive Timestamps with to_json() with ``iso_dates=True``
^^^^^^^^^^^^^^^^^^^^^^^^^^^^^^^^^^^^^^^^^^^^^^^^^^^^^^^^^^^^^^^^^^^^^^

:meth:`DataFrame.to_json`, :meth:`Series.to_json`, and :meth:`Index.to_json`
would incorrectly localize DatetimeArrays/DatetimeIndexes with tz-naive Timestamps
to UTC. (:issue:`38760`)

Note that this patch does not fix the localization of tz-aware Timestamps to UTC
upon serialization. (Related issue :issue:`12997`)

*Old Behavior*

.. ipython:: python

    index = pd.date_range(
        start='2020-12-28 00:00:00',
        end='2020-12-28 02:00:00',
        freq='1H',
    )
    a = pd.Series(
        data=range(3),
        index=index,
    )

.. code-block:: ipython

    In [4]: a.to_json(date_format='iso')
    Out[4]: '{"2020-12-28T00:00:00.000Z":0,"2020-12-28T01:00:00.000Z":1,"2020-12-28T02:00:00.000Z":2}'

    In [5]: pd.read_json(a.to_json(date_format='iso'), typ="series").index == a.index
    Out[5]: array([False, False, False])

*New Behavior*

.. ipython:: python

    a.to_json(date_format='iso')
    # Roundtripping now works
    pd.read_json(a.to_json(date_format='iso'), typ="series").index == a.index

.. ---------------------------------------------------------------------------
.. _whatsnew_150.api_breaking:

Backwards incompatible API changes
~~~~~~~~~~~~~~~~~~~~~~~~~~~~~~~~~~

.. _whatsnew_150.api_breaking.read_xml_dtypes:

read_xml now supports ``dtype``, ``converters``, and ``parse_dates``
^^^^^^^^^^^^^^^^^^^^^^^^^^^^^^^^^^^^^^^^^^^^^^^^^^^^^^^^^^^^^^^^^^^^

Similar to other IO methods, :func:`pandas.read_xml` now supports assigning specific dtypes to columns,
apply converter methods, and parse dates (:issue:`43567`).

.. ipython:: python

    xml_dates = """<?xml version='1.0' encoding='utf-8'?>
    <data>
      <row>
        <shape>square</shape>
        <degrees>00360</degrees>
        <sides>4.0</sides>
        <date>2020-01-01</date>
       </row>
      <row>
        <shape>circle</shape>
        <degrees>00360</degrees>
        <sides/>
        <date>2021-01-01</date>
      </row>
      <row>
        <shape>triangle</shape>
        <degrees>00180</degrees>
        <sides>3.0</sides>
        <date>2022-01-01</date>
      </row>
    </data>"""

    df = pd.read_xml(
        xml_dates,
        dtype={'sides': 'Int64'},
        converters={'degrees': str},
        parse_dates=['date']
    )
    df
    df.dtypes

.. _whatsnew_150.read_xml_iterparse:

read_xml now supports large XML using ``iterparse``
^^^^^^^^^^^^^^^^^^^^^^^^^^^^^^^^^^^^^^^^^^^^^^^^^^^

For very large XML files that can range in hundreds of megabytes to gigabytes, :func:`pandas.read_xml`
now supports parsing such sizeable files using `lxml's iterparse`_ and `etree's iterparse`_
which are memory-efficient methods to iterate through XML trees and extract specific elements
and attributes without holding entire tree in memory (:issue:`#45442`).

.. code-block:: ipython

    In [1]: df = pd.read_xml(
    ...      "/path/to/downloaded/enwikisource-latest-pages-articles.xml",
    ...      iterparse = {"page": ["title", "ns", "id"]})
    ...  )
    df
    Out[2]:
                                                         title   ns        id
    0                                       Gettysburg Address    0     21450
    1                                                Main Page    0     42950
    2                            Declaration by United Nations    0      8435
    3             Constitution of the United States of America    0      8435
    4                     Declaration of Independence (Israel)    0     17858
    ...                                                    ...  ...       ...
    3578760               Page:Black cat 1897 07 v2 n10.pdf/17  104    219649
    3578761               Page:Black cat 1897 07 v2 n10.pdf/43  104    219649
    3578762               Page:Black cat 1897 07 v2 n10.pdf/44  104    219649
    3578763      The History of Tom Jones, a Foundling/Book IX    0  12084291
    3578764  Page:Shakespeare of Stratford (1926) Yale.djvu/91  104     21450

    [3578765 rows x 3 columns]


.. _`lxml's iterparse`: https://lxml.de/3.2/parsing.html#iterparse-and-iterwalk
.. _`etree's iterparse`: https://docs.python.org/3/library/xml.etree.elementtree.html#xml.etree.ElementTree.iterparse

.. _whatsnew_150.api_breaking.api_breaking2:

api_breaking_change2
^^^^^^^^^^^^^^^^^^^^

.. _whatsnew_150.api_breaking.deps:

Increased minimum versions for dependencies
^^^^^^^^^^^^^^^^^^^^^^^^^^^^^^^^^^^^^^^^^^^
Some minimum supported versions of dependencies were updated.
If installed, we now require:

+-----------------+-----------------+----------+---------+
| Package         | Minimum Version | Required | Changed |
+=================+=================+==========+=========+
| numpy           | 1.19.5          |    X     |    X    |
+-----------------+-----------------+----------+---------+
| mypy (dev)      | 0.960           |          |    X    |
+-----------------+-----------------+----------+---------+
| beautifulsoup4  | 4.9.3           |          |    X    |
+-----------------+-----------------+----------+---------+
| blosc           | 1.21.0          |          |    X    |
+-----------------+-----------------+----------+---------+
| bottleneck      | 1.3.2           |          |    X    |
+-----------------+-----------------+----------+---------+
| fsspec          | 2021.05.0       |          |    X    |
+-----------------+-----------------+----------+---------+
| hypothesis      | 6.13.0          |          |    X    |
+-----------------+-----------------+----------+---------+
| gcsfs           | 2021.05.0       |          |    X    |
+-----------------+-----------------+----------+---------+
| jinja2          | 3.0.0           |          |    X    |
+-----------------+-----------------+----------+---------+
| lxml            | 4.6.3           |          |    X    |
+-----------------+-----------------+----------+---------+
| numba           | 0.53.1          |          |    X    |
+-----------------+-----------------+----------+---------+
| numexpr         | 2.7.3           |          |    X    |
+-----------------+-----------------+----------+---------+
| openpyxl        | 3.0.7           |          |    X    |
+-----------------+-----------------+----------+---------+
| pandas-gbq      | 0.15.0          |          |    X    |
+-----------------+-----------------+----------+---------+
| psycopg2        | 2.8.6           |          |    X    |
+-----------------+-----------------+----------+---------+
| pymysql         | 1.0.2           |          |    X    |
+-----------------+-----------------+----------+---------+
| pyreadstat      | 1.1.2           |          |    X    |
+-----------------+-----------------+----------+---------+
| pyxlsb          | 1.0.8           |          |    X    |
+-----------------+-----------------+----------+---------+
| s3fs            | 2021.05.0       |          |    X    |
+-----------------+-----------------+----------+---------+
| scipy           | 1.7.1           |          |    X    |
+-----------------+-----------------+----------+---------+
| sqlalchemy      | 1.4.16          |          |    X    |
+-----------------+-----------------+----------+---------+
| tabulate        | 0.8.9           |          |    X    |
+-----------------+-----------------+----------+---------+
| xarray          | 0.19.0          |          |    X    |
+-----------------+-----------------+----------+---------+
| xlsxwriter      | 1.4.3           |          |    X    |
+-----------------+-----------------+----------+---------+

For `optional libraries <https://pandas.pydata.org/docs/getting_started/install.html>`_ the general recommendation is to use the latest version.
The following table lists the lowest version per library that is currently being tested throughout the development of pandas.
Optional libraries below the lowest tested version may still work, but are not considered supported.

+-----------------+-----------------+---------+
| Package         | Minimum Version | Changed |
+=================+=================+=========+
|                 |                 |    X    |
+-----------------+-----------------+---------+

See :ref:`install.dependencies` and :ref:`install.optional_dependencies` for more.

.. _whatsnew_150.api_breaking.other:

Other API changes
^^^^^^^^^^^^^^^^^

- BigQuery I/O methods :func:`read_gbq` and :meth:`DataFrame.to_gbq` default to
  ``auth_local_webserver = True``. Google has deprecated the
  ``auth_local_webserver = False`` `"out of band" (copy-paste) flow
  <https://developers.googleblog.com/2022/02/making-oauth-flows-safer.html?m=1#disallowed-oob>`_.
  The ``auth_local_webserver = False`` option is planned to stop working in
  October 2022. (:issue:`46312`)
- :func:`read_json` now raises ``FileNotFoundError`` (previously ``ValueError``) when input is a string ending in ``.json``, ``.json.gz``, ``.json.bz2``, etc. but no such file exists. (:issue:`29102`)
- Operations with :class:`Timestamp` or :class:`Timedelta` that would previously raise ``OverflowError`` instead raise ``OutOfBoundsDatetime`` or ``OutOfBoundsTimedelta`` where appropriate (:issue:`47268`)
-

.. ---------------------------------------------------------------------------
.. _whatsnew_150.deprecations:

Deprecations
~~~~~~~~~~~~

.. _whatsnew_150.deprecations.int_slicing_series:

In a future version, integer slicing on a :class:`Series` with a :class:`Int64Index` or :class:`RangeIndex` will be treated as *label-based*, not positional. This will make the behavior consistent with other :meth:`Series.__getitem__` and :meth:`Series.__setitem__` behaviors (:issue:`45162`).

For example:

.. ipython:: python

   ser = pd.Series([1, 2, 3, 4, 5], index=[2, 3, 5, 7, 11])

In the old behavior, ``ser[2:4]`` treats the slice as positional:

*Old behavior*:

.. code-block:: ipython

    In [3]: ser[2:4]
    Out[3]:
    5    3
    7    4
    dtype: int64

In a future version, this will be treated as label-based:

*Future behavior*:

.. code-block:: ipython

    In [4]: ser.loc[2:4]
    Out[4]:
    2    1
    3    2
    dtype: int64

To retain the old behavior, use ``series.iloc[i:j]``. To get the future behavior,
use ``series.loc[i:j]``.

Slicing on a :class:`DataFrame` will not be affected.

.. _whatsnew_150.deprecations.excel_writer_attributes:

:class:`ExcelWriter` attributes
^^^^^^^^^^^^^^^^^^^^^^^^^^^^^^^

All attributes of :class:`ExcelWriter` were previously documented as not
public. However some third party Excel engines documented accessing
``ExcelWriter.book`` or ``ExcelWriter.sheets``, and users were utilizing these
and possibly other attributes. Previously these attributes were not safe to use;
e.g. modifications to ``ExcelWriter.book`` would not update ``ExcelWriter.sheets``
and conversely. In order to support this, pandas has made some attributes public
and improved their implementations so that they may now be safely used. (:issue:`45572`)

The following attributes are now public and considered safe to access.

 - ``book``
 - ``check_extension``
 - ``close``
 - ``date_format``
 - ``datetime_format``
 - ``engine``
 - ``if_sheet_exists``
 - ``sheets``
 - ``supported_extensions``

The following attributes have been deprecated. They now raise a ``FutureWarning``
when accessed and will be removed in a future version. Users should be aware
that their usage is considered unsafe, and can lead to unexpected results.

 - ``cur_sheet``
 - ``handles``
 - ``path``
 - ``save``
 - ``write_cells``

See the documentation of :class:`ExcelWriter` for further details.

.. _whatsnew_150.deprecations.group_keys_in_apply:

Using ``group_keys`` with transformers in :meth:`.GroupBy.apply`
^^^^^^^^^^^^^^^^^^^^^^^^^^^^^^^^^^^^^^^^^^^^^^^^^^^^^^^^^^^^^^^^

In previous versions of pandas, if it was inferred that the function passed to
:meth:`.GroupBy.apply` was a transformer (i.e. the resulting index was equal to
the input index), the ``group_keys`` argument of :meth:`DataFrame.groupby` and
:meth:`Series.groupby` was ignored and the group keys would never be added to
the index of the result. In the future, the group keys will be added to the index
when the user specifies ``group_keys=True``.

As ``group_keys=True`` is the default value of :meth:`DataFrame.groupby` and
:meth:`Series.groupby`, not specifying ``group_keys`` with a transformer will
raise a ``FutureWarning``. This can be silenced and the previous behavior
retained by specifying ``group_keys=False``.

.. _whatsnew_150.notable_bug_fixes.setitem_column_try_inplace:
   _ see also _whatsnew_130.notable_bug_fixes.setitem_column_try_inplace

Try operating inplace when setting values with ``loc`` and ``iloc``
^^^^^^^^^^^^^^^^^^^^^^^^^^^^^^^^^^^^^^^^^^^^^^^^^^^^^^^^^^^^^^^^^^^
Most of the time setting values with ``frame.iloc`` attempts to set values
in-place, only falling back to inserting a new array if necessary. In the past,
setting entire columns has been an exception to this rule:

.. ipython:: python

   values = np.arange(4).reshape(2, 2)
   df = pd.DataFrame(values)
   ser = df[0]

*Old behavior*:

.. code-block:: ipython

    In [3]: df.iloc[:, 0] = np.array([10, 11])
    In [4]: ser
    Out[4]:
    0    0
    1    2
    Name: 0, dtype: int64

This behavior is deprecated. In a future version, setting an entire column with
iloc will attempt to operate inplace.

*Future behavior*:

.. code-block:: ipython

    In [3]: df.iloc[:, 0] = np.array([10, 11])
    In [4]: ser
    Out[4]:
    0    10
    1    11
    Name: 0, dtype: int64

To get the old behavior, use :meth:`DataFrame.__setitem__` directly:

*Future behavior*:

.. code-block:: ipython

    In [5]: df[0] = np.array([21, 31])
    In [4]: ser
    Out[4]:
    0    10
    1    11
    Name: 0, dtype: int64

In the case where ``df.columns`` is not unique, use :meth:`DataFrame.isetitem`:

*Future behavior*:

.. code-block:: ipython

    In [5]: df.columns = ["A", "A"]
    In [5]: df.isetitem(0, np.array([21, 31]))
    In [4]: ser
    Out[4]:
    0    10
    1    11
    Name: 0, dtype: int64

.. _whatsnew_150.deprecations.numeric_only_default:

``numeric_only`` default value
^^^^^^^^^^^^^^^^^^^^^^^^^^^^^^

Across the :class:`DataFrame`, :class:`.DataFrameGroupBy`, and :class:`.Resampler` operations such as
``min``, ``sum``, and ``idxmax``, the default
value of the ``numeric_only`` argument, if it exists at all, was inconsistent.
Furthermore, operations with the default value ``None`` can lead to surprising
results. (:issue:`46560`)

.. code-block:: ipython

    In [1]: df = pd.DataFrame({"a": [1, 2], "b": ["x", "y"]})

    In [2]: # Reading the next line without knowing the contents of df, one would
            # expect the result to contain the products for both columns a and b.
            df[["a", "b"]].prod()
    Out[2]:
    a    2
    dtype: int64

To avoid this behavior, the specifying the value ``numeric_only=None`` has been
deprecated, and will be removed in a future version of pandas. In the future,
all operations with a ``numeric_only`` argument will default to ``False``. Users
should either call the operation only with columns that can be operated on, or
specify ``numeric_only=True`` to operate only on Boolean, integer, and float columns.

In order to support the transition to the new behavior, the following methods have
gained the ``numeric_only`` argument.

- :meth:`DataFrame.corr`
- :meth:`DataFrame.corrwith`
- :meth:`DataFrame.cov`
- :meth:`DataFrame.idxmin`
- :meth:`DataFrame.idxmax`
- :meth:`.DataFrameGroupBy.cummin`
- :meth:`.DataFrameGroupBy.cummax`
- :meth:`.DataFrameGroupBy.idxmin`
- :meth:`.DataFrameGroupBy.idxmax`
- :meth:`.GroupBy.var`
- :meth:`.GroupBy.std`
- :meth:`.GroupBy.sem`
- :meth:`.DataFrameGroupBy.quantile`
- :meth:`.Resampler.mean`
- :meth:`.Resampler.median`
- :meth:`.Resampler.sem`
- :meth:`.Resampler.std`
- :meth:`.Resampler.var`
- :meth:`DataFrame.rolling` operations
- :meth:`DataFrame.expanding` operations
- :meth:`DataFrame.ewm` operations

.. _whatsnew_150.deprecations.other:

Other Deprecations
^^^^^^^^^^^^^^^^^^
- Deprecated the keyword ``line_terminator`` in :meth:`DataFrame.to_csv` and :meth:`Series.to_csv`, use ``lineterminator`` instead; this is for consistency with :func:`read_csv` and the standard library 'csv' module (:issue:`9568`)
- Deprecated behavior of :meth:`SparseArray.astype`, :meth:`Series.astype`, and :meth:`DataFrame.astype` with :class:`SparseDtype` when passing a non-sparse ``dtype``. In a future version, this will cast to that non-sparse dtype instead of wrapping it in a :class:`SparseDtype` (:issue:`34457`)
- Deprecated behavior of :meth:`DatetimeIndex.intersection` and :meth:`DatetimeIndex.symmetric_difference` (``union`` behavior was already deprecated in version 1.3.0) with mixed time zones; in a future version both will be cast to UTC instead of object dtype (:issue:`39328`, :issue:`45357`)
- Deprecated :meth:`DataFrame.iteritems`, :meth:`Series.iteritems`, :meth:`HDFStore.iteritems` in favor of :meth:`DataFrame.items`, :meth:`Series.items`, :meth:`HDFStore.items`  (:issue:`45321`)
- Deprecated :meth:`Series.is_monotonic` and :meth:`Index.is_monotonic` in favor of :meth:`Series.is_monotonic_increasing` and :meth:`Index.is_monotonic_increasing` (:issue:`45422`, :issue:`21335`)
- Deprecated behavior of :meth:`DatetimeIndex.astype`, :meth:`TimedeltaIndex.astype`, :meth:`PeriodIndex.astype` when converting to an integer dtype other than ``int64``. In a future version, these will convert to exactly the specified dtype (instead of always ``int64``) and will raise if the conversion overflows (:issue:`45034`)
- Deprecated the ``__array_wrap__`` method of DataFrame and Series, rely on standard numpy ufuncs instead (:issue:`45451`)
- Deprecated treating float-dtype data as wall-times when passed with a timezone to :class:`Series` or :class:`DatetimeIndex` (:issue:`45573`)
- Deprecated the behavior of :meth:`Series.fillna` and :meth:`DataFrame.fillna` with ``timedelta64[ns]`` dtype and incompatible fill value; in a future version this will cast to a common dtype (usually object) instead of raising, matching the behavior of other dtypes (:issue:`45746`)
- Deprecated the ``warn`` parameter in :func:`infer_freq` (:issue:`45947`)
- Deprecated allowing non-keyword arguments in :meth:`ExtensionArray.argsort` (:issue:`46134`)
- Deprecated treating all-bool ``object``-dtype columns as bool-like in :meth:`DataFrame.any` and :meth:`DataFrame.all` with ``bool_only=True``, explicitly cast to bool instead (:issue:`46188`)
- Deprecated behavior of method :meth:`DataFrame.quantile`, attribute ``numeric_only`` will default False. Including datetime/timedelta columns in the result (:issue:`7308`).
- Deprecated :attr:`Timedelta.freq` and :attr:`Timedelta.is_populated` (:issue:`46430`)
- Deprecated :attr:`Timedelta.delta` (:issue:`46476`)
- Deprecated passing arguments as positional in :meth:`DataFrame.any` and :meth:`Series.any` (:issue:`44802`)
- Deprecated the ``closed`` argument in :meth:`interval_range` in favor of ``inclusive`` argument; In a future version passing ``closed`` will raise (:issue:`40245`)
- Deprecated the methods :meth:`DataFrame.mad`, :meth:`Series.mad`, and the corresponding groupby methods (:issue:`11787`)
- Deprecated positional arguments to :meth:`Index.join` except for ``other``, use keyword-only arguments instead of positional arguments (:issue:`46518`)
- Deprecated indexing on a timezone-naive :class:`DatetimeIndex` using a string representing a timezone-aware datetime (:issue:`46903`, :issue:`36148`)
- Deprecated the ``closed`` argument in :class:`Interval` in favor of ``inclusive`` argument; In a future version passing ``closed`` will raise (:issue:`40245`)
- Deprecated the ``closed`` argument in :class:`IntervalIndex` in favor of ``inclusive`` argument; In a future version passing ``closed`` will raise (:issue:`40245`)
- Deprecated the ``closed`` argument in :class:`IntervalDtype` in favor of ``inclusive`` argument; In a future version passing ``closed`` will raise (:issue:`40245`)
- Deprecated the ``closed`` argument in :class:`IntervalArray` in favor of ``inclusive`` argument; In a future version passing ``closed`` will raise (:issue:`40245`)
- Deprecated the ``closed`` argument in :class:`intervaltree` in favor of ``inclusive`` argument; In a future version passing ``closed`` will raise (:issue:`40245`)
- Deprecated the ``closed`` argument in :class:`ArrowInterval` in favor of ``inclusive`` argument; In a future version passing ``closed`` will raise (:issue:`40245`)
- Deprecated allowing ``unit="M"`` or ``unit="Y"`` in :class:`Timestamp` constructor with a non-round float value (:issue:`47267`)
- Deprecated the ``display.column_space`` global configuration option (:issue:`7576`)
<<<<<<< HEAD
- Deprecated the argument ``na_sentinel`` in :func:`factorize`, :meth:`Index.factorize`, and :meth:`.ExtensionArray.factorize`; pass ``use_na_sentinel=True`` instead to use the sentinel ``-1`` for NaN values and ``use_na_sentinel=False`` instead of ``na_sentinel=None`` to encode NaN values (:issue:`46910`)
=======
- Deprecated :meth:`DataFrameGroupBy.transform` not aligning the result when the UDF returned DataFrame (:issue:`45648`)
>>>>>>> c07a910e
-

.. ---------------------------------------------------------------------------
.. _whatsnew_150.performance:

Performance improvements
~~~~~~~~~~~~~~~~~~~~~~~~
- Performance improvement in :meth:`DataFrame.corrwith` for column-wise (axis=0) Pearson and Spearman correlation when other is a :class:`Series` (:issue:`46174`)
- Performance improvement in :meth:`.GroupBy.transform` for some user-defined DataFrame -> Series functions (:issue:`45387`)
- Performance improvement in :meth:`DataFrame.duplicated` when subset consists of only one column (:issue:`45236`)
- Performance improvement in :meth:`.GroupBy.diff` (:issue:`16706`)
- Performance improvement in :meth:`.GroupBy.transform` when broadcasting values for user-defined functions (:issue:`45708`)
- Performance improvement in :meth:`.GroupBy.transform` for user-defined functions when only a single group exists (:issue:`44977`)
- Performance improvement in :meth:`.GroupBy.apply` when grouping on a non-unique unsorted index (:issue:`46527`)
- Performance improvement in :meth:`DataFrame.loc` and :meth:`Series.loc` for tuple-based indexing of a :class:`MultiIndex` (:issue:`45681`, :issue:`46040`, :issue:`46330`)
- Performance improvement in :meth:`DataFrame.to_records` when the index is a :class:`MultiIndex` (:issue:`47263`)
- Performance improvement in :attr:`MultiIndex.values` when the MultiIndex contains levels of type DatetimeIndex, TimedeltaIndex or ExtensionDtypes (:issue:`46288`)
- Performance improvement in :func:`merge` when left and/or right are empty (:issue:`45838`)
- Performance improvement in :meth:`DataFrame.join` when left and/or right are empty (:issue:`46015`)
- Performance improvement in :meth:`DataFrame.reindex` and :meth:`Series.reindex` when target is a :class:`MultiIndex` (:issue:`46235`)
- Performance improvement when setting values in a pyarrow backed string array (:issue:`46400`)
- Performance improvement in :func:`factorize` (:issue:`46109`)
- Performance improvement in :class:`DataFrame` and :class:`Series` constructors for extension dtype scalars (:issue:`45854`)
- Performance improvement in :func:`read_excel` when ``nrows`` argument provided (:issue:`32727`)

.. ---------------------------------------------------------------------------
.. _whatsnew_150.bug_fixes:

Bug fixes
~~~~~~~~~

Categorical
^^^^^^^^^^^
- Bug in :meth:`Categorical.view` not accepting integer dtypes (:issue:`25464`)
- Bug in :meth:`CategoricalIndex.union` when the index's categories are integer-dtype and the index contains ``NaN`` values incorrectly raising instead of casting to ``float64`` (:issue:`45362`)
-

Datetimelike
^^^^^^^^^^^^
- Bug in :meth:`DataFrame.quantile` with datetime-like dtypes and no rows incorrectly returning ``float64`` dtype instead of retaining datetime-like dtype (:issue:`41544`)
- Bug in :func:`to_datetime` with sequences of ``np.str_`` objects incorrectly raising (:issue:`32264`)
- Bug in :class:`Timestamp` construction when passing datetime components as positional arguments and ``tzinfo`` as a keyword argument incorrectly raising (:issue:`31929`)
- Bug in :meth:`Index.astype` when casting from object dtype to ``timedelta64[ns]`` dtype incorrectly casting ``np.datetime64("NaT")`` values to ``np.timedelta64("NaT")`` instead of raising (:issue:`45722`)
- Bug in :meth:`SeriesGroupBy.value_counts` index when passing categorical column (:issue:`44324`)
- Bug in :meth:`DatetimeIndex.tz_localize` localizing to UTC failing to make a copy of the underlying data (:issue:`46460`)
- Bug in :meth:`DatetimeIndex.resolution` incorrectly returning "day" instead of "nanosecond" for nanosecond-resolution indexes (:issue:`46903`)
- Bug in :class:`Timestamp` with an integer or float value and ``unit="Y"`` or ``unit="M"`` giving slightly-wrong results (:issue:`47266`)
- Bug in :class:`DatetimeArray` construction when passed another :class:`DatetimeArray` and ``freq=None`` incorrectly inferring the freq from the given array (:issue:`47296`)
-

Timedelta
^^^^^^^^^
- Bug in :func:`astype_nansafe` astype("timedelta64[ns]") fails when np.nan is included (:issue:`45798`)
- Bug in constructing a :class:`Timedelta` with a ``np.timedelta64`` object and a ``unit`` sometimes silently overflowing and returning incorrect results instead of raising ``OutOfBoundsTimedelta`` (:issue:`46827`)
- Bug in constructing a :class:`Timedelta` from a large integer or float with ``unit="W"`` silently overflowing and returning incorrect results instead of raising ``OutOfBoundsTimedelta`` (:issue:`47268`)
-

Time Zones
^^^^^^^^^^
- Bug in :class:`Timestamp` constructor raising when passed a ``ZoneInfo`` tzinfo object (:issue:`46425`)
-

Numeric
^^^^^^^
- Bug in operations with array-likes with ``dtype="boolean"`` and :attr:`NA` incorrectly altering the array in-place (:issue:`45421`)
- Bug in division, ``pow`` and ``mod`` operations on array-likes with ``dtype="boolean"`` not being like their ``np.bool_`` counterparts (:issue:`46063`)
- Bug in multiplying a :class:`Series` with ``IntegerDtype`` or ``FloatingDtype`` by an array-like with ``timedelta64[ns]`` dtype incorrectly raising (:issue:`45622`)
-

Conversion
^^^^^^^^^^
- Bug in :meth:`DataFrame.astype` not preserving subclasses (:issue:`40810`)
- Bug in constructing a :class:`Series` from a float-containing list or a floating-dtype ndarray-like (e.g. ``dask.Array``) and an integer dtype raising instead of casting like we would with an ``np.ndarray`` (:issue:`40110`)
- Bug in :meth:`Float64Index.astype` to unsigned integer dtype incorrectly casting to ``np.int64`` dtype (:issue:`45309`)
- Bug in :meth:`Series.astype` and :meth:`DataFrame.astype` from floating dtype to unsigned integer dtype failing to raise in the presence of negative values (:issue:`45151`)
- Bug in :func:`array` with ``FloatingDtype`` and values containing float-castable strings incorrectly raising (:issue:`45424`)
- Bug when comparing string and datetime64ns objects causing ``OverflowError`` exception. (:issue:`45506`)
- Bug in metaclass of generic abstract dtypes causing :meth:`DataFrame.apply` and :meth:`Series.apply` to raise for the built-in function ``type`` (:issue:`46684`)
- Bug in :meth:`DataFrame.to_records` returning inconsistent numpy types if the index was a :class:`MultiIndex` (:issue:`47263`)
- Bug in :meth:`DataFrame.to_dict` for ``orient="list"`` or ``orient="index"`` was not returning native types (:issue:`46751`)

Strings
^^^^^^^
- Bug in :meth:`str.startswith` and :meth:`str.endswith` when using other series as parameter _pat_. Now raises ``TypeError`` (:issue:`3485`)
-

Interval
^^^^^^^^
- Bug in :meth:`IntervalArray.__setitem__` when setting ``np.nan`` into an integer-backed array raising ``ValueError`` instead of ``TypeError`` (:issue:`45484`)
- Bug in :class:`IntervalDtype` when using datetime64[ns, tz] as a dtype string (:issue:`46999`)

Indexing
^^^^^^^^
- Bug in :meth:`loc.__getitem__` with a list of keys causing an internal inconsistency that could lead to a disconnect between ``frame.at[x, y]`` vs ``frame[y].loc[x]`` (:issue:`22372`)
- Bug in :meth:`DataFrame.iloc` where indexing a single row on a :class:`DataFrame` with a single ExtensionDtype column gave a copy instead of a view on the underlying data (:issue:`45241`)
- Bug in :meth:`Series.align` does not create :class:`MultiIndex` with union of levels when both MultiIndexes intersections are identical (:issue:`45224`)
- Bug in setting a NA value (``None`` or ``np.nan``) into a :class:`Series` with int-based :class:`IntervalDtype` incorrectly casting to object dtype instead of a float-based :class:`IntervalDtype` (:issue:`45568`)
- Bug in indexing setting values into an ``ExtensionDtype`` column with ``df.iloc[:, i] = values`` with ``values`` having the same dtype as ``df.iloc[:, i]`` incorrectly inserting a new array instead of setting in-place (:issue:`33457`)
- Bug in :meth:`Series.__setitem__` with a non-integer :class:`Index` when using an integer key to set a value that cannot be set inplace where a ``ValueError`` was raised instead of casting to a common dtype (:issue:`45070`)
- Bug in :meth:`Series.__setitem__` when setting incompatible values into a ``PeriodDtype`` or ``IntervalDtype`` :class:`Series` raising when indexing with a boolean mask but coercing when indexing with otherwise-equivalent indexers; these now consistently coerce, along with :meth:`Series.mask` and :meth:`Series.where` (:issue:`45768`)
- Bug in :meth:`DataFrame.where` with multiple columns with datetime-like dtypes failing to downcast results consistent with other dtypes (:issue:`45837`)
- Bug in :meth:`Series.loc.__setitem__` and :meth:`Series.loc.__getitem__` not raising when using multiple keys without using a :class:`MultiIndex` (:issue:`13831`)
- Bug in :meth:`Index.reindex` raising ``AssertionError`` when ``level`` was specified but no :class:`MultiIndex` was given; level is ignored now (:issue:`35132`)
- Bug when setting a value too large for a :class:`Series` dtype failing to coerce to a common type (:issue:`26049`, :issue:`32878`)
- Bug in :meth:`loc.__setitem__` treating ``range`` keys as positional instead of label-based (:issue:`45479`)
- Bug in :meth:`Series.__setitem__` when setting ``boolean`` dtype values containing ``NA`` incorrectly raising instead of casting to ``boolean`` dtype (:issue:`45462`)
- Bug in :meth:`Series.__setitem__` where setting :attr:`NA` into a numeric-dtpye :class:`Series` would incorrectly upcast to object-dtype rather than treating the value as ``np.nan`` (:issue:`44199`)
- Bug in :meth:`Series.__setitem__` with ``datetime64[ns]`` dtype, an all-``False`` boolean mask, and an incompatible value incorrectly casting to ``object`` instead of retaining ``datetime64[ns]`` dtype (:issue:`45967`)
- Bug in :meth:`Index.__getitem__`  raising ``ValueError`` when indexer is from boolean dtype with ``NA`` (:issue:`45806`)
- Bug in :meth:`Series.mask` with ``inplace=True`` or setting values with a boolean mask with small integer dtypes incorrectly raising (:issue:`45750`)
- Bug in :meth:`DataFrame.mask` with ``inplace=True`` and ``ExtensionDtype`` columns incorrectly raising (:issue:`45577`)
- Bug in getting a column from a DataFrame with an object-dtype row index with datetime-like values: the resulting Series now preserves the exact object-dtype Index from the parent DataFrame (:issue:`42950`)
- Bug in :meth:`DataFrame.__getattribute__` raising ``AttributeError`` if columns have ``"string"`` dtype (:issue:`46185`)
- Bug in indexing on a :class:`DatetimeIndex` with a ``np.str_`` key incorrectly raising (:issue:`45580`)
- Bug in :meth:`CategoricalIndex.get_indexer` when index contains ``NaN`` values, resulting in elements that are in target but not present in the index to be mapped to the index of the NaN element, instead of -1 (:issue:`45361`)
- Bug in setting large integer values into :class:`Series` with ``float32`` or ``float16`` dtype incorrectly altering these values instead of coercing to ``float64`` dtype (:issue:`45844`)
- Bug in :meth:`Series.asof` and :meth:`DataFrame.asof` incorrectly casting bool-dtype results to ``float64`` dtype (:issue:`16063`)
- Bug in :meth:`NDFrame.xs`, :meth:`DataFrame.iterrows`, :meth:`DataFrame.loc` and :meth:`DataFrame.iloc` not always propagating metadata (:issue:`28283`)
- Bug in :meth:`DataFrame.sum` min_count changes dtype if input contains NaNs (:issue:`46947`)
- Bug in :class:`IntervalTree` that lead to an infinite recursion. (:issue:`46658`)
-

Missing
^^^^^^^
- Bug in :meth:`Series.fillna` and :meth:`DataFrame.fillna` with ``downcast`` keyword not being respected in some cases where there are no NA values present (:issue:`45423`)
- Bug in :meth:`Series.fillna` and :meth:`DataFrame.fillna` with :class:`IntervalDtype` and incompatible value raising instead of casting to a common (usually object) dtype (:issue:`45796`)
- Bug in :meth:`DataFrame.interpolate` with object-dtype column not returning a copy with ``inplace=False`` (:issue:`45791`)
- Bug in :meth:`DataFrame.dropna` allows to set both ``how`` and ``thresh`` incompatible arguments (:issue:`46575`)

MultiIndex
^^^^^^^^^^
- Bug in :meth:`DataFrame.loc` returning empty result when slicing a :class:`MultiIndex` with a negative step size and non-null start/stop values (:issue:`46156`)
- Bug in :meth:`DataFrame.loc` raising when slicing a :class:`MultiIndex` with a negative step size other than -1 (:issue:`46156`)
- Bug in :meth:`DataFrame.loc` raising when slicing a :class:`MultiIndex` with a negative step size and slicing a non-int labeled index level (:issue:`46156`)
- Bug in :meth:`Series.to_numpy` where multiindexed Series could not be converted to numpy arrays when an ``na_value`` was supplied (:issue:`45774`)
- Bug in :class:`MultiIndex.equals` not commutative when only one side has extension array dtype (:issue:`46026`)
- Bug in :meth:`MultiIndex.from_tuples` cannot construct Index of empty tuples (:issue:`45608`)

I/O
^^^
- Bug in :meth:`DataFrame.to_stata` where no error is raised if the :class:`DataFrame` contains ``-np.inf`` (:issue:`45350`)
- Bug in :func:`read_excel` results in an infinite loop with certain ``skiprows`` callables (:issue:`45585`)
- Bug in :meth:`DataFrame.info` where a new line at the end of the output is omitted when called on an empty :class:`DataFrame` (:issue:`45494`)
- Bug in :func:`read_csv` not recognizing line break for ``on_bad_lines="warn"`` for ``engine="c"`` (:issue:`41710`)
- Bug in :meth:`DataFrame.to_csv` not respecting ``float_format`` for ``Float64`` dtype (:issue:`45991`)
- Bug in :func:`read_csv` not respecting a specified converter to index columns in all cases (:issue:`40589`)
- Bug in :func:`read_parquet` when ``engine="pyarrow"`` which caused partial write to disk when column of unsupported datatype was passed (:issue:`44914`)
- Bug in :func:`DataFrame.to_excel` and :class:`ExcelWriter` would raise when writing an empty DataFrame to a ``.ods`` file (:issue:`45793`)
- Bug in :func:`read_html` where elements surrounding ``<br>`` were joined without a space between them (:issue:`29528`)
- Bug in :func:`read_csv` when data is longer than header leading to issues with callables in ``usecols`` expecting strings (:issue:`46997`)
- Bug in Parquet roundtrip for Interval dtype with ``datetime64[ns]`` subtype (:issue:`45881`)
- Bug in :func:`read_excel` when reading a ``.ods`` file with newlines between xml elements (:issue:`45598`)
- Bug in :func:`read_parquet` when ``engine="fastparquet"`` where the file was not closed on error (:issue:`46555`)
- :meth:`to_html` now excludes the ``border`` attribute from ``<table>`` elements when ``border`` keyword is set to ``False``.
- Bug in :func:`read_sas` with certain types of compressed SAS7BDAT files (:issue:`35545`)
- Bug in :func:`read_sas` returned ``None`` rather than an empty DataFrame for SAS7BDAT files with zero rows (:issue:`18198`)
- Bug in :class:`StataWriter` where value labels were always written with default encoding (:issue:`46750`)
- Bug in :class:`StataWriterUTF8` where some valid characters were removed from variable names (:issue:`47276`)

Period
^^^^^^
- Bug in subtraction of :class:`Period` from :class:`PeriodArray` returning wrong results (:issue:`45999`)
- Bug in :meth:`Period.strftime` and :meth:`PeriodIndex.strftime`, directives ``%l`` and ``%u`` were giving wrong results (:issue:`46252`)
- Bug in inferring an incorrect ``freq`` when passing a string to :class:`Period` microseconds that are a multiple of 1000 (:issue:`46811`)
- Bug in constructing a :class:`Period` from a :class:`Timestamp` or ``np.datetime64`` object with non-zero nanoseconds and ``freq="ns"`` incorrectly truncating the nanoseconds (:issue:`46811`)
- Bug in adding ``np.timedelta64("NaT", "ns")`` to a :class:`Period` with a timedelta-like freq incorrectly raising ``IncompatibleFrequency`` instead of returning ``NaT`` (:issue:`47196`)
- Bug in adding an array of integers to an array with :class:`PeriodDtype` giving incorrect results when ``dtype.freq.n > 1`` (:issue:`47209`)
-

Plotting
^^^^^^^^
- Bug in :meth:`DataFrame.plot.barh` that prevented labeling the x-axis and ``xlabel`` updating the y-axis label (:issue:`45144`)
- Bug in :meth:`DataFrame.plot.box` that prevented labeling the x-axis (:issue:`45463`)
- Bug in :meth:`DataFrame.boxplot` that prevented passing in ``xlabel`` and ``ylabel`` (:issue:`45463`)
- Bug in :meth:`DataFrame.boxplot` that prevented specifying ``vert=False`` (:issue:`36918`)
- Bug in :meth:`DataFrame.plot.scatter` that prevented specifying ``norm`` (:issue:`45809`)
- The function :meth:`DataFrame.plot.scatter` now accepts ``color`` as an alias for ``c`` and ``size`` as an alias for ``s`` for consistency to other plotting functions (:issue:`44670`)
- Fix showing "None" as ylabel in :meth:`Series.plot` when not setting ylabel (:issue:`46129`)

Groupby/resample/rolling
^^^^^^^^^^^^^^^^^^^^^^^^
- Bug in :meth:`DataFrame.resample` ignoring ``closed="right"`` on :class:`TimedeltaIndex` (:issue:`45414`)
- Bug in :meth:`.DataFrameGroupBy.transform` fails when ``func="size"`` and the input DataFrame has multiple columns (:issue:`27469`)
- Bug in :meth:`.DataFrameGroupBy.size` and :meth:`.DataFrameGroupBy.transform` with ``func="size"`` produced incorrect results when ``axis=1`` (:issue:`45715`)
- Bug in :meth:`.ExponentialMovingWindow.mean` with ``axis=1`` and ``engine='numba'`` when the :class:`DataFrame` has more columns than rows (:issue:`46086`)
- Bug when using ``engine="numba"`` would return the same jitted function when modifying ``engine_kwargs`` (:issue:`46086`)
- Bug in :meth:`.DataFrameGroupby.transform` fails when ``axis=1`` and ``func`` is ``"first"`` or ``"last"`` (:issue:`45986`)
- Bug in :meth:`DataFrameGroupby.cumsum` with ``skipna=False`` giving incorrect results (:issue:`46216`)
- Bug in :meth:`.GroupBy.cumsum` with ``timedelta64[ns]`` dtype failing to recognize ``NaT`` as a null value (:issue:`46216`)
- Bug in :meth:`GroupBy.cummin` and :meth:`GroupBy.cummax` with nullable dtypes incorrectly altering the original data in place (:issue:`46220`)
- Bug in :meth:`GroupBy.cummax` with ``int64`` dtype with leading value being the smallest possible int64 (:issue:`46382`)
- Bug in :meth:`GroupBy.max` with empty groups and ``uint64`` dtype incorrectly raising ``RuntimeError`` (:issue:`46408`)
- Bug in :meth:`.GroupBy.apply` would fail when ``func`` was a string and args or kwargs were supplied (:issue:`46479`)
- Bug in :meth:`SeriesGroupBy.apply` would incorrectly name its result when there was a unique group (:issue:`46369`)
- Bug in :meth:`Rolling.sum` and :meth:`Rolling.mean` would give incorrect result with window of same values (:issue:`42064`, :issue:`46431`)
- Bug in :meth:`Rolling.var` and :meth:`Rolling.std` would give non-zero result with window of same values (:issue:`42064`)
- Bug in :meth:`Rolling.skew` and :meth:`Rolling.kurt` would give NaN with window of same values (:issue:`30993`)
- Bug in :meth:`.Rolling.var` would segfault calculating weighted variance when window size was larger than data size (:issue:`46760`)
- Bug in :meth:`Grouper.__repr__` where ``dropna`` was not included. Now it is (:issue:`46754`)
- Bug in :meth:`DataFrame.rolling` gives ValueError when center=True, axis=1 and win_type is specified (:issue:`46135`)
- Bug in :meth:`.DataFrameGroupBy.describe` and :meth:`.SeriesGroupBy.describe` produces inconsistent results for empty datasets (:issue:`41575`)
- Bug in :meth:`DataFrame.resample` reduction methods when used with ``on`` would attempt to aggregate the provided column (:issue:`47079`)
- Bug in :meth:`DataFrame.groupby` and :meth:`Series.groupby` would not respect ``dropna=False`` when the input DataFrame/Series had a NaN values in a :class:`MultiIndex` (:issue:`46783`)

Reshaping
^^^^^^^^^
- Bug in :func:`concat` between a :class:`Series` with integer dtype and another with :class:`CategoricalDtype` with integer categories and containing ``NaN`` values casting to object dtype instead of ``float64`` (:issue:`45359`)
- Bug in :func:`get_dummies` that selected object and categorical dtypes but not string (:issue:`44965`)
- Bug in :meth:`DataFrame.align` when aligning a :class:`MultiIndex` to a :class:`Series` with another :class:`MultiIndex` (:issue:`46001`)
- Bug in concanenation with ``IntegerDtype``, or ``FloatingDtype`` arrays where the resulting dtype did not mirror the behavior of the non-nullable dtypes (:issue:`46379`)
- Bug in :func:`concat` with identical key leads to error when indexing :class:`MultiIndex` (:issue:`46519`)
- Bug in :meth:`DataFrame.join` with a list when using suffixes to join DataFrames with duplicate column names (:issue:`46396`)
- Bug in :meth:`DataFrame.pivot_table` with ``sort=False`` results in sorted index (:issue:`17041`)
-

Sparse
^^^^^^
- Bug in :meth:`Series.where` and :meth:`DataFrame.where` with ``SparseDtype`` failing to retain the array's ``fill_value`` (:issue:`45691`)
-

ExtensionArray
^^^^^^^^^^^^^^
- Bug in :meth:`IntegerArray.searchsorted` and :meth:`FloatingArray.searchsorted` returning inconsistent results when acting on ``np.nan`` (:issue:`45255`)
-

Styler
^^^^^^
- Bug when attempting to apply styling functions to an empty DataFrame subset (:issue:`45313`)
- Bug in :class:`CSSToExcelConverter` leading to ``TypeError`` when border color provided without border style for ``xlsxwriter`` engine (:issue:`42276`)
- Bug in :meth:`Styler.set_sticky` leading to white text on white background in dark mode (:issue:`46984`)
- Bug in :meth:`Styler.to_latex` causing ``UnboundLocalError`` when ``clines="all;data"`` and the ``DataFrame`` has no rows. (:issue:`47203`)

Metadata
^^^^^^^^
- Fixed metadata propagation in :meth:`DataFrame.melt` (:issue:`28283`)
- Fixed metadata propagation in :meth:`DataFrame.explode` (:issue:`28283`)
-

Other
^^^^^

.. ***DO NOT USE THIS SECTION***

-
-

.. ---------------------------------------------------------------------------
.. _whatsnew_150.contributors:

Contributors
~~~~~~~~~~~~<|MERGE_RESOLUTION|>--- conflicted
+++ resolved
@@ -691,12 +691,9 @@
 - Deprecated the ``closed`` argument in :class:`ArrowInterval` in favor of ``inclusive`` argument; In a future version passing ``closed`` will raise (:issue:`40245`)
 - Deprecated allowing ``unit="M"`` or ``unit="Y"`` in :class:`Timestamp` constructor with a non-round float value (:issue:`47267`)
 - Deprecated the ``display.column_space`` global configuration option (:issue:`7576`)
-<<<<<<< HEAD
 - Deprecated the argument ``na_sentinel`` in :func:`factorize`, :meth:`Index.factorize`, and :meth:`.ExtensionArray.factorize`; pass ``use_na_sentinel=True`` instead to use the sentinel ``-1`` for NaN values and ``use_na_sentinel=False`` instead of ``na_sentinel=None`` to encode NaN values (:issue:`46910`)
-=======
 - Deprecated :meth:`DataFrameGroupBy.transform` not aligning the result when the UDF returned DataFrame (:issue:`45648`)
->>>>>>> c07a910e
--
+
 
 .. ---------------------------------------------------------------------------
 .. _whatsnew_150.performance:
