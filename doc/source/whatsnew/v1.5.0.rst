.. _whatsnew_150:

What's new in 1.5.0 (??)
------------------------

These are the changes in pandas 1.5.0. See :ref:`release` for a full changelog
including other versions of pandas.

{{ header }}

.. ---------------------------------------------------------------------------
.. _whatsnew_150.enhancements:

Enhancements
~~~~~~~~~~~~

.. _whatsnew_150.enhancements.styler:

Styler
^^^^^^

  - New method :meth:`.Styler.to_string` for alternative customisable output methods (:issue:`44502`)
  - Added the ability to render ``border`` and ``border-{side}`` CSS properties in Excel (:issue:`42276`)
  - Added a new method :meth:`.Styler.concat` which allows adding customised footer rows to visualise additional calculations on the data, e.g. totals and counts etc. (:issue:`43875`, :issue:`46186`)
  - :meth:`.Styler.highlight_null` now accepts ``color`` consistently with other builtin methods and deprecates ``null_color`` although this remains backwards compatible (:issue:`45907`)

.. _whatsnew_150.enhancements.resample_group_keys:

Control of index with ``group_keys`` in :meth:`DataFrame.resample`
^^^^^^^^^^^^^^^^^^^^^^^^^^^^^^^^^^^^^^^^^^^^^^^^^^^^^^^^^^^^^^^^^^

The argument ``group_keys`` has been added to the method :meth:`DataFrame.resample`.
As with :meth:`DataFrame.groupby`, this argument controls the whether each group is added
to the index in the resample when :meth:`.Resampler.apply` is used.

.. warning::
   Not specifying the ``group_keys`` argument will retain the
   previous behavior and emit a warning if the result will change
   by specifying ``group_keys=False``. In a future version
   of pandas, not specifying ``group_keys`` will default to
   the same behavior as ``group_keys=False``.

.. ipython:: python

    df = pd.DataFrame(
        {'a': range(6)},
        index=pd.date_range("2021-01-01", periods=6, freq="8H")
    )
    df.resample("D", group_keys=True).apply(lambda x: x)
    df.resample("D", group_keys=False).apply(lambda x: x)

Previously, the resulting index would depend upon the values returned by ``apply``,
as seen in the following example.

.. code-block:: ipython

    In [1]: # pandas 1.3
    In [2]: df.resample("D").apply(lambda x: x)
    Out[2]:
                         a
    2021-01-01 00:00:00  0
    2021-01-01 08:00:00  1
    2021-01-01 16:00:00  2
    2021-01-02 00:00:00  3
    2021-01-02 08:00:00  4
    2021-01-02 16:00:00  5

    In [3]: df.resample("D").apply(lambda x: x.reset_index())
    Out[3]:
                               index  a
    2021-01-01 0 2021-01-01 00:00:00  0
               1 2021-01-01 08:00:00  1
               2 2021-01-01 16:00:00  2
    2021-01-02 0 2021-01-02 00:00:00  3
               1 2021-01-02 08:00:00  4
               2 2021-01-02 16:00:00  5

.. _whatsnew_150.enhancements.other:

Other enhancements
^^^^^^^^^^^^^^^^^^
- :meth:`MultiIndex.to_frame` now supports the argument ``allow_duplicates`` and raises on duplicate labels if it is missing or False (:issue:`45245`)
- :class:`StringArray` now accepts array-likes containing nan-likes (``None``, ``np.nan``) for the ``values`` parameter in its constructor in addition to strings and :attr:`pandas.NA`. (:issue:`40839`)
- Improved the rendering of ``categories`` in :class:`CategoricalIndex` (:issue:`45218`)
- :meth:`to_numeric` now preserves float64 arrays when downcasting would generate values not representable in float32 (:issue:`43693`)
- :meth:`Series.reset_index` and :meth:`DataFrame.reset_index` now support the argument ``allow_duplicates`` (:issue:`44410`)
- :meth:`.GroupBy.min` and :meth:`.GroupBy.max` now supports `Numba <https://numba.pydata.org/>`_ execution with the ``engine`` keyword (:issue:`45428`)
- :func:`read_csv` now supports ``defaultdict`` as a ``dtype`` parameter (:issue:`41574`)
- :meth:`DataFrame.rolling` and :meth:`Series.rolling` now support a ``step`` parameter with fixed-length windows (:issue:`15354`)
- Implemented a ``bool``-dtype :class:`Index`, passing a bool-dtype array-like to ``pd.Index`` will now retain ``bool`` dtype instead of casting to ``object`` (:issue:`45061`)
- Implemented a complex-dtype :class:`Index`, passing a complex-dtype array-like to ``pd.Index`` will now retain complex dtype instead of casting to ``object`` (:issue:`45845`)
- :class:`Series` and :class:`DataFrame` with ``IntegerDtype`` now supports bitwise operations (:issue:`34463`)
- Add ``milliseconds`` field support for :class:`~pandas.DateOffset` (:issue:`43371`)
- :meth:`DataFrame.reset_index` now accepts a ``names`` argument which renames the index names (:issue:`6878`)

.. ---------------------------------------------------------------------------
.. _whatsnew_150.notable_bug_fixes:

Notable bug fixes
~~~~~~~~~~~~~~~~~

These are bug fixes that might have notable behavior changes.

.. _whatsnew_150.notable_bug_fixes.notable_bug_fix1:

Styler
^^^^^^

- Fixed bug in :class:`CSSToExcelConverter` leading to ``TypeError`` when border color provided without border style for ``xlsxwriter`` engine (:issue:`42276`)

.. _whatsnew_150.notable_bug_fixes.groupby_transform_dropna:

Using ``dropna=True`` with ``groupby`` transforms
^^^^^^^^^^^^^^^^^^^^^^^^^^^^^^^^^^^^^^^^^^^^^^^^^

A transform is an operation whose result has the same size as its input. When the
result is a :class:`DataFrame` or :class:`Series`, it is also required that the
index of the result matches that of the input. In pandas 1.4, using
:meth:`.DataFrameGroupBy.transform` or :meth:`.SeriesGroupBy.transform` with null
values in the groups and ``dropna=True`` gave incorrect results. Demonstrated by the
examples below, the incorrect results either contained incorrect values, or the result
did not have the same index as the input.

.. ipython:: python

    df = pd.DataFrame({'a': [1, 1, np.nan], 'b': [2, 3, 4]})

*Old behavior*:

.. code-block:: ipython

    In [3]: # Value in the last row should be np.nan
            df.groupby('a', dropna=True).transform('sum')
    Out[3]:
       b
    0  5
    1  5
    2  5

    In [3]: # Should have one additional row with the value np.nan
            df.groupby('a', dropna=True).transform(lambda x: x.sum())
    Out[3]:
       b
    0  5
    1  5

    In [3]: # The value in the last row is np.nan interpreted as an integer
            df.groupby('a', dropna=True).transform('ffill')
    Out[3]:
                         b
    0                    2
    1                    3
    2 -9223372036854775808

    In [3]: # Should have one additional row with the value np.nan
            df.groupby('a', dropna=True).transform(lambda x: x)
    Out[3]:
       b
    0  2
    1  3

*New behavior*:

.. ipython:: python

    df.groupby('a', dropna=True).transform('sum')
    df.groupby('a', dropna=True).transform(lambda x: x.sum())
    df.groupby('a', dropna=True).transform('ffill')
    df.groupby('a', dropna=True).transform(lambda x: x)

.. _whatsnew_150.notable_bug_fixes.visualization:

Styler
^^^^^^

- Fix showing "None" as ylabel in :meth:`Series.plot` when not setting ylabel (:issue:`46129`)

.. _whatsnew_150.notable_bug_fixes.notable_bug_fix2:

notable_bug_fix2
^^^^^^^^^^^^^^^^

.. ---------------------------------------------------------------------------
.. _whatsnew_150.api_breaking:

Backwards incompatible API changes
~~~~~~~~~~~~~~~~~~~~~~~~~~~~~~~~~~

.. _whatsnew_150.api_breaking.read_xml_dtypes:

read_xml now supports ``dtype``, ``converters``, and ``parse_dates``
^^^^^^^^^^^^^^^^^^^^^^^^^^^^^^^^^^^^^^^^^^^^^^^^^^^^^^^^^^^^^^^^^^^^

Similar to other IO methods, :func:`pandas.read_xml` now supports assigning specific dtypes to columns,
apply converter methods, and parse dates (:issue:`43567`).

.. ipython:: python

    xml_dates = """<?xml version='1.0' encoding='utf-8'?>
    <data>
      <row>
        <shape>square</shape>
        <degrees>00360</degrees>
        <sides>4.0</sides>
        <date>2020-01-01</date>
       </row>
      <row>
        <shape>circle</shape>
        <degrees>00360</degrees>
        <sides/>
        <date>2021-01-01</date>
      </row>
      <row>
        <shape>triangle</shape>
        <degrees>00180</degrees>
        <sides>3.0</sides>
        <date>2022-01-01</date>
      </row>
    </data>"""

    df = pd.read_xml(
        xml_dates,
        dtype={'sides': 'Int64'},
        converters={'degrees': str},
        parse_dates=['date']
    )
    df
    df.dtypes

.. _whatsnew_150.read_xml_iterparse:

read_xml now supports large XML using ``iterparse``
^^^^^^^^^^^^^^^^^^^^^^^^^^^^^^^^^^^^^^^^^^^^^^^^^^^

For very large XML files that can range in hundreds of megabytes to gigabytes, :func:`pandas.read_xml`
now supports parsing such sizeable files using `lxml's iterparse`_ and `etree's iterparse`_
which are memory-efficient methods to iterate through XML trees and extract specific elements
and attributes without holding entire tree in memory (:issue:`#45442`).

.. code-block:: ipython

    In [1]: df = pd.read_xml(
    ...      "/path/to/downloaded/enwikisource-latest-pages-articles.xml",
    ...      iterparse = {"page": ["title", "ns", "id"]})
    ...  )
    df
    Out[2]:
                                                         title   ns        id
    0                                       Gettysburg Address    0     21450
    1                                                Main Page    0     42950
    2                            Declaration by United Nations    0      8435
    3             Constitution of the United States of America    0      8435
    4                     Declaration of Independence (Israel)    0     17858
    ...                                                    ...  ...       ...
    3578760               Page:Black cat 1897 07 v2 n10.pdf/17  104    219649
    3578761               Page:Black cat 1897 07 v2 n10.pdf/43  104    219649
    3578762               Page:Black cat 1897 07 v2 n10.pdf/44  104    219649
    3578763      The History of Tom Jones, a Foundling/Book IX    0  12084291
    3578764  Page:Shakespeare of Stratford (1926) Yale.djvu/91  104     21450

    [3578765 rows x 3 columns]


.. _`lxml's iterparse`: https://lxml.de/3.2/parsing.html#iterparse-and-iterwalk
.. _`etree's iterparse`: https://docs.python.org/3/library/xml.etree.elementtree.html#xml.etree.ElementTree.iterparse

.. _whatsnew_150.api_breaking.api_breaking2:

api_breaking_change2
^^^^^^^^^^^^^^^^^^^^

.. _whatsnew_150.api_breaking.deps:

Increased minimum versions for dependencies
^^^^^^^^^^^^^^^^^^^^^^^^^^^^^^^^^^^^^^^^^^^
Some minimum supported versions of dependencies were updated.
If installed, we now require:

+-----------------+-----------------+----------+---------+
| Package         | Minimum Version | Required | Changed |
+=================+=================+==========+=========+
| mypy (dev)      | 0.941           |          |    X    |
+-----------------+-----------------+----------+---------+


For `optional libraries <https://pandas.pydata.org/docs/getting_started/install.html>`_ the general recommendation is to use the latest version.
The following table lists the lowest version per library that is currently being tested throughout the development of pandas.
Optional libraries below the lowest tested version may still work, but are not considered supported.

+-----------------+-----------------+---------+
| Package         | Minimum Version | Changed |
+=================+=================+=========+
|                 |                 |    X    |
+-----------------+-----------------+---------+

See :ref:`install.dependencies` and :ref:`install.optional_dependencies` for more.

.. _whatsnew_150.api_breaking.other:

Other API changes
^^^^^^^^^^^^^^^^^

- BigQuery I/O methods :func:`read_gbq` and :meth:`DataFrame.to_gbq` default to
  ``auth_local_webserver = True``. Google has deprecated the
  ``auth_local_webserver = False`` `"out of band" (copy-paste) flow
  <https://developers.googleblog.com/2022/02/making-oauth-flows-safer.html?m=1#disallowed-oob>`_.
  The ``auth_local_webserver = False`` option is planned to stop working in
  October 2022. (:issue:`46312`)
-

.. ---------------------------------------------------------------------------
.. _whatsnew_150.deprecations:

Deprecations
~~~~~~~~~~~~

.. _whatsnew_150.deprecations.int_slicing_series:

In a future version, integer slicing on a :class:`Series` with a :class:`Int64Index` or :class:`RangeIndex` will be treated as *label-based*, not positional. This will make the behavior consistent with other :meth:`Series.__getitem__` and :meth:`Series.__setitem__` behaviors (:issue:`45162`).

For example:

.. ipython:: python

   ser = pd.Series([1, 2, 3, 4, 5], index=[2, 3, 5, 7, 11])

In the old behavior, ``ser[2:4]`` treats the slice as positional:

*Old behavior*:

.. code-block:: ipython

    In [3]: ser[2:4]
    Out[3]:
    5    3
    7    4
    dtype: int64

In a future version, this will be treated as label-based:

*Future behavior*:

.. code-block:: ipython

    In [4]: ser.loc[2:4]
    Out[4]:
    2    1
    3    2
    dtype: int64

To retain the old behavior, use ``series.iloc[i:j]``. To get the future behavior,
use ``series.loc[i:j]``.

Slicing on a :class:`DataFrame` will not be affected.

.. _whatsnew_150.deprecations.excel_writer_attributes:

:class:`ExcelWriter` attributes
^^^^^^^^^^^^^^^^^^^^^^^^^^^^^^^

All attributes of :class:`ExcelWriter` were previously documented as not
public. However some third party Excel engines documented accessing
``ExcelWriter.book`` or ``ExcelWriter.sheets``, and users were utilizing these
and possibly other attributes. Previously these attributes were not safe to use;
e.g. modifications to ``ExcelWriter.book`` would not update ``ExcelWriter.sheets``
and conversely. In order to support this, pandas has made some attributes public
and improved their implementations so that they may now be safely used. (:issue:`45572`)

The following attributes are now public and considered safe to access.

 - ``book``
 - ``check_extension``
 - ``close``
 - ``date_format``
 - ``datetime_format``
 - ``engine``
 - ``if_sheet_exists``
 - ``sheets``
 - ``supported_extensions``

The following attributes have been deprecated. They now raise a ``FutureWarning``
when accessed and will be removed in a future version. Users should be aware
that their usage is considered unsafe, and can lead to unexpected results.

 - ``cur_sheet``
 - ``handles``
 - ``path``
 - ``save``
 - ``write_cells``

See the documentation of :class:`ExcelWriter` for further details.

.. _whatsnew_150.deprecations.group_keys_in_apply:

Using ``group_keys`` with transformers in :meth:`.GroupBy.apply`
^^^^^^^^^^^^^^^^^^^^^^^^^^^^^^^^^^^^^^^^^^^^^^^^^^^^^^^^^^^^^^^^

In previous versions of pandas, if it was inferred that the function passed to
:meth:`.GroupBy.apply` was a transformer (i.e. the resulting index was equal to
the input index), the ``group_keys`` argument of :meth:`DataFrame.groupby` and
:meth:`Series.groupby` was ignored and the group keys would never be added to
the index of the result. In the future, the group keys will be added to the index
when the user specifies ``group_keys=True``.

As ``group_keys=True`` is the default value of :meth:`DataFrame.groupby` and
:meth:`Series.groupby`, not specifying ``group_keys`` with a transformer will
raise a ``FutureWarning``. This can be silenced and the previous behavior
retained by specifying ``group_keys=False``.

.. _whatsnew_150.deprecations.other:

Other Deprecations
^^^^^^^^^^^^^^^^^^
- Deprecated the keyword ``line_terminator`` in :meth:`DataFrame.to_csv` and :meth:`Series.to_csv`, use ``lineterminator`` instead; this is for consistency with :func:`read_csv` and the standard library 'csv' module (:issue:`9568`)
- Deprecated behavior of :meth:`SparseArray.astype`, :meth:`Series.astype`, and :meth:`DataFrame.astype` with :class:`SparseDtype` when passing a non-sparse ``dtype``. In a future version, this will cast to that non-sparse dtype instead of wrapping it in a :class:`SparseDtype` (:issue:`34457`)
- Deprecated behavior of :meth:`DatetimeIndex.intersection` and :meth:`DatetimeIndex.symmetric_difference` (``union`` behavior was already deprecated in version 1.3.0) with mixed time zones; in a future version both will be cast to UTC instead of object dtype (:issue:`39328`, :issue:`45357`)
- Deprecated :meth:`DataFrame.iteritems`, :meth:`Series.iteritems`, :meth:`HDFStore.iteritems` in favor of :meth:`DataFrame.items`, :meth:`Series.items`, :meth:`HDFStore.items`  (:issue:`45321`)
- Deprecated :meth:`Series.is_monotonic` and :meth:`Index.is_monotonic` in favor of :meth:`Series.is_monotonic_increasing` and :meth:`Index.is_monotonic_increasing` (:issue:`45422`, :issue:`21335`)
- Deprecated behavior of :meth:`DatetimeIndex.astype`, :meth:`TimedeltaIndex.astype`, :meth:`PeriodIndex.astype` when converting to an integer dtype other than ``int64``. In a future version, these will convert to exactly the specified dtype (instead of always ``int64``) and will raise if the conversion overflows (:issue:`45034`)
- Deprecated the ``__array_wrap__`` method of DataFrame and Series, rely on standard numpy ufuncs instead (:issue:`45451`)
- Deprecated treating float-dtype data as wall-times when passed with a timezone to :class:`Series` or :class:`DatetimeIndex` (:issue:`45573`)
- Deprecated the behavior of :meth:`Series.fillna` and :meth:`DataFrame.fillna` with ``timedelta64[ns]`` dtype and incompatible fill value; in a future version this will cast to a common dtype (usually object) instead of raising, matching the behavior of other dtypes (:issue:`45746`)
- Deprecated the ``warn`` parameter in :func:`infer_freq` (:issue:`45947`)
- Deprecated allowing non-keyword arguments in :meth:`ExtensionArray.argsort` (:issue:`46134`)
- Deprecated treating all-bool ``object``-dtype columns as bool-like in :meth:`DataFrame.any` and :meth:`DataFrame.all` with ``bool_only=True``, explicitly cast to bool instead (:issue:`46188`)
- Deprecated behavior of method :meth:`DataFrame.quantile`, attribute ``numeric_only`` will default False. Including datetime/timedelta columns in the result (:issue:`7308`).
- Deprecated :attr:`Timedelta.freq` and :attr:`Timedelta.is_populated` (:issue:`46430`)
- Deprecated :attr:`Timedelta.delta` (:issue:`46476`)
- Deprecated the ``closed`` argument in :meth:`interval_range` in favor of ``inclusive`` argument; In a future version passing ``closed`` will raise (:issue:`40245`)
-

.. ---------------------------------------------------------------------------
.. _whatsnew_150.performance:

Performance improvements
~~~~~~~~~~~~~~~~~~~~~~~~
- Performance improvement in :meth:`DataFrame.corrwith` for column-wise (axis=0) Pearson and Spearman correlation when other is a :class:`Series` (:issue:`46174`)
- Performance improvement in :meth:`.GroupBy.transform` for some user-defined DataFrame -> Series functions (:issue:`45387`)
- Performance improvement in :meth:`DataFrame.duplicated` when subset consists of only one column (:issue:`45236`)
- Performance improvement in :meth:`.GroupBy.diff` (:issue:`16706`)
- Performance improvement in :meth:`.GroupBy.transform` when broadcasting values for user-defined functions (:issue:`45708`)
- Performance improvement in :meth:`.GroupBy.transform` for user-defined functions when only a single group exists (:issue:`44977`)
- Performance improvement in :meth:`DataFrame.loc` and :meth:`Series.loc` for tuple-based indexing of a :class:`MultiIndex` (:issue:`45681`, :issue:`46040`, :issue:`46330`)
- Performance improvement in :attr:`MultiIndex.values` when the MultiIndex contains levels of type DatetimeIndex, TimedeltaIndex or ExtensionDtypes (:issue:`46288`)
- Performance improvement in :func:`merge` when left and/or right are empty (:issue:`45838`)
- Performance improvement in :meth:`DataFrame.join` when left and/or right are empty (:issue:`46015`)
- Performance improvement in :meth:`DataFrame.reindex` and :meth:`Series.reindex` when target is a :class:`MultiIndex` (:issue:`46235`)
- Performance improvement when setting values in a pyarrow backed string array (:issue:`46400`)
- Performance improvement in :func:`factorize` (:issue:`46109`)
- Performance improvement in :class:`DataFrame` and :class:`Series` constructors for extension dtype scalars (:issue:`45854`)

.. ---------------------------------------------------------------------------
.. _whatsnew_150.bug_fixes:

Bug fixes
~~~~~~~~~

Categorical
^^^^^^^^^^^
- Bug in :meth:`Categorical.view` not accepting integer dtypes (:issue:`25464`)
- Bug in :meth:`CategoricalIndex.union` when the index's categories are integer-dtype and the index contains ``NaN`` values incorrectly raising instead of casting to ``float64`` (:issue:`45362`)
-

Datetimelike
^^^^^^^^^^^^
- Bug in :meth:`DataFrame.quantile` with datetime-like dtypes and no rows incorrectly returning ``float64`` dtype instead of retaining datetime-like dtype (:issue:`41544`)
- Bug in :func:`to_datetime` with sequences of ``np.str_`` objects incorrectly raising (:issue:`32264`)
- Bug in :class:`Timestamp` construction when passing datetime components as positional arguments and ``tzinfo`` as a keyword argument incorrectly raising (:issue:`31929`)
- Bug in :meth:`Index.astype` when casting from object dtype to ``timedelta64[ns]`` dtype incorrectly casting ``np.datetime64("NaT")`` values to ``np.timedelta64("NaT")`` instead of raising (:issue:`45722`)
- Bug in :meth:`SeriesGroupBy.value_counts` index when passing categorical column (:issue:`44324`)
- Bug in :meth:`DatetimeIndex.tz_localize` localizing to UTC failing to make a copy of the underlying data (:issue:`46460`)
-

Timedelta
^^^^^^^^^
- Bug in :func:`astype_nansafe` astype("timedelta64[ns]") fails when np.nan is included (:issue:`45798`)

Time Zones
^^^^^^^^^^
-
-

Numeric
^^^^^^^
- Bug in operations with array-likes with ``dtype="boolean"`` and :attr:`NA` incorrectly altering the array in-place (:issue:`45421`)
- Bug in division, ``pow`` and ``mod`` operations on array-likes with ``dtype="boolean"`` not being like their ``np.bool_`` counterparts (:issue:`46063`)
- Bug in multiplying a :class:`Series` with ``IntegerDtype`` or ``FloatingDtype`` by an array-like with ``timedelta64[ns]`` dtype incorrectly raising (:issue:`45622`)
-

Conversion
^^^^^^^^^^
- Bug in :meth:`DataFrame.astype` not preserving subclasses (:issue:`40810`)
- Bug in constructing a :class:`Series` from a float-containing list or a floating-dtype ndarray-like (e.g. ``dask.Array``) and an integer dtype raising instead of casting like we would with an ``np.ndarray`` (:issue:`40110`)
- Bug in :meth:`Float64Index.astype` to unsigned integer dtype incorrectly casting to ``np.int64`` dtype (:issue:`45309`)
- Bug in :meth:`Series.astype` and :meth:`DataFrame.astype` from floating dtype to unsigned integer dtype failing to raise in the presence of negative values (:issue:`45151`)
- Bug in :func:`array` with ``FloatingDtype`` and values containing float-castable strings incorrectly raising (:issue:`45424`)
- Bug when comparing string and datetime64ns objects causing ``OverflowError`` exception. (:issue:`45506`)

Strings
^^^^^^^
- Bug in :meth:`str.startswith` and :meth:`str.endswith` when using other series as parameter _pat_. Now raises ``TypeError`` (:issue:`3485`)
-

Interval
^^^^^^^^
- Bug in :meth:`IntervalArray.__setitem__` when setting ``np.nan`` into an integer-backed array raising ``ValueError`` instead of ``TypeError`` (:issue:`45484`)
-

Indexing
^^^^^^^^
- Bug in :meth:`loc.__getitem__` with a list of keys causing an internal inconsistency that could lead to a disconnect between ``frame.at[x, y]`` vs ``frame[y].loc[x]`` (:issue:`22372`)
- Bug in :meth:`DataFrame.iloc` where indexing a single row on a :class:`DataFrame` with a single ExtensionDtype column gave a copy instead of a view on the underlying data (:issue:`45241`)
- Bug in :meth:`Series.align` does not create :class:`MultiIndex` with union of levels when both MultiIndexes intersections are identical (:issue:`45224`)
- Bug in setting a NA value (``None`` or ``np.nan``) into a :class:`Series` with int-based :class:`IntervalDtype` incorrectly casting to object dtype instead of a float-based :class:`IntervalDtype` (:issue:`45568`)
- Bug in indexing setting values into an ``ExtensionDtype`` column with ``df.iloc[:, i] = values`` with ``values`` having the same dtype as ``df.iloc[:, i]`` incorrectly inserting a new array instead of setting in-place (:issue:`33457`)
- Bug in :meth:`Series.__setitem__` with a non-integer :class:`Index` when using an integer key to set a value that cannot be set inplace where a ``ValueError`` was raised instead of casting to a common dtype (:issue:`45070`)
- Bug in :meth:`Series.__setitem__` when setting incompatible values into a ``PeriodDtype`` or ``IntervalDtype`` :class:`Series` raising when indexing with a boolean mask but coercing when indexing with otherwise-equivalent indexers; these now consistently coerce, along with :meth:`Series.mask` and :meth:`Series.where` (:issue:`45768`)
- Bug in :meth:`DataFrame.where` with multiple columns with datetime-like dtypes failing to downcast results consistent with other dtypes (:issue:`45837`)
- Bug in :meth:`Series.loc.__setitem__` and :meth:`Series.loc.__getitem__` not raising when using multiple keys without using a :class:`MultiIndex` (:issue:`13831`)
- Bug in :meth:`Index.reindex` raising ``AssertionError`` when ``level`` was specified but no :class:`MultiIndex` was given; level is ignored now (:issue:`35132`)
- Bug when setting a value too large for a :class:`Series` dtype failing to coerce to a common type (:issue:`26049`, :issue:`32878`)
- Bug in :meth:`loc.__setitem__` treating ``range`` keys as positional instead of label-based (:issue:`45479`)
- Bug in :meth:`Series.__setitem__` when setting ``boolean`` dtype values containing ``NA`` incorrectly raising instead of casting to ``boolean`` dtype (:issue:`45462`)
- Bug in :meth:`Series.__setitem__` where setting :attr:`NA` into a numeric-dtpye :class:`Series` would incorrectly upcast to object-dtype rather than treating the value as ``np.nan`` (:issue:`44199`)
- Bug in :meth:`Series.__setitem__` with ``datetime64[ns]`` dtype, an all-``False`` boolean mask, and an incompatible value incorrectly casting to ``object`` instead of retaining ``datetime64[ns]`` dtype (:issue:`45967`)
- Bug in :meth:`Index.__getitem__`  raising ``ValueError`` when indexer is from boolean dtype with ``NA`` (:issue:`45806`)
- Bug in :meth:`Series.mask` with ``inplace=True`` or setting values with a boolean mask with small integer dtypes incorrectly raising (:issue:`45750`)
- Bug in :meth:`DataFrame.mask` with ``inplace=True`` and ``ExtensionDtype`` columns incorrectly raising (:issue:`45577`)
- Bug in getting a column from a DataFrame with an object-dtype row index with datetime-like values: the resulting Series now preserves the exact object-dtype Index from the parent DataFrame (:issue:`42950`)
- Bug in :meth:`DataFrame.__getattribute__` raising ``AttributeError`` if columns have ``"string"`` dtype (:issue:`46185`)
- Bug in indexing on a :class:`DatetimeIndex` with a ``np.str_`` key incorrectly raising (:issue:`45580`)
- Bug in :meth:`CategoricalIndex.get_indexer` when index contains ``NaN`` values, resulting in elements that are in target but not present in the index to be mapped to the index of the NaN element, instead of -1 (:issue:`45361`)
- Bug in setting large integer values into :class:`Series` with ``float32`` or ``float16`` dtype incorrectly altering these values instead of coercing to ``float64`` dtype (:issue:`45844`)
- Bug in :meth:`Series.asof` and :meth:`DataFrame.asof` incorrectly casting bool-dtype results to ``float64`` dtype (:issue:`16063`)
-

Missing
^^^^^^^
- Bug in :meth:`Series.fillna` and :meth:`DataFrame.fillna` with ``downcast`` keyword not being respected in some cases where there are no NA values present (:issue:`45423`)
- Bug in :meth:`Series.fillna` and :meth:`DataFrame.fillna` with :class:`IntervalDtype` and incompatible value raising instead of casting to a common (usually object) dtype (:issue:`45796`)
- Bug in :meth:`DataFrame.interpolate` with object-dtype column not returning a copy with ``inplace=False`` (:issue:`45791`)
-

MultiIndex
^^^^^^^^^^
- Bug in :meth:`DataFrame.loc` returning empty result when slicing a :class:`MultiIndex` with a negative step size and non-null start/stop values (:issue:`46156`)
- Bug in :meth:`DataFrame.loc` raising when slicing a :class:`MultiIndex` with a negative step size other than -1 (:issue:`46156`)
- Bug in :meth:`DataFrame.loc` raising when slicing a :class:`MultiIndex` with a negative step size and slicing a non-int labeled index level (:issue:`46156`)
- Bug in :meth:`Series.to_numpy` where multiindexed Series could not be converted to numpy arrays when an ``na_value`` was supplied (:issue:`45774`)
- Bug in :class:`MultiIndex.equals` not commutative when only one side has extension array dtype (:issue:`46026`)
- Bug in :meth:`MultiIndex.from_tuples` cannot construct Index of empty tuples (:issue:`45608`)

I/O
^^^
- Bug in :meth:`DataFrame.to_stata` where no error is raised if the :class:`DataFrame` contains ``-np.inf`` (:issue:`45350`)
- Bug in :func:`read_excel` results in an infinite loop with certain ``skiprows`` callables (:issue:`45585`)
- Bug in :meth:`DataFrame.info` where a new line at the end of the output is omitted when called on an empty :class:`DataFrame` (:issue:`45494`)
- Bug in :func:`read_csv` not recognizing line break for ``on_bad_lines="warn"`` for ``engine="c"`` (:issue:`41710`)
- Bug in :meth:`DataFrame.to_csv` not respecting ``float_format`` for ``Float64`` dtype (:issue:`45991`)
- Bug in :func:`read_csv` not respecting a specified converter to index columns in all cases (:issue:`40589`)
- Bug in :func:`read_parquet` when ``engine="pyarrow"`` which caused partial write to disk when column of unsupported datatype was passed (:issue:`44914`)
- Bug in :func:`DataFrame.to_excel` and :class:`ExcelWriter` would raise when writing an empty DataFrame to a ``.ods`` file (:issue:`45793`)
- Bug in Parquet roundtrip for Interval dtype with ``datetime64[ns]`` subtype (:issue:`45881`)
- Bug in :func:`read_excel` when reading a ``.ods`` file with newlines between xml elements (:issue:`45598`)
- Bug in :func:`read_parquet` when ``engine="fastparquet"`` where the file was not closed on error (:issue:`46555`)

Period
^^^^^^
- Bug in subtraction of :class:`Period` from :class:`PeriodArray` returning wrong results (:issue:`45999`)
- Bug in :meth:`Period.strftime` and :meth:`PeriodIndex.strftime`, directives ``%l`` and ``%u`` were giving wrong results (:issue:`46252`)
-

Plotting
^^^^^^^^
- Bug in :meth:`DataFrame.plot.barh` that prevented labeling the x-axis and ``xlabel`` updating the y-axis label (:issue:`45144`)
- Bug in :meth:`DataFrame.plot.box` that prevented labeling the x-axis (:issue:`45463`)
- Bug in :meth:`DataFrame.boxplot` that prevented passing in ``xlabel`` and ``ylabel`` (:issue:`45463`)
- Bug in :meth:`DataFrame.boxplot` that prevented specifying ``vert=False`` (:issue:`36918`)
- Bug in :meth:`DataFrame.plot.scatter` that prevented specifying ``norm`` (:issue:`45809`)

Groupby/resample/rolling
^^^^^^^^^^^^^^^^^^^^^^^^
- Bug in :meth:`DataFrame.resample` ignoring ``closed="right"`` on :class:`TimedeltaIndex` (:issue:`45414`)
- Bug in :meth:`.DataFrameGroupBy.transform` fails when ``func="size"`` and the input DataFrame has multiple columns (:issue:`27469`)
- Bug in :meth:`.DataFrameGroupBy.size` and :meth:`.DataFrameGroupBy.transform` with ``func="size"`` produced incorrect results when ``axis=1`` (:issue:`45715`)
- Bug in :meth:`.ExponentialMovingWindow.mean` with ``axis=1`` and ``engine='numba'`` when the :class:`DataFrame` has more columns than rows (:issue:`46086`)
- Bug when using ``engine="numba"`` would return the same jitted function when modifying ``engine_kwargs`` (:issue:`46086`)
- Bug in :meth:`.DataFrameGroupby.transform` fails when ``axis=1`` and ``func`` is ``"first"`` or ``"last"`` (:issue:`45986`)
- Bug in :meth:`DataFrameGroupby.cumsum` with ``skipna=False`` giving incorrect results (:issue:`46216`)
- Bug in :meth:`.GroupBy.cumsum` with ``timedelta64[ns]`` dtype failing to recognize ``NaT`` as a null value (:issue:`46216`)
- Bug in :meth:`GroupBy.cummin` and :meth:`GroupBy.cummax` with nullable dtypes incorrectly altering the original data in place (:issue:`46220`)
- Bug in :meth:`GroupBy.cummax` with ``int64`` dtype with leading value being the smallest possible int64 (:issue:`46382`)
- Bug in :meth:`GroupBy.max` with empty groups and ``uint64`` dtype incorrectly raising ``RuntimeError`` (:issue:`46408`)
- Bug in :meth:`.GroupBy.apply` would fail when ``func`` was a string and args or kwargs were supplied (:issue:`46479`)
-

Reshaping
^^^^^^^^^
- Bug in :func:`concat` between a :class:`Series` with integer dtype and another with :class:`CategoricalDtype` with integer categories and containing ``NaN`` values casting to object dtype instead of ``float64`` (:issue:`45359`)
- Bug in :func:`get_dummies` that selected object and categorical dtypes but not string (:issue:`44965`)
- Bug in :meth:`DataFrame.align` when aligning a :class:`MultiIndex` to a :class:`Series` with another :class:`MultiIndex` (:issue:`46001`)
- Bug in concanenation with ``IntegerDtype``, or ``FloatingDtype`` arrays where the resulting dtype did not mirror the behavior of the non-nullable dtypes (:issue:`46379`)
- Bug in :func:`concat` with identical key leads to error when indexing :class:`MultiIndex` (:issue:`46519`)
-

Sparse
^^^^^^
- Bug in :meth:`Series.where` and :meth:`DataFrame.where` with ``SparseDtype`` failing to retain the array's ``fill_value`` (:issue:`45691`)
-

ExtensionArray
^^^^^^^^^^^^^^
- Bug in :meth:`IntegerArray.searchsorted` and :meth:`FloatingArray.searchsorted` returning inconsistent results when acting on ``np.nan`` (:issue:`45255`)
-

Styler
^^^^^^
- Bug when attempting to apply styling functions to an empty DataFrame subset (:issue:`45313`)
-

Metadata
^^^^^^^^
<<<<<<< HEAD
- Fixed metadata propagation in :meth:`DataFrame.melt` (:issue:`28283`)
=======
- Fixed metadata propagation in :meth:`DataFrame.explode` (:issue:`28283`)
>>>>>>> cd1ab27f
-

Other
^^^^^

.. ***DO NOT USE THIS SECTION***

-
-

.. ---------------------------------------------------------------------------
.. _whatsnew_150.contributors:

Contributors
~~~~~~~~~~~~<|MERGE_RESOLUTION|>--- conflicted
+++ resolved
@@ -620,11 +620,8 @@
 
 Metadata
 ^^^^^^^^
-<<<<<<< HEAD
 - Fixed metadata propagation in :meth:`DataFrame.melt` (:issue:`28283`)
-=======
 - Fixed metadata propagation in :meth:`DataFrame.explode` (:issue:`28283`)
->>>>>>> cd1ab27f
 -
 
 Other
