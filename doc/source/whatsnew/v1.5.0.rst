.. _whatsnew_150:

What's new in 1.5.0 (??)
------------------------

These are the changes in pandas 1.5.0. See :ref:`release` for a full changelog
including other versions of pandas.

{{ header }}

.. ---------------------------------------------------------------------------
.. _whatsnew_150.enhancements:

Enhancements
~~~~~~~~~~~~

.. _whatsnew_150.enhancements.styler:

Styler
^^^^^^

  - New method :meth:`.Styler.to_string` for alternative customisable output methods (:issue:`44502`)
  - Added the ability to render ``border`` and ``border-{side}`` CSS properties in Excel (:issue:`42276`)
  - Added a new method :meth:`.Styler.concat` which allows adding customised footer rows to visualise additional calculations on the data, e.g. totals and counts etc. (:issue:`43875`, :issue:`46186`)
  - :meth:`.Styler.highlight_null` now accepts ``color`` consistently with other builtin methods and deprecates ``null_color`` although this remains backwards compatible (:issue:`45907`)

.. _whatsnew_150.enhancements.enhancement2:

enhancement2
^^^^^^^^^^^^

.. _whatsnew_150.enhancements.other:

Other enhancements
^^^^^^^^^^^^^^^^^^
- :meth:`MultiIndex.to_frame` now supports the argument ``allow_duplicates`` and raises on duplicate labels if it is missing or False (:issue:`45245`)
- :class:`StringArray` now accepts array-likes containing nan-likes (``None``, ``np.nan``) for the ``values`` parameter in its constructor in addition to strings and :attr:`pandas.NA`. (:issue:`40839`)
- Improved the rendering of ``categories`` in :class:`CategoricalIndex` (:issue:`45218`)
- :meth:`to_numeric` now preserves float64 arrays when downcasting would generate values not representable in float32 (:issue:`43693`)
- :meth:`Series.reset_index` and :meth:`DataFrame.reset_index` now support the argument ``allow_duplicates`` (:issue:`44410`)
- :meth:`.GroupBy.min` and :meth:`.GroupBy.max` now supports `Numba <https://numba.pydata.org/>`_ execution with the ``engine`` keyword (:issue:`45428`)
- :meth:`DataFrame.rolling` and :meth:`Series.rolling` now support a ``step`` parameter with fixed-length windows (:issue:`15354`)
- Implemented a ``bool``-dtype :class:`Index`, passing a bool-dtype array-like to ``pd.Index`` will now retain ``bool`` dtype instead of casting to ``object`` (:issue:`45061`)
- Implemented a complex-dtype :class:`Index`, passing a complex-dtype array-like to ``pd.Index`` will now retain complex dtype instead of casting to ``object`` (:issue:`45845`)
- Improved error message in :class:`~pandas.core.window.Rolling` when ``window`` is a frequency and ``NaT`` is in the rolling axis (:issue:`46087`)
- :class:`Series` and :class:`DataFrame` with ``IntegerDtype`` now supports bitwise operations (:issue:`34463`)
- Add ``milliseconds`` field support for :class:`~pandas.DateOffset` (:issue:`43371`)
-

.. ---------------------------------------------------------------------------
.. _whatsnew_150.notable_bug_fixes:

Notable bug fixes
~~~~~~~~~~~~~~~~~

These are bug fixes that might have notable behavior changes.

.. _whatsnew_150.notable_bug_fixes.notable_bug_fix1:

Styler
^^^^^^

- Fixed bug in :class:`CSSToExcelConverter` leading to ``TypeError`` when border color provided without border style for ``xlsxwriter`` engine (:issue:`42276`)

.. _whatsnew_150.notable_bug_fixes.groupby_transform_dropna:

Using ``dropna=True`` with ``groupby`` transforms
^^^^^^^^^^^^^^^^^^^^^^^^^^^^^^^^^^^^^^^^^^^^^^^^^

A transform is an operation whose result has the same size as its input. When the
result is a :class:`DataFrame` or :class:`Series`, it is also required that the
index of the result matches that of the input. In pandas 1.4, using
:meth:`.DataFrameGroupBy.transform` or :meth:`.SeriesGroupBy.transform` with null
values in the groups and ``dropna=True`` gave incorrect results. Demonstrated by the
examples below, the incorrect results either contained incorrect values, or the result
did not have the same index as the input.

.. ipython:: python

    df = pd.DataFrame({'a': [1, 1, np.nan], 'b': [2, 3, 4]})

*Old behavior*:

.. code-block:: ipython

    In [3]: df.groupby('a', dropna=True).transform(lambda x: x.sum())
    Out[3]:
       b
    0  5
    1  5

    In [3]: df.groupby('a', dropna=True).transform(lambda x: x)
    Out[3]:
       b
    0  2
    1  3

    In [3]: df.groupby('a', dropna=True).transform('sum')
    Out[3]:
       b
    0  5
    1  5
    2  5

*New behavior*:

.. ipython:: python

    df.groupby('a', dropna=True).transform(lambda x: x.sum())
    df.groupby('a', dropna=True).transform(lambda x: x)
    df.groupby('a', dropna=True).transform('sum')

.. _whatsnew_150.notable_bug_fixes.notable_bug_fix2:

notable_bug_fix2
^^^^^^^^^^^^^^^^

.. ---------------------------------------------------------------------------
.. _whatsnew_150.api_breaking:

Backwards incompatible API changes
~~~~~~~~~~~~~~~~~~~~~~~~~~~~~~~~~~

.. _whatsnew_150.api_breaking.read_xml_dtypes:

read_xml now supports ``dtype``, ``converters``, and ``parse_dates``
^^^^^^^^^^^^^^^^^^^^^^^^^^^^^^^^^^^^^^^^^^^^^^^^^^^^^^^^^^^^^^^^^^^^

Similar to other IO methods, :func:`pandas.read_xml` now supports assigning specific dtypes to columns,
apply converter methods, and parse dates (:issue:`43567`).

.. ipython:: python

    xml_dates = """<?xml version='1.0' encoding='utf-8'?>
    <data>
      <row>
        <shape>square</shape>
        <degrees>00360</degrees>
        <sides>4.0</sides>
        <date>2020-01-01</date>
       </row>
      <row>
        <shape>circle</shape>
        <degrees>00360</degrees>
        <sides/>
        <date>2021-01-01</date>
      </row>
      <row>
        <shape>triangle</shape>
        <degrees>00180</degrees>
        <sides>3.0</sides>
        <date>2022-01-01</date>
      </row>
    </data>"""

    df = pd.read_xml(
        xml_dates,
        dtype={'sides': 'Int64'},
        converters={'degrees': str},
        parse_dates=['date']
    )
    df
    df.dtypes

.. _whatsnew_150.read_xml_iterparse:

read_xml now supports large XML using ``iterparse``
^^^^^^^^^^^^^^^^^^^^^^^^^^^^^^^^^^^^^^^^^^^^^^^^^^^

For very large XML files that can range in hundreds of megabytes to gigabytes, :func:`pandas.read_xml`
now supports parsing such sizeable files using `lxml's iterparse`_ and `etree's iterparse`_
which are memory-efficient methods to iterate through XML trees and extract specific elements
and attributes without holding entire tree in memory (:issue:`#45442`).

.. code-block:: ipython

    In [1]: df = pd.read_xml(
    ...      "/path/to/downloaded/enwikisource-latest-pages-articles.xml",
    ...      iterparse = {"page": ["title", "ns", "id"]})
    ...  )
    df
    Out[2]:
                                                         title   ns        id
    0                                       Gettysburg Address    0     21450
    1                                                Main Page    0     42950
    2                            Declaration by United Nations    0      8435
    3             Constitution of the United States of America    0      8435
    4                     Declaration of Independence (Israel)    0     17858
    ...                                                    ...  ...       ...
    3578760               Page:Black cat 1897 07 v2 n10.pdf/17  104    219649
    3578761               Page:Black cat 1897 07 v2 n10.pdf/43  104    219649
    3578762               Page:Black cat 1897 07 v2 n10.pdf/44  104    219649
    3578763      The History of Tom Jones, a Foundling/Book IX    0  12084291
    3578764  Page:Shakespeare of Stratford (1926) Yale.djvu/91  104     21450

    [3578765 rows x 3 columns]


.. _`lxml's iterparse`: https://lxml.de/3.2/parsing.html#iterparse-and-iterwalk
.. _`etree's iterparse`: https://docs.python.org/3/library/xml.etree.elementtree.html#xml.etree.ElementTree.iterparse

.. _whatsnew_150.api_breaking.api_breaking2:

api_breaking_change2
^^^^^^^^^^^^^^^^^^^^

.. _whatsnew_150.api_breaking.deps:

Increased minimum versions for dependencies
^^^^^^^^^^^^^^^^^^^^^^^^^^^^^^^^^^^^^^^^^^^
Some minimum supported versions of dependencies were updated.
If installed, we now require:

+-----------------+-----------------+----------+---------+
| Package         | Minimum Version | Required | Changed |
+=================+=================+==========+=========+
| mypy (dev)      | 0.941           |          |    X    |
+-----------------+-----------------+----------+---------+


For `optional libraries <https://pandas.pydata.org/docs/getting_started/install.html>`_ the general recommendation is to use the latest version.
The following table lists the lowest version per library that is currently being tested throughout the development of pandas.
Optional libraries below the lowest tested version may still work, but are not considered supported.

+-----------------+-----------------+---------+
| Package         | Minimum Version | Changed |
+=================+=================+=========+
|                 |                 |    X    |
+-----------------+-----------------+---------+

See :ref:`install.dependencies` and :ref:`install.optional_dependencies` for more.

.. _whatsnew_150.api_breaking.other:

Other API changes
^^^^^^^^^^^^^^^^^

- BigQuery I/O methods :func:`read_gbq` and :meth:`DataFrame.to_gbq` default to
  ``auth_local_webserver = True``. Google has deprecated the
  ``auth_local_webserver = False`` `"out of band" (copy-paste) flow
  <https://developers.googleblog.com/2022/02/making-oauth-flows-safer.html?m=1#disallowed-oob>`_.
  The ``auth_local_webserver = False`` option is planned to stop working in
  October 2022. (:issue:`46312`)
-

.. ---------------------------------------------------------------------------
.. _whatsnew_150.deprecations:

Deprecations
~~~~~~~~~~~~

.. _whatsnew_150.deprecations.int_slicing_series:

In a future version, integer slicing on a :class:`Series` with a :class:`Int64Index` or :class:`RangeIndex` will be treated as *label-based*, not positional. This will make the behavior consistent with other :meth:`Series.__getitem__` and :meth:`Series.__setitem__` behaviors (:issue:`45162`).

For example:

.. ipython:: python

   ser = pd.Series([1, 2, 3, 4, 5], index=[2, 3, 5, 7, 11])

In the old behavior, ``ser[2:4]`` treats the slice as positional:

*Old behavior*:

.. code-block:: ipython

    In [3]: ser[2:4]
    Out[3]:
    5    3
    7    4
    dtype: int64

In a future version, this will be treated as label-based:

*Future behavior*:

.. code-block:: ipython

    In [4]: ser.loc[2:4]
    Out[4]:
    2    1
    3    2
    dtype: int64

To retain the old behavior, use ``series.iloc[i:j]``. To get the future behavior,
use ``series.loc[i:j]``.

Slicing on a :class:`DataFrame` will not be affected.

.. _whatsnew_150.deprecations.excel_writer_attributes:

:class:`ExcelWriter` attributes
^^^^^^^^^^^^^^^^^^^^^^^^^^^^^^^

All attributes of :class:`ExcelWriter` were previously documented as not
public. However some third party Excel engines documented accessing
``ExcelWriter.book`` or ``ExcelWriter.sheets``, and users were utilizing these
and possibly other attributes. Previously these attributes were not safe to use;
e.g. modifications to ``ExcelWriter.book`` would not update ``ExcelWriter.sheets``
and conversely. In order to support this, pandas has made some attributes public
and improved their implementations so that they may now be safely used. (:issue:`45572`)

The following attributes are now public and considered safe to access.

 - ``book``
 - ``check_extension``
 - ``close``
 - ``date_format``
 - ``datetime_format``
 - ``engine``
 - ``if_sheet_exists``
 - ``sheets``
 - ``supported_extensions``

The following attributes have been deprecated. They now raise a ``FutureWarning``
when accessed and will be removed in a future version. Users should be aware
that their usage is considered unsafe, and can lead to unexpected results.

 - ``cur_sheet``
 - ``handles``
 - ``path``
 - ``save``
 - ``write_cells``

See the documentation of :class:`ExcelWriter` for further details.

.. _whatsnew_150.deprecations.other:

Other Deprecations
^^^^^^^^^^^^^^^^^^
- Deprecated the keyword ``line_terminator`` in :meth:`DataFrame.to_csv` and :meth:`Series.to_csv`, use ``lineterminator`` instead; this is for consistency with :func:`read_csv` and the standard library 'csv' module (:issue:`9568`)
- Deprecated behavior of :meth:`SparseArray.astype`, :meth:`Series.astype`, and :meth:`DataFrame.astype` with :class:`SparseDtype` when passing a non-sparse ``dtype``. In a future version, this will cast to that non-sparse dtype instead of wrapping it in a :class:`SparseDtype` (:issue:`34457`)
- Deprecated behavior of :meth:`DatetimeIndex.intersection` and :meth:`DatetimeIndex.symmetric_difference` (``union`` behavior was already deprecated in version 1.3.0) with mixed time zones; in a future version both will be cast to UTC instead of object dtype (:issue:`39328`, :issue:`45357`)
- Deprecated :meth:`DataFrame.iteritems`, :meth:`Series.iteritems`, :meth:`HDFStore.iteritems` in favor of :meth:`DataFrame.items`, :meth:`Series.items`, :meth:`HDFStore.items`  (:issue:`45321`)
- Deprecated :meth:`Series.is_monotonic` and :meth:`Index.is_monotonic` in favor of :meth:`Series.is_monotonic_increasing` and :meth:`Index.is_monotonic_increasing` (:issue:`45422`, :issue:`21335`)
- Deprecated behavior of :meth:`DatetimeIndex.astype`, :meth:`TimedeltaIndex.astype`, :meth:`PeriodIndex.astype` when converting to an integer dtype other than ``int64``. In a future version, these will convert to exactly the specified dtype (instead of always ``int64``) and will raise if the conversion overflows (:issue:`45034`)
- Deprecated the ``__array_wrap__`` method of DataFrame and Series, rely on standard numpy ufuncs instead (:issue:`45451`)
- Deprecated treating float-dtype data as wall-times when passed with a timezone to :class:`Series` or :class:`DatetimeIndex` (:issue:`45573`)
- Deprecated the behavior of :meth:`Series.fillna` and :meth:`DataFrame.fillna` with ``timedelta64[ns]`` dtype and incompatible fill value; in a future version this will cast to a common dtype (usually object) instead of raising, matching the behavior of other dtypes (:issue:`45746`)
- Deprecated the ``warn`` parameter in :func:`infer_freq` (:issue:`45947`)
- Deprecated allowing non-keyword arguments in :meth:`ExtensionArray.argsort` (:issue:`46134`)
- Deprecated treating all-bool ``object``-dtype columns as bool-like in :meth:`DataFrame.any` and :meth:`DataFrame.all` with ``bool_only=True``, explicitly cast to bool instead (:issue:`46188`)
<<<<<<< HEAD
- Deprecated the ``closed`` argument in :meth:`interval_range` in favor of ``inclusive`` argument; In a future version passing ``closed`` will raise (:issue:`40245`)
=======
- Deprecated behavior of method :meth:`DataFrame.quantile`, attribute ``numeric_only`` will default False. Including datetime/timedelta columns in the result (:issue:`7308`).
-
>>>>>>> 6da08ebb

.. ---------------------------------------------------------------------------
.. _whatsnew_150.performance:

Performance improvements
~~~~~~~~~~~~~~~~~~~~~~~~
- Performance improvement in :meth:`DataFrame.corrwith` for column-wise (axis=0) Pearson and Spearman correlation when other is a :class:`Series` (:issue:`46174`)
- Performance improvement in :meth:`.GroupBy.transform` for some user-defined DataFrame -> Series functions (:issue:`45387`)
- Performance improvement in :meth:`DataFrame.duplicated` when subset consists of only one column (:issue:`45236`)
- Performance improvement in :meth:`.GroupBy.diff` (:issue:`16706`)
- Performance improvement in :meth:`.GroupBy.transform` when broadcasting values for user-defined functions (:issue:`45708`)
- Performance improvement in :meth:`.GroupBy.transform` for user-defined functions when only a single group exists (:issue:`44977`)
- Performance improvement in :meth:`DataFrame.loc` and :meth:`Series.loc` for tuple-based indexing of a :class:`MultiIndex` (:issue:`45681`, :issue:`46040`, :issue:`46330`)
- Performance improvement in :attr:`MultiIndex.values` when the MultiIndex contains levels of type DatetimeIndex, TimedeltaIndex or ExtensionDtypes (:issue:`46288`)
- Performance improvement in :func:`merge` when left and/or right are empty (:issue:`45838`)
- Performance improvement in :meth:`DataFrame.join` when left and/or right are empty (:issue:`46015`)
- Performance improvement in :meth:`DataFrame.reindex` and :meth:`Series.reindex` when target is a :class:`MultiIndex` (:issue:`46235`)
- Performance improvement when setting values in a pyarrow backed string array (:issue:`46400`)
- Performance improvement in :func:`factorize` (:issue:`46109`)
- Performance improvement in :class:`DataFrame` and :class:`Series` constructors for extension dtype scalars (:issue:`45854`)

.. ---------------------------------------------------------------------------
.. _whatsnew_150.bug_fixes:

Bug fixes
~~~~~~~~~

Categorical
^^^^^^^^^^^
- Bug in :meth:`Categorical.view` not accepting integer dtypes (:issue:`25464`)
- Bug in :meth:`CategoricalIndex.union` when the index's categories are integer-dtype and the index contains ``NaN`` values incorrectly raising instead of casting to ``float64`` (:issue:`45362`)
-

Datetimelike
^^^^^^^^^^^^
- Bug in :meth:`DataFrame.quantile` with datetime-like dtypes and no rows incorrectly returning ``float64`` dtype instead of retaining datetime-like dtype (:issue:`41544`)
- Bug in :func:`to_datetime` with sequences of ``np.str_`` objects incorrectly raising (:issue:`32264`)
- Bug in :class:`Timestamp` construction when passing datetime components as positional arguments and ``tzinfo`` as a keyword argument incorrectly raising (:issue:`31929`)
- Bug in :meth:`Index.astype` when casting from object dtype to ``timedelta64[ns]`` dtype incorrectly casting ``np.datetime64("NaT")`` values to ``np.timedelta64("NaT")`` instead of raising (:issue:`45722`)
- Bug in :meth:`SeriesGroupBy.value_counts` index when passing categorical column (:issue:`44324`)
-

Timedelta
^^^^^^^^^
- Bug in :func:`astype_nansafe` astype("timedelta64[ns]") fails when np.nan is included (:issue:`45798`)

Time Zones
^^^^^^^^^^
-
-

Numeric
^^^^^^^
- Bug in operations with array-likes with ``dtype="boolean"`` and :attr:`NA` incorrectly altering the array in-place (:issue:`45421`)
- Bug in division, ``pow`` and ``mod`` operations on array-likes with ``dtype="boolean"`` not being like their ``np.bool_`` counterparts (:issue:`46063`)
- Bug in multiplying a :class:`Series` with ``IntegerDtype`` or ``FloatingDtype`` by an array-like with ``timedelta64[ns]`` dtype incorrectly raising (:issue:`45622`)
-

Conversion
^^^^^^^^^^
- Bug in :meth:`DataFrame.astype` not preserving subclasses (:issue:`40810`)
- Bug in constructing a :class:`Series` from a float-containing list or a floating-dtype ndarray-like (e.g. ``dask.Array``) and an integer dtype raising instead of casting like we would with an ``np.ndarray`` (:issue:`40110`)
- Bug in :meth:`Float64Index.astype` to unsigned integer dtype incorrectly casting to ``np.int64`` dtype (:issue:`45309`)
- Bug in :meth:`Series.astype` and :meth:`DataFrame.astype` from floating dtype to unsigned integer dtype failing to raise in the presence of negative values (:issue:`45151`)
- Bug in :func:`array` with ``FloatingDtype`` and values containing float-castable strings incorrectly raising (:issue:`45424`)
- Bug when comparing string and datetime64ns objects causing ``OverflowError`` exception. (:issue:`45506`)

Strings
^^^^^^^
- Bug in :meth:`str.startswith` and :meth:`str.endswith` when using other series as parameter _pat_. Now raises ``TypeError`` (:issue:`3485`)
-

Interval
^^^^^^^^
- Bug in :meth:`IntervalArray.__setitem__` when setting ``np.nan`` into an integer-backed array raising ``ValueError`` instead of ``TypeError`` (:issue:`45484`)
-

Indexing
^^^^^^^^
- Bug in :meth:`loc.__getitem__` with a list of keys causing an internal inconsistency that could lead to a disconnect between ``frame.at[x, y]`` vs ``frame[y].loc[x]`` (:issue:`22372`)
- Bug in :meth:`DataFrame.iloc` where indexing a single row on a :class:`DataFrame` with a single ExtensionDtype column gave a copy instead of a view on the underlying data (:issue:`45241`)
- Bug in :meth:`Series.align` does not create :class:`MultiIndex` with union of levels when both MultiIndexes intersections are identical (:issue:`45224`)
- Bug in setting a NA value (``None`` or ``np.nan``) into a :class:`Series` with int-based :class:`IntervalDtype` incorrectly casting to object dtype instead of a float-based :class:`IntervalDtype` (:issue:`45568`)
- Bug in indexing setting values into an ``ExtensionDtype`` column with ``df.iloc[:, i] = values`` with ``values`` having the same dtype as ``df.iloc[:, i]`` incorrectly inserting a new array instead of setting in-place (:issue:`33457`)
- Bug in :meth:`Series.__setitem__` with a non-integer :class:`Index` when using an integer key to set a value that cannot be set inplace where a ``ValueError`` was raised instead of casting to a common dtype (:issue:`45070`)
- Bug in :meth:`Series.__setitem__` when setting incompatible values into a ``PeriodDtype`` or ``IntervalDtype`` :class:`Series` raising when indexing with a boolean mask but coercing when indexing with otherwise-equivalent indexers; these now consistently coerce, along with :meth:`Series.mask` and :meth:`Series.where` (:issue:`45768`)
- Bug in :meth:`DataFrame.where` with multiple columns with datetime-like dtypes failing to downcast results consistent with other dtypes (:issue:`45837`)
- Bug in :meth:`Series.loc.__setitem__` and :meth:`Series.loc.__getitem__` not raising when using multiple keys without using a :class:`MultiIndex` (:issue:`13831`)
- Bug in :meth:`Index.reindex` raising ``AssertionError`` when ``level`` was specified but no :class:`MultiIndex` was given; level is ignored now (:issue:`35132`)
- Bug when setting a value too large for a :class:`Series` dtype failing to coerce to a common type (:issue:`26049`, :issue:`32878`)
- Bug in :meth:`loc.__setitem__` treating ``range`` keys as positional instead of label-based (:issue:`45479`)
- Bug in :meth:`Series.__setitem__` when setting ``boolean`` dtype values containing ``NA`` incorrectly raising instead of casting to ``boolean`` dtype (:issue:`45462`)
- Bug in :meth:`Series.__setitem__` where setting :attr:`NA` into a numeric-dtpye :class:`Series` would incorrectly upcast to object-dtype rather than treating the value as ``np.nan`` (:issue:`44199`)
- Bug in :meth:`Series.__setitem__` with ``datetime64[ns]`` dtype, an all-``False`` boolean mask, and an incompatible value incorrectly casting to ``object`` instead of retaining ``datetime64[ns]`` dtype (:issue:`45967`)
- Bug in :meth:`Index.__getitem__`  raising ``ValueError`` when indexer is from boolean dtype with ``NA`` (:issue:`45806`)
- Bug in :meth:`Series.mask` with ``inplace=True`` or setting values with a boolean mask with small integer dtypes incorrectly raising (:issue:`45750`)
- Bug in :meth:`DataFrame.mask` with ``inplace=True`` and ``ExtensionDtype`` columns incorrectly raising (:issue:`45577`)
- Bug in getting a column from a DataFrame with an object-dtype row index with datetime-like values: the resulting Series now preserves the exact object-dtype Index from the parent DataFrame (:issue:`42950`)
- Bug in :meth:`DataFrame.__getattribute__` raising ``AttributeError`` if columns have ``"string"`` dtype (:issue:`46185`)
- Bug in indexing on a :class:`DatetimeIndex` with a ``np.str_`` key incorrectly raising (:issue:`45580`)
- Bug in :meth:`CategoricalIndex.get_indexer` when index contains ``NaN`` values, resulting in elements that are in target but not present in the index to be mapped to the index of the NaN element, instead of -1 (:issue:`45361`)
- Bug in setting large integer values into :class:`Series` with ``float32`` or ``float16`` dtype incorrectly altering these values instead of coercing to ``float64`` dtype (:issue:`45844`)
- Bug in :meth:`Series.asof` and :meth:`DataFrame.asof` incorrectly casting bool-dtype results to ``float64`` dtype (:issue:`16063`)
-

Missing
^^^^^^^
- Bug in :meth:`Series.fillna` and :meth:`DataFrame.fillna` with ``downcast`` keyword not being respected in some cases where there are no NA values present (:issue:`45423`)
- Bug in :meth:`Series.fillna` and :meth:`DataFrame.fillna` with :class:`IntervalDtype` and incompatible value raising instead of casting to a common (usually object) dtype (:issue:`45796`)
- Bug in :meth:`DataFrame.interpolate` with object-dtype column not returning a copy with ``inplace=False`` (:issue:`45791`)
-

MultiIndex
^^^^^^^^^^
- Bug in :meth:`DataFrame.loc` returning empty result when slicing a :class:`MultiIndex` with a negative step size and non-null start/stop values (:issue:`46156`)
- Bug in :meth:`DataFrame.loc` raising when slicing a :class:`MultiIndex` with a negative step size other than -1 (:issue:`46156`)
- Bug in :meth:`DataFrame.loc` raising when slicing a :class:`MultiIndex` with a negative step size and slicing a non-int labeled index level (:issue:`46156`)
- Bug in :meth:`Series.to_numpy` where multiindexed Series could not be converted to numpy arrays when an ``na_value`` was supplied (:issue:`45774`)
- Bug in :class:`MultiIndex.equals` not commutative when only one side has extension array dtype (:issue:`46026`)
-

I/O
^^^
- Bug in :meth:`DataFrame.to_stata` where no error is raised if the :class:`DataFrame` contains ``-np.inf`` (:issue:`45350`)
- Bug in :func:`read_excel` results in an infinite loop with certain ``skiprows`` callables (:issue:`45585`)
- Bug in :meth:`DataFrame.info` where a new line at the end of the output is omitted when called on an empty :class:`DataFrame` (:issue:`45494`)
- Bug in :func:`read_csv` not recognizing line break for ``on_bad_lines="warn"`` for ``engine="c"`` (:issue:`41710`)
- Bug in :meth:`DataFrame.to_csv` not respecting ``float_format`` for ``Float64`` dtype (:issue:`45991`)
- Bug in :func:`read_csv` not respecting a specified converter to index columns in all cases (:issue:`40589`)
- Bug in :func:`read_parquet` when ``engine="pyarrow"`` which caused partial write to disk when column of unsupported datatype was passed (:issue:`44914`)
- Bug in :func:`DataFrame.to_excel` and :class:`ExcelWriter` would raise when writing an empty DataFrame to a ``.ods`` file (:issue:`45793`)
- Bug in Parquet roundtrip for Interval dtype with ``datetime64[ns]`` subtype (:issue:`45881`)
- Bug in :func:`read_excel` when reading a ``.ods`` file with newlines between xml elements(:issue:`45598`)

Period
^^^^^^
- Bug in subtraction of :class:`Period` from :class:`PeriodArray` returning wrong results (:issue:`45999`)
- Bug in :meth:`Period.strftime` and :meth:`PeriodIndex.strftime`, directives ``%l`` and ``%u`` were giving wrong results (:issue:`46252`)
-

Plotting
^^^^^^^^
- Bug in :meth:`DataFrame.plot.barh` that prevented labeling the x-axis and ``xlabel`` updating the y-axis label (:issue:`45144`)
- Bug in :meth:`DataFrame.plot.box` that prevented labeling the x-axis (:issue:`45463`)
- Bug in :meth:`DataFrame.boxplot` that prevented passing in ``xlabel`` and ``ylabel`` (:issue:`45463`)
- Bug in :meth:`DataFrame.boxplot` that prevented specifying ``vert=False`` (:issue:`36918`)
- Bug in :meth:`DataFrame.plot.scatter` that prevented specifying ``norm`` (:issue:`45809`)

Groupby/resample/rolling
^^^^^^^^^^^^^^^^^^^^^^^^
- Bug in :meth:`DataFrame.resample` ignoring ``closed="right"`` on :class:`TimedeltaIndex` (:issue:`45414`)
- Bug in :meth:`.DataFrameGroupBy.transform` fails when ``func="size"`` and the input DataFrame has multiple columns (:issue:`27469`)
- Bug in :meth:`.DataFrameGroupBy.size` and :meth:`.DataFrameGroupBy.transform` with ``func="size"`` produced incorrect results when ``axis=1`` (:issue:`45715`)
- Bug in :meth:`.ExponentialMovingWindow.mean` with ``axis=1`` and ``engine='numba'`` when the :class:`DataFrame` has more columns than rows (:issue:`46086`)
- Bug when using ``engine="numba"`` would return the same jitted function when modifying ``engine_kwargs`` (:issue:`46086`)
- Bug in :meth:`.DataFrameGroupby.transform` fails when ``axis=1`` and ``func`` is ``"first"`` or ``"last"`` (:issue:`45986`)
- Bug in :meth:`DataFrameGroupby.cumsum` with ``skipna=False`` giving incorrect results (:issue:`46216`)
- Bug in :meth:`.GroupBy.cumsum` with ``timedelta64[ns]`` dtype failing to recognize ``NaT`` as a null value (:issue:`46216`)
- Bug in :meth:`GroupBy.cummin` and :meth:`GroupBy.cummax` with nullable dtypes incorrectly altering the original data in place (:issue:`46220`)
- Bug in :meth:`GroupBy.cummax` with ``int64`` dtype with leading value being the smallest possible int64 (:issue:`46382`)
-

Reshaping
^^^^^^^^^
- Bug in :func:`concat` between a :class:`Series` with integer dtype and another with :class:`CategoricalDtype` with integer categories and containing ``NaN`` values casting to object dtype instead of ``float64`` (:issue:`45359`)
- Bug in :func:`get_dummies` that selected object and categorical dtypes but not string (:issue:`44965`)
- Bug in :meth:`DataFrame.align` when aligning a :class:`MultiIndex` to a :class:`Series` with another :class:`MultiIndex` (:issue:`46001`)
- Bug in concanenation with ``IntegerDtype``, or ``FloatingDtype`` arrays where the resulting dtype did not mirror the behavior of the non-nullable dtypes (:issue:`46379`)
-

Sparse
^^^^^^
- Bug in :meth:`Series.where` and :meth:`DataFrame.where` with ``SparseDtype`` failing to retain the array's ``fill_value`` (:issue:`45691`)
-

ExtensionArray
^^^^^^^^^^^^^^
- Bug in :meth:`IntegerArray.searchsorted` and :meth:`FloatingArray.searchsorted` returning inconsistent results when acting on ``np.nan`` (:issue:`45255`)
-

Styler
^^^^^^
- Bug when attempting to apply styling functions to an empty DataFrame subset (:issue:`45313`)
-

Other
^^^^^

.. ***DO NOT USE THIS SECTION***

-
-

.. ---------------------------------------------------------------------------
.. _whatsnew_150.contributors:

Contributors
~~~~~~~~~~~~<|MERGE_RESOLUTION|>--- conflicted
+++ resolved
@@ -341,12 +341,9 @@
 - Deprecated the ``warn`` parameter in :func:`infer_freq` (:issue:`45947`)
 - Deprecated allowing non-keyword arguments in :meth:`ExtensionArray.argsort` (:issue:`46134`)
 - Deprecated treating all-bool ``object``-dtype columns as bool-like in :meth:`DataFrame.any` and :meth:`DataFrame.all` with ``bool_only=True``, explicitly cast to bool instead (:issue:`46188`)
-<<<<<<< HEAD
+- Deprecated behavior of method :meth:`DataFrame.quantile`, attribute ``numeric_only`` will default False. Including datetime/timedelta columns in the result (:issue:`7308`)
 - Deprecated the ``closed`` argument in :meth:`interval_range` in favor of ``inclusive`` argument; In a future version passing ``closed`` will raise (:issue:`40245`)
-=======
-- Deprecated behavior of method :meth:`DataFrame.quantile`, attribute ``numeric_only`` will default False. Including datetime/timedelta columns in the result (:issue:`7308`).
--
->>>>>>> 6da08ebb
+-
 
 .. ---------------------------------------------------------------------------
 .. _whatsnew_150.performance:
