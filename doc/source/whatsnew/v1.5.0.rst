.. _whatsnew_150:

What's new in 1.5.0 (??)
------------------------

These are the changes in pandas 1.5.0. See :ref:`release` for a full changelog
including other versions of pandas.

{{ header }}

.. ---------------------------------------------------------------------------
.. _whatsnew_150.enhancements:

Enhancements
~~~~~~~~~~~~

.. _whatsnew_150.enhancements.styler:

Styler
^^^^^^

  - New method :meth:`.Styler.to_string` for alternative customisable output methods (:issue:`44502`)
  - Added the ability to render ``border`` and ``border-{side}`` CSS properties in Excel (:issue:`42276`)
  - Added a new method :meth:`.Styler.concat` which allows adding customised footer rows to visualise additional calculations on the data, e.g. totals and counts etc. (:issue:`43875`, :issue:`46186`)
  - :meth:`.Styler.highlight_null` now accepts ``color`` consistently with other builtin methods and deprecates ``null_color`` although this remains backwards compatible (:issue:`45907`)

.. _whatsnew_150.enhancements.enhancement2:

enhancement2
^^^^^^^^^^^^

.. _whatsnew_150.enhancements.other:

Other enhancements
^^^^^^^^^^^^^^^^^^
- :meth:`MultiIndex.to_frame` now supports the argument ``allow_duplicates`` and raises on duplicate labels if it is missing or False (:issue:`45245`)
- :class:`StringArray` now accepts array-likes containing nan-likes (``None``, ``np.nan``) for the ``values`` parameter in its constructor in addition to strings and :attr:`pandas.NA`. (:issue:`40839`)
- Improved the rendering of ``categories`` in :class:`CategoricalIndex` (:issue:`45218`)
<<<<<<< HEAD
- :meth:`DataFrame.plot` will now allow the ``subplots`` parameter to be a list of iterables specifying column groups, so that columns may be grouped together in the same subplot (:issue:`29688`).
=======
- :meth:`to_numeric` now preserves float64 arrays when downcasting would generate values not representable in float32 (:issue:`43693`)
- :meth:`Series.reset_index` and :meth:`DataFrame.reset_index` now support the argument ``allow_duplicates`` (:issue:`44410`)
- :meth:`.GroupBy.min` and :meth:`.GroupBy.max` now supports `Numba <https://numba.pydata.org/>`_ execution with the ``engine`` keyword (:issue:`45428`)
- :meth:`DataFrame.rolling` and :meth:`Series.rolling` now support a ``step`` parameter with fixed-length windows (:issue:`15354`)
- Implemented a ``bool``-dtype :class:`Index`, passing a bool-dtype array-like to ``pd.Index`` will now retain ``bool`` dtype instead of casting to ``object`` (:issue:`45061`)
- Implemented a complex-dtype :class:`Index`, passing a complex-dtype array-like to ``pd.Index`` will now retain complex dtype instead of casting to ``object`` (:issue:`45845`)
- Improved error message in :class:`~pandas.core.window.Rolling` when ``window`` is a frequency and ``NaT`` is in the rolling axis (:issue:`46087`)
- :class:`Series` and :class:`DataFrame` with ``IntegerDtype`` now supports bitwise operations (:issue:`34463`)
>>>>>>> 12f0b6a0
-

.. ---------------------------------------------------------------------------
.. _whatsnew_150.notable_bug_fixes:

Notable bug fixes
~~~~~~~~~~~~~~~~~

These are bug fixes that might have notable behavior changes.

.. _whatsnew_150.notable_bug_fixes.notable_bug_fix1:

Styler
^^^^^^

- Fixed bug in :class:`CSSToExcelConverter` leading to ``TypeError`` when border color provided without border style for ``xlsxwriter`` engine (:issue:`42276`)

.. _whatsnew_150.notable_bug_fixes.groupby_transform_dropna:

Using ``dropna=True`` with ``groupby`` transforms
^^^^^^^^^^^^^^^^^^^^^^^^^^^^^^^^^^^^^^^^^^^^^^^^^

A transform is an operation whose result has the same size as its input. When the
result is a :class:`DataFrame` or :class:`Series`, it is also required that the
index of the result matches that of the input. In pandas 1.4, using
:meth:`.DataFrameGroupBy.transform` or :meth:`.SeriesGroupBy.transform` with null
values in the groups and ``dropna=True`` gave incorrect results. Demonstrated by the
examples below, the incorrect results either contained incorrect values, or the result
did not have the same index as the input.

.. ipython:: python

    df = pd.DataFrame({'a': [1, 1, np.nan], 'b': [2, 3, 4]})

*Old behavior*:

.. code-block:: ipython

    In [3]: df.groupby('a', dropna=True).transform(lambda x: x)
    Out[3]:
       b
    0  2
    1  3

*New behavior*:

.. ipython:: python

    df.groupby('a', dropna=True).transform(lambda x: x)

.. _whatsnew_150.notable_bug_fixes.notable_bug_fix2:

notable_bug_fix2
^^^^^^^^^^^^^^^^

.. ---------------------------------------------------------------------------
.. _whatsnew_150.api_breaking:

Backwards incompatible API changes
~~~~~~~~~~~~~~~~~~~~~~~~~~~~~~~~~~

.. _whatsnew_150.api_breaking.read_xml_dtypes:

read_xml now supports ``dtype``, ``converters``, and ``parse_dates``
^^^^^^^^^^^^^^^^^^^^^^^^^^^^^^^^^^^^^^^^^^^^^^^^^^^^^^^^^^^^^^^^^^^^

Similar to other IO methods, :func:`pandas.read_xml` now supports assigning specific dtypes to columns,
apply converter methods, and parse dates (:issue:`43567`).

.. ipython:: python

    xml_dates = """<?xml version='1.0' encoding='utf-8'?>
    <data>
      <row>
        <shape>square</shape>
        <degrees>00360</degrees>
        <sides>4.0</sides>
        <date>2020-01-01</date>
       </row>
      <row>
        <shape>circle</shape>
        <degrees>00360</degrees>
        <sides/>
        <date>2021-01-01</date>
      </row>
      <row>
        <shape>triangle</shape>
        <degrees>00180</degrees>
        <sides>3.0</sides>
        <date>2022-01-01</date>
      </row>
    </data>"""

    df = pd.read_xml(
        xml_dates,
        dtype={'sides': 'Int64'},
        converters={'degrees': str},
        parse_dates=['date']
    )
    df
    df.dtypes

.. _whatsnew_150.api_breaking.api_breaking2:

api_breaking_change2
^^^^^^^^^^^^^^^^^^^^

.. _whatsnew_150.api_breaking.deps:

Increased minimum versions for dependencies
^^^^^^^^^^^^^^^^^^^^^^^^^^^^^^^^^^^^^^^^^^^
Some minimum supported versions of dependencies were updated.
If installed, we now require:

+-----------------+-----------------+----------+---------+
| Package         | Minimum Version | Required | Changed |
+=================+=================+==========+=========+
| mypy (dev)      | 0.931           |          |    X    |
+-----------------+-----------------+----------+---------+


For `optional libraries <https://pandas.pydata.org/docs/getting_started/install.html>`_ the general recommendation is to use the latest version.
The following table lists the lowest version per library that is currently being tested throughout the development of pandas.
Optional libraries below the lowest tested version may still work, but are not considered supported.

+-----------------+-----------------+---------+
| Package         | Minimum Version | Changed |
+=================+=================+=========+
|                 |                 |    X    |
+-----------------+-----------------+---------+

See :ref:`install.dependencies` and :ref:`install.optional_dependencies` for more.

.. _whatsnew_150.api_breaking.other:

Other API changes
^^^^^^^^^^^^^^^^^
-
-

.. ---------------------------------------------------------------------------
.. _whatsnew_150.deprecations:

Deprecations
~~~~~~~~~~~~

.. _whatsnew_150.deprecations.int_slicing_series:

In a future version, integer slicing on a :class:`Series` with a :class:`Int64Index` or :class:`RangeIndex` will be treated as *label-based*, not positional. This will make the behavior consistent with other :meth:`Series.__getitem__` and :meth:`Series.__setitem__` behaviors (:issue:`45162`).

For example:

.. ipython:: python

   ser = pd.Series([1, 2, 3, 4, 5], index=[2, 3, 5, 7, 11])

In the old behavior, ``ser[2:4]`` treats the slice as positional:

*Old behavior*:

.. code-block:: ipython

    In [3]: ser[2:4]
    Out[3]:
    5    3
    7    4
    dtype: int64

In a future version, this will be treated as label-based:

*Future behavior*:

.. code-block:: ipython

    In [4]: ser.loc[2:4]
    Out[4]:
    2    1
    3    2
    dtype: int64

To retain the old behavior, use ``series.iloc[i:j]``. To get the future behavior,
use ``series.loc[i:j]``.

Slicing on a :class:`DataFrame` will not be affected.

.. _whatsnew_150.deprecations.excel_writer_attributes:

:class:`ExcelWriter` attributes
^^^^^^^^^^^^^^^^^^^^^^^^^^^^^^^

All attributes of :class:`ExcelWriter` were previously documented as not
public. However some third party Excel engines documented accessing
``ExcelWriter.book`` or ``ExcelWriter.sheets``, and users were utilizing these
and possibly other attributes. Previously these attributes were not safe to use;
e.g. modifications to ``ExcelWriter.book`` would not update ``ExcelWriter.sheets``
and conversely. In order to support this, pandas has made some attributes public
and improved their implementations so that they may now be safely used. (:issue:`45572`)

The following attributes are now public and considered safe to access.

 - ``book``
 - ``check_extension``
 - ``close``
 - ``date_format``
 - ``datetime_format``
 - ``engine``
 - ``if_sheet_exists``
 - ``sheets``
 - ``supported_extensions``

The following attributes have been deprecated. They now raise a ``FutureWarning``
when accessed and will be removed in a future version. Users should be aware
that their usage is considered unsafe, and can lead to unexpected results.

 - ``cur_sheet``
 - ``handles``
 - ``path``
 - ``save``
 - ``write_cells``

See the documentation of :class:`ExcelWriter` for further details.

.. _whatsnew_150.deprecations.other:

Other Deprecations
^^^^^^^^^^^^^^^^^^
- Deprecated the keyword ``line_terminator`` in :meth:`DataFrame.to_csv` and :meth:`Series.to_csv`, use ``lineterminator`` instead; this is for consistency with :func:`read_csv` and the standard library 'csv' module (:issue:`9568`)
- Deprecated behavior of :meth:`SparseArray.astype`, :meth:`Series.astype`, and :meth:`DataFrame.astype` with :class:`SparseDtype` when passing a non-sparse ``dtype``. In a future version, this will cast to that non-sparse dtype instead of wrapping it in a :class:`SparseDtype` (:issue:`34457`)
- Deprecated behavior of :meth:`DatetimeIndex.intersection` and :meth:`DatetimeIndex.symmetric_difference` (``union`` behavior was already deprecated in version 1.3.0) with mixed time zones; in a future version both will be cast to UTC instead of object dtype (:issue:`39328`, :issue:`45357`)
- Deprecated :meth:`DataFrame.iteritems`, :meth:`Series.iteritems`, :meth:`HDFStore.iteritems` in favor of :meth:`DataFrame.items`, :meth:`Series.items`, :meth:`HDFStore.items`  (:issue:`45321`)
- Deprecated :meth:`Series.is_monotonic` and :meth:`Index.is_monotonic` in favor of :meth:`Series.is_monotonic_increasing` and :meth:`Index.is_monotonic_increasing` (:issue:`45422`, :issue:`21335`)
- Deprecated behavior of :meth:`DatetimeIndex.astype`, :meth:`TimedeltaIndex.astype`, :meth:`PeriodIndex.astype` when converting to an integer dtype other than ``int64``. In a future version, these will convert to exactly the specified dtype (instead of always ``int64``) and will raise if the conversion overflows (:issue:`45034`)
- Deprecated the ``__array_wrap__`` method of DataFrame and Series, rely on standard numpy ufuncs instead (:issue:`45451`)
- Deprecated treating float-dtype data as wall-times when passed with a timezone to :class:`Series` or :class:`DatetimeIndex` (:issue:`45573`)
- Deprecated the behavior of :meth:`Series.fillna` and :meth:`DataFrame.fillna` with ``timedelta64[ns]`` dtype and incompatible fill value; in a future version this will cast to a common dtype (usually object) instead of raising, matching the behavior of other dtypes (:issue:`45746`)
- Deprecated the ``warn`` parameter in :func:`infer_freq` (:issue:`45947`)
- Deprecated allowing non-keyword arguments in :meth:`ExtensionArray.argsort` (:issue:`46134`)
- Deprecated treating all-bool ``object``-dtype columns as bool-like in :meth:`DataFrame.any` and :meth:`DataFrame.all` with ``bool_only=True``, explicitly cast to bool instead (:issue:`46188`)
-

.. ---------------------------------------------------------------------------
.. _whatsnew_150.performance:

Performance improvements
~~~~~~~~~~~~~~~~~~~~~~~~
- Performance improvement in :meth:`DataFrame.corrwith` for column-wise (axis=0) Pearson and Spearman correlation when other is a :class:`Series` (:issue:`46174`)
- Performance improvement in :meth:`.GroupBy.transform` for some user-defined DataFrame -> Series functions (:issue:`45387`)
- Performance improvement in :meth:`DataFrame.duplicated` when subset consists of only one column (:issue:`45236`)
- Performance improvement in :meth:`.GroupBy.diff` (:issue:`16706`)
- Performance improvement in :meth:`.GroupBy.transform` when broadcasting values for user-defined functions (:issue:`45708`)
- Performance improvement in :meth:`.GroupBy.transform` for user-defined functions when only a single group exists (:issue:`44977`)
- Performance improvement in :meth:`MultiIndex.get_locs` (:issue:`45681`, :issue:`46040`)
- Performance improvement in :func:`merge` when left and/or right are empty (:issue:`45838`)
- Performance improvement in :meth:`DataFrame.join` when left and/or right are empty (:issue:`46015`)
- Performance improvement in :meth:`DataFrame.reindex` and :meth:`Series.reindex` when target is a :class:`MultiIndex` (:issue:`46235`)
- Performance improvement in :func:`factorize` (:issue:`46109`)
- Performance improvement in :class:`DataFrame` and :class:`Series` constructors for extension dtype scalars (:issue:`45854`)

.. ---------------------------------------------------------------------------
.. _whatsnew_150.bug_fixes:

Bug fixes
~~~~~~~~~

Categorical
^^^^^^^^^^^
- Bug in :meth:`Categorical.view` not accepting integer dtypes (:issue:`25464`)
- Bug in :meth:`CategoricalIndex.union` when the index's categories are integer-dtype and the index contains ``NaN`` values incorrectly raising instead of casting to ``float64`` (:issue:`45362`)
-

Datetimelike
^^^^^^^^^^^^
- Bug in :meth:`DataFrame.quantile` with datetime-like dtypes and no rows incorrectly returning ``float64`` dtype instead of retaining datetime-like dtype (:issue:`41544`)
- Bug in :func:`to_datetime` with sequences of ``np.str_`` objects incorrectly raising (:issue:`32264`)
- Bug in :class:`Timestamp` construction when passing datetime components as positional arguments and ``tzinfo`` as a keyword argument incorrectly raising (:issue:`31929`)
- Bug in :meth:`Index.astype` when casting from object dtype to ``timedelta64[ns]`` dtype incorrectly casting ``np.datetime64("NaT")`` values to ``np.timedelta64("NaT")`` instead of raising (:issue:`45722`)
- Bug in :meth:`SeriesGroupBy.value_counts` index when passing categorical column (:issue:`44324`)
-

Timedelta
^^^^^^^^^
- Bug in :func:`astype_nansafe` astype("timedelta64[ns]") fails when np.nan is included (:issue:`45798`)

Time Zones
^^^^^^^^^^
-
-

Numeric
^^^^^^^
- Bug in operations with array-likes with ``dtype="boolean"`` and :attr:`NA` incorrectly altering the array in-place (:issue:`45421`)
- Bug in division, ``pow`` and ``mod`` operations on array-likes with ``dtype="boolean"`` not being like their ``np.bool_`` counterparts (:issue:`46063`)
- Bug in multiplying a :class:`Series` with ``IntegerDtype`` or ``FloatingDtype`` by an array-like with ``timedelta64[ns]`` dtype incorrectly raising (:issue:`45622`)
-

Conversion
^^^^^^^^^^
- Bug in :meth:`DataFrame.astype` not preserving subclasses (:issue:`40810`)
- Bug in constructing a :class:`Series` from a float-containing list or a floating-dtype ndarray-like (e.g. ``dask.Array``) and an integer dtype raising instead of casting like we would with an ``np.ndarray`` (:issue:`40110`)
- Bug in :meth:`Float64Index.astype` to unsigned integer dtype incorrectly casting to ``np.int64`` dtype (:issue:`45309`)
- Bug in :meth:`Series.astype` and :meth:`DataFrame.astype` from floating dtype to unsigned integer dtype failing to raise in the presence of negative values (:issue:`45151`)
- Bug in :func:`array` with ``FloatingDtype`` and values containing float-castable strings incorrectly raising (:issue:`45424`)
- Bug when comparing string and datetime64ns objects causing ``OverflowError`` exception. (:issue:`45506`)

Strings
^^^^^^^
- Bug in :meth:`str.startswith` and :meth:`str.endswith` when using other series as parameter _pat_. Now raises ``TypeError`` (:issue:`3485`)
-

Interval
^^^^^^^^
- Bug in :meth:`IntervalArray.__setitem__` when setting ``np.nan`` into an integer-backed array raising ``ValueError`` instead of ``TypeError`` (:issue:`45484`)
-

Indexing
^^^^^^^^
- Bug in :meth:`loc.__getitem__` with a list of keys causing an internal inconsistency that could lead to a disconnect between ``frame.at[x, y]`` vs ``frame[y].loc[x]`` (:issue:`22372`)
- Bug in :meth:`DataFrame.iloc` where indexing a single row on a :class:`DataFrame` with a single ExtensionDtype column gave a copy instead of a view on the underlying data (:issue:`45241`)
- Bug in :meth:`Series.align` does not create :class:`MultiIndex` with union of levels when both MultiIndexes intersections are identical (:issue:`45224`)
- Bug in setting a NA value (``None`` or ``np.nan``) into a :class:`Series` with int-based :class:`IntervalDtype` incorrectly casting to object dtype instead of a float-based :class:`IntervalDtype` (:issue:`45568`)
- Bug in indexing setting values into an ``ExtensionDtype`` column with ``df.iloc[:, i] = values`` with ``values`` having the same dtype as ``df.iloc[:, i]`` incorrectly inserting a new array instead of setting in-place (:issue:`33457`)
- Bug in :meth:`Series.__setitem__` with a non-integer :class:`Index` when using an integer key to set a value that cannot be set inplace where a ``ValueError`` was raised instead of casting to a common dtype (:issue:`45070`)
- Bug in :meth:`Series.__setitem__` when setting incompatible values into a ``PeriodDtype`` or ``IntervalDtype`` :class:`Series` raising when indexing with a boolean mask but coercing when indexing with otherwise-equivalent indexers; these now consistently coerce, along with :meth:`Series.mask` and :meth:`Series.where` (:issue:`45768`)
- Bug in :meth:`DataFrame.where` with multiple columns with datetime-like dtypes failing to downcast results consistent with other dtypes (:issue:`45837`)
- Bug in :meth:`Series.loc.__setitem__` and :meth:`Series.loc.__getitem__` not raising when using multiple keys without using a :class:`MultiIndex` (:issue:`13831`)
- Bug when setting a value too large for a :class:`Series` dtype failing to coerce to a common type (:issue:`26049`, :issue:`32878`)
- Bug in :meth:`loc.__setitem__` treating ``range`` keys as positional instead of label-based (:issue:`45479`)
- Bug in :meth:`Series.__setitem__` when setting ``boolean`` dtype values containing ``NA`` incorrectly raising instead of casting to ``boolean`` dtype (:issue:`45462`)
- Bug in :meth:`Series.__setitem__` where setting :attr:`NA` into a numeric-dtpye :class:`Series` would incorrectly upcast to object-dtype rather than treating the value as ``np.nan`` (:issue:`44199`)
- Bug in :meth:`Series.__setitem__` with ``datetime64[ns]`` dtype, an all-``False`` boolean mask, and an incompatible value incorrectly casting to ``object`` instead of retaining ``datetime64[ns]`` dtype (:issue:`45967`)
- Bug in :meth:`Index.__getitem__`  raising ``ValueError`` when indexer is from boolean dtype with ``NA`` (:issue:`45806`)
- Bug in :meth:`Series.mask` with ``inplace=True`` or setting values with a boolean mask with small integer dtypes incorrectly raising (:issue:`45750`)
- Bug in :meth:`DataFrame.mask` with ``inplace=True`` and ``ExtensionDtype`` columns incorrectly raising (:issue:`45577`)
- Bug in getting a column from a DataFrame with an object-dtype row index with datetime-like values: the resulting Series now preserves the exact object-dtype Index from the parent DataFrame (:issue:`42950`)
- Bug in indexing on a :class:`DatetimeIndex` with a ``np.str_`` key incorrectly raising (:issue:`45580`)
- Bug in :meth:`CategoricalIndex.get_indexer` when index contains ``NaN`` values, resulting in elements that are in target but not present in the index to be mapped to the index of the NaN element, instead of -1 (:issue:`45361`)
- Bug in setting large integer values into :class:`Series` with ``float32`` or ``float16`` dtype incorrectly altering these values instead of coercing to ``float64`` dtype (:issue:`45844`)
- Bug in :meth:`Series.asof` and :meth:`DataFrame.asof` incorrectly casting bool-dtype results to ``float64`` dtype (:issue:`16063`)
-

Missing
^^^^^^^
- Bug in :meth:`Series.fillna` and :meth:`DataFrame.fillna` with ``downcast`` keyword not being respected in some cases where there are no NA values present (:issue:`45423`)
- Bug in :meth:`Series.fillna` and :meth:`DataFrame.fillna` with :class:`IntervalDtype` and incompatible value raising instead of casting to a common (usually object) dtype (:issue:`45796`)
- Bug in :meth:`DataFrame.interpolate` with object-dtype column not returning a copy with ``inplace=False`` (:issue:`45791`)
-

MultiIndex
^^^^^^^^^^
- Bug in :meth:`Series.to_numpy` where multiindexed Series could not be converted to numpy arrays when an ``na_value`` was supplied (:issue:`45774`)
- Bug in :class:`MultiIndex.equals` not commutative when only one side has extension array dtype (:issue:`46026`)
-

I/O
^^^
- Bug in :meth:`DataFrame.to_stata` where no error is raised if the :class:`DataFrame` contains ``-np.inf`` (:issue:`45350`)
- Bug in :func:`read_excel` results in an infinite loop with certain ``skiprows`` callables (:issue:`45585`)
- Bug in :meth:`DataFrame.info` where a new line at the end of the output is omitted when called on an empty :class:`DataFrame` (:issue:`45494`)
- Bug in :func:`read_csv` not recognizing line break for ``on_bad_lines="warn"`` for ``engine="c"`` (:issue:`41710`)
- Bug in :meth:`DataFrame.to_csv` not respecting ``float_format`` for ``Float64`` dtype (:issue:`45991`)
- Bug in :func:`read_csv` not respecting a specified converter to index columns in all cases (:issue:`40589`)
- Bug in :func:`read_parquet` when ``engine="pyarrow"`` which caused partial write to disk when column of unsupported datatype was passed (:issue:`44914`)
- Bug in :func:`DataFrame.to_excel` and :class:`ExcelWriter` would raise when writing an empty DataFrame to a ``.ods`` file (:issue:`45793`)
- Bug in Parquet roundtrip for Interval dtype with ``datetime64[ns]`` subtype (:issue:`45881`)
- Bug in :func:`read_excel` when reading a ``.ods`` file with newlines between xml elements(:issue:`45598`)

Period
^^^^^^
- Bug in subtraction of :class:`Period` from :class:`PeriodArray` returning wrong results (:issue:`45999`)
-

Plotting
^^^^^^^^
- Bug in :meth:`DataFrame.plot.barh` that prevented labeling the x-axis and ``xlabel`` updating the y-axis label (:issue:`45144`)
- Bug in :meth:`DataFrame.plot.box` that prevented labeling the x-axis (:issue:`45463`)
- Bug in :meth:`DataFrame.boxplot` that prevented passing in ``xlabel`` and ``ylabel`` (:issue:`45463`)
- Bug in :meth:`DataFrame.boxplot` that prevented specifying ``vert=False`` (:issue:`36918`)
- Bug in :meth:`DataFrame.plot.scatter` that prevented specifying ``norm`` (:issue:`45809`)

Groupby/resample/rolling
^^^^^^^^^^^^^^^^^^^^^^^^
- Bug in :meth:`DataFrame.resample` ignoring ``closed="right"`` on :class:`TimedeltaIndex` (:issue:`45414`)
- Bug in :meth:`.DataFrameGroupBy.transform` fails when ``func="size"`` and the input DataFrame has multiple columns (:issue:`27469`)
- Bug in :meth:`.DataFrameGroupBy.size` and :meth:`.DataFrameGroupBy.transform` with ``func="size"`` produced incorrect results when ``axis=1`` (:issue:`45715`)
- Bug in :meth:`.ExponentialMovingWindow.mean` with ``axis=1`` and ``engine='numba'`` when the :class:`DataFrame` has more columns than rows (:issue:`46086`)
- Bug when using ``engine="numba"`` would return the same jitted function when modifying ``engine_kwargs`` (:issue:`46086`)
- Bug in :meth:`.DataFrameGroupby.transform` fails when ``axis=1`` and ``func`` is ``"first"`` or ``"last"`` (:issue:`45986`)
- Bug in :meth:`DataFrameGroupby.cumsum` with ``skipna=False`` giving incorrect results (:issue:`46216`)
- Bug in :meth:`.GroupBy.cumsum` with ``timedelta64[ns]`` dtype failing to recognize ``NaT`` as a null value (:issue:`46216`)
- Bug in :meth:`GroupBy.cummin` and :meth:`GroupBy.cummax` with nullable dtypes incorrectly altering the original data in place (:issue:`46220`)
-

Reshaping
^^^^^^^^^
- Bug in :func:`concat` between a :class:`Series` with integer dtype and another with :class:`CategoricalDtype` with integer categories and containing ``NaN`` values casting to object dtype instead of ``float64`` (:issue:`45359`)
- Bug in :func:`get_dummies` that selected object and categorical dtypes but not string (:issue:`44965`)
-

Sparse
^^^^^^
- Bug in :meth:`Series.where` and :meth:`DataFrame.where` with ``SparseDtype`` failing to retain the array's ``fill_value`` (:issue:`45691`)
-

ExtensionArray
^^^^^^^^^^^^^^
- Bug in :meth:`IntegerArray.searchsorted` and :meth:`FloatingArray.searchsorted` returning inconsistent results when acting on ``np.nan`` (:issue:`45255`)
-

Styler
^^^^^^
- Bug when attempting to apply styling functions to an empty DataFrame subset (:issue:`45313`)
-

Other
^^^^^

.. ***DO NOT USE THIS SECTION***

-
-

.. ---------------------------------------------------------------------------
.. _whatsnew_150.contributors:

Contributors
~~~~~~~~~~~~<|MERGE_RESOLUTION|>--- conflicted
+++ resolved
@@ -36,9 +36,7 @@
 - :meth:`MultiIndex.to_frame` now supports the argument ``allow_duplicates`` and raises on duplicate labels if it is missing or False (:issue:`45245`)
 - :class:`StringArray` now accepts array-likes containing nan-likes (``None``, ``np.nan``) for the ``values`` parameter in its constructor in addition to strings and :attr:`pandas.NA`. (:issue:`40839`)
 - Improved the rendering of ``categories`` in :class:`CategoricalIndex` (:issue:`45218`)
-<<<<<<< HEAD
 - :meth:`DataFrame.plot` will now allow the ``subplots`` parameter to be a list of iterables specifying column groups, so that columns may be grouped together in the same subplot (:issue:`29688`).
-=======
 - :meth:`to_numeric` now preserves float64 arrays when downcasting would generate values not representable in float32 (:issue:`43693`)
 - :meth:`Series.reset_index` and :meth:`DataFrame.reset_index` now support the argument ``allow_duplicates`` (:issue:`44410`)
 - :meth:`.GroupBy.min` and :meth:`.GroupBy.max` now supports `Numba <https://numba.pydata.org/>`_ execution with the ``engine`` keyword (:issue:`45428`)
@@ -47,7 +45,6 @@
 - Implemented a complex-dtype :class:`Index`, passing a complex-dtype array-like to ``pd.Index`` will now retain complex dtype instead of casting to ``object`` (:issue:`45845`)
 - Improved error message in :class:`~pandas.core.window.Rolling` when ``window`` is a frequency and ``NaT`` is in the rolling axis (:issue:`46087`)
 - :class:`Series` and :class:`DataFrame` with ``IntegerDtype`` now supports bitwise operations (:issue:`34463`)
->>>>>>> 12f0b6a0
 -
 
 .. ---------------------------------------------------------------------------
