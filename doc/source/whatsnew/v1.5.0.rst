--- conflicted
+++ resolved
@@ -100,7 +100,6 @@
                1 2021-01-02 08:00:00  4
                2 2021-01-02 16:00:00  5
 
-<<<<<<< HEAD
 .. _whatsnew_150.enhancements.from_dummies:
 
 from_dummies
@@ -119,7 +118,7 @@
                        "col2_c": [0, 0, 1]})
 
     pd.from_dummies(df, sep="_")
-=======
+
 .. _whatsnew_150.enhancements.orc:
 
 Writing to ORC files
@@ -141,7 +140,6 @@
 
     df = pd.DataFrame(data={"col1": [1, 2], "col2": [3, 4]})
     df.to_orc("./out.orc")
->>>>>>> fc113111
 
 .. _whatsnew_150.enhancements.tar:
 
