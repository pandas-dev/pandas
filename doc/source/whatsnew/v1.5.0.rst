.. _whatsnew_150:

What's new in 1.5.0 (??)
------------------------

These are the changes in pandas 1.5.0. See :ref:`release` for a full changelog
including other versions of pandas.

{{ header }}

.. ---------------------------------------------------------------------------
.. _whatsnew_150.enhancements:

Enhancements
~~~~~~~~~~~~

.. _whatsnew_150.enhancements.styler:

Styler
^^^^^^

  - New method :meth:`.Styler.to_string` for alternative customisable output methods (:issue:`44502`)
  - Added the ability to render ``border`` and ``border-{side}`` CSS properties in Excel (:issue:`42276`)
  - Added a new method :meth:`.Styler.concat` which allows adding customised footer rows to visualise additional calculations on the data, e.g. totals and counts etc. (:issue:`43875`, :issue:`46186`)
  - :meth:`.Styler.highlight_null` now accepts ``color`` consistently with other builtin methods and deprecates ``null_color`` although this remains backwards compatible (:issue:`45907`)

.. _whatsnew_150.enhancements.resample_group_keys:

Control of index with ``group_keys`` in :meth:`DataFrame.resample`
^^^^^^^^^^^^^^^^^^^^^^^^^^^^^^^^^^^^^^^^^^^^^^^^^^^^^^^^^^^^^^^^^^

The argument ``group_keys`` has been added to the method :meth:`DataFrame.resample`.
As with :meth:`DataFrame.groupby`, this argument controls the whether each group is added
to the index in the resample when :meth:`.Resampler.apply` is used.

.. warning::
   Not specifying the ``group_keys`` argument will retain the
   previous behavior and emit a warning if the result will change
   by specifying ``group_keys=False``. In a future version
   of pandas, not specifying ``group_keys`` will default to
   the same behavior as ``group_keys=False``.

.. ipython:: python

    df = pd.DataFrame(
        {'a': range(6)},
        index=pd.date_range("2021-01-01", periods=6, freq="8H")
    )
    df.resample("D", group_keys=True).apply(lambda x: x)
    df.resample("D", group_keys=False).apply(lambda x: x)

Previously, the resulting index would depend upon the values returned by ``apply``,
as seen in the following example.

.. code-block:: ipython

    In [1]: # pandas 1.3
    In [2]: df.resample("D").apply(lambda x: x)
    Out[2]:
                         a
    2021-01-01 00:00:00  0
    2021-01-01 08:00:00  1
    2021-01-01 16:00:00  2
    2021-01-02 00:00:00  3
    2021-01-02 08:00:00  4
    2021-01-02 16:00:00  5

    In [3]: df.resample("D").apply(lambda x: x.reset_index())
    Out[3]:
                               index  a
    2021-01-01 0 2021-01-01 00:00:00  0
               1 2021-01-01 08:00:00  1
               2 2021-01-01 16:00:00  2
    2021-01-02 0 2021-01-02 00:00:00  3
               1 2021-01-02 08:00:00  4
               2 2021-01-02 16:00:00  5

.. _whatsnew_150.enhancements.other:

Other enhancements
^^^^^^^^^^^^^^^^^^
- :meth:`MultiIndex.to_frame` now supports the argument ``allow_duplicates`` and raises on duplicate labels if it is missing or False (:issue:`45245`)
- :class:`StringArray` now accepts array-likes containing nan-likes (``None``, ``np.nan``) for the ``values`` parameter in its constructor in addition to strings and :attr:`pandas.NA`. (:issue:`40839`)
- Improved the rendering of ``categories`` in :class:`CategoricalIndex` (:issue:`45218`)
- :meth:`to_numeric` now preserves float64 arrays when downcasting would generate values not representable in float32 (:issue:`43693`)
- :meth:`Series.reset_index` and :meth:`DataFrame.reset_index` now support the argument ``allow_duplicates`` (:issue:`44410`)
- :meth:`.GroupBy.min` and :meth:`.GroupBy.max` now supports `Numba <https://numba.pydata.org/>`_ execution with the ``engine`` keyword (:issue:`45428`)
- :func:`read_csv` now supports ``defaultdict`` as a ``dtype`` parameter (:issue:`41574`)
- :meth:`DataFrame.rolling` and :meth:`Series.rolling` now support a ``step`` parameter with fixed-length windows (:issue:`15354`)
- Implemented a ``bool``-dtype :class:`Index`, passing a bool-dtype array-like to ``pd.Index`` will now retain ``bool`` dtype instead of casting to ``object`` (:issue:`45061`)
- Implemented a complex-dtype :class:`Index`, passing a complex-dtype array-like to ``pd.Index`` will now retain complex dtype instead of casting to ``object`` (:issue:`45845`)
- :class:`Series` and :class:`DataFrame` with ``IntegerDtype`` now supports bitwise operations (:issue:`34463`)
- Add ``milliseconds`` field support for :class:`~pandas.DateOffset` (:issue:`43371`)
- :meth:`DataFrame.reset_index` now accepts a ``names`` argument which renames the index names (:issue:`6878`)
- :meth:`pd.concat` now raises when ``levels`` is given but ``keys`` is None (:issue:`46653`)
- :meth:`pd.concat` now raises when ``levels`` contains duplicate values (:issue:`46653`)
- Added ``numeric_only`` argument to :meth:`DataFrame.corr`, :meth:`DataFrame.corrwith`, and :meth:`DataFrame.cov` (:issue:`46560`)
- A :class:`errors.PerformanceWarning` is now thrown when using ``string[pyarrow]`` dtype with methods that don't dispatch to ``pyarrow.compute`` methods (:issue:`42613`)
- Added ``numeric_only`` argument to :meth:`Resampler.sum`, :meth:`Resampler.prod`, :meth:`Resampler.min`, :meth:`Resampler.max`, :meth:`Resampler.first`, and :meth:`Resampler.last` (:issue:`46442`)

.. ---------------------------------------------------------------------------
.. _whatsnew_150.notable_bug_fixes:

Notable bug fixes
~~~~~~~~~~~~~~~~~

These are bug fixes that might have notable behavior changes.

.. _whatsnew_150.notable_bug_fixes.notable_bug_fix1:

Styler
^^^^^^

- Fixed bug in :class:`CSSToExcelConverter` leading to ``TypeError`` when border color provided without border style for ``xlsxwriter`` engine (:issue:`42276`)

.. _whatsnew_150.notable_bug_fixes.groupby_transform_dropna:

Using ``dropna=True`` with ``groupby`` transforms
^^^^^^^^^^^^^^^^^^^^^^^^^^^^^^^^^^^^^^^^^^^^^^^^^

A transform is an operation whose result has the same size as its input. When the
result is a :class:`DataFrame` or :class:`Series`, it is also required that the
index of the result matches that of the input. In pandas 1.4, using
:meth:`.DataFrameGroupBy.transform` or :meth:`.SeriesGroupBy.transform` with null
values in the groups and ``dropna=True`` gave incorrect results. Demonstrated by the
examples below, the incorrect results either contained incorrect values, or the result
did not have the same index as the input.

.. ipython:: python

    df = pd.DataFrame({'a': [1, 1, np.nan], 'b': [2, 3, 4]})

*Old behavior*:

.. code-block:: ipython

    In [3]: # Value in the last row should be np.nan
            df.groupby('a', dropna=True).transform('sum')
    Out[3]:
       b
    0  5
    1  5
    2  5

    In [3]: # Should have one additional row with the value np.nan
            df.groupby('a', dropna=True).transform(lambda x: x.sum())
    Out[3]:
       b
    0  5
    1  5

    In [3]: # The value in the last row is np.nan interpreted as an integer
            df.groupby('a', dropna=True).transform('ffill')
    Out[3]:
                         b
    0                    2
    1                    3
    2 -9223372036854775808

    In [3]: # Should have one additional row with the value np.nan
            df.groupby('a', dropna=True).transform(lambda x: x)
    Out[3]:
       b
    0  2
    1  3

*New behavior*:

.. ipython:: python

    df.groupby('a', dropna=True).transform('sum')
    df.groupby('a', dropna=True).transform(lambda x: x.sum())
    df.groupby('a', dropna=True).transform('ffill')
    df.groupby('a', dropna=True).transform(lambda x: x)

.. _whatsnew_150.notable_bug_fixes.visualization:

Styler
^^^^^^

- Fix showing "None" as ylabel in :meth:`Series.plot` when not setting ylabel (:issue:`46129`)

.. _whatsnew_150.notable_bug_fixes.to_json_incorrectly_localizing_naive_timestamps:

Serializing tz-naive Timestamps with to_json() with ``iso_dates=True``
^^^^^^^^^^^^^^^^^^^^^^^^^^^^^^^^^^^^^^^^^^^^^^^^^^^^^^^^^^^^^^^^^^^^^^

:meth:`DataFrame.to_json`, :meth:`Series.to_json`, and :meth:`Index.to_json`
would incorrectly localize DatetimeArrays/DatetimeIndexes with tz-naive Timestamps
to UTC. (:issue:`38760`)

Note that this patch does not fix the localization of tz-aware Timestamps to UTC
upon serialization. (Related issue :issue:`12997`)

*Old Behavior*

.. ipython:: python

    index = pd.date_range(
        start='2020-12-28 00:00:00',
        end='2020-12-28 02:00:00',
        freq='1H',
    )
    a = pd.Series(
        data=range(3),
        index=index,
    )

.. code-block:: ipython

    In [4]: a.to_json(date_format='iso')
    Out[4]: '{"2020-12-28T00:00:00.000Z":0,"2020-12-28T01:00:00.000Z":1,"2020-12-28T02:00:00.000Z":2}'

    In [5]: pd.read_json(a.to_json(date_format='iso'), typ="series").index == a.index
    Out[5]: array([False, False, False])

*New Behavior*

.. ipython:: python

    a.to_json(date_format='iso')
    # Roundtripping now works
    pd.read_json(a.to_json(date_format='iso'), typ="series").index == a.index

.. ---------------------------------------------------------------------------
.. _whatsnew_150.api_breaking:

Backwards incompatible API changes
~~~~~~~~~~~~~~~~~~~~~~~~~~~~~~~~~~

.. _whatsnew_150.api_breaking.read_xml_dtypes:

read_xml now supports ``dtype``, ``converters``, and ``parse_dates``
^^^^^^^^^^^^^^^^^^^^^^^^^^^^^^^^^^^^^^^^^^^^^^^^^^^^^^^^^^^^^^^^^^^^

Similar to other IO methods, :func:`pandas.read_xml` now supports assigning specific dtypes to columns,
apply converter methods, and parse dates (:issue:`43567`).

.. ipython:: python

    xml_dates = """<?xml version='1.0' encoding='utf-8'?>
    <data>
      <row>
        <shape>square</shape>
        <degrees>00360</degrees>
        <sides>4.0</sides>
        <date>2020-01-01</date>
       </row>
      <row>
        <shape>circle</shape>
        <degrees>00360</degrees>
        <sides/>
        <date>2021-01-01</date>
      </row>
      <row>
        <shape>triangle</shape>
        <degrees>00180</degrees>
        <sides>3.0</sides>
        <date>2022-01-01</date>
      </row>
    </data>"""

    df = pd.read_xml(
        xml_dates,
        dtype={'sides': 'Int64'},
        converters={'degrees': str},
        parse_dates=['date']
    )
    df
    df.dtypes

.. _whatsnew_150.read_xml_iterparse:

read_xml now supports large XML using ``iterparse``
^^^^^^^^^^^^^^^^^^^^^^^^^^^^^^^^^^^^^^^^^^^^^^^^^^^

For very large XML files that can range in hundreds of megabytes to gigabytes, :func:`pandas.read_xml`
now supports parsing such sizeable files using `lxml's iterparse`_ and `etree's iterparse`_
which are memory-efficient methods to iterate through XML trees and extract specific elements
and attributes without holding entire tree in memory (:issue:`#45442`).

.. code-block:: ipython

    In [1]: df = pd.read_xml(
    ...      "/path/to/downloaded/enwikisource-latest-pages-articles.xml",
    ...      iterparse = {"page": ["title", "ns", "id"]})
    ...  )
    df
    Out[2]:
                                                         title   ns        id
    0                                       Gettysburg Address    0     21450
    1                                                Main Page    0     42950
    2                            Declaration by United Nations    0      8435
    3             Constitution of the United States of America    0      8435
    4                     Declaration of Independence (Israel)    0     17858
    ...                                                    ...  ...       ...
    3578760               Page:Black cat 1897 07 v2 n10.pdf/17  104    219649
    3578761               Page:Black cat 1897 07 v2 n10.pdf/43  104    219649
    3578762               Page:Black cat 1897 07 v2 n10.pdf/44  104    219649
    3578763      The History of Tom Jones, a Foundling/Book IX    0  12084291
    3578764  Page:Shakespeare of Stratford (1926) Yale.djvu/91  104     21450

    [3578765 rows x 3 columns]


.. _`lxml's iterparse`: https://lxml.de/3.2/parsing.html#iterparse-and-iterwalk
.. _`etree's iterparse`: https://docs.python.org/3/library/xml.etree.elementtree.html#xml.etree.ElementTree.iterparse

.. _whatsnew_150.api_breaking.api_breaking2:

api_breaking_change2
^^^^^^^^^^^^^^^^^^^^

.. _whatsnew_150.api_breaking.deps:

Increased minimum versions for dependencies
^^^^^^^^^^^^^^^^^^^^^^^^^^^^^^^^^^^^^^^^^^^
Some minimum supported versions of dependencies were updated.
If installed, we now require:

+-----------------+-----------------+----------+---------+
| Package         | Minimum Version | Required | Changed |
+=================+=================+==========+=========+
| mypy (dev)      | 0.941           |          |    X    |
+-----------------+-----------------+----------+---------+


For `optional libraries <https://pandas.pydata.org/docs/getting_started/install.html>`_ the general recommendation is to use the latest version.
The following table lists the lowest version per library that is currently being tested throughout the development of pandas.
Optional libraries below the lowest tested version may still work, but are not considered supported.

+-----------------+-----------------+---------+
| Package         | Minimum Version | Changed |
+=================+=================+=========+
|                 |                 |    X    |
+-----------------+-----------------+---------+

See :ref:`install.dependencies` and :ref:`install.optional_dependencies` for more.

.. _whatsnew_150.api_breaking.other:

Other API changes
^^^^^^^^^^^^^^^^^

- BigQuery I/O methods :func:`read_gbq` and :meth:`DataFrame.to_gbq` default to
  ``auth_local_webserver = True``. Google has deprecated the
  ``auth_local_webserver = False`` `"out of band" (copy-paste) flow
  <https://developers.googleblog.com/2022/02/making-oauth-flows-safer.html?m=1#disallowed-oob>`_.
  The ``auth_local_webserver = False`` option is planned to stop working in
  October 2022. (:issue:`46312`)
-

.. ---------------------------------------------------------------------------
.. _whatsnew_150.deprecations:

Deprecations
~~~~~~~~~~~~

.. _whatsnew_150.deprecations.int_slicing_series:

In a future version, integer slicing on a :class:`Series` with a :class:`Int64Index` or :class:`RangeIndex` will be treated as *label-based*, not positional. This will make the behavior consistent with other :meth:`Series.__getitem__` and :meth:`Series.__setitem__` behaviors (:issue:`45162`).

For example:

.. ipython:: python

   ser = pd.Series([1, 2, 3, 4, 5], index=[2, 3, 5, 7, 11])

In the old behavior, ``ser[2:4]`` treats the slice as positional:

*Old behavior*:

.. code-block:: ipython

    In [3]: ser[2:4]
    Out[3]:
    5    3
    7    4
    dtype: int64

In a future version, this will be treated as label-based:

*Future behavior*:

.. code-block:: ipython

    In [4]: ser.loc[2:4]
    Out[4]:
    2    1
    3    2
    dtype: int64

To retain the old behavior, use ``series.iloc[i:j]``. To get the future behavior,
use ``series.loc[i:j]``.

Slicing on a :class:`DataFrame` will not be affected.

.. _whatsnew_150.deprecations.excel_writer_attributes:

:class:`ExcelWriter` attributes
^^^^^^^^^^^^^^^^^^^^^^^^^^^^^^^

All attributes of :class:`ExcelWriter` were previously documented as not
public. However some third party Excel engines documented accessing
``ExcelWriter.book`` or ``ExcelWriter.sheets``, and users were utilizing these
and possibly other attributes. Previously these attributes were not safe to use;
e.g. modifications to ``ExcelWriter.book`` would not update ``ExcelWriter.sheets``
and conversely. In order to support this, pandas has made some attributes public
and improved their implementations so that they may now be safely used. (:issue:`45572`)

The following attributes are now public and considered safe to access.

 - ``book``
 - ``check_extension``
 - ``close``
 - ``date_format``
 - ``datetime_format``
 - ``engine``
 - ``if_sheet_exists``
 - ``sheets``
 - ``supported_extensions``

The following attributes have been deprecated. They now raise a ``FutureWarning``
when accessed and will be removed in a future version. Users should be aware
that their usage is considered unsafe, and can lead to unexpected results.

 - ``cur_sheet``
 - ``handles``
 - ``path``
 - ``save``
 - ``write_cells``

See the documentation of :class:`ExcelWriter` for further details.

.. _whatsnew_150.deprecations.group_keys_in_apply:

Using ``group_keys`` with transformers in :meth:`.GroupBy.apply`
^^^^^^^^^^^^^^^^^^^^^^^^^^^^^^^^^^^^^^^^^^^^^^^^^^^^^^^^^^^^^^^^

In previous versions of pandas, if it was inferred that the function passed to
:meth:`.GroupBy.apply` was a transformer (i.e. the resulting index was equal to
the input index), the ``group_keys`` argument of :meth:`DataFrame.groupby` and
:meth:`Series.groupby` was ignored and the group keys would never be added to
the index of the result. In the future, the group keys will be added to the index
when the user specifies ``group_keys=True``.

As ``group_keys=True`` is the default value of :meth:`DataFrame.groupby` and
:meth:`Series.groupby`, not specifying ``group_keys`` with a transformer will
raise a ``FutureWarning``. This can be silenced and the previous behavior
retained by specifying ``group_keys=False``.

.. _whatsnew_150.deprecations.other:

Other Deprecations
^^^^^^^^^^^^^^^^^^
- Deprecated the keyword ``line_terminator`` in :meth:`DataFrame.to_csv` and :meth:`Series.to_csv`, use ``lineterminator`` instead; this is for consistency with :func:`read_csv` and the standard library 'csv' module (:issue:`9568`)
- Deprecated behavior of :meth:`SparseArray.astype`, :meth:`Series.astype`, and :meth:`DataFrame.astype` with :class:`SparseDtype` when passing a non-sparse ``dtype``. In a future version, this will cast to that non-sparse dtype instead of wrapping it in a :class:`SparseDtype` (:issue:`34457`)
- Deprecated behavior of :meth:`DatetimeIndex.intersection` and :meth:`DatetimeIndex.symmetric_difference` (``union`` behavior was already deprecated in version 1.3.0) with mixed time zones; in a future version both will be cast to UTC instead of object dtype (:issue:`39328`, :issue:`45357`)
- Deprecated :meth:`DataFrame.iteritems`, :meth:`Series.iteritems`, :meth:`HDFStore.iteritems` in favor of :meth:`DataFrame.items`, :meth:`Series.items`, :meth:`HDFStore.items`  (:issue:`45321`)
- Deprecated :meth:`Series.is_monotonic` and :meth:`Index.is_monotonic` in favor of :meth:`Series.is_monotonic_increasing` and :meth:`Index.is_monotonic_increasing` (:issue:`45422`, :issue:`21335`)
- Deprecated behavior of :meth:`DatetimeIndex.astype`, :meth:`TimedeltaIndex.astype`, :meth:`PeriodIndex.astype` when converting to an integer dtype other than ``int64``. In a future version, these will convert to exactly the specified dtype (instead of always ``int64``) and will raise if the conversion overflows (:issue:`45034`)
- Deprecated the ``__array_wrap__`` method of DataFrame and Series, rely on standard numpy ufuncs instead (:issue:`45451`)
- Deprecated treating float-dtype data as wall-times when passed with a timezone to :class:`Series` or :class:`DatetimeIndex` (:issue:`45573`)
- Deprecated the behavior of :meth:`Series.fillna` and :meth:`DataFrame.fillna` with ``timedelta64[ns]`` dtype and incompatible fill value; in a future version this will cast to a common dtype (usually object) instead of raising, matching the behavior of other dtypes (:issue:`45746`)
- Deprecated the ``warn`` parameter in :func:`infer_freq` (:issue:`45947`)
- Deprecated allowing non-keyword arguments in :meth:`ExtensionArray.argsort` (:issue:`46134`)
- Deprecated treating all-bool ``object``-dtype columns as bool-like in :meth:`DataFrame.any` and :meth:`DataFrame.all` with ``bool_only=True``, explicitly cast to bool instead (:issue:`46188`)
- Deprecated behavior of method :meth:`DataFrame.quantile`, attribute ``numeric_only`` will default False. Including datetime/timedelta columns in the result (:issue:`7308`).
- Deprecated :attr:`Timedelta.freq` and :attr:`Timedelta.is_populated` (:issue:`46430`)
- Deprecated :attr:`Timedelta.delta` (:issue:`46476`)
- Deprecated passing arguments as positional in :meth:`DataFrame.any` and :meth:`Series.any` (:issue:`44802`)
- Deprecated the ``closed`` argument in :meth:`interval_range` in favor of ``inclusive`` argument; In a future version passing ``closed`` will raise (:issue:`40245`)
- Deprecated the methods :meth:`DataFrame.mad`, :meth:`Series.mad`, and the corresponding groupby methods (:issue:`11787`)

.. ---------------------------------------------------------------------------
.. _whatsnew_150.performance:

Performance improvements
~~~~~~~~~~~~~~~~~~~~~~~~
- Performance improvement in :meth:`DataFrame.corrwith` for column-wise (axis=0) Pearson and Spearman correlation when other is a :class:`Series` (:issue:`46174`)
- Performance improvement in :meth:`.GroupBy.transform` for some user-defined DataFrame -> Series functions (:issue:`45387`)
- Performance improvement in :meth:`DataFrame.duplicated` when subset consists of only one column (:issue:`45236`)
- Performance improvement in :meth:`.GroupBy.diff` (:issue:`16706`)
- Performance improvement in :meth:`.GroupBy.transform` when broadcasting values for user-defined functions (:issue:`45708`)
- Performance improvement in :meth:`.GroupBy.transform` for user-defined functions when only a single group exists (:issue:`44977`)
- Performance improvement in :meth:`DataFrame.loc` and :meth:`Series.loc` for tuple-based indexing of a :class:`MultiIndex` (:issue:`45681`, :issue:`46040`, :issue:`46330`)
- Performance improvement in :attr:`MultiIndex.values` when the MultiIndex contains levels of type DatetimeIndex, TimedeltaIndex or ExtensionDtypes (:issue:`46288`)
- Performance improvement in :func:`merge` when left and/or right are empty (:issue:`45838`)
- Performance improvement in :meth:`DataFrame.join` when left and/or right are empty (:issue:`46015`)
- Performance improvement in :meth:`DataFrame.reindex` and :meth:`Series.reindex` when target is a :class:`MultiIndex` (:issue:`46235`)
- Performance improvement when setting values in a pyarrow backed string array (:issue:`46400`)
- Performance improvement in :func:`factorize` (:issue:`46109`)
- Performance improvement in :class:`DataFrame` and :class:`Series` constructors for extension dtype scalars (:issue:`45854`)

.. ---------------------------------------------------------------------------
.. _whatsnew_150.bug_fixes:

Bug fixes
~~~~~~~~~

Categorical
^^^^^^^^^^^
- Bug in :meth:`Categorical.view` not accepting integer dtypes (:issue:`25464`)
- Bug in :meth:`CategoricalIndex.union` when the index's categories are integer-dtype and the index contains ``NaN`` values incorrectly raising instead of casting to ``float64`` (:issue:`45362`)
-

Datetimelike
^^^^^^^^^^^^
- Bug in :meth:`DataFrame.quantile` with datetime-like dtypes and no rows incorrectly returning ``float64`` dtype instead of retaining datetime-like dtype (:issue:`41544`)
- Bug in :func:`to_datetime` with sequences of ``np.str_`` objects incorrectly raising (:issue:`32264`)
- Bug in :class:`Timestamp` construction when passing datetime components as positional arguments and ``tzinfo`` as a keyword argument incorrectly raising (:issue:`31929`)
- Bug in :meth:`Index.astype` when casting from object dtype to ``timedelta64[ns]`` dtype incorrectly casting ``np.datetime64("NaT")`` values to ``np.timedelta64("NaT")`` instead of raising (:issue:`45722`)
- Bug in :meth:`SeriesGroupBy.value_counts` index when passing categorical column (:issue:`44324`)
- Bug in :meth:`DatetimeIndex.tz_localize` localizing to UTC failing to make a copy of the underlying data (:issue:`46460`)
-

Timedelta
^^^^^^^^^
- Bug in :func:`astype_nansafe` astype("timedelta64[ns]") fails when np.nan is included (:issue:`45798`)
- Bug in constructing a :class:`Timedelta` with a ``np.timedelta64`` object and a ``unit`` sometimes silently overflowing and returning incorrect results instead of raising ``OutOfBoundsTimedelta`` (:issue:`46827`)
-

Time Zones
^^^^^^^^^^
- Bug in :class:`Timestamp` constructor raising when passed a ``ZoneInfo`` tzinfo object (:issue:`46425`)
-

Numeric
^^^^^^^
- Bug in operations with array-likes with ``dtype="boolean"`` and :attr:`NA` incorrectly altering the array in-place (:issue:`45421`)
- Bug in division, ``pow`` and ``mod`` operations on array-likes with ``dtype="boolean"`` not being like their ``np.bool_`` counterparts (:issue:`46063`)
- Bug in multiplying a :class:`Series` with ``IntegerDtype`` or ``FloatingDtype`` by an array-like with ``timedelta64[ns]`` dtype incorrectly raising (:issue:`45622`)
-

Conversion
^^^^^^^^^^
- Bug in :meth:`DataFrame.astype` not preserving subclasses (:issue:`40810`)
- Bug in constructing a :class:`Series` from a float-containing list or a floating-dtype ndarray-like (e.g. ``dask.Array``) and an integer dtype raising instead of casting like we would with an ``np.ndarray`` (:issue:`40110`)
- Bug in :meth:`Float64Index.astype` to unsigned integer dtype incorrectly casting to ``np.int64`` dtype (:issue:`45309`)
- Bug in :meth:`Series.astype` and :meth:`DataFrame.astype` from floating dtype to unsigned integer dtype failing to raise in the presence of negative values (:issue:`45151`)
- Bug in :func:`array` with ``FloatingDtype`` and values containing float-castable strings incorrectly raising (:issue:`45424`)
- Bug when comparing string and datetime64ns objects causing ``OverflowError`` exception. (:issue:`45506`)
- Bug in metaclass of generic abstract dtypes causing :meth:`DataFrame.apply` and :meth:`Series.apply` to raise for the built-in function ``type`` (:issue:`46684`)
- Bug in :meth:`DataFrame.to_dict` for ``orient="list"`` or ``orient="index"`` was not returning native types (:issue:`46751`)

Strings
^^^^^^^
- Bug in :meth:`str.startswith` and :meth:`str.endswith` when using other series as parameter _pat_. Now raises ``TypeError`` (:issue:`3485`)
-

Interval
^^^^^^^^
- Bug in :meth:`IntervalArray.__setitem__` when setting ``np.nan`` into an integer-backed array raising ``ValueError`` instead of ``TypeError`` (:issue:`45484`)
-

Indexing
^^^^^^^^
- Bug in :meth:`loc.__getitem__` with a list of keys causing an internal inconsistency that could lead to a disconnect between ``frame.at[x, y]`` vs ``frame[y].loc[x]`` (:issue:`22372`)
- Bug in :meth:`DataFrame.iloc` where indexing a single row on a :class:`DataFrame` with a single ExtensionDtype column gave a copy instead of a view on the underlying data (:issue:`45241`)
- Bug in :meth:`Series.align` does not create :class:`MultiIndex` with union of levels when both MultiIndexes intersections are identical (:issue:`45224`)
- Bug in setting a NA value (``None`` or ``np.nan``) into a :class:`Series` with int-based :class:`IntervalDtype` incorrectly casting to object dtype instead of a float-based :class:`IntervalDtype` (:issue:`45568`)
- Bug in indexing setting values into an ``ExtensionDtype`` column with ``df.iloc[:, i] = values`` with ``values`` having the same dtype as ``df.iloc[:, i]`` incorrectly inserting a new array instead of setting in-place (:issue:`33457`)
- Bug in :meth:`Series.__setitem__` with a non-integer :class:`Index` when using an integer key to set a value that cannot be set inplace where a ``ValueError`` was raised instead of casting to a common dtype (:issue:`45070`)
- Bug in :meth:`Series.__setitem__` when setting incompatible values into a ``PeriodDtype`` or ``IntervalDtype`` :class:`Series` raising when indexing with a boolean mask but coercing when indexing with otherwise-equivalent indexers; these now consistently coerce, along with :meth:`Series.mask` and :meth:`Series.where` (:issue:`45768`)
- Bug in :meth:`DataFrame.where` with multiple columns with datetime-like dtypes failing to downcast results consistent with other dtypes (:issue:`45837`)
- Bug in :meth:`Series.loc.__setitem__` and :meth:`Series.loc.__getitem__` not raising when using multiple keys without using a :class:`MultiIndex` (:issue:`13831`)
- Bug in :meth:`Index.reindex` raising ``AssertionError`` when ``level`` was specified but no :class:`MultiIndex` was given; level is ignored now (:issue:`35132`)
- Bug when setting a value too large for a :class:`Series` dtype failing to coerce to a common type (:issue:`26049`, :issue:`32878`)
- Bug in :meth:`loc.__setitem__` treating ``range`` keys as positional instead of label-based (:issue:`45479`)
- Bug in :meth:`Series.__setitem__` when setting ``boolean`` dtype values containing ``NA`` incorrectly raising instead of casting to ``boolean`` dtype (:issue:`45462`)
- Bug in :meth:`Series.__setitem__` where setting :attr:`NA` into a numeric-dtpye :class:`Series` would incorrectly upcast to object-dtype rather than treating the value as ``np.nan`` (:issue:`44199`)
- Bug in :meth:`Series.__setitem__` with ``datetime64[ns]`` dtype, an all-``False`` boolean mask, and an incompatible value incorrectly casting to ``object`` instead of retaining ``datetime64[ns]`` dtype (:issue:`45967`)
- Bug in :meth:`Index.__getitem__`  raising ``ValueError`` when indexer is from boolean dtype with ``NA`` (:issue:`45806`)
- Bug in :meth:`Series.mask` with ``inplace=True`` or setting values with a boolean mask with small integer dtypes incorrectly raising (:issue:`45750`)
- Bug in :meth:`DataFrame.mask` with ``inplace=True`` and ``ExtensionDtype`` columns incorrectly raising (:issue:`45577`)
- Bug in getting a column from a DataFrame with an object-dtype row index with datetime-like values: the resulting Series now preserves the exact object-dtype Index from the parent DataFrame (:issue:`42950`)
- Bug in :meth:`DataFrame.__getattribute__` raising ``AttributeError`` if columns have ``"string"`` dtype (:issue:`46185`)
- Bug in indexing on a :class:`DatetimeIndex` with a ``np.str_`` key incorrectly raising (:issue:`45580`)
- Bug in :meth:`CategoricalIndex.get_indexer` when index contains ``NaN`` values, resulting in elements that are in target but not present in the index to be mapped to the index of the NaN element, instead of -1 (:issue:`45361`)
- Bug in setting large integer values into :class:`Series` with ``float32`` or ``float16`` dtype incorrectly altering these values instead of coercing to ``float64`` dtype (:issue:`45844`)
- Bug in :meth:`Series.asof` and :meth:`DataFrame.asof` incorrectly casting bool-dtype results to ``float64`` dtype (:issue:`16063`)
- Bug in :meth:`NDFrame.xs`, :meth:`DataFrame.iterrows`, :meth:`DataFrame.loc` and :meth:`DataFrame.iloc` not always propagating metadata (:issue:`28283`)
-

Missing
^^^^^^^
- Bug in :meth:`Series.fillna` and :meth:`DataFrame.fillna` with ``downcast`` keyword not being respected in some cases where there are no NA values present (:issue:`45423`)
- Bug in :meth:`Series.fillna` and :meth:`DataFrame.fillna` with :class:`IntervalDtype` and incompatible value raising instead of casting to a common (usually object) dtype (:issue:`45796`)
- Bug in :meth:`DataFrame.interpolate` with object-dtype column not returning a copy with ``inplace=False`` (:issue:`45791`)
-

MultiIndex
^^^^^^^^^^
- Bug in :meth:`DataFrame.loc` returning empty result when slicing a :class:`MultiIndex` with a negative step size and non-null start/stop values (:issue:`46156`)
- Bug in :meth:`DataFrame.loc` raising when slicing a :class:`MultiIndex` with a negative step size other than -1 (:issue:`46156`)
- Bug in :meth:`DataFrame.loc` raising when slicing a :class:`MultiIndex` with a negative step size and slicing a non-int labeled index level (:issue:`46156`)
- Bug in :meth:`Series.to_numpy` where multiindexed Series could not be converted to numpy arrays when an ``na_value`` was supplied (:issue:`45774`)
- Bug in :class:`MultiIndex.equals` not commutative when only one side has extension array dtype (:issue:`46026`)
- Bug in :meth:`MultiIndex.from_tuples` cannot construct Index of empty tuples (:issue:`45608`)

I/O
^^^
- Bug in :meth:`DataFrame.to_stata` where no error is raised if the :class:`DataFrame` contains ``-np.inf`` (:issue:`45350`)
- Bug in :func:`read_excel` results in an infinite loop with certain ``skiprows`` callables (:issue:`45585`)
- Bug in :meth:`DataFrame.info` where a new line at the end of the output is omitted when called on an empty :class:`DataFrame` (:issue:`45494`)
- Bug in :func:`read_csv` not recognizing line break for ``on_bad_lines="warn"`` for ``engine="c"`` (:issue:`41710`)
- Bug in :meth:`DataFrame.to_csv` not respecting ``float_format`` for ``Float64`` dtype (:issue:`45991`)
- Bug in :func:`read_csv` not respecting a specified converter to index columns in all cases (:issue:`40589`)
- Bug in :func:`read_parquet` when ``engine="pyarrow"`` which caused partial write to disk when column of unsupported datatype was passed (:issue:`44914`)
- Bug in :func:`DataFrame.to_excel` and :class:`ExcelWriter` would raise when writing an empty DataFrame to a ``.ods`` file (:issue:`45793`)
- Bug in :func:`read_html` where elements surrounding ``<br>`` were joined without a space between them (:issue:`29528`)
- Bug in Parquet roundtrip for Interval dtype with ``datetime64[ns]`` subtype (:issue:`45881`)
- Bug in :func:`read_excel` when reading a ``.ods`` file with newlines between xml elements (:issue:`45598`)
- Bug in :func:`read_parquet` when ``engine="fastparquet"`` where the file was not closed on error (:issue:`46555`)
<<<<<<< HEAD
=======
- :meth:`to_html` now excludes the ``border`` attribute from ``<table>`` elements when ``border`` keyword is set to ``False``.
>>>>>>> 17d24280
-

Period
^^^^^^
- Bug in subtraction of :class:`Period` from :class:`PeriodArray` returning wrong results (:issue:`45999`)
- Bug in :meth:`Period.strftime` and :meth:`PeriodIndex.strftime`, directives ``%l`` and ``%u`` were giving wrong results (:issue:`46252`)
-

Plotting
^^^^^^^^
- Bug in :meth:`DataFrame.plot.barh` that prevented labeling the x-axis and ``xlabel`` updating the y-axis label (:issue:`45144`)
- Bug in :meth:`DataFrame.plot.box` that prevented labeling the x-axis (:issue:`45463`)
- Bug in :meth:`DataFrame.boxplot` that prevented passing in ``xlabel`` and ``ylabel`` (:issue:`45463`)
- Bug in :meth:`DataFrame.boxplot` that prevented specifying ``vert=False`` (:issue:`36918`)
- Bug in :meth:`DataFrame.plot.scatter` that prevented specifying ``norm`` (:issue:`45809`)
- The function :meth:`DataFrame.plot.scatter` now accepts ``color`` as an alias for ``c`` and ``size`` as an alias for ``s`` for consistency to other plotting functions (:issue:`44670`)

Groupby/resample/rolling
^^^^^^^^^^^^^^^^^^^^^^^^
- Bug in :meth:`DataFrame.resample` ignoring ``closed="right"`` on :class:`TimedeltaIndex` (:issue:`45414`)
- Bug in :meth:`.DataFrameGroupBy.transform` fails when ``func="size"`` and the input DataFrame has multiple columns (:issue:`27469`)
- Bug in :meth:`.DataFrameGroupBy.size` and :meth:`.DataFrameGroupBy.transform` with ``func="size"`` produced incorrect results when ``axis=1`` (:issue:`45715`)
- Bug in :meth:`.ExponentialMovingWindow.mean` with ``axis=1`` and ``engine='numba'`` when the :class:`DataFrame` has more columns than rows (:issue:`46086`)
- Bug when using ``engine="numba"`` would return the same jitted function when modifying ``engine_kwargs`` (:issue:`46086`)
- Bug in :meth:`.DataFrameGroupby.transform` fails when ``axis=1`` and ``func`` is ``"first"`` or ``"last"`` (:issue:`45986`)
- Bug in :meth:`DataFrameGroupby.cumsum` with ``skipna=False`` giving incorrect results (:issue:`46216`)
- Bug in :meth:`.GroupBy.cumsum` with ``timedelta64[ns]`` dtype failing to recognize ``NaT`` as a null value (:issue:`46216`)
- Bug in :meth:`GroupBy.cummin` and :meth:`GroupBy.cummax` with nullable dtypes incorrectly altering the original data in place (:issue:`46220`)
- Bug in :meth:`GroupBy.cummax` with ``int64`` dtype with leading value being the smallest possible int64 (:issue:`46382`)
- Bug in :meth:`GroupBy.max` with empty groups and ``uint64`` dtype incorrectly raising ``RuntimeError`` (:issue:`46408`)
- Bug in :meth:`.GroupBy.apply` would fail when ``func`` was a string and args or kwargs were supplied (:issue:`46479`)
- Bug in :meth:`SeriesGroupBy.apply` would incorrectly name its result when there was a unique group (:issue:`46369`)
- Bug in :meth:`Rolling.var` and :meth:`Rolling.std` would give non-zero result with window of same values (:issue:`42064`)
- Bug in :meth:`.Rolling.var` would segfault calculating weighted variance when window size was larger than data size (:issue:`46760`)
- Bug in :meth:`Grouper.__repr__` where ``dropna`` was not included. Now it is (:issue:`46754`)

Reshaping
^^^^^^^^^
- Bug in :func:`concat` between a :class:`Series` with integer dtype and another with :class:`CategoricalDtype` with integer categories and containing ``NaN`` values casting to object dtype instead of ``float64`` (:issue:`45359`)
- Bug in :func:`get_dummies` that selected object and categorical dtypes but not string (:issue:`44965`)
- Bug in :meth:`DataFrame.align` when aligning a :class:`MultiIndex` to a :class:`Series` with another :class:`MultiIndex` (:issue:`46001`)
- Bug in concanenation with ``IntegerDtype``, or ``FloatingDtype`` arrays where the resulting dtype did not mirror the behavior of the non-nullable dtypes (:issue:`46379`)
- Bug in :func:`concat` with identical key leads to error when indexing :class:`MultiIndex` (:issue:`46519`)
- Bug in :meth:`DataFrame.join` with a list when using suffixes to join DataFrames with duplicate column names (:issue:`46396`)
-

Sparse
^^^^^^
- Bug in :meth:`Series.where` and :meth:`DataFrame.where` with ``SparseDtype`` failing to retain the array's ``fill_value`` (:issue:`45691`)
-

ExtensionArray
^^^^^^^^^^^^^^
- Bug in :meth:`IntegerArray.searchsorted` and :meth:`FloatingArray.searchsorted` returning inconsistent results when acting on ``np.nan`` (:issue:`45255`)
-

Styler
^^^^^^
- Bug when attempting to apply styling functions to an empty DataFrame subset (:issue:`45313`)
-

Metadata
^^^^^^^^
- Fixed metadata propagation in :meth:`DataFrame.melt` (:issue:`28283`)
- Fixed metadata propagation in :meth:`DataFrame.explode` (:issue:`28283`)
-

Other
^^^^^

.. ***DO NOT USE THIS SECTION***

-
-

.. ---------------------------------------------------------------------------
.. _whatsnew_150.contributors:

Contributors
~~~~~~~~~~~~<|MERGE_RESOLUTION|>--- conflicted
+++ resolved
@@ -612,10 +612,7 @@
 - Bug in Parquet roundtrip for Interval dtype with ``datetime64[ns]`` subtype (:issue:`45881`)
 - Bug in :func:`read_excel` when reading a ``.ods`` file with newlines between xml elements (:issue:`45598`)
 - Bug in :func:`read_parquet` when ``engine="fastparquet"`` where the file was not closed on error (:issue:`46555`)
-<<<<<<< HEAD
-=======
 - :meth:`to_html` now excludes the ``border`` attribute from ``<table>`` elements when ``border`` keyword is set to ``False``.
->>>>>>> 17d24280
 -
 
 Period
