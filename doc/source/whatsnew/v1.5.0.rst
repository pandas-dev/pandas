.. _whatsnew_150:

What's new in 1.5.0 (??)
------------------------

These are the changes in pandas 1.5.0. See :ref:`release` for a full changelog
including other versions of pandas.

{{ header }}

.. ---------------------------------------------------------------------------
.. _whatsnew_150.enhancements:

Enhancements
~~~~~~~~~~~~

.. _whatsnew_150.enhancements.styler:

Styler
^^^^^^

  - New method :meth:`.Styler.to_string` for alternative customisable output methods (:issue:`44502`)
  - Added the ability to render ``border`` and ``border-{side}`` CSS properties in Excel (:issue:`42276`)
  - Added a new method :meth:`.Styler.concat` which allows adding customised footer rows to visualise additional calculations on the data, e.g. totals and counts etc. (:issue:`43875`, :issue:`46186`)
  - :meth:`.Styler.highlight_null` now accepts ``color`` consistently with other builtin methods and deprecates ``null_color`` although this remains backwards compatible (:issue:`45907`)

.. _whatsnew_150.enhancements.enhancement2:

enhancement2
^^^^^^^^^^^^

.. _whatsnew_150.enhancements.other:

Other enhancements
^^^^^^^^^^^^^^^^^^
- :meth:`MultiIndex.to_frame` now supports the argument ``allow_duplicates`` and raises on duplicate labels if it is missing or False (:issue:`45245`)
- :class:`StringArray` now accepts array-likes containing nan-likes (``None``, ``np.nan``) for the ``values`` parameter in its constructor in addition to strings and :attr:`pandas.NA`. (:issue:`40839`)
- Improved the rendering of ``categories`` in :class:`CategoricalIndex` (:issue:`45218`)
- :meth:`to_numeric` now preserves float64 arrays when downcasting would generate values not representable in float32 (:issue:`43693`)
- :meth:`Series.reset_index` and :meth:`DataFrame.reset_index` now support the argument ``allow_duplicates`` (:issue:`44410`)
- :meth:`.GroupBy.min` and :meth:`.GroupBy.max` now supports `Numba <https://numba.pydata.org/>`_ execution with the ``engine`` keyword (:issue:`45428`)
- :meth:`DataFrame.rolling` and :meth:`Series.rolling` now support a ``step`` parameter with fixed-length windows (:issue:`15354`)
- Implemented a ``bool``-dtype :class:`Index`, passing a bool-dtype array-like to ``pd.Index`` will now retain ``bool`` dtype instead of casting to ``object`` (:issue:`45061`)
- Implemented a complex-dtype :class:`Index`, passing a complex-dtype array-like to ``pd.Index`` will now retain complex dtype instead of casting to ``object`` (:issue:`45845`)
- Improved error message in :class:`~pandas.core.window.Rolling` when ``window`` is a frequency and ``NaT`` is in the rolling axis (:issue:`46087`)
- :class:`Series` and :class:`DataFrame` with ``IntegerDtype`` now supports bitwise operations (:issue:`34463`)
<<<<<<< HEAD
- :meth:`DataFrame.reset_index` now accepts a ``names`` argument which renames the index names (:issue:`6878`)
=======
- Add ``milliseconds`` field support for :class:`~pandas.DateOffset` (:issue:`43371`)
-
>>>>>>> 2cb628d2

.. ---------------------------------------------------------------------------
.. _whatsnew_150.notable_bug_fixes:

Notable bug fixes
~~~~~~~~~~~~~~~~~

These are bug fixes that might have notable behavior changes.

.. _whatsnew_150.notable_bug_fixes.notable_bug_fix1:

Styler
^^^^^^

- Fixed bug in :class:`CSSToExcelConverter` leading to ``TypeError`` when border color provided without border style for ``xlsxwriter`` engine (:issue:`42276`)

.. _whatsnew_150.notable_bug_fixes.groupby_transform_dropna:

Using ``dropna=True`` with ``groupby`` transforms
^^^^^^^^^^^^^^^^^^^^^^^^^^^^^^^^^^^^^^^^^^^^^^^^^

A transform is an operation whose result has the same size as its input. When the
result is a :class:`DataFrame` or :class:`Series`, it is also required that the
index of the result matches that of the input. In pandas 1.4, using
:meth:`.DataFrameGroupBy.transform` or :meth:`.SeriesGroupBy.transform` with null
values in the groups and ``dropna=True`` gave incorrect results. Demonstrated by the
examples below, the incorrect results either contained incorrect values, or the result
did not have the same index as the input.

.. ipython:: python

    df = pd.DataFrame({'a': [1, 1, np.nan], 'b': [2, 3, 4]})

*Old behavior*:

.. code-block:: ipython

    In [3]: df.groupby('a', dropna=True).transform(lambda x: x.sum())
    Out[3]:
       b
    0  5
    1  5

    In [3]: df.groupby('a', dropna=True).transform(lambda x: x)
    Out[3]:
       b
    0  2
    1  3

    In [3]: df.groupby('a', dropna=True).transform('sum')
    Out[3]:
       b
    0  5
    1  5
    2  5

*New behavior*:

.. ipython:: python

    df.groupby('a', dropna=True).transform(lambda x: x.sum())
    df.groupby('a', dropna=True).transform(lambda x: x)
    df.groupby('a', dropna=True).transform('sum')

.. _whatsnew_150.notable_bug_fixes.notable_bug_fix2:

notable_bug_fix2
^^^^^^^^^^^^^^^^

.. ---------------------------------------------------------------------------
.. _whatsnew_150.api_breaking:

Backwards incompatible API changes
~~~~~~~~~~~~~~~~~~~~~~~~~~~~~~~~~~

.. _whatsnew_150.api_breaking.read_xml_dtypes:

read_xml now supports ``dtype``, ``converters``, and ``parse_dates``
^^^^^^^^^^^^^^^^^^^^^^^^^^^^^^^^^^^^^^^^^^^^^^^^^^^^^^^^^^^^^^^^^^^^

Similar to other IO methods, :func:`pandas.read_xml` now supports assigning specific dtypes to columns,
apply converter methods, and parse dates (:issue:`43567`).

.. ipython:: python

    xml_dates = """<?xml version='1.0' encoding='utf-8'?>
    <data>
      <row>
        <shape>square</shape>
        <degrees>00360</degrees>
        <sides>4.0</sides>
        <date>2020-01-01</date>
       </row>
      <row>
        <shape>circle</shape>
        <degrees>00360</degrees>
        <sides/>
        <date>2021-01-01</date>
      </row>
      <row>
        <shape>triangle</shape>
        <degrees>00180</degrees>
        <sides>3.0</sides>
        <date>2022-01-01</date>
      </row>
    </data>"""

    df = pd.read_xml(
        xml_dates,
        dtype={'sides': 'Int64'},
        converters={'degrees': str},
        parse_dates=['date']
    )
    df
    df.dtypes

.. _whatsnew_150.api_breaking.api_breaking2:

api_breaking_change2
^^^^^^^^^^^^^^^^^^^^

.. _whatsnew_150.api_breaking.deps:

Increased minimum versions for dependencies
^^^^^^^^^^^^^^^^^^^^^^^^^^^^^^^^^^^^^^^^^^^
Some minimum supported versions of dependencies were updated.
If installed, we now require:

+-----------------+-----------------+----------+---------+
| Package         | Minimum Version | Required | Changed |
+=================+=================+==========+=========+
| mypy (dev)      | 0.931           |          |    X    |
+-----------------+-----------------+----------+---------+


For `optional libraries <https://pandas.pydata.org/docs/getting_started/install.html>`_ the general recommendation is to use the latest version.
The following table lists the lowest version per library that is currently being tested throughout the development of pandas.
Optional libraries below the lowest tested version may still work, but are not considered supported.

+-----------------+-----------------+---------+
| Package         | Minimum Version | Changed |
+=================+=================+=========+
|                 |                 |    X    |
+-----------------+-----------------+---------+

See :ref:`install.dependencies` and :ref:`install.optional_dependencies` for more.

.. _whatsnew_150.api_breaking.other:

Other API changes
^^^^^^^^^^^^^^^^^

- BigQuery I/O methods :func:`read_gbq` and :meth:`DataFrame.to_gbq` default to
  ``auth_local_webserver = True``. Google has deprecated the
  ``auth_local_webserver = False`` `"out of band" (copy-paste) flow
  <https://developers.googleblog.com/2022/02/making-oauth-flows-safer.html?m=1#disallowed-oob>`_.
  The ``auth_local_webserver = False`` option is planned to stop working in
  October 2022. (:issue:`46312`)
-

.. ---------------------------------------------------------------------------
.. _whatsnew_150.deprecations:

Deprecations
~~~~~~~~~~~~

.. _whatsnew_150.deprecations.int_slicing_series:

In a future version, integer slicing on a :class:`Series` with a :class:`Int64Index` or :class:`RangeIndex` will be treated as *label-based*, not positional. This will make the behavior consistent with other :meth:`Series.__getitem__` and :meth:`Series.__setitem__` behaviors (:issue:`45162`).

For example:

.. ipython:: python

   ser = pd.Series([1, 2, 3, 4, 5], index=[2, 3, 5, 7, 11])

In the old behavior, ``ser[2:4]`` treats the slice as positional:

*Old behavior*:

.. code-block:: ipython

    In [3]: ser[2:4]
    Out[3]:
    5    3
    7    4
    dtype: int64

In a future version, this will be treated as label-based:

*Future behavior*:

.. code-block:: ipython

    In [4]: ser.loc[2:4]
    Out[4]:
    2    1
    3    2
    dtype: int64

To retain the old behavior, use ``series.iloc[i:j]``. To get the future behavior,
use ``series.loc[i:j]``.

Slicing on a :class:`DataFrame` will not be affected.

.. _whatsnew_150.deprecations.excel_writer_attributes:

:class:`ExcelWriter` attributes
^^^^^^^^^^^^^^^^^^^^^^^^^^^^^^^

All attributes of :class:`ExcelWriter` were previously documented as not
public. However some third party Excel engines documented accessing
``ExcelWriter.book`` or ``ExcelWriter.sheets``, and users were utilizing these
and possibly other attributes. Previously these attributes were not safe to use;
e.g. modifications to ``ExcelWriter.book`` would not update ``ExcelWriter.sheets``
and conversely. In order to support this, pandas has made some attributes public
and improved their implementations so that they may now be safely used. (:issue:`45572`)

The following attributes are now public and considered safe to access.

 - ``book``
 - ``check_extension``
 - ``close``
 - ``date_format``
 - ``datetime_format``
 - ``engine``
 - ``if_sheet_exists``
 - ``sheets``
 - ``supported_extensions``

The following attributes have been deprecated. They now raise a ``FutureWarning``
when accessed and will be removed in a future version. Users should be aware
that their usage is considered unsafe, and can lead to unexpected results.

 - ``cur_sheet``
 - ``handles``
 - ``path``
 - ``save``
 - ``write_cells``

See the documentation of :class:`ExcelWriter` for further details.

.. _whatsnew_150.deprecations.other:

Other Deprecations
^^^^^^^^^^^^^^^^^^
- Deprecated the keyword ``line_terminator`` in :meth:`DataFrame.to_csv` and :meth:`Series.to_csv`, use ``lineterminator`` instead; this is for consistency with :func:`read_csv` and the standard library 'csv' module (:issue:`9568`)
- Deprecated behavior of :meth:`SparseArray.astype`, :meth:`Series.astype`, and :meth:`DataFrame.astype` with :class:`SparseDtype` when passing a non-sparse ``dtype``. In a future version, this will cast to that non-sparse dtype instead of wrapping it in a :class:`SparseDtype` (:issue:`34457`)
- Deprecated behavior of :meth:`DatetimeIndex.intersection` and :meth:`DatetimeIndex.symmetric_difference` (``union`` behavior was already deprecated in version 1.3.0) with mixed time zones; in a future version both will be cast to UTC instead of object dtype (:issue:`39328`, :issue:`45357`)
- Deprecated :meth:`DataFrame.iteritems`, :meth:`Series.iteritems`, :meth:`HDFStore.iteritems` in favor of :meth:`DataFrame.items`, :meth:`Series.items`, :meth:`HDFStore.items`  (:issue:`45321`)
- Deprecated :meth:`Series.is_monotonic` and :meth:`Index.is_monotonic` in favor of :meth:`Series.is_monotonic_increasing` and :meth:`Index.is_monotonic_increasing` (:issue:`45422`, :issue:`21335`)
- Deprecated behavior of :meth:`DatetimeIndex.astype`, :meth:`TimedeltaIndex.astype`, :meth:`PeriodIndex.astype` when converting to an integer dtype other than ``int64``. In a future version, these will convert to exactly the specified dtype (instead of always ``int64``) and will raise if the conversion overflows (:issue:`45034`)
- Deprecated the ``__array_wrap__`` method of DataFrame and Series, rely on standard numpy ufuncs instead (:issue:`45451`)
- Deprecated treating float-dtype data as wall-times when passed with a timezone to :class:`Series` or :class:`DatetimeIndex` (:issue:`45573`)
- Deprecated the behavior of :meth:`Series.fillna` and :meth:`DataFrame.fillna` with ``timedelta64[ns]`` dtype and incompatible fill value; in a future version this will cast to a common dtype (usually object) instead of raising, matching the behavior of other dtypes (:issue:`45746`)
- Deprecated the ``warn`` parameter in :func:`infer_freq` (:issue:`45947`)
- Deprecated allowing non-keyword arguments in :meth:`ExtensionArray.argsort` (:issue:`46134`)
- Deprecated treating all-bool ``object``-dtype columns as bool-like in :meth:`DataFrame.any` and :meth:`DataFrame.all` with ``bool_only=True``, explicitly cast to bool instead (:issue:`46188`)
- Deprecated behavior of method :meth:`DataFrame.quantile`, attribute ``numeric_only`` will default False. Including datetime/timedelta columns in the result (:issue:`7308`).
-

.. ---------------------------------------------------------------------------
.. _whatsnew_150.performance:

Performance improvements
~~~~~~~~~~~~~~~~~~~~~~~~
- Performance improvement in :meth:`DataFrame.corrwith` for column-wise (axis=0) Pearson and Spearman correlation when other is a :class:`Series` (:issue:`46174`)
- Performance improvement in :meth:`.GroupBy.transform` for some user-defined DataFrame -> Series functions (:issue:`45387`)
- Performance improvement in :meth:`DataFrame.duplicated` when subset consists of only one column (:issue:`45236`)
- Performance improvement in :meth:`.GroupBy.diff` (:issue:`16706`)
- Performance improvement in :meth:`.GroupBy.transform` when broadcasting values for user-defined functions (:issue:`45708`)
- Performance improvement in :meth:`.GroupBy.transform` for user-defined functions when only a single group exists (:issue:`44977`)
- Performance improvement in :meth:`MultiIndex.get_locs` (:issue:`45681`, :issue:`46040`)
- Performance improvement in :attr:`MultiIndex.values` when the MultiIndex contains levels of type DatetimeIndex, TimedeltaIndex or ExtensionDtypes (:issue:`46288`)
- Performance improvement in :func:`merge` when left and/or right are empty (:issue:`45838`)
- Performance improvement in :meth:`DataFrame.join` when left and/or right are empty (:issue:`46015`)
- Performance improvement in :meth:`DataFrame.reindex` and :meth:`Series.reindex` when target is a :class:`MultiIndex` (:issue:`46235`)
- Performance improvement in :func:`factorize` (:issue:`46109`)
- Performance improvement in :class:`DataFrame` and :class:`Series` constructors for extension dtype scalars (:issue:`45854`)

.. ---------------------------------------------------------------------------
.. _whatsnew_150.bug_fixes:

Bug fixes
~~~~~~~~~

Categorical
^^^^^^^^^^^
- Bug in :meth:`Categorical.view` not accepting integer dtypes (:issue:`25464`)
- Bug in :meth:`CategoricalIndex.union` when the index's categories are integer-dtype and the index contains ``NaN`` values incorrectly raising instead of casting to ``float64`` (:issue:`45362`)
-

Datetimelike
^^^^^^^^^^^^
- Bug in :meth:`DataFrame.quantile` with datetime-like dtypes and no rows incorrectly returning ``float64`` dtype instead of retaining datetime-like dtype (:issue:`41544`)
- Bug in :func:`to_datetime` with sequences of ``np.str_`` objects incorrectly raising (:issue:`32264`)
- Bug in :class:`Timestamp` construction when passing datetime components as positional arguments and ``tzinfo`` as a keyword argument incorrectly raising (:issue:`31929`)
- Bug in :meth:`Index.astype` when casting from object dtype to ``timedelta64[ns]`` dtype incorrectly casting ``np.datetime64("NaT")`` values to ``np.timedelta64("NaT")`` instead of raising (:issue:`45722`)
- Bug in :meth:`SeriesGroupBy.value_counts` index when passing categorical column (:issue:`44324`)
-

Timedelta
^^^^^^^^^
- Bug in :func:`astype_nansafe` astype("timedelta64[ns]") fails when np.nan is included (:issue:`45798`)

Time Zones
^^^^^^^^^^
-
-

Numeric
^^^^^^^
- Bug in operations with array-likes with ``dtype="boolean"`` and :attr:`NA` incorrectly altering the array in-place (:issue:`45421`)
- Bug in division, ``pow`` and ``mod`` operations on array-likes with ``dtype="boolean"`` not being like their ``np.bool_`` counterparts (:issue:`46063`)
- Bug in multiplying a :class:`Series` with ``IntegerDtype`` or ``FloatingDtype`` by an array-like with ``timedelta64[ns]`` dtype incorrectly raising (:issue:`45622`)
-

Conversion
^^^^^^^^^^
- Bug in :meth:`DataFrame.astype` not preserving subclasses (:issue:`40810`)
- Bug in constructing a :class:`Series` from a float-containing list or a floating-dtype ndarray-like (e.g. ``dask.Array``) and an integer dtype raising instead of casting like we would with an ``np.ndarray`` (:issue:`40110`)
- Bug in :meth:`Float64Index.astype` to unsigned integer dtype incorrectly casting to ``np.int64`` dtype (:issue:`45309`)
- Bug in :meth:`Series.astype` and :meth:`DataFrame.astype` from floating dtype to unsigned integer dtype failing to raise in the presence of negative values (:issue:`45151`)
- Bug in :func:`array` with ``FloatingDtype`` and values containing float-castable strings incorrectly raising (:issue:`45424`)
- Bug when comparing string and datetime64ns objects causing ``OverflowError`` exception. (:issue:`45506`)

Strings
^^^^^^^
- Bug in :meth:`str.startswith` and :meth:`str.endswith` when using other series as parameter _pat_. Now raises ``TypeError`` (:issue:`3485`)
-

Interval
^^^^^^^^
- Bug in :meth:`IntervalArray.__setitem__` when setting ``np.nan`` into an integer-backed array raising ``ValueError`` instead of ``TypeError`` (:issue:`45484`)
-

Indexing
^^^^^^^^
- Bug in :meth:`loc.__getitem__` with a list of keys causing an internal inconsistency that could lead to a disconnect between ``frame.at[x, y]`` vs ``frame[y].loc[x]`` (:issue:`22372`)
- Bug in :meth:`DataFrame.iloc` where indexing a single row on a :class:`DataFrame` with a single ExtensionDtype column gave a copy instead of a view on the underlying data (:issue:`45241`)
- Bug in :meth:`Series.align` does not create :class:`MultiIndex` with union of levels when both MultiIndexes intersections are identical (:issue:`45224`)
- Bug in setting a NA value (``None`` or ``np.nan``) into a :class:`Series` with int-based :class:`IntervalDtype` incorrectly casting to object dtype instead of a float-based :class:`IntervalDtype` (:issue:`45568`)
- Bug in indexing setting values into an ``ExtensionDtype`` column with ``df.iloc[:, i] = values`` with ``values`` having the same dtype as ``df.iloc[:, i]`` incorrectly inserting a new array instead of setting in-place (:issue:`33457`)
- Bug in :meth:`Series.__setitem__` with a non-integer :class:`Index` when using an integer key to set a value that cannot be set inplace where a ``ValueError`` was raised instead of casting to a common dtype (:issue:`45070`)
- Bug in :meth:`Series.__setitem__` when setting incompatible values into a ``PeriodDtype`` or ``IntervalDtype`` :class:`Series` raising when indexing with a boolean mask but coercing when indexing with otherwise-equivalent indexers; these now consistently coerce, along with :meth:`Series.mask` and :meth:`Series.where` (:issue:`45768`)
- Bug in :meth:`DataFrame.where` with multiple columns with datetime-like dtypes failing to downcast results consistent with other dtypes (:issue:`45837`)
- Bug in :meth:`Series.loc.__setitem__` and :meth:`Series.loc.__getitem__` not raising when using multiple keys without using a :class:`MultiIndex` (:issue:`13831`)
- Bug in :meth:`Index.reindex` raising ``AssertionError`` when ``level`` was specified but no :class:`MultiIndex` was given; level is ignored now (:issue:`35132`)
- Bug when setting a value too large for a :class:`Series` dtype failing to coerce to a common type (:issue:`26049`, :issue:`32878`)
- Bug in :meth:`loc.__setitem__` treating ``range`` keys as positional instead of label-based (:issue:`45479`)
- Bug in :meth:`Series.__setitem__` when setting ``boolean`` dtype values containing ``NA`` incorrectly raising instead of casting to ``boolean`` dtype (:issue:`45462`)
- Bug in :meth:`Series.__setitem__` where setting :attr:`NA` into a numeric-dtpye :class:`Series` would incorrectly upcast to object-dtype rather than treating the value as ``np.nan`` (:issue:`44199`)
- Bug in :meth:`Series.__setitem__` with ``datetime64[ns]`` dtype, an all-``False`` boolean mask, and an incompatible value incorrectly casting to ``object`` instead of retaining ``datetime64[ns]`` dtype (:issue:`45967`)
- Bug in :meth:`Index.__getitem__`  raising ``ValueError`` when indexer is from boolean dtype with ``NA`` (:issue:`45806`)
- Bug in :meth:`Series.mask` with ``inplace=True`` or setting values with a boolean mask with small integer dtypes incorrectly raising (:issue:`45750`)
- Bug in :meth:`DataFrame.mask` with ``inplace=True`` and ``ExtensionDtype`` columns incorrectly raising (:issue:`45577`)
- Bug in getting a column from a DataFrame with an object-dtype row index with datetime-like values: the resulting Series now preserves the exact object-dtype Index from the parent DataFrame (:issue:`42950`)
- Bug in :meth:`DataFrame.__getattribute__` raising ``AttributeError`` if columns have ``"string"`` dtype (:issue:`46185`)
- Bug in indexing on a :class:`DatetimeIndex` with a ``np.str_`` key incorrectly raising (:issue:`45580`)
- Bug in :meth:`CategoricalIndex.get_indexer` when index contains ``NaN`` values, resulting in elements that are in target but not present in the index to be mapped to the index of the NaN element, instead of -1 (:issue:`45361`)
- Bug in setting large integer values into :class:`Series` with ``float32`` or ``float16`` dtype incorrectly altering these values instead of coercing to ``float64`` dtype (:issue:`45844`)
- Bug in :meth:`Series.asof` and :meth:`DataFrame.asof` incorrectly casting bool-dtype results to ``float64`` dtype (:issue:`16063`)
-

Missing
^^^^^^^
- Bug in :meth:`Series.fillna` and :meth:`DataFrame.fillna` with ``downcast`` keyword not being respected in some cases where there are no NA values present (:issue:`45423`)
- Bug in :meth:`Series.fillna` and :meth:`DataFrame.fillna` with :class:`IntervalDtype` and incompatible value raising instead of casting to a common (usually object) dtype (:issue:`45796`)
- Bug in :meth:`DataFrame.interpolate` with object-dtype column not returning a copy with ``inplace=False`` (:issue:`45791`)
-

MultiIndex
^^^^^^^^^^
- Bug in :meth:`DataFrame.loc` returning empty result when slicing a :class:`MultiIndex` with a negative step size and non-null start/stop values (:issue:`46156`)
- Bug in :meth:`DataFrame.loc` raising when slicing a :class:`MultiIndex` with a negative step size other than -1 (:issue:`46156`)
- Bug in :meth:`DataFrame.loc` raising when slicing a :class:`MultiIndex` with a negative step size and slicing a non-int labeled index level (:issue:`46156`)
- Bug in :meth:`Series.to_numpy` where multiindexed Series could not be converted to numpy arrays when an ``na_value`` was supplied (:issue:`45774`)
- Bug in :class:`MultiIndex.equals` not commutative when only one side has extension array dtype (:issue:`46026`)
-

I/O
^^^
- Bug in :meth:`DataFrame.to_stata` where no error is raised if the :class:`DataFrame` contains ``-np.inf`` (:issue:`45350`)
- Bug in :func:`read_excel` results in an infinite loop with certain ``skiprows`` callables (:issue:`45585`)
- Bug in :meth:`DataFrame.info` where a new line at the end of the output is omitted when called on an empty :class:`DataFrame` (:issue:`45494`)
- Bug in :func:`read_csv` not recognizing line break for ``on_bad_lines="warn"`` for ``engine="c"`` (:issue:`41710`)
- Bug in :meth:`DataFrame.to_csv` not respecting ``float_format`` for ``Float64`` dtype (:issue:`45991`)
- Bug in :func:`read_csv` not respecting a specified converter to index columns in all cases (:issue:`40589`)
- Bug in :func:`read_parquet` when ``engine="pyarrow"`` which caused partial write to disk when column of unsupported datatype was passed (:issue:`44914`)
- Bug in :func:`DataFrame.to_excel` and :class:`ExcelWriter` would raise when writing an empty DataFrame to a ``.ods`` file (:issue:`45793`)
- Bug in Parquet roundtrip for Interval dtype with ``datetime64[ns]`` subtype (:issue:`45881`)
- Bug in :func:`read_excel` when reading a ``.ods`` file with newlines between xml elements(:issue:`45598`)

Period
^^^^^^
- Bug in subtraction of :class:`Period` from :class:`PeriodArray` returning wrong results (:issue:`45999`)
- Bug in :meth:`Period.strftime` and :meth:`PeriodIndex.strftime`, directives ``%l`` and ``%u`` were giving wrong results (:issue:`46252`)
-

Plotting
^^^^^^^^
- Bug in :meth:`DataFrame.plot.barh` that prevented labeling the x-axis and ``xlabel`` updating the y-axis label (:issue:`45144`)
- Bug in :meth:`DataFrame.plot.box` that prevented labeling the x-axis (:issue:`45463`)
- Bug in :meth:`DataFrame.boxplot` that prevented passing in ``xlabel`` and ``ylabel`` (:issue:`45463`)
- Bug in :meth:`DataFrame.boxplot` that prevented specifying ``vert=False`` (:issue:`36918`)
- Bug in :meth:`DataFrame.plot.scatter` that prevented specifying ``norm`` (:issue:`45809`)

Groupby/resample/rolling
^^^^^^^^^^^^^^^^^^^^^^^^
- Bug in :meth:`DataFrame.resample` ignoring ``closed="right"`` on :class:`TimedeltaIndex` (:issue:`45414`)
- Bug in :meth:`.DataFrameGroupBy.transform` fails when ``func="size"`` and the input DataFrame has multiple columns (:issue:`27469`)
- Bug in :meth:`.DataFrameGroupBy.size` and :meth:`.DataFrameGroupBy.transform` with ``func="size"`` produced incorrect results when ``axis=1`` (:issue:`45715`)
- Bug in :meth:`.ExponentialMovingWindow.mean` with ``axis=1`` and ``engine='numba'`` when the :class:`DataFrame` has more columns than rows (:issue:`46086`)
- Bug when using ``engine="numba"`` would return the same jitted function when modifying ``engine_kwargs`` (:issue:`46086`)
- Bug in :meth:`.DataFrameGroupby.transform` fails when ``axis=1`` and ``func`` is ``"first"`` or ``"last"`` (:issue:`45986`)
- Bug in :meth:`DataFrameGroupby.cumsum` with ``skipna=False`` giving incorrect results (:issue:`46216`)
- Bug in :meth:`.GroupBy.cumsum` with ``timedelta64[ns]`` dtype failing to recognize ``NaT`` as a null value (:issue:`46216`)
- Bug in :meth:`GroupBy.cummin` and :meth:`GroupBy.cummax` with nullable dtypes incorrectly altering the original data in place (:issue:`46220`)
- Bug in :meth:`GroupBy.cummax` with ``int64`` dtype with leading value being the smallest possible int64 (:issue:`46382`)
-

Reshaping
^^^^^^^^^
- Bug in :func:`concat` between a :class:`Series` with integer dtype and another with :class:`CategoricalDtype` with integer categories and containing ``NaN`` values casting to object dtype instead of ``float64`` (:issue:`45359`)
- Bug in :func:`get_dummies` that selected object and categorical dtypes but not string (:issue:`44965`)
- Bug in :meth:`DataFrame.align` when aligning a :class:`MultiIndex` to a :class:`Series` with another :class:`MultiIndex` (:issue:`46001`)
- Bug in concanenation with ``IntegerDtype``, or ``FloatingDtype`` arrays where the resulting dtype did not mirror the behavior of the non-nullable dtypes (:issue:`46379`)
-

Sparse
^^^^^^
- Bug in :meth:`Series.where` and :meth:`DataFrame.where` with ``SparseDtype`` failing to retain the array's ``fill_value`` (:issue:`45691`)
-

ExtensionArray
^^^^^^^^^^^^^^
- Bug in :meth:`IntegerArray.searchsorted` and :meth:`FloatingArray.searchsorted` returning inconsistent results when acting on ``np.nan`` (:issue:`45255`)
-

Styler
^^^^^^
- Bug when attempting to apply styling functions to an empty DataFrame subset (:issue:`45313`)
-

Other
^^^^^

.. ***DO NOT USE THIS SECTION***

-
-

.. ---------------------------------------------------------------------------
.. _whatsnew_150.contributors:

Contributors
~~~~~~~~~~~~<|MERGE_RESOLUTION|>--- conflicted
+++ resolved
@@ -44,12 +44,9 @@
 - Implemented a complex-dtype :class:`Index`, passing a complex-dtype array-like to ``pd.Index`` will now retain complex dtype instead of casting to ``object`` (:issue:`45845`)
 - Improved error message in :class:`~pandas.core.window.Rolling` when ``window`` is a frequency and ``NaT`` is in the rolling axis (:issue:`46087`)
 - :class:`Series` and :class:`DataFrame` with ``IntegerDtype`` now supports bitwise operations (:issue:`34463`)
-<<<<<<< HEAD
 - :meth:`DataFrame.reset_index` now accepts a ``names`` argument which renames the index names (:issue:`6878`)
-=======
 - Add ``milliseconds`` field support for :class:`~pandas.DateOffset` (:issue:`43371`)
 -
->>>>>>> 2cb628d2
 
 .. ---------------------------------------------------------------------------
 .. _whatsnew_150.notable_bug_fixes:
