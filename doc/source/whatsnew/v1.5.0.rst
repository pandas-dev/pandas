.. _whatsnew_150:

What's new in 1.5.0 (??)
------------------------

These are the changes in pandas 1.5.0. See :ref:`release` for a full changelog
including other versions of pandas.

{{ header }}

.. ---------------------------------------------------------------------------
.. _whatsnew_150.enhancements:

Enhancements
~~~~~~~~~~~~

.. _whatsnew_150.enhancements.styler:

Styler
^^^^^^

  - New method :meth:`.Styler.to_string` for alternative customisable output methods (:issue:`44502`)
  - Various bug fixes, see below.

.. _whatsnew_150.enhancements.enhancement2:

enhancement2
^^^^^^^^^^^^

.. _whatsnew_150.enhancements.other:

Other enhancements
^^^^^^^^^^^^^^^^^^
- :meth:`MultiIndex.to_frame` now supports the argument ``allow_duplicates`` and raises on duplicate labels if it is missing or False (:issue:`45245`)
- :class:`StringArray` now accepts array-likes containing nan-likes (``None``, ``np.nan``) for the ``values`` parameter in its constructor in addition to strings and :attr:`pandas.NA`. (:issue:`40839`)
- Improved the rendering of ``categories`` in :class:`CategoricalIndex` (:issue:`45218`)
- :meth:`to_numeric` now preserves float64 arrays when downcasting would generate values not representable in float32 (:issue:`43693`)
- :meth:`.GroupBy.min` and :meth:`.GroupBy.max` now supports `Numba <https://numba.pydata.org/>`_ execution with the ``engine`` keyword (:issue:`45428`)
-

.. ---------------------------------------------------------------------------
.. _whatsnew_150.notable_bug_fixes:

Notable bug fixes
~~~~~~~~~~~~~~~~~

These are bug fixes that might have notable behavior changes.

.. _whatsnew_150.notable_bug_fixes.notable_bug_fix1:

notable_bug_fix1
^^^^^^^^^^^^^^^^

.. _whatsnew_150.notable_bug_fixes.notable_bug_fix2:

notable_bug_fix2
^^^^^^^^^^^^^^^^

.. ---------------------------------------------------------------------------
.. _whatsnew_150.api_breaking:

Backwards incompatible API changes
~~~~~~~~~~~~~~~~~~~~~~~~~~~~~~~~~~

.. _whatsnew_150.api_breaking.deps:

Increased minimum versions for dependencies
^^^^^^^^^^^^^^^^^^^^^^^^^^^^^^^^^^^^^^^^^^^
Some minimum supported versions of dependencies were updated.
If installed, we now require:

+-----------------+-----------------+----------+---------+
| Package         | Minimum Version | Required | Changed |
+=================+=================+==========+=========+
| mypy (dev)      | 0.931           |          |    X    |
+-----------------+-----------------+----------+---------+


For `optional libraries <https://pandas.pydata.org/docs/getting_started/install.html>`_ the general recommendation is to use the latest version.
The following table lists the lowest version per library that is currently being tested throughout the development of pandas.
Optional libraries below the lowest tested version may still work, but are not considered supported.

+-----------------+-----------------+---------+
| Package         | Minimum Version | Changed |
+=================+=================+=========+
|                 |                 |    X    |
+-----------------+-----------------+---------+

See :ref:`install.dependencies` and :ref:`install.optional_dependencies` for more.

.. _whatsnew_150.api_breaking.other:

Other API changes
^^^^^^^^^^^^^^^^^
-
-

.. ---------------------------------------------------------------------------
.. _whatsnew_150.deprecations:

Deprecations
~~~~~~~~~~~~

.. _whatsnew_150.deprecations.int_slicing_series:

In a future version, integer slicing on a :class:`Series` with a :class:`Int64Index` or :class:`RangeIndex` will be treated as *label-based*, not positional. This will make the behavior consistent with other :meth:`Series.__getitem__` and :meth:`Series.__setitem__` behaviors (:issue:`45162`).

For example:

.. ipython:: python

   ser = pd.Series([1, 2, 3, 4, 5], index=[2, 3, 5, 7, 11])

In the old behavior, ``ser[2:4]`` treats the slice as positional:

*Old behavior*:

.. code-block:: ipython

    In [3]: ser[2:4]
    Out[3]:
    5    3
    7    4
    dtype: int64

In a future version, this will be treated as label-based:

*Future behavior*:

.. code-block:: ipython

    In [4]: ser.loc[2:4]
    Out[4]:
    2    1
    3    2
    dtype: int64

To retain the old behavior, use ``series.iloc[i:j]``. To get the future behavior,
use ``series.loc[i:j]``.

Slicing on a :class:`DataFrame` will not be affected.

.. _whatsnew_150.deprecations.other:

Other Deprecations
^^^^^^^^^^^^^^^^^^
- Deprecated the keyword ``line_terminator`` in :meth:`DataFrame.to_csv` and :meth:`Series.to_csv`, use ``lineterminator`` instead; this is for consistency with :func:`read_csv` and the standard library 'csv' module (:issue:`9568`)
- Deprecated behavior of :meth:`SparseArray.astype`, :meth:`Series.astype`, and :meth:`DataFrame.astype` with :class:`SparseDtype` when passing a non-sparse ``dtype``. In a future version, this will cast to that non-sparse dtype instead of wrapping it in a :class:`SparseDtype` (:issue:`34457`)
- Deprecated behavior of :meth:`DatetimeIndex.intersection` and :meth:`DatetimeIndex.symmetric_difference` (``union`` behavior was already deprecated in version 1.3.0) with mixed timezones; in a future version both will be cast to UTC instead of object dtype (:issue:`39328`, :issue:`45357`)
- Deprecated :meth:`DataFrame.iteritems`, :meth:`Series.iteritems`, :meth:`HDFStore.iteritems` in favor of :meth:`DataFrame.items`, :meth:`Series.items`, :meth:`HDFStore.items`  (:issue:`45321`)
- Deprecated the ``__array_wrap__`` method of DataFrame and Series, rely on standard numpy ufuncs instead (:issue:`45451`)
-


.. ---------------------------------------------------------------------------
.. _whatsnew_150.performance:

Performance improvements
~~~~~~~~~~~~~~~~~~~~~~~~
- Performance improvement in :meth:`DataFrame.duplicated` when subset consists of only one column (:issue:`45236`)
-

.. ---------------------------------------------------------------------------
.. _whatsnew_150.bug_fixes:

Bug fixes
~~~~~~~~~

Categorical
^^^^^^^^^^^
- Bug in :meth:`CategoricalIndex.union` when the index's categories are integer-dtype and the index contains ``NaN`` values incorrectly raising instead of casting to ``float64`` (:issue:`45362`)
-

Datetimelike
^^^^^^^^^^^^
- Bug in :meth:`DataFrame.quantile` with datetime-like dtypes and no rows incorrectly returning ``float64`` dtype instead of retaining datetime-like dtype (:issue:`41544`)
- Bug in :func:`to_datetime` with sequences of ``np.str_`` objects incorrectly raising (:issue:`32264`)
- Bug in :class:`Timestamp` construction when passing datetime components as positional arguments and ``tzinfo`` as a keyword argument incorrectly raising (:issue:`31929`)
-

Timedelta
^^^^^^^^^
-

Timezones
^^^^^^^^^
-
-

Numeric
^^^^^^^
- Bug in operations with array-likes with ``dtype="boolean"`` and :attr:`NA` incorrectly altering the array in-place (:issue:`45421`)
-

Conversion
^^^^^^^^^^
- Bug in :meth:`DataFrame.astype` not preserving subclasses (:issue:`40810`)
- Bug in constructing a :class:`Series` from a float-containing list or a floating-dtype ndarray-like (e.g. ``dask.Array``) and an integer dtype raising instead of casting like we would with an ``np.ndarray`` (:issue:`40110`)
- Bug in :meth:`Float64Index.astype` to unsigned integer dtype incorrectly casting to ``np.int64`` dtype (:issue:`45309`)
- Bug in :meth:`Series.astype` and :meth:`DataFrame.astype` from floating dtype to unsigned integer dtype failing to raise in the presence of negative values (:issue:`45151`)
-

Strings
^^^^^^^
-
-

Interval
^^^^^^^^
- Bug in :meth:`IntervalArray.__setitem__` when setting ``np.nan`` into an integer-backed array raising ``ValueError`` instead of ``TypeError`` (:issue:`45484`)
-

Indexing
^^^^^^^^
- Bug in :meth:`loc.__getitem__` with a list of keys causing an internal inconsistency that could lead to a disconnect between ``frame.at[x, y]`` vs ``frame[y].loc[x]`` (:issue:`22372`)
- Bug in :meth:`DataFrame.iloc` where indexing a single row on a :class:`DataFrame` with a single ExtensionDtype column gave a copy instead of a view on the underlying data (:issue:`45241`)
- Bug in :meth:`Series.__setitem__` with a non-integer :class:`Index` when using an integer key to set a value that cannot be set inplace where a ``ValueError`` was raised insead of casting to a common dtype (:issue:`45070`)
- Bug when setting a value too large for a :class:`Series` dtype failing to coerce to a common type (:issue:`26049`, :issue:`32878`)
<<<<<<< HEAD
- Bug in :meth:`loc.__setitem__` treating ``range`` keys as positional instead of label-based (:issue:`45479`)
=======
- Bug in :meth:`Series.__setitem__` where setting :attr:`NA` into a numeric-dtpye :class:`Series` would incorrectly upcast to object-dtype rather than treating the value as ``np.nan`` (:issue:`44199`)
>>>>>>> 490c586b
-

Missing
^^^^^^^
-
-

MultiIndex
^^^^^^^^^^
-
-

I/O
^^^
- Bug in :meth:`DataFrame.to_stata` where no error is raised if the :class:`DataFrame` contains ``-np.inf`` (:issue:`45350`)
- Bug in :meth:`DataFrame.info` where a new line at the end of the output is omitted when called on an empty :class:`DataFrame` (:issue:`45494`)

Period
^^^^^^
-
-

Plotting
^^^^^^^^
- Bug in :meth:`DataFrame.plot.barh` that prevented labeling the x-axis and ``xlabel`` updating the y-axis label (:issue:`45144`)
-

Groupby/resample/rolling
^^^^^^^^^^^^^^^^^^^^^^^^
- Bug in :meth:`DataFrame.resample` ignoring ``closed="right"`` on :class:`TimedeltaIndex` (:issue:`45414`)
-

Reshaping
^^^^^^^^^
- Bug in :func:`concat` between a :class:`Series` with integer dtype and another with :class:`CategoricalDtype` with integer categories and containing ``NaN`` values casting to object dtype instead of ``float64`` (:issue:`45359`)
-

Sparse
^^^^^^
-
-

ExtensionArray
^^^^^^^^^^^^^^
- Bug in :meth:`IntegerArray.searchsorted` and :meth:`FloatingArray.searchsorted` returning inconsistent results when acting on ``np.nan`` (:issue:`45255`)
-

Styler
^^^^^^
- Minor bug when attempting to apply styling functions to an empty DataFrame subset (:issue:`45313`)
-

Other
^^^^^
- Bug in :meth:`Series.asof` and :meth:`DataFrame.asof` incorrectly casting bool-dtype results to ``float64`` dtype (:issue:`16063`)
-

.. ***DO NOT USE THIS SECTION***

-
-

.. ---------------------------------------------------------------------------
.. _whatsnew_150.contributors:

Contributors
~~~~~~~~~~~~<|MERGE_RESOLUTION|>--- conflicted
+++ resolved
@@ -216,11 +216,8 @@
 - Bug in :meth:`DataFrame.iloc` where indexing a single row on a :class:`DataFrame` with a single ExtensionDtype column gave a copy instead of a view on the underlying data (:issue:`45241`)
 - Bug in :meth:`Series.__setitem__` with a non-integer :class:`Index` when using an integer key to set a value that cannot be set inplace where a ``ValueError`` was raised insead of casting to a common dtype (:issue:`45070`)
 - Bug when setting a value too large for a :class:`Series` dtype failing to coerce to a common type (:issue:`26049`, :issue:`32878`)
-<<<<<<< HEAD
 - Bug in :meth:`loc.__setitem__` treating ``range`` keys as positional instead of label-based (:issue:`45479`)
-=======
 - Bug in :meth:`Series.__setitem__` where setting :attr:`NA` into a numeric-dtpye :class:`Series` would incorrectly upcast to object-dtype rather than treating the value as ``np.nan`` (:issue:`44199`)
->>>>>>> 490c586b
 -
 
 Missing
