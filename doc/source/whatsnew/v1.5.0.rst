.. _whatsnew_150:

What's new in 1.5.0 (??)
------------------------

These are the changes in pandas 1.5.0. See :ref:`release` for a full changelog
including other versions of pandas.

{{ header }}

.. ---------------------------------------------------------------------------
.. _whatsnew_150.enhancements:

Enhancements
~~~~~~~~~~~~

.. _whatsnew_150.enhancements.styler:

Styler
^^^^^^

  - New method :meth:`.Styler.to_string` for alternative customisable output methods (:issue:`44502`)
  - Added the ability to render ``border`` and ``border-{side}`` CSS properties in Excel (:issue:`42276`)

.. _whatsnew_150.enhancements.enhancement2:

enhancement2
^^^^^^^^^^^^

.. _whatsnew_150.enhancements.other:

Other enhancements
^^^^^^^^^^^^^^^^^^
- :meth:`MultiIndex.to_frame` now supports the argument ``allow_duplicates`` and raises on duplicate labels if it is missing or False (:issue:`45245`)
- :class:`StringArray` now accepts array-likes containing nan-likes (``None``, ``np.nan``) for the ``values`` parameter in its constructor in addition to strings and :attr:`pandas.NA`. (:issue:`40839`)
- Improved the rendering of ``categories`` in :class:`CategoricalIndex` (:issue:`45218`)
- :meth:`to_numeric` now preserves float64 arrays when downcasting would generate values not representable in float32 (:issue:`43693`)
- :meth:`Series.reset_index` and :meth:`DataFrame.reset_index` now support the argument ``allow_duplicates`` (:issue:`44410`)
- :meth:`.GroupBy.min` and :meth:`.GroupBy.max` now supports `Numba <https://numba.pydata.org/>`_ execution with the ``engine`` keyword (:issue:`45428`)
- Implemented a ``bool``-dtype :class:`Index`, passing a bool-dtype array-like to ``pd.Index`` will now retain ``bool`` dtype instead of casting to ``object`` (:issue:`45061`)
- Implemented a complex-dtype :class:`Index`, passing a complex-dtype array-like to ``pd.Index`` will now retain complex dtype instead of casting to ``object`` (:issue:`45845`)

-

.. ---------------------------------------------------------------------------
.. _whatsnew_150.notable_bug_fixes:

Notable bug fixes
~~~~~~~~~~~~~~~~~

These are bug fixes that might have notable behavior changes.

.. _whatsnew_150.notable_bug_fixes.notable_bug_fix1:

Styler
^^^^^^

- Fixed bug in :class:`CSSToExcelConverter` leading to ``TypeError`` when border color provided without border style for ``xlsxwriter`` engine (:issue:`42276`)

.. _whatsnew_150.notable_bug_fixes.notable_bug_fix2:

notable_bug_fix2
^^^^^^^^^^^^^^^^

.. ---------------------------------------------------------------------------
.. _whatsnew_150.api_breaking:

Backwards incompatible API changes
~~~~~~~~~~~~~~~~~~~~~~~~~~~~~~~~~~

.. _whatsnew_150.api_breaking.read_xml_dtypes:

read_xml now supports ``dtype``, ``converters``, and ``parse_dates``
^^^^^^^^^^^^^^^^^^^^^^^^^^^^^^^^^^^^^^^^^^^^^^^^^^^^^^^^^^^^^^^^^^^^

Similar to other IO methods, :func:`pandas.read_xml` now supports assigning specific dtypes to columns,
apply converter methods, and parse dates (:issue:`43567`).

.. ipython:: python

    xml_dates = """<?xml version='1.0' encoding='utf-8'?>
    <data>
      <row>
        <shape>square</shape>
        <degrees>00360</degrees>
        <sides>4.0</sides>
        <date>2020-01-01</date>
       </row>
      <row>
        <shape>circle</shape>
        <degrees>00360</degrees>
        <sides/>
        <date>2021-01-01</date>
      </row>
      <row>
        <shape>triangle</shape>
        <degrees>00180</degrees>
        <sides>3.0</sides>
        <date>2022-01-01</date>
      </row>
    </data>"""

    df = pd.read_xml(
        xml_dates,
        dtype={'sides': 'Int64'},
        converters={'degrees': str},
        parse_dates=['date']
    )
    df
    df.dtypes

.. _whatsnew_150.api_breaking.api_breaking2:

api_breaking_change2
^^^^^^^^^^^^^^^^^^^^

.. _whatsnew_150.api_breaking.deps:

Increased minimum versions for dependencies
^^^^^^^^^^^^^^^^^^^^^^^^^^^^^^^^^^^^^^^^^^^
Some minimum supported versions of dependencies were updated.
If installed, we now require:

+-----------------+-----------------+----------+---------+
| Package         | Minimum Version | Required | Changed |
+=================+=================+==========+=========+
| mypy (dev)      | 0.931           |          |    X    |
+-----------------+-----------------+----------+---------+


For `optional libraries <https://pandas.pydata.org/docs/getting_started/install.html>`_ the general recommendation is to use the latest version.
The following table lists the lowest version per library that is currently being tested throughout the development of pandas.
Optional libraries below the lowest tested version may still work, but are not considered supported.

+-----------------+-----------------+---------+
| Package         | Minimum Version | Changed |
+=================+=================+=========+
|                 |                 |    X    |
+-----------------+-----------------+---------+

See :ref:`install.dependencies` and :ref:`install.optional_dependencies` for more.

.. _whatsnew_150.api_breaking.other:

Other API changes
^^^^^^^^^^^^^^^^^
-
-

.. ---------------------------------------------------------------------------
.. _whatsnew_150.deprecations:

Deprecations
~~~~~~~~~~~~

.. _whatsnew_150.deprecations.int_slicing_series:

In a future version, integer slicing on a :class:`Series` with a :class:`Int64Index` or :class:`RangeIndex` will be treated as *label-based*, not positional. This will make the behavior consistent with other :meth:`Series.__getitem__` and :meth:`Series.__setitem__` behaviors (:issue:`45162`).

For example:

.. ipython:: python

   ser = pd.Series([1, 2, 3, 4, 5], index=[2, 3, 5, 7, 11])

In the old behavior, ``ser[2:4]`` treats the slice as positional:

*Old behavior*:

.. code-block:: ipython

    In [3]: ser[2:4]
    Out[3]:
    5    3
    7    4
    dtype: int64

In a future version, this will be treated as label-based:

*Future behavior*:

.. code-block:: ipython

    In [4]: ser.loc[2:4]
    Out[4]:
    2    1
    3    2
    dtype: int64

To retain the old behavior, use ``series.iloc[i:j]``. To get the future behavior,
use ``series.loc[i:j]``.

Slicing on a :class:`DataFrame` will not be affected.

.. _whatsnew_150.deprecations.excel_writer_attributes:

:class:`ExcelWriter` attributes
^^^^^^^^^^^^^^^^^^^^^^^^^^^^^^^

All attributes of :class:`ExcelWriter` were previously documented as not
public. However some third party Excel engines documented accessing
``ExcelWriter.book`` or ``ExcelWriter.sheets``, and users were utilizing these
and possibly other attributes. Previously these attributes were not safe to use;
e.g. modifications to ``ExcelWriter.book`` would not update ``ExcelWriter.sheets``
and conversely. In order to support this, pandas has made some attributes public
and improved their implementations so that they may now be safely used. (:issue:`45572`)

The following attributes are now public and considered safe to access.

 - ``book``
 - ``check_extension``
 - ``close``
 - ``date_format``
 - ``datetime_format``
 - ``engine``
 - ``if_sheet_exists``
 - ``sheets``
 - ``supported_extensions``

The following attributes have been deprecated. They now raise a ``FutureWarning``
when accessed and will be removed in a future version. Users should be aware
that their usage is considered unsafe, and can lead to unexpected results.

 - ``cur_sheet``
 - ``handles``
 - ``path``
 - ``save``
 - ``write_cells``

See the documentation of :class:`ExcelWriter` for further details.

.. _whatsnew_150.deprecations.other:

Other Deprecations
^^^^^^^^^^^^^^^^^^
- Deprecated the keyword ``line_terminator`` in :meth:`DataFrame.to_csv` and :meth:`Series.to_csv`, use ``lineterminator`` instead; this is for consistency with :func:`read_csv` and the standard library 'csv' module (:issue:`9568`)
- Deprecated behavior of :meth:`SparseArray.astype`, :meth:`Series.astype`, and :meth:`DataFrame.astype` with :class:`SparseDtype` when passing a non-sparse ``dtype``. In a future version, this will cast to that non-sparse dtype instead of wrapping it in a :class:`SparseDtype` (:issue:`34457`)
- Deprecated behavior of :meth:`DatetimeIndex.intersection` and :meth:`DatetimeIndex.symmetric_difference` (``union`` behavior was already deprecated in version 1.3.0) with mixed time zones; in a future version both will be cast to UTC instead of object dtype (:issue:`39328`, :issue:`45357`)
- Deprecated :meth:`DataFrame.iteritems`, :meth:`Series.iteritems`, :meth:`HDFStore.iteritems` in favor of :meth:`DataFrame.items`, :meth:`Series.items`, :meth:`HDFStore.items`  (:issue:`45321`)
- Deprecated :meth:`Series.is_monotonic` and :meth:`Index.is_monotonic` in favor of :meth:`Series.is_monotonic_increasing` and :meth:`Index.is_monotonic_increasing` (:issue:`45422`, :issue:`21335`)
- Deprecated behavior of :meth:`DatetimeIndex.astype`, :meth:`TimedeltaIndex.astype`, :meth:`PeriodIndex.astype` when converting to an integer dtype other than ``int64``. In a future version, these will convert to exactly the specified dtype (instead of always ``int64``) and will raise if the conversion overflows (:issue:`45034`)
- Deprecated the ``__array_wrap__`` method of DataFrame and Series, rely on standard numpy ufuncs instead (:issue:`45451`)
- Deprecated treating float-dtype data as wall-times when passed with a timezone to :class:`Series` or :class:`DatetimeIndex` (:issue:`45573`)
- Deprecated the behavior of :meth:`Series.fillna` and :meth:`DataFrame.fillna` with ``timedelta64[ns]`` dtype and incompatible fill value; in a future version this will cast to a common dtype (usually object) instead of raising, matching the behavior of other dtypes (:issue:`45746`)
- Deprecated the ``warn`` parameter in :func:`infer_freq` (:issue:`45947`)
- Deprecated allowing non-keyword arguments in :meth:`ExtensionArray.argsort` (:issue:`46134`)
-

.. ---------------------------------------------------------------------------
.. _whatsnew_150.performance:

Performance improvements
~~~~~~~~~~~~~~~~~~~~~~~~
- Performance improvement in :meth:`.GroupBy.transform` for some user-defined DataFrame -> Series functions (:issue:`45387`)
- Performance improvement in :meth:`DataFrame.duplicated` when subset consists of only one column (:issue:`45236`)
- Performance improvement in :meth:`.GroupBy.transform` when broadcasting values for user-defined functions (:issue:`45708`)
- Performance improvement in :meth:`.GroupBy.transform` for user-defined functions when only a single group exists (:issue:`44977`)
- Performance improvement in :meth:`MultiIndex.get_locs` (:issue:`45681`)
- Performance improvement in :func:`merge` when left and/or right are empty (:issue:`45838`)
- Performance improvement in :meth:`DataFrame.join` when left and/or right are empty (:issue:`46015`)
- Performance improvement in :class:`DataFrame` and :class:`Series` constructors for extension dtype scalars (:issue:`45854`)
-

.. ---------------------------------------------------------------------------
.. _whatsnew_150.bug_fixes:

Bug fixes
~~~~~~~~~

Categorical
^^^^^^^^^^^
- Bug in :meth:`Categorical.view` not accepting integer dtypes (:issue:`25464`)
- Bug in :meth:`CategoricalIndex.union` when the index's categories are integer-dtype and the index contains ``NaN`` values incorrectly raising instead of casting to ``float64`` (:issue:`45362`)
-

Datetimelike
^^^^^^^^^^^^
- Bug in :meth:`DataFrame.quantile` with datetime-like dtypes and no rows incorrectly returning ``float64`` dtype instead of retaining datetime-like dtype (:issue:`41544`)
- Bug in :func:`to_datetime` with sequences of ``np.str_`` objects incorrectly raising (:issue:`32264`)
- Bug in :class:`Timestamp` construction when passing datetime components as positional arguments and ``tzinfo`` as a keyword argument incorrectly raising (:issue:`31929`)
- Bug in :meth:`Index.astype` when casting from object dtype to ``timedelta64[ns]`` dtype incorrectly casting ``np.datetime64("NaT")`` values to ``np.timedelta64("NaT")`` instead of raising (:issue:`45722`)
- Bug in :meth:`SeriesGroupBy.value_counts` index when passing categorical column (:issue:`44324`)
-

Timedelta
^^^^^^^^^
-

Time Zones
^^^^^^^^^^
-
-

Numeric
^^^^^^^
- Bug in operations with array-likes with ``dtype="boolean"`` and :attr:`NA` incorrectly altering the array in-place (:issue:`45421`)
- Bug in multiplying a :class:`Series` with ``IntegerDtype`` or ``FloatingDtype`` by an array-like with ``timedelta64[ns]`` dtype incorrectly raising (:issue:`45622`)
-

Conversion
^^^^^^^^^^
- Bug in :meth:`DataFrame.astype` not preserving subclasses (:issue:`40810`)
- Bug in constructing a :class:`Series` from a float-containing list or a floating-dtype ndarray-like (e.g. ``dask.Array``) and an integer dtype raising instead of casting like we would with an ``np.ndarray`` (:issue:`40110`)
- Bug in :meth:`Float64Index.astype` to unsigned integer dtype incorrectly casting to ``np.int64`` dtype (:issue:`45309`)
- Bug in :meth:`Series.astype` and :meth:`DataFrame.astype` from floating dtype to unsigned integer dtype failing to raise in the presence of negative values (:issue:`45151`)
- Bug in :func:`array` with ``FloatingDtype`` and values containing float-castable strings incorrectly raising (:issue:`45424`)
- Bug when comparing string and datetime64ns objects causing ``OverflowError`` exception. (:issue:`45506`)

Strings
^^^^^^^
- Bug in :meth:`str.startswith` and :meth:`str.endswith` when using other series as parameter _pat_. Now raises ``TypeError`` (:issue:`3485`)
-

Interval
^^^^^^^^
- Bug in :meth:`IntervalArray.__setitem__` when setting ``np.nan`` into an integer-backed array raising ``ValueError`` instead of ``TypeError`` (:issue:`45484`)
-

Indexing
^^^^^^^^
- Bug in :meth:`loc.__getitem__` with a list of keys causing an internal inconsistency that could lead to a disconnect between ``frame.at[x, y]`` vs ``frame[y].loc[x]`` (:issue:`22372`)
- Bug in :meth:`DataFrame.iloc` where indexing a single row on a :class:`DataFrame` with a single ExtensionDtype column gave a copy instead of a view on the underlying data (:issue:`45241`)
- Bug in :meth:`Series.align` does not create :class:`MultiIndex` with union of levels when both MultiIndexes intersections are identical (:issue:`45224`)
- Bug in setting a NA value (``None`` or ``np.nan``) into a :class:`Series` with int-based :class:`IntervalDtype` incorrectly casting to object dtype instead of a float-based :class:`IntervalDtype` (:issue:`45568`)
- Bug in :meth:`Series.__setitem__` with a non-integer :class:`Index` when using an integer key to set a value that cannot be set inplace where a ``ValueError`` was raised instead of casting to a common dtype (:issue:`45070`)
- Bug in :meth:`Series.__setitem__` when setting incompatible values into a ``PeriodDtype`` or ``IntervalDtype`` :class:`Series` raising when indexing with a boolean mask but coercing when indexing with otherwise-equivalent indexers; these now consistently coerce, along with :meth:`Series.mask` and :meth:`Series.where` (:issue:`45768`)
- Bug in :meth:`DataFrame.where` with multiple columns with datetime-like dtypes failing to downcast results consistent with other dtypes (:issue:`45837`)
- Bug in :meth:`Series.loc.__setitem__` and :meth:`Series.loc.__getitem__` not raising when using multiple keys without using a :class:`MultiIndex` (:issue:`13831`)
- Bug when setting a value too large for a :class:`Series` dtype failing to coerce to a common type (:issue:`26049`, :issue:`32878`)
- Bug in :meth:`loc.__setitem__` treating ``range`` keys as positional instead of label-based (:issue:`45479`)
- Bug in :meth:`Series.__setitem__` when setting ``boolean`` dtype values containing ``NA`` incorrectly raising instead of casting to ``boolean`` dtype (:issue:`45462`)
- Bug in :meth:`Series.__setitem__` where setting :attr:`NA` into a numeric-dtpye :class:`Series` would incorrectly upcast to object-dtype rather than treating the value as ``np.nan`` (:issue:`44199`)
- Bug in :meth:`Series.__setitem__` with ``datetime64[ns]`` dtype, an all-``False`` boolean mask, and an incompatible value incorrectly casting to ``object`` instead of retaining ``datetime64[ns]`` dtype (:issue:`45967`)
- Bug in :meth:`Index.__getitem__`  raising ``ValueError`` when indexer is from boolean dtype with ``NA`` (:issue:`45806`)
- Bug in :meth:`Series.mask` with ``inplace=True`` or setting values with a boolean mask with small integer dtypes incorrectly raising (:issue:`45750`)
- Bug in :meth:`DataFrame.mask` with ``inplace=True`` and ``ExtensionDtype`` columns incorrectly raising (:issue:`45577`)
- Bug in getting a column from a DataFrame with an object-dtype row index with datetime-like values: the resulting Series now preserves the exact object-dtype Index from the parent DataFrame (:issue:`42950`)
- Bug in indexing on a :class:`DatetimeIndex` with a ``np.str_`` key incorrectly raising (:issue:`45580`)
- Bug in :meth:`CategoricalIndex.get_indexer` when index contains ``NaN`` values, resulting in elements that are in target but not present in the index to be mapped to the index of the NaN element, instead of -1 (:issue:`45361`)
- Bug in setting large integer values into :class:`Series` with ``float32`` or ``float16`` dtype incorrectly altering these values instead of coercing to ``float64`` dtype (:issue:`45844`)
- Bug in :meth:`Series.asof` and :meth:`DataFrame.asof` incorrectly casting bool-dtype results to ``float64`` dtype (:issue:`16063`)
-

Missing
^^^^^^^
- Bug in :meth:`Series.fillna` and :meth:`DataFrame.fillna` with ``downcast`` keyword not being respected in some cases where there are no NA values present (:issue:`45423`)
- Bug in :meth:`Series.fillna` and :meth:`DataFrame.fillna` with :class:`IntervalDtype` and incompatible value raising instead of casting to a common (usually object) dtype (:issue:`45796`)
- Bug in :meth:`DataFrame.interpolate` with object-dtype column not returning a copy with ``inplace=False`` (:issue:`45791`)
-

MultiIndex
^^^^^^^^^^
<<<<<<< HEAD
- Bug in :meth:`DataFrame.loc` returning empty result when indexer contains a slice with a negative step size and non-null start/stop values (:issue:`46156`)
- Bug in :meth:`DataFrame.loc` raising when indexer contains a slice with a negative step size other than -1 (:issue:`46156`)
- Bug in :meth:`DataFrame.loc` raising when indexer contains a slice with a negative step size and slicing a non-int labeled index level (:issue:`46156`)
=======
- Bug in :class:`MultiIndex.equals` not commutative when only one side has extension array dtype (:issue:`46026`)
>>>>>>> c2188dea
-

I/O
^^^
- Bug in :meth:`DataFrame.to_stata` where no error is raised if the :class:`DataFrame` contains ``-np.inf`` (:issue:`45350`)
- Bug in :func:`read_excel` results in an infinite loop with certain ``skiprows`` callables (:issue:`45585`)
- Bug in :meth:`DataFrame.info` where a new line at the end of the output is omitted when called on an empty :class:`DataFrame` (:issue:`45494`)
- Bug in :func:`read_csv` not recognizing line break for ``on_bad_lines="warn"`` for ``engine="c"`` (:issue:`41710`)
- Bug in :meth:`DataFrame.to_csv` not respecting ``float_format`` for ``Float64`` dtype (:issue:`45991`)
- Bug in :func:`read_csv` not respecting a specified converter to index columns in all cases (:issue:`40589`)
- Bug in :func:`read_parquet` when ``engine="pyarrow"`` which caused partial write to disk when column of unsupported datatype was passed (:issue:`44914`)
- Bug in :func:`DataFrame.to_excel` and :class:`ExcelWriter` would raise when writing an empty DataFrame to a ``.ods`` file (:issue:`45793`)

Period
^^^^^^
- Bug in subtraction of :class:`Period` from :class:`PeriodArray` returning wrong results (:issue:`45999`)
-

Plotting
^^^^^^^^
- Bug in :meth:`DataFrame.plot.barh` that prevented labeling the x-axis and ``xlabel`` updating the y-axis label (:issue:`45144`)
- Bug in :meth:`DataFrame.plot.box` that prevented labeling the x-axis (:issue:`45463`)
- Bug in :meth:`DataFrame.boxplot` that prevented passing in ``xlabel`` and ``ylabel`` (:issue:`45463`)
- Bug in :meth:`DataFrame.boxplot` that prevented specifying ``vert=False`` (:issue:`36918`)
-

Groupby/resample/rolling
^^^^^^^^^^^^^^^^^^^^^^^^
- Bug in :meth:`DataFrame.resample` ignoring ``closed="right"`` on :class:`TimedeltaIndex` (:issue:`45414`)
- Bug in :meth:`.DataFrameGroupBy.transform` fails when ``func="size"`` and the input DataFrame has multiple columns (:issue:`27469`)
- Bug in :meth:`.DataFrameGroupBy.size` and :meth:`.DataFrameGroupBy.transform` with ``func="size"`` produced incorrect results when ``axis=1`` (:issue:`45715`)

Reshaping
^^^^^^^^^
- Bug in :func:`concat` between a :class:`Series` with integer dtype and another with :class:`CategoricalDtype` with integer categories and containing ``NaN`` values casting to object dtype instead of ``float64`` (:issue:`45359`)
- Bug in :func:`get_dummies` that selected object and categorical dtypes but not string (:issue:`44965`)
-

Sparse
^^^^^^
- Bug in :meth:`Series.where` and :meth:`DataFrame.where` with ``SparseDtype`` failing to retain the array's ``fill_value`` (:issue:`45691`)
-

ExtensionArray
^^^^^^^^^^^^^^
- Bug in :meth:`IntegerArray.searchsorted` and :meth:`FloatingArray.searchsorted` returning inconsistent results when acting on ``np.nan`` (:issue:`45255`)
-

Styler
^^^^^^
- Bug when attempting to apply styling functions to an empty DataFrame subset (:issue:`45313`)
-

Other
^^^^^

.. ***DO NOT USE THIS SECTION***

-
-

.. ---------------------------------------------------------------------------
.. _whatsnew_150.contributors:

Contributors
~~~~~~~~~~~~<|MERGE_RESOLUTION|>--- conflicted
+++ resolved
@@ -350,13 +350,10 @@
 
 MultiIndex
 ^^^^^^^^^^
-<<<<<<< HEAD
 - Bug in :meth:`DataFrame.loc` returning empty result when indexer contains a slice with a negative step size and non-null start/stop values (:issue:`46156`)
 - Bug in :meth:`DataFrame.loc` raising when indexer contains a slice with a negative step size other than -1 (:issue:`46156`)
 - Bug in :meth:`DataFrame.loc` raising when indexer contains a slice with a negative step size and slicing a non-int labeled index level (:issue:`46156`)
-=======
 - Bug in :class:`MultiIndex.equals` not commutative when only one side has extension array dtype (:issue:`46026`)
->>>>>>> c2188dea
 -
 
 I/O
