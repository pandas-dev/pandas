.. _whatsnew_150:

What's new in 1.5.0 (??)
------------------------

These are the changes in pandas 1.5.0. See :ref:`release` for a full changelog
including other versions of pandas.

{{ header }}

.. ---------------------------------------------------------------------------
.. _whatsnew_150.enhancements:

Enhancements
~~~~~~~~~~~~

.. _whatsnew_150.enhancements.dataframe_exchange:

DataFrame exchange protocol implementation
^^^^^^^^^^^^^^^^^^^^^^^^^^^^^^^^^^^^^^^^^^

Pandas now implement the DataFrame exchange API spec.
See the full details on the API at https://data-apis.org/dataframe-protocol/latest/index.html

The protocol consists of two parts:

  - New method :meth:`DataFrame.__dataframe__` which produces the exchange object.
    It effectively "exports" the Pandas dataframe as an exchange object so
    any other library which has the protocol implemented can "import" that dataframe
    without knowing anything about the producer except that it makes an exchange object.
  - New function :func:`pandas.api.exchange.from_dataframe` which can take
    an arbitrary exchange object from any conformant library and construct a
    Pandas DataFrame out of it.

.. _whatsnew_150.enhancements.styler:

Styler
^^^^^^

The most notable development is the new method :meth:`.Styler.concat` which
allows adding customised footer rows to visualise additional calculations on the data,
e.g. totals and counts etc. (:issue:`43875`, :issue:`46186`)

Additionally there is an alternative output method :meth:`.Styler.to_string`,
which allows using the Styler's formatting methods to create, for example, CSVs (:issue:`44502`).

Minor feature improvements are:

  - Adding the ability to render ``border`` and ``border-{side}`` CSS properties in Excel (:issue:`42276`)
  - Making keyword arguments consist: :meth:`.Styler.highlight_null` now accepts ``color`` and deprecates ``null_color`` although this remains backwards compatible (:issue:`45907`)

.. _whatsnew_150.enhancements.resample_group_keys:

Control of index with ``group_keys`` in :meth:`DataFrame.resample`
^^^^^^^^^^^^^^^^^^^^^^^^^^^^^^^^^^^^^^^^^^^^^^^^^^^^^^^^^^^^^^^^^^

The argument ``group_keys`` has been added to the method :meth:`DataFrame.resample`.
As with :meth:`DataFrame.groupby`, this argument controls the whether each group is added
to the index in the resample when :meth:`.Resampler.apply` is used.

.. warning::
   Not specifying the ``group_keys`` argument will retain the
   previous behavior and emit a warning if the result will change
   by specifying ``group_keys=False``. In a future version
   of pandas, not specifying ``group_keys`` will default to
   the same behavior as ``group_keys=False``.

.. ipython:: python

    df = pd.DataFrame(
        {'a': range(6)},
        index=pd.date_range("2021-01-01", periods=6, freq="8H")
    )
    df.resample("D", group_keys=True).apply(lambda x: x)
    df.resample("D", group_keys=False).apply(lambda x: x)

Previously, the resulting index would depend upon the values returned by ``apply``,
as seen in the following example.

.. code-block:: ipython

    In [1]: # pandas 1.3
    In [2]: df.resample("D").apply(lambda x: x)
    Out[2]:
                         a
    2021-01-01 00:00:00  0
    2021-01-01 08:00:00  1
    2021-01-01 16:00:00  2
    2021-01-02 00:00:00  3
    2021-01-02 08:00:00  4
    2021-01-02 16:00:00  5

    In [3]: df.resample("D").apply(lambda x: x.reset_index())
    Out[3]:
                               index  a
    2021-01-01 0 2021-01-01 00:00:00  0
               1 2021-01-01 08:00:00  1
               2 2021-01-01 16:00:00  2
    2021-01-02 0 2021-01-02 00:00:00  3
               1 2021-01-02 08:00:00  4
               2 2021-01-02 16:00:00  5

.. _whatsnew_150.enhancements.from_dummies:

from_dummies
^^^^^^^^^^^^

Added new function :func:`~pandas.from_dummies` to convert a dummy coded :class:`DataFrame` into a categorical :class:`DataFrame`.

Example::

.. ipython:: python

    import pandas as pd

    df = pd.DataFrame({"col1_a": [1, 0, 1], "col1_b": [0, 1, 0],
                       "col2_a": [0, 1, 0], "col2_b": [1, 0, 0],
                       "col2_c": [0, 0, 1]})

    pd.from_dummies(df, sep="_")

.. _whatsnew_150.enhancements.orc:

Writing to ORC files
^^^^^^^^^^^^^^^^^^^^

The new method :meth:`DataFrame.to_orc` allows writing to ORC files (:issue:`43864`).

This functionality depends the `pyarrow <http://arrow.apache.org/docs/python/>`__ library. For more details, see :ref:`the IO docs on ORC <io.orc>`.

.. warning::

   * It is *highly recommended* to install pyarrow using conda due to some issues occurred by pyarrow.
   * :func:`~pandas.DataFrame.to_orc` requires pyarrow>=7.0.0.
   * :func:`~pandas.DataFrame.to_orc` is not supported on Windows yet, you can find valid environments on :ref:`install optional dependencies <install.warn_orc>`.
   * For supported dtypes please refer to `supported ORC features in Arrow <https://arrow.apache.org/docs/cpp/orc.html#data-types>`__.
   * Currently timezones in datetime columns are not preserved when a dataframe is converted into ORC files.

.. code-block:: python

    df = pd.DataFrame(data={"col1": [1, 2], "col2": [3, 4]})
    df.to_orc("./out.orc")

.. _whatsnew_150.enhancements.tar:

Reading directly from TAR archives
^^^^^^^^^^^^^^^^^^^^^^^^^^^^^^^^^^

I/O methods like :func:`read_csv` or :meth:`DataFrame.to_json` now allow reading and writing
directly on TAR archives (:issue:`44787`).

.. code-block:: python

   df = pd.read_csv("./movement.tar.gz")
   # ...
   df.to_csv("./out.tar.gz")

This supports ``.tar``, ``.tar.gz``, ``.tar.bz`` and ``.tar.xz2`` archives.
The used compression method is inferred from the filename.
If the compression method cannot be inferred, use the ``compression`` argument:

.. code-block:: python

   df = pd.read_csv(some_file_obj, compression={"method": "tar", "mode": "r:gz"}) # noqa F821

(``mode`` being one of ``tarfile.open``'s modes: https://docs.python.org/3/library/tarfile.html#tarfile.open)


.. _whatsnew_150.enhancements.read_xml_dtypes:

read_xml now supports ``dtype``, ``converters``, and ``parse_dates``
^^^^^^^^^^^^^^^^^^^^^^^^^^^^^^^^^^^^^^^^^^^^^^^^^^^^^^^^^^^^^^^^^^^^

Similar to other IO methods, :func:`pandas.read_xml` now supports assigning specific dtypes to columns,
apply converter methods, and parse dates (:issue:`43567`).

.. ipython:: python

    xml_dates = """<?xml version='1.0' encoding='utf-8'?>
    <data>
      <row>
        <shape>square</shape>
        <degrees>00360</degrees>
        <sides>4.0</sides>
        <date>2020-01-01</date>
       </row>
      <row>
        <shape>circle</shape>
        <degrees>00360</degrees>
        <sides/>
        <date>2021-01-01</date>
      </row>
      <row>
        <shape>triangle</shape>
        <degrees>00180</degrees>
        <sides>3.0</sides>
        <date>2022-01-01</date>
      </row>
    </data>"""

    df = pd.read_xml(
        xml_dates,
        dtype={'sides': 'Int64'},
        converters={'degrees': str},
        parse_dates=['date']
    )
    df
    df.dtypes


.. _whatsnew_150.enhancements.read_xml_iterparse:

read_xml now supports large XML using ``iterparse``
^^^^^^^^^^^^^^^^^^^^^^^^^^^^^^^^^^^^^^^^^^^^^^^^^^^

For very large XML files that can range in hundreds of megabytes to gigabytes, :func:`pandas.read_xml`
now supports parsing such sizeable files using `lxml's iterparse`_ and `etree's iterparse`_
which are memory-efficient methods to iterate through XML trees and extract specific elements
and attributes without holding entire tree in memory (:issue:`45442`).

.. code-block:: ipython

    In [1]: df = pd.read_xml(
    ...      "/path/to/downloaded/enwikisource-latest-pages-articles.xml",
    ...      iterparse = {"page": ["title", "ns", "id"]})
    ...  )
    df
    Out[2]:
                                                         title   ns        id
    0                                       Gettysburg Address    0     21450
    1                                                Main Page    0     42950
    2                            Declaration by United Nations    0      8435
    3             Constitution of the United States of America    0      8435
    4                     Declaration of Independence (Israel)    0     17858
    ...                                                    ...  ...       ...
    3578760               Page:Black cat 1897 07 v2 n10.pdf/17  104    219649
    3578761               Page:Black cat 1897 07 v2 n10.pdf/43  104    219649
    3578762               Page:Black cat 1897 07 v2 n10.pdf/44  104    219649
    3578763      The History of Tom Jones, a Foundling/Book IX    0  12084291
    3578764  Page:Shakespeare of Stratford (1926) Yale.djvu/91  104     21450

    [3578765 rows x 3 columns]


.. _`lxml's iterparse`: https://lxml.de/3.2/parsing.html#iterparse-and-iterwalk
.. _`etree's iterparse`: https://docs.python.org/3/library/xml.etree.elementtree.html#xml.etree.ElementTree.iterparse

.. _whatsnew_150.enhancements.other:

Other enhancements
^^^^^^^^^^^^^^^^^^
- :meth:`Series.map` now raises when ``arg`` is dict but ``na_action`` is not either ``None`` or ``'ignore'`` (:issue:`46588`)
- :meth:`MultiIndex.to_frame` now supports the argument ``allow_duplicates`` and raises on duplicate labels if it is missing or False (:issue:`45245`)
- :class:`.StringArray` now accepts array-likes containing nan-likes (``None``, ``np.nan``) for the ``values`` parameter in its constructor in addition to strings and :attr:`pandas.NA`. (:issue:`40839`)
- Improved the rendering of ``categories`` in :class:`CategoricalIndex` (:issue:`45218`)
- :meth:`DataFrame.plot` will now allow the ``subplots`` parameter to be a list of iterables specifying column groups, so that columns may be grouped together in the same subplot (:issue:`29688`).
- :meth:`to_numeric` now preserves float64 arrays when downcasting would generate values not representable in float32 (:issue:`43693`)
- :meth:`Series.reset_index` and :meth:`DataFrame.reset_index` now support the argument ``allow_duplicates`` (:issue:`44410`)
- :meth:`.GroupBy.min` and :meth:`.GroupBy.max` now supports `Numba <https://numba.pydata.org/>`_ execution with the ``engine`` keyword (:issue:`45428`)
- :func:`read_csv` now supports ``defaultdict`` as a ``dtype`` parameter (:issue:`41574`)
- :meth:`DataFrame.rolling` and :meth:`Series.rolling` now support a ``step`` parameter with fixed-length windows (:issue:`15354`)
- Implemented a ``bool``-dtype :class:`Index`, passing a bool-dtype array-like to ``pd.Index`` will now retain ``bool`` dtype instead of casting to ``object`` (:issue:`45061`)
- Implemented a complex-dtype :class:`Index`, passing a complex-dtype array-like to ``pd.Index`` will now retain complex dtype instead of casting to ``object`` (:issue:`45845`)
- :class:`Series` and :class:`DataFrame` with ``IntegerDtype`` now supports bitwise operations (:issue:`34463`)
- Add ``milliseconds`` field support for :class:`.DateOffset` (:issue:`43371`)
- :meth:`DataFrame.reset_index` now accepts a ``names`` argument which renames the index names (:issue:`6878`)
- :func:`concat` now raises when ``levels`` is given but ``keys`` is None (:issue:`46653`)
- :func:`concat` now raises when ``levels`` contains duplicate values (:issue:`46653`)
- Added ``numeric_only`` argument to :meth:`DataFrame.corr`, :meth:`DataFrame.corrwith`, :meth:`DataFrame.cov`, :meth:`DataFrame.idxmin`, :meth:`DataFrame.idxmax`, :meth:`.DataFrameGroupBy.idxmin`, :meth:`.DataFrameGroupBy.idxmax`, :meth:`.GroupBy.var`, :meth:`.GroupBy.std`, :meth:`.GroupBy.sem`, and :meth:`.DataFrameGroupBy.quantile` (:issue:`46560`)
- A :class:`errors.PerformanceWarning` is now thrown when using ``string[pyarrow]`` dtype with methods that don't dispatch to ``pyarrow.compute`` methods (:issue:`42613`, :issue:`46725`)
- Added ``validate`` argument to :meth:`DataFrame.join` (:issue:`46622`)
- A :class:`errors.PerformanceWarning` is now thrown when using ``string[pyarrow]`` dtype with methods that don't dispatch to ``pyarrow.compute`` methods (:issue:`42613`)
- Added ``numeric_only`` argument to :meth:`Resampler.sum`, :meth:`Resampler.prod`, :meth:`Resampler.min`, :meth:`Resampler.max`, :meth:`Resampler.first`, and :meth:`Resampler.last` (:issue:`46442`)
- ``times`` argument in :class:`.ExponentialMovingWindow` now accepts ``np.timedelta64`` (:issue:`47003`)
- :class:`.DataError`, :class:`.SpecificationError`, :class:`.SettingWithCopyError`, :class:`.SettingWithCopyWarning`, :class:`.NumExprClobberingError`, :class:`.UndefinedVariableError`, and :class:`.IndexingError` are now exposed in ``pandas.errors`` (:issue:`27656`)
- Added ``check_like`` argument to :func:`testing.assert_series_equal` (:issue:`47247`)
- Allow reading compressed SAS files with :func:`read_sas` (e.g., ``.sas7bdat.gz`` files)
- :meth:`DatetimeIndex.astype` now supports casting timezone-naive indexes to ``datetime64[s]``, ``datetime64[ms]``, and ``datetime64[us]``, and timezone-aware indexes to the corresponding ``datetime64[unit, tzname]`` dtypes (:issue:`47579`)
- :class:`Series` reducers (e.g. ``min``, ``max``, ``sum``, ``mean``) will now successfully operate when the dtype is numeric and ``numeric_only=True`` is provided; previously this would raise a ``NotImplementedError`` (:issue:`47500`)
<<<<<<< HEAD
- :meth:`DataFrame.compare` now accepts a ``suffixes`` to allow the user to specify the suffixes of both left and right DataFrame which are being compared. This is by default ``'self'`` and ``'other'`` (:issue:`44354`)
-
=======
- :meth:`RangeIndex.union` now can return a :class:`RangeIndex` instead of a :class:`Int64Index` if the resulting values are equally spaced (:issue:`47557`, :issue:`43885`)
>>>>>>> e915b0a4

.. ---------------------------------------------------------------------------
.. _whatsnew_150.notable_bug_fixes:

Notable bug fixes
~~~~~~~~~~~~~~~~~

These are bug fixes that might have notable behavior changes.

.. _whatsnew_150.notable_bug_fixes.groupby_transform_dropna:

Using ``dropna=True`` with ``groupby`` transforms
^^^^^^^^^^^^^^^^^^^^^^^^^^^^^^^^^^^^^^^^^^^^^^^^^

A transform is an operation whose result has the same size as its input. When the
result is a :class:`DataFrame` or :class:`Series`, it is also required that the
index of the result matches that of the input. In pandas 1.4, using
:meth:`.DataFrameGroupBy.transform` or :meth:`.SeriesGroupBy.transform` with null
values in the groups and ``dropna=True`` gave incorrect results. Demonstrated by the
examples below, the incorrect results either contained incorrect values, or the result
did not have the same index as the input.

.. ipython:: python

    df = pd.DataFrame({'a': [1, 1, np.nan], 'b': [2, 3, 4]})

*Old behavior*:

.. code-block:: ipython

    In [3]: # Value in the last row should be np.nan
            df.groupby('a', dropna=True).transform('sum')
    Out[3]:
       b
    0  5
    1  5
    2  5

    In [3]: # Should have one additional row with the value np.nan
            df.groupby('a', dropna=True).transform(lambda x: x.sum())
    Out[3]:
       b
    0  5
    1  5

    In [3]: # The value in the last row is np.nan interpreted as an integer
            df.groupby('a', dropna=True).transform('ffill')
    Out[3]:
                         b
    0                    2
    1                    3
    2 -9223372036854775808

    In [3]: # Should have one additional row with the value np.nan
            df.groupby('a', dropna=True).transform(lambda x: x)
    Out[3]:
       b
    0  2
    1  3

*New behavior*:

.. ipython:: python

    df.groupby('a', dropna=True).transform('sum')
    df.groupby('a', dropna=True).transform(lambda x: x.sum())
    df.groupby('a', dropna=True).transform('ffill')
    df.groupby('a', dropna=True).transform(lambda x: x)

.. _whatsnew_150.notable_bug_fixes.to_json_incorrectly_localizing_naive_timestamps:

Serializing tz-naive Timestamps with to_json() with ``iso_dates=True``
^^^^^^^^^^^^^^^^^^^^^^^^^^^^^^^^^^^^^^^^^^^^^^^^^^^^^^^^^^^^^^^^^^^^^^

:meth:`DataFrame.to_json`, :meth:`Series.to_json`, and :meth:`Index.to_json`
would incorrectly localize DatetimeArrays/DatetimeIndexes with tz-naive Timestamps
to UTC. (:issue:`38760`)

Note that this patch does not fix the localization of tz-aware Timestamps to UTC
upon serialization. (Related issue :issue:`12997`)

*Old Behavior*

.. ipython:: python

    index = pd.date_range(
        start='2020-12-28 00:00:00',
        end='2020-12-28 02:00:00',
        freq='1H',
    )
    a = pd.Series(
        data=range(3),
        index=index,
    )

.. code-block:: ipython

    In [4]: a.to_json(date_format='iso')
    Out[4]: '{"2020-12-28T00:00:00.000Z":0,"2020-12-28T01:00:00.000Z":1,"2020-12-28T02:00:00.000Z":2}'

    In [5]: pd.read_json(a.to_json(date_format='iso'), typ="series").index == a.index
    Out[5]: array([False, False, False])

*New Behavior*

.. ipython:: python

    a.to_json(date_format='iso')
    # Roundtripping now works
    pd.read_json(a.to_json(date_format='iso'), typ="series").index == a.index

.. ---------------------------------------------------------------------------
.. _whatsnew_150.api_breaking:

Backwards incompatible API changes
~~~~~~~~~~~~~~~~~~~~~~~~~~~~~~~~~~

.. _whatsnew_150.api_breaking.api_breaking1:

api_breaking_change1
^^^^^^^^^^^^^^^^^^^^

.. _whatsnew_150.api_breaking.api_breaking2:

api_breaking_change2
^^^^^^^^^^^^^^^^^^^^

.. _whatsnew_150.api_breaking.deps:

Increased minimum versions for dependencies
^^^^^^^^^^^^^^^^^^^^^^^^^^^^^^^^^^^^^^^^^^^
Some minimum supported versions of dependencies were updated.
If installed, we now require:

+-----------------+-----------------+----------+---------+
| Package         | Minimum Version | Required | Changed |
+=================+=================+==========+=========+
| numpy           | 1.19.5          |    X     |    X    |
+-----------------+-----------------+----------+---------+
| mypy (dev)      | 0.960           |          |    X    |
+-----------------+-----------------+----------+---------+
| beautifulsoup4  | 4.9.3           |          |    X    |
+-----------------+-----------------+----------+---------+
| blosc           | 1.21.0          |          |    X    |
+-----------------+-----------------+----------+---------+
| bottleneck      | 1.3.2           |          |    X    |
+-----------------+-----------------+----------+---------+
| fsspec          | 2021.05.0       |          |    X    |
+-----------------+-----------------+----------+---------+
| hypothesis      | 6.13.0          |          |    X    |
+-----------------+-----------------+----------+---------+
| gcsfs           | 2021.05.0       |          |    X    |
+-----------------+-----------------+----------+---------+
| jinja2          | 3.0.0           |          |    X    |
+-----------------+-----------------+----------+---------+
| lxml            | 4.6.3           |          |    X    |
+-----------------+-----------------+----------+---------+
| numba           | 0.53.1          |          |    X    |
+-----------------+-----------------+----------+---------+
| numexpr         | 2.7.3           |          |    X    |
+-----------------+-----------------+----------+---------+
| openpyxl        | 3.0.7           |          |    X    |
+-----------------+-----------------+----------+---------+
| pandas-gbq      | 0.15.0          |          |    X    |
+-----------------+-----------------+----------+---------+
| psycopg2        | 2.8.6           |          |    X    |
+-----------------+-----------------+----------+---------+
| pymysql         | 1.0.2           |          |    X    |
+-----------------+-----------------+----------+---------+
| pyreadstat      | 1.1.2           |          |    X    |
+-----------------+-----------------+----------+---------+
| pyxlsb          | 1.0.8           |          |    X    |
+-----------------+-----------------+----------+---------+
| s3fs            | 2021.05.0       |          |    X    |
+-----------------+-----------------+----------+---------+
| scipy           | 1.7.1           |          |    X    |
+-----------------+-----------------+----------+---------+
| sqlalchemy      | 1.4.16          |          |    X    |
+-----------------+-----------------+----------+---------+
| tabulate        | 0.8.9           |          |    X    |
+-----------------+-----------------+----------+---------+
| xarray          | 0.19.0          |          |    X    |
+-----------------+-----------------+----------+---------+
| xlsxwriter      | 1.4.3           |          |    X    |
+-----------------+-----------------+----------+---------+

For `optional libraries <https://pandas.pydata.org/docs/getting_started/install.html>`_ the general recommendation is to use the latest version.
The following table lists the lowest version per library that is currently being tested throughout the development of pandas.
Optional libraries below the lowest tested version may still work, but are not considered supported.

+-----------------+-----------------+---------+
| Package         | Minimum Version | Changed |
+=================+=================+=========+
|                 |                 |    X    |
+-----------------+-----------------+---------+

See :ref:`install.dependencies` and :ref:`install.optional_dependencies` for more.

.. _whatsnew_150.api_breaking.other:

Other API changes
^^^^^^^^^^^^^^^^^

- BigQuery I/O methods :func:`read_gbq` and :meth:`DataFrame.to_gbq` default to
  ``auth_local_webserver = True``. Google has deprecated the
  ``auth_local_webserver = False`` `"out of band" (copy-paste) flow
  <https://developers.googleblog.com/2022/02/making-oauth-flows-safer.html?m=1#disallowed-oob>`_.
  The ``auth_local_webserver = False`` option is planned to stop working in
  October 2022. (:issue:`46312`)
- :func:`read_json` now raises ``FileNotFoundError`` (previously ``ValueError``) when input is a string ending in ``.json``, ``.json.gz``, ``.json.bz2``, etc. but no such file exists. (:issue:`29102`)
- Operations with :class:`Timestamp` or :class:`Timedelta` that would previously raise ``OverflowError`` instead raise ``OutOfBoundsDatetime`` or ``OutOfBoundsTimedelta`` where appropriate (:issue:`47268`)
- When :func:`read_sas` previously returned ``None``, it now returns an empty :class:`DataFrame` (:issue:`47410`)
-

.. ---------------------------------------------------------------------------
.. _whatsnew_150.deprecations:

Deprecations
~~~~~~~~~~~~

.. _whatsnew_150.deprecations.int_slicing_series:

Label-based integer slicing on a Series with an Int64Index or RangeIndex
^^^^^^^^^^^^^^^^^^^^^^^^^^^^^^^^^^^^^^^^^^^^^^^^^^^^^^^^^^^^^^^^^^^^^^^^

In a future version, integer slicing on a :class:`Series` with a :class:`Int64Index` or :class:`RangeIndex` will be treated as *label-based*, not positional. This will make the behavior consistent with other :meth:`Series.__getitem__` and :meth:`Series.__setitem__` behaviors (:issue:`45162`).

For example:

.. ipython:: python

   ser = pd.Series([1, 2, 3, 4, 5], index=[2, 3, 5, 7, 11])

In the old behavior, ``ser[2:4]`` treats the slice as positional:

*Old behavior*:

.. code-block:: ipython

    In [3]: ser[2:4]
    Out[3]:
    5    3
    7    4
    dtype: int64

In a future version, this will be treated as label-based:

*Future behavior*:

.. code-block:: ipython

    In [4]: ser.loc[2:4]
    Out[4]:
    2    1
    3    2
    dtype: int64

To retain the old behavior, use ``series.iloc[i:j]``. To get the future behavior,
use ``series.loc[i:j]``.

Slicing on a :class:`DataFrame` will not be affected.

.. _whatsnew_150.deprecations.excel_writer_attributes:

:class:`ExcelWriter` attributes
^^^^^^^^^^^^^^^^^^^^^^^^^^^^^^^

All attributes of :class:`ExcelWriter` were previously documented as not
public. However some third party Excel engines documented accessing
``ExcelWriter.book`` or ``ExcelWriter.sheets``, and users were utilizing these
and possibly other attributes. Previously these attributes were not safe to use;
e.g. modifications to ``ExcelWriter.book`` would not update ``ExcelWriter.sheets``
and conversely. In order to support this, pandas has made some attributes public
and improved their implementations so that they may now be safely used. (:issue:`45572`)

The following attributes are now public and considered safe to access.

 - ``book``
 - ``check_extension``
 - ``close``
 - ``date_format``
 - ``datetime_format``
 - ``engine``
 - ``if_sheet_exists``
 - ``sheets``
 - ``supported_extensions``

The following attributes have been deprecated. They now raise a ``FutureWarning``
when accessed and will be removed in a future version. Users should be aware
that their usage is considered unsafe, and can lead to unexpected results.

 - ``cur_sheet``
 - ``handles``
 - ``path``
 - ``save``
 - ``write_cells``

See the documentation of :class:`ExcelWriter` for further details.

.. _whatsnew_150.deprecations.group_keys_in_apply:

Using ``group_keys`` with transformers in :meth:`.GroupBy.apply`
^^^^^^^^^^^^^^^^^^^^^^^^^^^^^^^^^^^^^^^^^^^^^^^^^^^^^^^^^^^^^^^^

In previous versions of pandas, if it was inferred that the function passed to
:meth:`.GroupBy.apply` was a transformer (i.e. the resulting index was equal to
the input index), the ``group_keys`` argument of :meth:`DataFrame.groupby` and
:meth:`Series.groupby` was ignored and the group keys would never be added to
the index of the result. In the future, the group keys will be added to the index
when the user specifies ``group_keys=True``.

As ``group_keys=True`` is the default value of :meth:`DataFrame.groupby` and
:meth:`Series.groupby`, not specifying ``group_keys`` with a transformer will
raise a ``FutureWarning``. This can be silenced and the previous behavior
retained by specifying ``group_keys=False``.

.. _whatsnew_150.deprecations.setitem_column_try_inplace:
   _ see also _whatsnew_130.notable_bug_fixes.setitem_column_try_inplace

Inplace operation when setting values with ``loc`` and ``iloc``
^^^^^^^^^^^^^^^^^^^^^^^^^^^^^^^^^^^^^^^^^^^^^^^^^^^^^^^^^^^^^^^
Most of the time setting values with ``frame.iloc`` attempts to set values
inplace, only falling back to inserting a new array if necessary. There are
some cases where this rule is not followed, for example when setting an entire
column from an array with different dtype:

.. ipython:: python

   df = pd.DataFrame({'price': [11.1, 12.2]}, index=['book1', 'book2'])
   original_prices = df['price']
   new_prices = np.array([98, 99])

*Old behavior*:

.. code-block:: ipython

    In [3]: df.iloc[:, 0] = new_prices
    In [4]: df.iloc[:, 0]
    Out[4]:
    book1    98
    book2    99
    Name: price, dtype: int64
    In [5]: original_prices
    Out[5]:
    book1    11.1
    book2    12.2
    Name: price, float: 64

This behavior is deprecated. In a future version, setting an entire column with
iloc will attempt to operate inplace.

*Future behavior*:

.. code-block:: ipython

    In [3]: df.iloc[:, 0] = new_prices
    In [4]: df.iloc[:, 0]
    Out[4]:
    book1    98.0
    book2    99.0
    Name: price, dtype: float64
    In [5]: original_prices
    Out[5]:
    book1    98.0
    book2    99.0
    Name: price, dtype: float64

To get the old behavior, use :meth:`DataFrame.__setitem__` directly:

.. code-block:: ipython

    In [3]: df[df.columns[0]] = new_prices
    In [4]: df.iloc[:, 0]
    Out[4]
    book1    98
    book2    99
    Name: price, dtype: int64
    In [5]: original_prices
    Out[5]:
    book1    11.1
    book2    12.2
    Name: price, dtype: float64

To get the old behaviour when ``df.columns`` is not unique and you want to
change a single column by index, you can use :meth:`DataFrame.isetitem`, which
has been added in pandas 1.5:

.. code-block:: ipython

    In [3]: df_with_duplicated_cols = pd.concat([df, df], axis='columns')
    In [3]: df_with_duplicated_cols.isetitem(0, new_prices)
    In [4]: df_with_duplicated_cols.iloc[:, 0]
    Out[4]:
    book1    98
    book2    99
    Name: price, dtype: int64
    In [5]: original_prices
    Out[5]:
    book1    11.1
    book2    12.2
    Name: 0, dtype: float64

.. _whatsnew_150.deprecations.numeric_only_default:

``numeric_only`` default value
^^^^^^^^^^^^^^^^^^^^^^^^^^^^^^

Across the :class:`DataFrame`, :class:`.DataFrameGroupBy`, and :class:`.Resampler` operations such as
``min``, ``sum``, and ``idxmax``, the default
value of the ``numeric_only`` argument, if it exists at all, was inconsistent.
Furthermore, operations with the default value ``None`` can lead to surprising
results. (:issue:`46560`)

.. code-block:: ipython

    In [1]: df = pd.DataFrame({"a": [1, 2], "b": ["x", "y"]})

    In [2]: # Reading the next line without knowing the contents of df, one would
            # expect the result to contain the products for both columns a and b.
            df[["a", "b"]].prod()
    Out[2]:
    a    2
    dtype: int64

To avoid this behavior, the specifying the value ``numeric_only=None`` has been
deprecated, and will be removed in a future version of pandas. In the future,
all operations with a ``numeric_only`` argument will default to ``False``. Users
should either call the operation only with columns that can be operated on, or
specify ``numeric_only=True`` to operate only on Boolean, integer, and float columns.

In order to support the transition to the new behavior, the following methods have
gained the ``numeric_only`` argument.

- :meth:`DataFrame.corr`
- :meth:`DataFrame.corrwith`
- :meth:`DataFrame.cov`
- :meth:`DataFrame.idxmin`
- :meth:`DataFrame.idxmax`
- :meth:`.DataFrameGroupBy.cummin`
- :meth:`.DataFrameGroupBy.cummax`
- :meth:`.DataFrameGroupBy.idxmin`
- :meth:`.DataFrameGroupBy.idxmax`
- :meth:`.GroupBy.var`
- :meth:`.GroupBy.std`
- :meth:`.GroupBy.sem`
- :meth:`.DataFrameGroupBy.quantile`
- :meth:`.Resampler.mean`
- :meth:`.Resampler.median`
- :meth:`.Resampler.sem`
- :meth:`.Resampler.std`
- :meth:`.Resampler.var`
- :meth:`DataFrame.rolling` operations
- :meth:`DataFrame.expanding` operations
- :meth:`DataFrame.ewm` operations

.. _whatsnew_150.deprecations.other:

Other Deprecations
^^^^^^^^^^^^^^^^^^
- Deprecated the keyword ``line_terminator`` in :meth:`DataFrame.to_csv` and :meth:`Series.to_csv`, use ``lineterminator`` instead; this is for consistency with :func:`read_csv` and the standard library 'csv' module (:issue:`9568`)
- Deprecated behavior of :meth:`SparseArray.astype`, :meth:`Series.astype`, and :meth:`DataFrame.astype` with :class:`SparseDtype` when passing a non-sparse ``dtype``. In a future version, this will cast to that non-sparse dtype instead of wrapping it in a :class:`SparseDtype` (:issue:`34457`)
- Deprecated behavior of :meth:`DatetimeIndex.intersection` and :meth:`DatetimeIndex.symmetric_difference` (``union`` behavior was already deprecated in version 1.3.0) with mixed time zones; in a future version both will be cast to UTC instead of object dtype (:issue:`39328`, :issue:`45357`)
- Deprecated :meth:`DataFrame.iteritems`, :meth:`Series.iteritems`, :meth:`HDFStore.iteritems` in favor of :meth:`DataFrame.items`, :meth:`Series.items`, :meth:`HDFStore.items`  (:issue:`45321`)
- Deprecated :meth:`Series.is_monotonic` and :meth:`Index.is_monotonic` in favor of :meth:`Series.is_monotonic_increasing` and :meth:`Index.is_monotonic_increasing` (:issue:`45422`, :issue:`21335`)
- Deprecated behavior of :meth:`DatetimeIndex.astype`, :meth:`TimedeltaIndex.astype`, :meth:`PeriodIndex.astype` when converting to an integer dtype other than ``int64``. In a future version, these will convert to exactly the specified dtype (instead of always ``int64``) and will raise if the conversion overflows (:issue:`45034`)
- Deprecated the ``__array_wrap__`` method of DataFrame and Series, rely on standard numpy ufuncs instead (:issue:`45451`)
- Deprecated treating float-dtype data as wall-times when passed with a timezone to :class:`Series` or :class:`DatetimeIndex` (:issue:`45573`)
- Deprecated the behavior of :meth:`Series.fillna` and :meth:`DataFrame.fillna` with ``timedelta64[ns]`` dtype and incompatible fill value; in a future version this will cast to a common dtype (usually object) instead of raising, matching the behavior of other dtypes (:issue:`45746`)
- Deprecated the ``warn`` parameter in :func:`infer_freq` (:issue:`45947`)
- Deprecated allowing non-keyword arguments in :meth:`.ExtensionArray.argsort` (:issue:`46134`)
- Deprecated treating all-bool ``object``-dtype columns as bool-like in :meth:`DataFrame.any` and :meth:`DataFrame.all` with ``bool_only=True``, explicitly cast to bool instead (:issue:`46188`)
- Deprecated behavior of method :meth:`DataFrame.quantile`, attribute ``numeric_only`` will default False. Including datetime/timedelta columns in the result (:issue:`7308`).
- Deprecated :attr:`Timedelta.freq` and :attr:`Timedelta.is_populated` (:issue:`46430`)
- Deprecated :attr:`Timedelta.delta` (:issue:`46476`)
- Deprecated passing arguments as positional in :meth:`DataFrame.any` and :meth:`Series.any` (:issue:`44802`)
- Deprecated the ``closed`` argument in :meth:`interval_range` in favor of ``inclusive`` argument; In a future version passing ``closed`` will raise (:issue:`40245`)
- Deprecated the methods :meth:`DataFrame.mad`, :meth:`Series.mad`, and the corresponding groupby methods (:issue:`11787`)
- Deprecated positional arguments to :meth:`Index.join` except for ``other``, use keyword-only arguments instead of positional arguments (:issue:`46518`)
- Deprecated positional arguments to :meth:`StringMethods.rsplit` and :meth:`StringMethods.split` except for ``pat``, use keyword-only arguments instead of positional arguments (:issue:`47423`)
- Deprecated indexing on a timezone-naive :class:`DatetimeIndex` using a string representing a timezone-aware datetime (:issue:`46903`, :issue:`36148`)
- Deprecated the ``closed`` argument in :class:`Interval` in favor of ``inclusive`` argument; In a future version passing ``closed`` will raise (:issue:`40245`)
- Deprecated the ``closed`` argument in :class:`IntervalIndex` in favor of ``inclusive`` argument; In a future version passing ``closed`` will raise (:issue:`40245`)
- Deprecated the ``closed`` argument in :class:`IntervalDtype` in favor of ``inclusive`` argument; In a future version passing ``closed`` will raise (:issue:`40245`)
- Deprecated the ``closed`` argument in :class:`.IntervalArray` in favor of ``inclusive`` argument; In a future version passing ``closed`` will raise (:issue:`40245`)
- Deprecated :meth:`.IntervalArray.set_closed` and :meth:`.IntervalIndex.set_closed` in favor of ``set_inclusive``; In a future version ``set_closed`` will get removed (:issue:`40245`)
- Deprecated the ``closed`` argument in :class:`ArrowInterval` in favor of ``inclusive`` argument; In a future version passing ``closed`` will raise (:issue:`40245`)
- Deprecated allowing ``unit="M"`` or ``unit="Y"`` in :class:`Timestamp` constructor with a non-round float value (:issue:`47267`)
- Deprecated the ``display.column_space`` global configuration option (:issue:`7576`)
- Deprecated the argument ``na_sentinel`` in :func:`factorize`, :meth:`Index.factorize`, and :meth:`.ExtensionArray.factorize`; pass ``use_na_sentinel=True`` instead to use the sentinel ``-1`` for NaN values and ``use_na_sentinel=False`` instead of ``na_sentinel=None`` to encode NaN values (:issue:`46910`)
- Deprecated :meth:`DataFrameGroupBy.transform` not aligning the result when the UDF returned DataFrame (:issue:`45648`)
- Clarified warning from :func:`to_datetime` when delimited dates can't be parsed in accordance to specified ``dayfirst`` argument (:issue:`46210`)
- Deprecated :class:`Series` and :class:`Resampler` reducers (e.g. ``min``, ``max``, ``sum``, ``mean``) raising a ``NotImplementedError`` when the dtype is non-numric and ``numeric_only=True`` is provided; this will raise a ``TypeError`` in a future version (:issue:`47500`)
- Deprecated :meth:`Series.rank` returning an empty result when the dtype is non-numeric and ``numeric_only=True`` is provided; this will raise a ``TypeError`` in a future version (:issue:`47500`)

.. ---------------------------------------------------------------------------
.. _whatsnew_150.performance:

Performance improvements
~~~~~~~~~~~~~~~~~~~~~~~~
- Performance improvement in :meth:`DataFrame.corrwith` for column-wise (axis=0) Pearson and Spearman correlation when other is a :class:`Series` (:issue:`46174`)
- Performance improvement in :meth:`.GroupBy.transform` for some user-defined DataFrame -> Series functions (:issue:`45387`)
- Performance improvement in :meth:`DataFrame.duplicated` when subset consists of only one column (:issue:`45236`)
- Performance improvement in :meth:`.GroupBy.diff` (:issue:`16706`)
- Performance improvement in :meth:`.GroupBy.transform` when broadcasting values for user-defined functions (:issue:`45708`)
- Performance improvement in :meth:`.GroupBy.transform` for user-defined functions when only a single group exists (:issue:`44977`)
- Performance improvement in :meth:`.GroupBy.apply` when grouping on a non-unique unsorted index (:issue:`46527`)
- Performance improvement in :meth:`DataFrame.loc` and :meth:`Series.loc` for tuple-based indexing of a :class:`MultiIndex` (:issue:`45681`, :issue:`46040`, :issue:`46330`)
- Performance improvement in :meth:`DataFrame.to_records` when the index is a :class:`MultiIndex` (:issue:`47263`)
- Performance improvement in :attr:`MultiIndex.values` when the MultiIndex contains levels of type DatetimeIndex, TimedeltaIndex or ExtensionDtypes (:issue:`46288`)
- Performance improvement in :func:`merge` when left and/or right are empty (:issue:`45838`)
- Performance improvement in :meth:`DataFrame.join` when left and/or right are empty (:issue:`46015`)
- Performance improvement in :meth:`DataFrame.reindex` and :meth:`Series.reindex` when target is a :class:`MultiIndex` (:issue:`46235`)
- Performance improvement when setting values in a pyarrow backed string array (:issue:`46400`)
- Performance improvement in :func:`factorize` (:issue:`46109`)
- Performance improvement in :class:`DataFrame` and :class:`Series` constructors for extension dtype scalars (:issue:`45854`)
- Performance improvement in :func:`read_excel` when ``nrows`` argument provided (:issue:`32727`)
- Performance improvement in :meth:`.Styler.to_excel` when applying repeated CSS formats (:issue:`47371`)
- Performance improvement in :meth:`MultiIndex.is_monotonic_increasing`  (:issue:`47458`)
- Performance improvement in :class:`BusinessHour` ``str`` and ``repr`` (:issue:`44764`)
- Performance improvement in datetime arrays string formatting when one of the default strftime formats ``"%Y-%m-%d %H:%M:%S"`` or ``"%Y-%m-%d %H:%M:%S.%f"`` is used. (:issue:`44764`)
- Performance improvement in :meth:`Series.to_sql` and :meth:`DataFrame.to_sql` (:class:`SQLiteTable`) when processing time arrays. (:issue:`44764`)
-

.. ---------------------------------------------------------------------------
.. _whatsnew_150.bug_fixes:

Bug fixes
~~~~~~~~~

Categorical
^^^^^^^^^^^
- Bug in :meth:`.Categorical.view` not accepting integer dtypes (:issue:`25464`)
- Bug in :meth:`.CategoricalIndex.union` when the index's categories are integer-dtype and the index contains ``NaN`` values incorrectly raising instead of casting to ``float64`` (:issue:`45362`)
-

Datetimelike
^^^^^^^^^^^^
- Bug in :meth:`DataFrame.quantile` with datetime-like dtypes and no rows incorrectly returning ``float64`` dtype instead of retaining datetime-like dtype (:issue:`41544`)
- Bug in :func:`to_datetime` with sequences of ``np.str_`` objects incorrectly raising (:issue:`32264`)
- Bug in :class:`Timestamp` construction when passing datetime components as positional arguments and ``tzinfo`` as a keyword argument incorrectly raising (:issue:`31929`)
- Bug in :meth:`Index.astype` when casting from object dtype to ``timedelta64[ns]`` dtype incorrectly casting ``np.datetime64("NaT")`` values to ``np.timedelta64("NaT")`` instead of raising (:issue:`45722`)
- Bug in :meth:`SeriesGroupBy.value_counts` index when passing categorical column (:issue:`44324`)
- Bug in :meth:`DatetimeIndex.tz_localize` localizing to UTC failing to make a copy of the underlying data (:issue:`46460`)
- Bug in :meth:`DatetimeIndex.resolution` incorrectly returning "day" instead of "nanosecond" for nanosecond-resolution indexes (:issue:`46903`)
- Bug in :class:`Timestamp` with an integer or float value and ``unit="Y"`` or ``unit="M"`` giving slightly-wrong results (:issue:`47266`)
- Bug in :class:`.DatetimeArray` construction when passed another :class:`.DatetimeArray` and ``freq=None`` incorrectly inferring the freq from the given array (:issue:`47296`)
-

Timedelta
^^^^^^^^^
- Bug in :func:`astype_nansafe` astype("timedelta64[ns]") fails when np.nan is included (:issue:`45798`)
- Bug in constructing a :class:`Timedelta` with a ``np.timedelta64`` object and a ``unit`` sometimes silently overflowing and returning incorrect results instead of raising ``OutOfBoundsTimedelta`` (:issue:`46827`)
- Bug in constructing a :class:`Timedelta` from a large integer or float with ``unit="W"`` silently overflowing and returning incorrect results instead of raising ``OutOfBoundsTimedelta`` (:issue:`47268`)
-

Time Zones
^^^^^^^^^^
- Bug in :class:`Timestamp` constructor raising when passed a ``ZoneInfo`` tzinfo object (:issue:`46425`)
-

Numeric
^^^^^^^
- Bug in operations with array-likes with ``dtype="boolean"`` and :attr:`NA` incorrectly altering the array in-place (:issue:`45421`)
- Bug in division, ``pow`` and ``mod`` operations on array-likes with ``dtype="boolean"`` not being like their ``np.bool_`` counterparts (:issue:`46063`)
- Bug in multiplying a :class:`Series` with ``IntegerDtype`` or ``FloatingDtype`` by an array-like with ``timedelta64[ns]`` dtype incorrectly raising (:issue:`45622`)
-

Conversion
^^^^^^^^^^
- Bug in :meth:`DataFrame.astype` not preserving subclasses (:issue:`40810`)
- Bug in constructing a :class:`Series` from a float-containing list or a floating-dtype ndarray-like (e.g. ``dask.Array``) and an integer dtype raising instead of casting like we would with an ``np.ndarray`` (:issue:`40110`)
- Bug in :meth:`Float64Index.astype` to unsigned integer dtype incorrectly casting to ``np.int64`` dtype (:issue:`45309`)
- Bug in :meth:`Series.astype` and :meth:`DataFrame.astype` from floating dtype to unsigned integer dtype failing to raise in the presence of negative values (:issue:`45151`)
- Bug in :func:`array` with ``FloatingDtype`` and values containing float-castable strings incorrectly raising (:issue:`45424`)
- Bug when comparing string and datetime64ns objects causing ``OverflowError`` exception. (:issue:`45506`)
- Bug in metaclass of generic abstract dtypes causing :meth:`DataFrame.apply` and :meth:`Series.apply` to raise for the built-in function ``type`` (:issue:`46684`)
- Bug in :meth:`DataFrame.to_records` returning inconsistent numpy types if the index was a :class:`MultiIndex` (:issue:`47263`)
- Bug in :meth:`DataFrame.to_dict` for ``orient="list"`` or ``orient="index"`` was not returning native types (:issue:`46751`)
- Bug in :meth:`DataFrame.apply` that returns a :class:`DataFrame` instead of a :class:`Series` when applied to an empty :class:`DataFrame` and ``axis=1`` (:issue:`39111`)

Strings
^^^^^^^
- Bug in :meth:`str.startswith` and :meth:`str.endswith` when using other series as parameter _pat_. Now raises ``TypeError`` (:issue:`3485`)
-

Interval
^^^^^^^^
- Bug in :meth:`IntervalArray.__setitem__` when setting ``np.nan`` into an integer-backed array raising ``ValueError`` instead of ``TypeError`` (:issue:`45484`)
- Bug in :class:`IntervalDtype` when using datetime64[ns, tz] as a dtype string (:issue:`46999`)

Indexing
^^^^^^^^
- Bug in :meth:`loc.__getitem__` with a list of keys causing an internal inconsistency that could lead to a disconnect between ``frame.at[x, y]`` vs ``frame[y].loc[x]`` (:issue:`22372`)
- Bug in :meth:`DataFrame.iloc` where indexing a single row on a :class:`DataFrame` with a single ExtensionDtype column gave a copy instead of a view on the underlying data (:issue:`45241`)
- Bug in :meth:`DataFrame.__getitem__` returning copy when :class:`DataFrame` has duplicated columns even if a unique column is selected (:issue:`45316`, :issue:`41062`)
- Bug in :meth:`Series.align` does not create :class:`MultiIndex` with union of levels when both MultiIndexes intersections are identical (:issue:`45224`)
- Bug in setting a NA value (``None`` or ``np.nan``) into a :class:`Series` with int-based :class:`IntervalDtype` incorrectly casting to object dtype instead of a float-based :class:`IntervalDtype` (:issue:`45568`)
- Bug in indexing setting values into an ``ExtensionDtype`` column with ``df.iloc[:, i] = values`` with ``values`` having the same dtype as ``df.iloc[:, i]`` incorrectly inserting a new array instead of setting in-place (:issue:`33457`)
- Bug in :meth:`Series.__setitem__` with a non-integer :class:`Index` when using an integer key to set a value that cannot be set inplace where a ``ValueError`` was raised instead of casting to a common dtype (:issue:`45070`)
- Bug in :meth:`Series.__setitem__` when setting incompatible values into a ``PeriodDtype`` or ``IntervalDtype`` :class:`Series` raising when indexing with a boolean mask but coercing when indexing with otherwise-equivalent indexers; these now consistently coerce, along with :meth:`Series.mask` and :meth:`Series.where` (:issue:`45768`)
- Bug in :meth:`DataFrame.where` with multiple columns with datetime-like dtypes failing to downcast results consistent with other dtypes (:issue:`45837`)
- Bug in :func:`isin` upcasting to ``float64`` with unsigned integer dtype and list-like argument without a dtype (:issue:`46485`)
- Bug in :meth:`Series.loc.__setitem__` and :meth:`Series.loc.__getitem__` not raising when using multiple keys without using a :class:`MultiIndex` (:issue:`13831`)
- Bug in :meth:`Index.reindex` raising ``AssertionError`` when ``level`` was specified but no :class:`MultiIndex` was given; level is ignored now (:issue:`35132`)
- Bug when setting a value too large for a :class:`Series` dtype failing to coerce to a common type (:issue:`26049`, :issue:`32878`)
- Bug in :meth:`loc.__setitem__` treating ``range`` keys as positional instead of label-based (:issue:`45479`)
- Bug in :meth:`Series.__setitem__` when setting ``boolean`` dtype values containing ``NA`` incorrectly raising instead of casting to ``boolean`` dtype (:issue:`45462`)
- Bug in :meth:`Series.loc` raising with boolean indexer containing ``NA`` when :class:`Index` did not match (:issue:`46551`)
- Bug in :meth:`Series.__setitem__` where setting :attr:`NA` into a numeric-dtype :class:`Series` would incorrectly upcast to object-dtype rather than treating the value as ``np.nan`` (:issue:`44199`)
- Bug in :meth:`DataFrame.loc` when setting values to a column and right hand side is a dictionary (:issue:`47216`)
- Bug in :meth:`DataFrame.loc` when setting a :class:`DataFrame` not aligning index in some cases (:issue:`47578`)
- Bug in :meth:`Series.__setitem__` with ``datetime64[ns]`` dtype, an all-``False`` boolean mask, and an incompatible value incorrectly casting to ``object`` instead of retaining ``datetime64[ns]`` dtype (:issue:`45967`)
- Bug in :meth:`Index.__getitem__`  raising ``ValueError`` when indexer is from boolean dtype with ``NA`` (:issue:`45806`)
- Bug in :meth:`Series.__setitem__` losing precision when enlarging :class:`Series` with scalar (:issue:`32346`)
- Bug in :meth:`Series.mask` with ``inplace=True`` or setting values with a boolean mask with small integer dtypes incorrectly raising (:issue:`45750`)
- Bug in :meth:`DataFrame.mask` with ``inplace=True`` and ``ExtensionDtype`` columns incorrectly raising (:issue:`45577`)
- Bug in getting a column from a DataFrame with an object-dtype row index with datetime-like values: the resulting Series now preserves the exact object-dtype Index from the parent DataFrame (:issue:`42950`)
- Bug in :meth:`DataFrame.__getattribute__` raising ``AttributeError`` if columns have ``"string"`` dtype (:issue:`46185`)
- Bug in indexing on a :class:`DatetimeIndex` with a ``np.str_`` key incorrectly raising (:issue:`45580`)
- Bug in :meth:`CategoricalIndex.get_indexer` when index contains ``NaN`` values, resulting in elements that are in target but not present in the index to be mapped to the index of the NaN element, instead of -1 (:issue:`45361`)
- Bug in setting large integer values into :class:`Series` with ``float32`` or ``float16`` dtype incorrectly altering these values instead of coercing to ``float64`` dtype (:issue:`45844`)
- Bug in :meth:`Series.asof` and :meth:`DataFrame.asof` incorrectly casting bool-dtype results to ``float64`` dtype (:issue:`16063`)
- Bug in :meth:`NDFrame.xs`, :meth:`DataFrame.iterrows`, :meth:`DataFrame.loc` and :meth:`DataFrame.iloc` not always propagating metadata (:issue:`28283`)
- Bug in :meth:`DataFrame.sum` min_count changes dtype if input contains NaNs (:issue:`46947`)
- Bug in :class:`IntervalTree` that lead to an infinite recursion. (:issue:`46658`)
-

Missing
^^^^^^^
- Bug in :meth:`Series.fillna` and :meth:`DataFrame.fillna` with ``downcast`` keyword not being respected in some cases where there are no NA values present (:issue:`45423`)
- Bug in :meth:`Series.fillna` and :meth:`DataFrame.fillna` with :class:`IntervalDtype` and incompatible value raising instead of casting to a common (usually object) dtype (:issue:`45796`)
- Bug in :meth:`DataFrame.interpolate` with object-dtype column not returning a copy with ``inplace=False`` (:issue:`45791`)
- Bug in :meth:`DataFrame.dropna` allows to set both ``how`` and ``thresh`` incompatible arguments (:issue:`46575`)

MultiIndex
^^^^^^^^^^
- Bug in :meth:`DataFrame.loc` returning empty result when slicing a :class:`MultiIndex` with a negative step size and non-null start/stop values (:issue:`46156`)
- Bug in :meth:`DataFrame.loc` raising when slicing a :class:`MultiIndex` with a negative step size other than -1 (:issue:`46156`)
- Bug in :meth:`DataFrame.loc` raising when slicing a :class:`MultiIndex` with a negative step size and slicing a non-int labeled index level (:issue:`46156`)
- Bug in :meth:`Series.to_numpy` where multiindexed Series could not be converted to numpy arrays when an ``na_value`` was supplied (:issue:`45774`)
- Bug in :class:`MultiIndex.equals` not commutative when only one side has extension array dtype (:issue:`46026`)
- Bug in :meth:`MultiIndex.from_tuples` cannot construct Index of empty tuples (:issue:`45608`)

I/O
^^^
- Bug in :meth:`DataFrame.to_stata` where no error is raised if the :class:`DataFrame` contains ``-np.inf`` (:issue:`45350`)
- Bug in :func:`read_excel` results in an infinite loop with certain ``skiprows`` callables (:issue:`45585`)
- Bug in :meth:`DataFrame.info` where a new line at the end of the output is omitted when called on an empty :class:`DataFrame` (:issue:`45494`)
- Bug in :func:`read_csv` not recognizing line break for ``on_bad_lines="warn"`` for ``engine="c"`` (:issue:`41710`)
- Bug in :meth:`DataFrame.to_csv` not respecting ``float_format`` for ``Float64`` dtype (:issue:`45991`)
- Bug in :func:`read_csv` not respecting a specified converter to index columns in all cases (:issue:`40589`)
- Bug in :func:`read_csv` interpreting second row as :class:`Index` names even when ``index_col=False`` (:issue:`46569`)
- Bug in :func:`read_parquet` when ``engine="pyarrow"`` which caused partial write to disk when column of unsupported datatype was passed (:issue:`44914`)
- Bug in :func:`DataFrame.to_excel` and :class:`ExcelWriter` would raise when writing an empty DataFrame to a ``.ods`` file (:issue:`45793`)
- Bug in :func:`read_csv` ignoring non-existing header row for ``engine="python"`` (:issue:`47400`)
- Bug in :func:`read_excel` raising uncontrolled ``IndexError`` when ``header`` references non-existing rows (:issue:`43143`)
- Bug in :func:`read_html` where elements surrounding ``<br>`` were joined without a space between them (:issue:`29528`)
- Bug in :func:`read_csv` when data is longer than header leading to issues with callables in ``usecols`` expecting strings (:issue:`46997`)
- Bug in Parquet roundtrip for Interval dtype with ``datetime64[ns]`` subtype (:issue:`45881`)
- Bug in :func:`read_excel` when reading a ``.ods`` file with newlines between xml elements (:issue:`45598`)
- Bug in :func:`read_parquet` when ``engine="fastparquet"`` where the file was not closed on error (:issue:`46555`)
- :meth:`to_html` now excludes the ``border`` attribute from ``<table>`` elements when ``border`` keyword is set to ``False``.
- Bug in :func:`read_sas` with certain types of compressed SAS7BDAT files (:issue:`35545`)
- Bug in :func:`read_excel` not forward filling :class:`MultiIndex` when no names were given (:issue:`47487`)
- Bug in :func:`read_sas` returned ``None`` rather than an empty DataFrame for SAS7BDAT files with zero rows (:issue:`18198`)
- Bug in :class:`StataWriter` where value labels were always written with default encoding (:issue:`46750`)
- Bug in :class:`StataWriterUTF8` where some valid characters were removed from variable names (:issue:`47276`)
- Bug in :meth:`DataFrame.to_excel` when writing an empty dataframe with :class:`MultiIndex` (:issue:`19543`)
- Bug in :func:`read_sas` with RLE-compressed SAS7BDAT files that contain 0x40 control bytes (:issue:`31243`)
- Bug in :func:`read_sas` that scrambled column names (:issue:`31243`)
- Bug in :func:`read_sas` with RLE-compressed SAS7BDAT files that contain 0x00 control bytes (:issue:`47099`)
- Bug in :func:`read_parquet` with ``use_nullable_dtypes=True`` where ``float64`` dtype was returned instead of nullable ``Float64`` dtype (:issue:`45694`)

Period
^^^^^^
- Bug in subtraction of :class:`Period` from :class:`.PeriodArray` returning wrong results (:issue:`45999`)
- Bug in :meth:`Period.strftime` and :meth:`PeriodIndex.strftime`, directives ``%l`` and ``%u`` were giving wrong results (:issue:`46252`)
- Bug in inferring an incorrect ``freq`` when passing a string to :class:`Period` microseconds that are a multiple of 1000 (:issue:`46811`)
- Bug in constructing a :class:`Period` from a :class:`Timestamp` or ``np.datetime64`` object with non-zero nanoseconds and ``freq="ns"`` incorrectly truncating the nanoseconds (:issue:`46811`)
- Bug in adding ``np.timedelta64("NaT", "ns")`` to a :class:`Period` with a timedelta-like freq incorrectly raising ``IncompatibleFrequency`` instead of returning ``NaT`` (:issue:`47196`)
- Bug in adding an array of integers to an array with :class:`PeriodDtype` giving incorrect results when ``dtype.freq.n > 1`` (:issue:`47209`)
- Bug in subtracting a :class:`Period` from an array with :class:`PeriodDtype` returning incorrect results instead of raising ``OverflowError`` when the operation overflows (:issue:`47538`)
-

Plotting
^^^^^^^^
- Bug in :meth:`DataFrame.plot.barh` that prevented labeling the x-axis and ``xlabel`` updating the y-axis label (:issue:`45144`)
- Bug in :meth:`DataFrame.plot.box` that prevented labeling the x-axis (:issue:`45463`)
- Bug in :meth:`DataFrame.boxplot` that prevented passing in ``xlabel`` and ``ylabel`` (:issue:`45463`)
- Bug in :meth:`DataFrame.boxplot` that prevented specifying ``vert=False`` (:issue:`36918`)
- Bug in :meth:`DataFrame.plot.scatter` that prevented specifying ``norm`` (:issue:`45809`)
- The function :meth:`DataFrame.plot.scatter` now accepts ``color`` as an alias for ``c`` and ``size`` as an alias for ``s`` for consistency to other plotting functions (:issue:`44670`)
- Fix showing "None" as ylabel in :meth:`Series.plot` when not setting ylabel (:issue:`46129`)

Groupby/resample/rolling
^^^^^^^^^^^^^^^^^^^^^^^^
- Bug in :meth:`DataFrame.resample` ignoring ``closed="right"`` on :class:`TimedeltaIndex` (:issue:`45414`)
- Bug in :meth:`.DataFrameGroupBy.transform` fails when ``func="size"`` and the input DataFrame has multiple columns (:issue:`27469`)
- Bug in :meth:`.DataFrameGroupBy.size` and :meth:`.DataFrameGroupBy.transform` with ``func="size"`` produced incorrect results when ``axis=1`` (:issue:`45715`)
- Bug in :meth:`.ExponentialMovingWindow.mean` with ``axis=1`` and ``engine='numba'`` when the :class:`DataFrame` has more columns than rows (:issue:`46086`)
- Bug when using ``engine="numba"`` would return the same jitted function when modifying ``engine_kwargs`` (:issue:`46086`)
- Bug in :meth:`.DataFrameGroupBy.transform` fails when ``axis=1`` and ``func`` is ``"first"`` or ``"last"`` (:issue:`45986`)
- Bug in :meth:`DataFrameGroupBy.cumsum` with ``skipna=False`` giving incorrect results (:issue:`46216`)
- Bug in :meth:`.GroupBy.cumsum` with ``timedelta64[ns]`` dtype failing to recognize ``NaT`` as a null value (:issue:`46216`)
- Bug in :meth:`.GroupBy.cummin` and :meth:`.GroupBy.cummax` with nullable dtypes incorrectly altering the original data in place (:issue:`46220`)
- Bug in :meth:`DataFrame.groupby` raising error when ``None`` is in first level of :class:`MultiIndex` (:issue:`47348`)
- Bug in :meth:`.GroupBy.cummax` with ``int64`` dtype with leading value being the smallest possible int64 (:issue:`46382`)
- Bug in :meth:`.GroupBy.max` with empty groups and ``uint64`` dtype incorrectly raising ``RuntimeError`` (:issue:`46408`)
- Bug in :meth:`.GroupBy.apply` would fail when ``func`` was a string and args or kwargs were supplied (:issue:`46479`)
- Bug in :meth:`SeriesGroupBy.apply` would incorrectly name its result when there was a unique group (:issue:`46369`)
- Bug in :meth:`.Rolling.sum` and :meth:`.Rolling.mean` would give incorrect result with window of same values (:issue:`42064`, :issue:`46431`)
- Bug in :meth:`.Rolling.var` and :meth:`.Rolling.std` would give non-zero result with window of same values (:issue:`42064`)
- Bug in :meth:`.Rolling.skew` and :meth:`.Rolling.kurt` would give NaN with window of same values (:issue:`30993`)
- Bug in :meth:`.Rolling.var` would segfault calculating weighted variance when window size was larger than data size (:issue:`46760`)
- Bug in :meth:`Grouper.__repr__` where ``dropna`` was not included. Now it is (:issue:`46754`)
- Bug in :meth:`DataFrame.rolling` gives ValueError when center=True, axis=1 and win_type is specified (:issue:`46135`)
- Bug in :meth:`.DataFrameGroupBy.describe` and :meth:`.SeriesGroupBy.describe` produces inconsistent results for empty datasets (:issue:`41575`)
- Bug in :meth:`DataFrame.resample` reduction methods when used with ``on`` would attempt to aggregate the provided column (:issue:`47079`)
- Bug in :meth:`DataFrame.groupby` and :meth:`Series.groupby` would not respect ``dropna=False`` when the input DataFrame/Series had a NaN values in a :class:`MultiIndex` (:issue:`46783`)

Reshaping
^^^^^^^^^
- Bug in :func:`concat` between a :class:`Series` with integer dtype and another with :class:`CategoricalDtype` with integer categories and containing ``NaN`` values casting to object dtype instead of ``float64`` (:issue:`45359`)
- Bug in :func:`get_dummies` that selected object and categorical dtypes but not string (:issue:`44965`)
- Bug in :meth:`DataFrame.align` when aligning a :class:`MultiIndex` to a :class:`Series` with another :class:`MultiIndex` (:issue:`46001`)
- Bug in concatenation with ``IntegerDtype``, or ``FloatingDtype`` arrays where the resulting dtype did not mirror the behavior of the non-nullable dtypes (:issue:`46379`)
- Bug in :func:`concat` losing dtype of columns when ``join="outer"`` and ``sort=True`` (:issue:`47329`)
- Bug in :func:`concat` not sorting the column names when ``None`` is included (:issue:`47331`)
- Bug in :func:`concat` with identical key leads to error when indexing :class:`MultiIndex` (:issue:`46519`)
- Bug in :meth:`DataFrame.join` with a list when using suffixes to join DataFrames with duplicate column names (:issue:`46396`)
- Bug in :meth:`DataFrame.pivot_table` with ``sort=False`` results in sorted index (:issue:`17041`)
- Bug in :meth:`concat` when ``axis=1`` and ``sort=False`` where the resulting Index was a :class:`Int64Index` instead of a :class:`RangeIndex` (:issue:`46675`)

Sparse
^^^^^^
- Bug in :meth:`Series.where` and :meth:`DataFrame.where` with ``SparseDtype`` failing to retain the array's ``fill_value`` (:issue:`45691`)
-

ExtensionArray
^^^^^^^^^^^^^^
- Bug in :meth:`IntegerArray.searchsorted` and :meth:`FloatingArray.searchsorted` returning inconsistent results when acting on ``np.nan`` (:issue:`45255`)
-

Styler
^^^^^^
- Bug when attempting to apply styling functions to an empty DataFrame subset (:issue:`45313`)
- Bug in :class:`CSSToExcelConverter` leading to ``TypeError`` when border color provided without border style for ``xlsxwriter`` engine (:issue:`42276`)
- Bug in :meth:`Styler.set_sticky` leading to white text on white background in dark mode (:issue:`46984`)
- Bug in :meth:`Styler.to_latex` causing ``UnboundLocalError`` when ``clines="all;data"`` and the ``DataFrame`` has no rows. (:issue:`47203`)
- Bug in :meth:`Styler.to_excel` when using ``vertical-align: middle;`` with ``xlsxwriter`` engine (:issue:`30107`)

Metadata
^^^^^^^^
- Fixed metadata propagation in :meth:`DataFrame.melt` (:issue:`28283`)
- Fixed metadata propagation in :meth:`DataFrame.explode` (:issue:`28283`)
-

Other
^^^^^

.. ***DO NOT USE THIS SECTION***

- Bug in :func:`.assert_index_equal` with ``names=True`` and ``check_order=False`` not checking names (:issue:`47328`)
-

.. ---------------------------------------------------------------------------
.. _whatsnew_150.contributors:

Contributors
~~~~~~~~~~~~<|MERGE_RESOLUTION|>--- conflicted
+++ resolved
@@ -277,13 +277,9 @@
 - Allow reading compressed SAS files with :func:`read_sas` (e.g., ``.sas7bdat.gz`` files)
 - :meth:`DatetimeIndex.astype` now supports casting timezone-naive indexes to ``datetime64[s]``, ``datetime64[ms]``, and ``datetime64[us]``, and timezone-aware indexes to the corresponding ``datetime64[unit, tzname]`` dtypes (:issue:`47579`)
 - :class:`Series` reducers (e.g. ``min``, ``max``, ``sum``, ``mean``) will now successfully operate when the dtype is numeric and ``numeric_only=True`` is provided; previously this would raise a ``NotImplementedError`` (:issue:`47500`)
-<<<<<<< HEAD
+- :meth:`RangeIndex.union` now can return a :class:`RangeIndex` instead of a :class:`Int64Index` if the resulting values are equally spaced (:issue:`47557`, :issue:`43885`)
 - :meth:`DataFrame.compare` now accepts a ``suffixes`` to allow the user to specify the suffixes of both left and right DataFrame which are being compared. This is by default ``'self'`` and ``'other'`` (:issue:`44354`)
 -
-=======
-- :meth:`RangeIndex.union` now can return a :class:`RangeIndex` instead of a :class:`Int64Index` if the resulting values are equally spaced (:issue:`47557`, :issue:`43885`)
->>>>>>> e915b0a4
-
 .. ---------------------------------------------------------------------------
 .. _whatsnew_150.notable_bug_fixes:
 
