.. _whatsnew_150:

What's new in 1.5.0 (??)
------------------------

These are the changes in pandas 1.5.0. See :ref:`release` for a full changelog
including other versions of pandas.

{{ header }}

.. ---------------------------------------------------------------------------
.. _whatsnew_150.enhancements:

Enhancements
~~~~~~~~~~~~

.. _whatsnew_150.enhancements.pandas-stubs:

``pandas-stubs``
^^^^^^^^^^^^^^^^

The ``pandas-stubs`` library is now supported by the pandas development team, providing type stubs for the pandas API. Please visit
https://github.com/pandas-dev/pandas-stubs for more information.

We thank VirtusLab and Microsoft for their initial, significant contributions to ``pandas-stubs``

.. _whatsnew_150.enhancements.dataframe_interchange:

DataFrame interchange protocol implementation
^^^^^^^^^^^^^^^^^^^^^^^^^^^^^^^^^^^^^^^^^^^^^

Pandas now implement the DataFrame interchange API spec.
See the full details on the API at https://data-apis.org/dataframe-protocol/latest/index.html

The protocol consists of two parts:

- New method :meth:`DataFrame.__dataframe__` which produces the interchange object.
  It effectively "exports" the pandas dataframe as an interchange object so
  any other library which has the protocol implemented can "import" that dataframe
  without knowing anything about the producer except that it makes an interchange object.
- New function :func:`pandas.api.interchange.from_dataframe` which can take
  an arbitrary interchange object from any conformant library and construct a
  pandas DataFrame out of it.

.. _whatsnew_150.enhancements.styler:

Styler
^^^^^^

The most notable development is the new method :meth:`.Styler.concat` which
allows adding customised footer rows to visualise additional calculations on the data,
e.g. totals and counts etc. (:issue:`43875`, :issue:`46186`)

Additionally there is an alternative output method :meth:`.Styler.to_string`,
which allows using the Styler's formatting methods to create, for example, CSVs (:issue:`44502`).

A new feature :meth:`.Styler.relabel_index` is also made available to provide full customisation of the display of
index or column headers (:issue:`47864`)

Minor feature improvements are:

  - Adding the ability to render ``border`` and ``border-{side}`` CSS properties in Excel (:issue:`42276`)
  - Making keyword arguments consist: :meth:`.Styler.highlight_null` now accepts ``color`` and deprecates ``null_color`` although this remains backwards compatible (:issue:`45907`)

.. _whatsnew_150.enhancements.resample_group_keys:

Control of index with ``group_keys`` in :meth:`DataFrame.resample`
^^^^^^^^^^^^^^^^^^^^^^^^^^^^^^^^^^^^^^^^^^^^^^^^^^^^^^^^^^^^^^^^^^

The argument ``group_keys`` has been added to the method :meth:`DataFrame.resample`.
As with :meth:`DataFrame.groupby`, this argument controls the whether each group is added
to the index in the resample when :meth:`.Resampler.apply` is used.

.. warning::
   Not specifying the ``group_keys`` argument will retain the
   previous behavior and emit a warning if the result will change
   by specifying ``group_keys=False``. In a future version
   of pandas, not specifying ``group_keys`` will default to
   the same behavior as ``group_keys=False``.

.. ipython:: python

    df = pd.DataFrame(
        {'a': range(6)},
        index=pd.date_range("2021-01-01", periods=6, freq="8H")
    )
    df.resample("D", group_keys=True).apply(lambda x: x)
    df.resample("D", group_keys=False).apply(lambda x: x)

Previously, the resulting index would depend upon the values returned by ``apply``,
as seen in the following example.

.. code-block:: ipython

    In [1]: # pandas 1.3
    In [2]: df.resample("D").apply(lambda x: x)
    Out[2]:
                         a
    2021-01-01 00:00:00  0
    2021-01-01 08:00:00  1
    2021-01-01 16:00:00  2
    2021-01-02 00:00:00  3
    2021-01-02 08:00:00  4
    2021-01-02 16:00:00  5

    In [3]: df.resample("D").apply(lambda x: x.reset_index())
    Out[3]:
                               index  a
    2021-01-01 0 2021-01-01 00:00:00  0
               1 2021-01-01 08:00:00  1
               2 2021-01-01 16:00:00  2
    2021-01-02 0 2021-01-02 00:00:00  3
               1 2021-01-02 08:00:00  4
               2 2021-01-02 16:00:00  5

.. _whatsnew_150.enhancements.from_dummies:

from_dummies
^^^^^^^^^^^^

Added new function :func:`~pandas.from_dummies` to convert a dummy coded :class:`DataFrame` into a categorical :class:`DataFrame`.

Example::

.. ipython:: python

    import pandas as pd

    df = pd.DataFrame({"col1_a": [1, 0, 1], "col1_b": [0, 1, 0],
                       "col2_a": [0, 1, 0], "col2_b": [1, 0, 0],
                       "col2_c": [0, 0, 1]})

    pd.from_dummies(df, sep="_")

.. _whatsnew_150.enhancements.orc:

Writing to ORC files
^^^^^^^^^^^^^^^^^^^^

The new method :meth:`DataFrame.to_orc` allows writing to ORC files (:issue:`43864`).

This functionality depends the `pyarrow <http://arrow.apache.org/docs/python/>`__ library. For more details, see :ref:`the IO docs on ORC <io.orc>`.

.. warning::

   * It is *highly recommended* to install pyarrow using conda due to some issues occurred by pyarrow.
   * :func:`~pandas.DataFrame.to_orc` requires pyarrow>=7.0.0.
   * :func:`~pandas.DataFrame.to_orc` is not supported on Windows yet, you can find valid environments on :ref:`install optional dependencies <install.warn_orc>`.
   * For supported dtypes please refer to `supported ORC features in Arrow <https://arrow.apache.org/docs/cpp/orc.html#data-types>`__.
   * Currently timezones in datetime columns are not preserved when a dataframe is converted into ORC files.

.. code-block:: python

    df = pd.DataFrame(data={"col1": [1, 2], "col2": [3, 4]})
    df.to_orc("./out.orc")

.. _whatsnew_150.enhancements.tar:

Reading directly from TAR archives
^^^^^^^^^^^^^^^^^^^^^^^^^^^^^^^^^^

I/O methods like :func:`read_csv` or :meth:`DataFrame.to_json` now allow reading and writing
directly on TAR archives (:issue:`44787`).

.. code-block:: python

   df = pd.read_csv("./movement.tar.gz")
   # ...
   df.to_csv("./out.tar.gz")

This supports ``.tar``, ``.tar.gz``, ``.tar.bz`` and ``.tar.xz2`` archives.
The used compression method is inferred from the filename.
If the compression method cannot be inferred, use the ``compression`` argument:

.. code-block:: python

   df = pd.read_csv(some_file_obj, compression={"method": "tar", "mode": "r:gz"}) # noqa F821

(``mode`` being one of ``tarfile.open``'s modes: https://docs.python.org/3/library/tarfile.html#tarfile.open)


.. _whatsnew_150.enhancements.read_xml_dtypes:

read_xml now supports ``dtype``, ``converters``, and ``parse_dates``
^^^^^^^^^^^^^^^^^^^^^^^^^^^^^^^^^^^^^^^^^^^^^^^^^^^^^^^^^^^^^^^^^^^^

Similar to other IO methods, :func:`pandas.read_xml` now supports assigning specific dtypes to columns,
apply converter methods, and parse dates (:issue:`43567`).

.. ipython:: python

    xml_dates = """<?xml version='1.0' encoding='utf-8'?>
    <data>
      <row>
        <shape>square</shape>
        <degrees>00360</degrees>
        <sides>4.0</sides>
        <date>2020-01-01</date>
       </row>
      <row>
        <shape>circle</shape>
        <degrees>00360</degrees>
        <sides/>
        <date>2021-01-01</date>
      </row>
      <row>
        <shape>triangle</shape>
        <degrees>00180</degrees>
        <sides>3.0</sides>
        <date>2022-01-01</date>
      </row>
    </data>"""

    df = pd.read_xml(
        xml_dates,
        dtype={'sides': 'Int64'},
        converters={'degrees': str},
        parse_dates=['date']
    )
    df
    df.dtypes


.. _whatsnew_150.enhancements.read_xml_iterparse:

read_xml now supports large XML using ``iterparse``
^^^^^^^^^^^^^^^^^^^^^^^^^^^^^^^^^^^^^^^^^^^^^^^^^^^

For very large XML files that can range in hundreds of megabytes to gigabytes, :func:`pandas.read_xml`
now supports parsing such sizeable files using `lxml's iterparse`_ and `etree's iterparse`_
which are memory-efficient methods to iterate through XML trees and extract specific elements
and attributes without holding entire tree in memory (:issue:`45442`).

.. code-block:: ipython

    In [1]: df = pd.read_xml(
    ...      "/path/to/downloaded/enwikisource-latest-pages-articles.xml",
    ...      iterparse = {"page": ["title", "ns", "id"]})
    ...  )
    df
    Out[2]:
                                                         title   ns        id
    0                                       Gettysburg Address    0     21450
    1                                                Main Page    0     42950
    2                            Declaration by United Nations    0      8435
    3             Constitution of the United States of America    0      8435
    4                     Declaration of Independence (Israel)    0     17858
    ...                                                    ...  ...       ...
    3578760               Page:Black cat 1897 07 v2 n10.pdf/17  104    219649
    3578761               Page:Black cat 1897 07 v2 n10.pdf/43  104    219649
    3578762               Page:Black cat 1897 07 v2 n10.pdf/44  104    219649
    3578763      The History of Tom Jones, a Foundling/Book IX    0  12084291
    3578764  Page:Shakespeare of Stratford (1926) Yale.djvu/91  104     21450

    [3578765 rows x 3 columns]


.. _`lxml's iterparse`: https://lxml.de/3.2/parsing.html#iterparse-and-iterwalk
.. _`etree's iterparse`: https://docs.python.org/3/library/xml.etree.elementtree.html#xml.etree.ElementTree.iterparse

.. _whatsnew_150.enhancements.other:

Other enhancements
^^^^^^^^^^^^^^^^^^
- :meth:`Series.map` now raises when ``arg`` is dict but ``na_action`` is not either ``None`` or ``'ignore'`` (:issue:`46588`)
- :meth:`MultiIndex.to_frame` now supports the argument ``allow_duplicates`` and raises on duplicate labels if it is missing or False (:issue:`45245`)
- :class:`.StringArray` now accepts array-likes containing nan-likes (``None``, ``np.nan``) for the ``values`` parameter in its constructor in addition to strings and :attr:`pandas.NA`. (:issue:`40839`)
- Improved the rendering of ``categories`` in :class:`CategoricalIndex` (:issue:`45218`)
- :meth:`DataFrame.plot` will now allow the ``subplots`` parameter to be a list of iterables specifying column groups, so that columns may be grouped together in the same subplot (:issue:`29688`).
- :meth:`to_numeric` now preserves float64 arrays when downcasting would generate values not representable in float32 (:issue:`43693`)
- :meth:`Series.reset_index` and :meth:`DataFrame.reset_index` now support the argument ``allow_duplicates`` (:issue:`44410`)
- :meth:`.GroupBy.min` and :meth:`.GroupBy.max` now supports `Numba <https://numba.pydata.org/>`_ execution with the ``engine`` keyword (:issue:`45428`)
- :func:`read_csv` now supports ``defaultdict`` as a ``dtype`` parameter (:issue:`41574`)
- :meth:`DataFrame.rolling` and :meth:`Series.rolling` now support a ``step`` parameter with fixed-length windows (:issue:`15354`)
- Implemented a ``bool``-dtype :class:`Index`, passing a bool-dtype array-like to ``pd.Index`` will now retain ``bool`` dtype instead of casting to ``object`` (:issue:`45061`)
- Implemented a complex-dtype :class:`Index`, passing a complex-dtype array-like to ``pd.Index`` will now retain complex dtype instead of casting to ``object`` (:issue:`45845`)
- :class:`Series` and :class:`DataFrame` with ``IntegerDtype`` now supports bitwise operations (:issue:`34463`)
- Add ``milliseconds`` field support for :class:`.DateOffset` (:issue:`43371`)
- :meth:`DataFrame.reset_index` now accepts a ``names`` argument which renames the index names (:issue:`6878`)
- :func:`concat` now raises when ``levels`` is given but ``keys`` is None (:issue:`46653`)
- :func:`concat` now raises when ``levels`` contains duplicate values (:issue:`46653`)
- Added ``numeric_only`` argument to :meth:`DataFrame.corr`, :meth:`DataFrame.corrwith`, :meth:`DataFrame.cov`, :meth:`DataFrame.idxmin`, :meth:`DataFrame.idxmax`, :meth:`.DataFrameGroupBy.idxmin`, :meth:`.DataFrameGroupBy.idxmax`, :meth:`.GroupBy.var`, :meth:`.GroupBy.std`, :meth:`.GroupBy.sem`, and :meth:`.DataFrameGroupBy.quantile` (:issue:`46560`)
- A :class:`errors.PerformanceWarning` is now thrown when using ``string[pyarrow]`` dtype with methods that don't dispatch to ``pyarrow.compute`` methods (:issue:`42613`, :issue:`46725`)
- Added ``validate`` argument to :meth:`DataFrame.join` (:issue:`46622`)
- A :class:`errors.PerformanceWarning` is now thrown when using ``string[pyarrow]`` dtype with methods that don't dispatch to ``pyarrow.compute`` methods (:issue:`42613`)
- Added ``numeric_only`` argument to :meth:`Resampler.sum`, :meth:`Resampler.prod`, :meth:`Resampler.min`, :meth:`Resampler.max`, :meth:`Resampler.first`, and :meth:`Resampler.last` (:issue:`46442`)
- ``times`` argument in :class:`.ExponentialMovingWindow` now accepts ``np.timedelta64`` (:issue:`47003`)
- :class:`.DataError`, :class:`.SpecificationError`, :class:`.SettingWithCopyError`, :class:`.SettingWithCopyWarning`, :class:`.NumExprClobberingError`, :class:`.UndefinedVariableError`, :class:`.IndexingError`, :class:`.PyperclipException`, :class:`.PyperclipWindowsException`, :class:`.CSSWarning`, :class:`.PossibleDataLossError`, :class:`.ClosedFileError`, :class:`.IncompatibilityWarning`, :class:`.AttributeConflictWarning`, :class:`.DatabaseError, :class:`.PossiblePrecisionLoss, :class:`.ValueLabelTypeMismatch, :class:`.InvalidColumnName, and :class:`.CategoricalConversionWarning` are now exposed in ``pandas.errors`` (:issue:`27656`)
- Added ``check_like`` argument to :func:`testing.assert_series_equal` (:issue:`47247`)
- Add support for :meth:`GroupBy.ohlc` for extension array dtypes (:issue:`37493`)
- Allow reading compressed SAS files with :func:`read_sas` (e.g., ``.sas7bdat.gz`` files)
- :func:`pandas.read_html` now supports extracting links from table cells (:issue:`13141`)
- :meth:`DatetimeIndex.astype` now supports casting timezone-naive indexes to ``datetime64[s]``, ``datetime64[ms]``, and ``datetime64[us]``, and timezone-aware indexes to the corresponding ``datetime64[unit, tzname]`` dtypes (:issue:`47579`)
- :class:`Series` reducers (e.g. ``min``, ``max``, ``sum``, ``mean``) will now successfully operate when the dtype is numeric and ``numeric_only=True`` is provided; previously this would raise a ``NotImplementedError`` (:issue:`47500`)
- :meth:`RangeIndex.union` now can return a :class:`RangeIndex` instead of a :class:`Int64Index` if the resulting values are equally spaced (:issue:`47557`, :issue:`43885`)
- :meth:`DataFrame.compare` now accepts an argument ``result_names`` to allow the user to specify the result's names of both left and right DataFrame which are being compared. This is by default ``'self'`` and ``'other'`` (:issue:`44354`)
<<<<<<< HEAD
- The method :meth:`.ExtensionArray.factorize` accepts ``use_na_sentinel=False`` for determining how null values are to be treated (:issue:`46601`)
=======
- :class:`Interval` now supports checking whether one interval is contained by another interval (:issue:`46613`)
- :meth:`Series.add_suffix`, :meth:`DataFrame.add_suffix`, :meth:`Series.add_prefix` and :meth:`DataFrame.add_prefix` support a ``copy`` argument. If ``False``, the underlying data is not copied in the returned object (:issue:`47934`)
- :meth:`DataFrame.set_index` now supports a ``copy`` keyword. If ``False``, the underlying data is not copied when a new :class:`DataFrame` is returned (:issue:`48043`)
>>>>>>> 5d115bbc

.. ---------------------------------------------------------------------------
.. _whatsnew_150.notable_bug_fixes:

Notable bug fixes
~~~~~~~~~~~~~~~~~

These are bug fixes that might have notable behavior changes.

.. _whatsnew_150.notable_bug_fixes.groupby_transform_dropna:

Using ``dropna=True`` with ``groupby`` transforms
^^^^^^^^^^^^^^^^^^^^^^^^^^^^^^^^^^^^^^^^^^^^^^^^^

A transform is an operation whose result has the same size as its input. When the
result is a :class:`DataFrame` or :class:`Series`, it is also required that the
index of the result matches that of the input. In pandas 1.4, using
:meth:`.DataFrameGroupBy.transform` or :meth:`.SeriesGroupBy.transform` with null
values in the groups and ``dropna=True`` gave incorrect results. Demonstrated by the
examples below, the incorrect results either contained incorrect values, or the result
did not have the same index as the input.

.. ipython:: python

    df = pd.DataFrame({'a': [1, 1, np.nan], 'b': [2, 3, 4]})

*Old behavior*:

.. code-block:: ipython

    In [3]: # Value in the last row should be np.nan
            df.groupby('a', dropna=True).transform('sum')
    Out[3]:
       b
    0  5
    1  5
    2  5

    In [3]: # Should have one additional row with the value np.nan
            df.groupby('a', dropna=True).transform(lambda x: x.sum())
    Out[3]:
       b
    0  5
    1  5

    In [3]: # The value in the last row is np.nan interpreted as an integer
            df.groupby('a', dropna=True).transform('ffill')
    Out[3]:
                         b
    0                    2
    1                    3
    2 -9223372036854775808

    In [3]: # Should have one additional row with the value np.nan
            df.groupby('a', dropna=True).transform(lambda x: x)
    Out[3]:
       b
    0  2
    1  3

*New behavior*:

.. ipython:: python

    df.groupby('a', dropna=True).transform('sum')
    df.groupby('a', dropna=True).transform(lambda x: x.sum())
    df.groupby('a', dropna=True).transform('ffill')
    df.groupby('a', dropna=True).transform(lambda x: x)

.. _whatsnew_150.notable_bug_fixes.to_json_incorrectly_localizing_naive_timestamps:

Serializing tz-naive Timestamps with to_json() with ``iso_dates=True``
^^^^^^^^^^^^^^^^^^^^^^^^^^^^^^^^^^^^^^^^^^^^^^^^^^^^^^^^^^^^^^^^^^^^^^

:meth:`DataFrame.to_json`, :meth:`Series.to_json`, and :meth:`Index.to_json`
would incorrectly localize DatetimeArrays/DatetimeIndexes with tz-naive Timestamps
to UTC. (:issue:`38760`)

Note that this patch does not fix the localization of tz-aware Timestamps to UTC
upon serialization. (Related issue :issue:`12997`)

*Old Behavior*

.. ipython:: python

    index = pd.date_range(
        start='2020-12-28 00:00:00',
        end='2020-12-28 02:00:00',
        freq='1H',
    )
    a = pd.Series(
        data=range(3),
        index=index,
    )

.. code-block:: ipython

    In [4]: a.to_json(date_format='iso')
    Out[4]: '{"2020-12-28T00:00:00.000Z":0,"2020-12-28T01:00:00.000Z":1,"2020-12-28T02:00:00.000Z":2}'

    In [5]: pd.read_json(a.to_json(date_format='iso'), typ="series").index == a.index
    Out[5]: array([False, False, False])

*New Behavior*

.. ipython:: python

    a.to_json(date_format='iso')
    # Roundtripping now works
    pd.read_json(a.to_json(date_format='iso'), typ="series").index == a.index

.. _whatsnew_150.notable_bug_fixes.groupby_value_counts_categorical:

DataFrameGroupBy.value_counts with non-grouping categorical columns and ``observed=True``
^^^^^^^^^^^^^^^^^^^^^^^^^^^^^^^^^^^^^^^^^^^^^^^^^^^^^^^^^^^^^^^^^^^^^^^^^^^^^^^^^^^^^^^^^

Calling :meth:`.DataFrameGroupBy.value_counts` with ``observed=True`` would incorrectly drop non-observed categories of non-grouping columns (:issue:`46357`).

.. code-block:: ipython

    In [6]: df = pd.DataFrame(["a", "b", "c"], dtype="category").iloc[0:2]
    In [7]: df
    Out[7]:
       0
    0  a
    1  b

*Old Behavior*

.. code-block:: ipython

    In [8]: df.groupby(level=0, observed=True).value_counts()
    Out[8]:
    0  a    1
    1  b    1
    dtype: int64


*New Behavior*

.. code-block:: ipython

    In [9]: df.groupby(level=0, observed=True).value_counts()
    Out[9]:
    0  a    1
    1  a    0
       b    1
    0  b    0
       c    0
    1  c    0
    dtype: int64

.. ---------------------------------------------------------------------------
.. _whatsnew_150.api_breaking:

Backwards incompatible API changes
~~~~~~~~~~~~~~~~~~~~~~~~~~~~~~~~~~

.. _whatsnew_150.api_breaking.api_breaking1:

api_breaking_change1
^^^^^^^^^^^^^^^^^^^^

.. _whatsnew_150.api_breaking.api_breaking2:

api_breaking_change2
^^^^^^^^^^^^^^^^^^^^

.. _whatsnew_150.api_breaking.deps:

Increased minimum versions for dependencies
^^^^^^^^^^^^^^^^^^^^^^^^^^^^^^^^^^^^^^^^^^^
Some minimum supported versions of dependencies were updated.
If installed, we now require:

+-----------------+-----------------+----------+---------+
| Package         | Minimum Version | Required | Changed |
+=================+=================+==========+=========+
| numpy           | 1.20.3          |    X     |    X    |
+-----------------+-----------------+----------+---------+
| mypy (dev)      | 0.971           |          |    X    |
+-----------------+-----------------+----------+---------+
| beautifulsoup4  | 4.9.3           |          |    X    |
+-----------------+-----------------+----------+---------+
| blosc           | 1.21.0          |          |    X    |
+-----------------+-----------------+----------+---------+
| bottleneck      | 1.3.2           |          |    X    |
+-----------------+-----------------+----------+---------+
| fsspec          | 2021.05.0       |          |    X    |
+-----------------+-----------------+----------+---------+
| hypothesis      | 6.13.0          |          |    X    |
+-----------------+-----------------+----------+---------+
| gcsfs           | 2021.05.0       |          |    X    |
+-----------------+-----------------+----------+---------+
| jinja2          | 3.0.0           |          |    X    |
+-----------------+-----------------+----------+---------+
| lxml            | 4.6.3           |          |    X    |
+-----------------+-----------------+----------+---------+
| numba           | 0.53.1          |          |    X    |
+-----------------+-----------------+----------+---------+
| numexpr         | 2.7.3           |          |    X    |
+-----------------+-----------------+----------+---------+
| openpyxl        | 3.0.7           |          |    X    |
+-----------------+-----------------+----------+---------+
| pandas-gbq      | 0.15.0          |          |    X    |
+-----------------+-----------------+----------+---------+
| psycopg2        | 2.8.6           |          |    X    |
+-----------------+-----------------+----------+---------+
| pymysql         | 1.0.2           |          |    X    |
+-----------------+-----------------+----------+---------+
| pyreadstat      | 1.1.2           |          |    X    |
+-----------------+-----------------+----------+---------+
| pyxlsb          | 1.0.8           |          |    X    |
+-----------------+-----------------+----------+---------+
| s3fs            | 2021.05.0       |          |    X    |
+-----------------+-----------------+----------+---------+
| scipy           | 1.7.1           |          |    X    |
+-----------------+-----------------+----------+---------+
| sqlalchemy      | 1.4.16          |          |    X    |
+-----------------+-----------------+----------+---------+
| tabulate        | 0.8.9           |          |    X    |
+-----------------+-----------------+----------+---------+
| xarray          | 0.19.0          |          |    X    |
+-----------------+-----------------+----------+---------+
| xlsxwriter      | 1.4.3           |          |    X    |
+-----------------+-----------------+----------+---------+

For `optional libraries <https://pandas.pydata.org/docs/getting_started/install.html>`_ the general recommendation is to use the latest version.
The following table lists the lowest version per library that is currently being tested throughout the development of pandas.
Optional libraries below the lowest tested version may still work, but are not considered supported.

+-----------------+-----------------+---------+
| Package         | Minimum Version | Changed |
+=================+=================+=========+
|                 |                 |    X    |
+-----------------+-----------------+---------+

See :ref:`install.dependencies` and :ref:`install.optional_dependencies` for more.

.. _whatsnew_150.api_breaking.other:

Other API changes
^^^^^^^^^^^^^^^^^

- BigQuery I/O methods :func:`read_gbq` and :meth:`DataFrame.to_gbq` default to
  ``auth_local_webserver = True``. Google has deprecated the
  ``auth_local_webserver = False`` `"out of band" (copy-paste) flow
  <https://developers.googleblog.com/2022/02/making-oauth-flows-safer.html?m=1#disallowed-oob>`_.
  The ``auth_local_webserver = False`` option is planned to stop working in
  October 2022. (:issue:`46312`)
- :func:`read_json` now raises ``FileNotFoundError`` (previously ``ValueError``) when input is a string ending in ``.json``, ``.json.gz``, ``.json.bz2``, etc. but no such file exists. (:issue:`29102`)
- Operations with :class:`Timestamp` or :class:`Timedelta` that would previously raise ``OverflowError`` instead raise ``OutOfBoundsDatetime`` or ``OutOfBoundsTimedelta`` where appropriate (:issue:`47268`)
- When :func:`read_sas` previously returned ``None``, it now returns an empty :class:`DataFrame` (:issue:`47410`)
- :class:`DataFrame` constructor raises if ``index`` or ``columns`` arguments are sets (:issue:`47215`)

.. ---------------------------------------------------------------------------
.. _whatsnew_150.deprecations:

Deprecations
~~~~~~~~~~~~

.. warning::

    In the next major version release, 2.0, several larger API changes are being considered without a formal deprecation such as
    making the standard library `zoneinfo <https://docs.python.org/3/library/zoneinfo.html>`_ the default timezone implementation instead of ``pytz``,
    having the :class:`Index` support all data types instead of having multiple subclasses (:class:`CategoricalIndex`, :class:`Int64Index`, etc.), and more.
    The changes under consideration are logged in `this Github issue <https://github.com/pandas-dev/pandas/issues/44823>`_, and any
    feedback or concerns are welcome.

.. _whatsnew_150.deprecations.int_slicing_series:

Label-based integer slicing on a Series with an Int64Index or RangeIndex
^^^^^^^^^^^^^^^^^^^^^^^^^^^^^^^^^^^^^^^^^^^^^^^^^^^^^^^^^^^^^^^^^^^^^^^^

In a future version, integer slicing on a :class:`Series` with a :class:`Int64Index` or :class:`RangeIndex` will be treated as *label-based*, not positional. This will make the behavior consistent with other :meth:`Series.__getitem__` and :meth:`Series.__setitem__` behaviors (:issue:`45162`).

For example:

.. ipython:: python

   ser = pd.Series([1, 2, 3, 4, 5], index=[2, 3, 5, 7, 11])

In the old behavior, ``ser[2:4]`` treats the slice as positional:

*Old behavior*:

.. code-block:: ipython

    In [3]: ser[2:4]
    Out[3]:
    5    3
    7    4
    dtype: int64

In a future version, this will be treated as label-based:

*Future behavior*:

.. code-block:: ipython

    In [4]: ser.loc[2:4]
    Out[4]:
    2    1
    3    2
    dtype: int64

To retain the old behavior, use ``series.iloc[i:j]``. To get the future behavior,
use ``series.loc[i:j]``.

Slicing on a :class:`DataFrame` will not be affected.

.. _whatsnew_150.deprecations.excel_writer_attributes:

:class:`ExcelWriter` attributes
^^^^^^^^^^^^^^^^^^^^^^^^^^^^^^^

All attributes of :class:`ExcelWriter` were previously documented as not
public. However some third party Excel engines documented accessing
``ExcelWriter.book`` or ``ExcelWriter.sheets``, and users were utilizing these
and possibly other attributes. Previously these attributes were not safe to use;
e.g. modifications to ``ExcelWriter.book`` would not update ``ExcelWriter.sheets``
and conversely. In order to support this, pandas has made some attributes public
and improved their implementations so that they may now be safely used. (:issue:`45572`)

The following attributes are now public and considered safe to access.

 - ``book``
 - ``check_extension``
 - ``close``
 - ``date_format``
 - ``datetime_format``
 - ``engine``
 - ``if_sheet_exists``
 - ``sheets``
 - ``supported_extensions``

The following attributes have been deprecated. They now raise a ``FutureWarning``
when accessed and will be removed in a future version. Users should be aware
that their usage is considered unsafe, and can lead to unexpected results.

 - ``cur_sheet``
 - ``handles``
 - ``path``
 - ``save``
 - ``write_cells``

See the documentation of :class:`ExcelWriter` for further details.

.. _whatsnew_150.deprecations.group_keys_in_apply:

Using ``group_keys`` with transformers in :meth:`.GroupBy.apply`
^^^^^^^^^^^^^^^^^^^^^^^^^^^^^^^^^^^^^^^^^^^^^^^^^^^^^^^^^^^^^^^^

In previous versions of pandas, if it was inferred that the function passed to
:meth:`.GroupBy.apply` was a transformer (i.e. the resulting index was equal to
the input index), the ``group_keys`` argument of :meth:`DataFrame.groupby` and
:meth:`Series.groupby` was ignored and the group keys would never be added to
the index of the result. In the future, the group keys will be added to the index
when the user specifies ``group_keys=True``.

As ``group_keys=True`` is the default value of :meth:`DataFrame.groupby` and
:meth:`Series.groupby`, not specifying ``group_keys`` with a transformer will
raise a ``FutureWarning``. This can be silenced and the previous behavior
retained by specifying ``group_keys=False``.

.. _whatsnew_150.deprecations.setitem_column_try_inplace:
   _ see also _whatsnew_130.notable_bug_fixes.setitem_column_try_inplace

Inplace operation when setting values with ``loc`` and ``iloc``
^^^^^^^^^^^^^^^^^^^^^^^^^^^^^^^^^^^^^^^^^^^^^^^^^^^^^^^^^^^^^^^
Most of the time setting values with ``frame.iloc`` attempts to set values
inplace, only falling back to inserting a new array if necessary. There are
some cases where this rule is not followed, for example when setting an entire
column from an array with different dtype:

.. ipython:: python

   df = pd.DataFrame({'price': [11.1, 12.2]}, index=['book1', 'book2'])
   original_prices = df['price']
   new_prices = np.array([98, 99])

*Old behavior*:

.. code-block:: ipython

    In [3]: df.iloc[:, 0] = new_prices
    In [4]: df.iloc[:, 0]
    Out[4]:
    book1    98
    book2    99
    Name: price, dtype: int64
    In [5]: original_prices
    Out[5]:
    book1    11.1
    book2    12.2
    Name: price, float: 64

This behavior is deprecated. In a future version, setting an entire column with
iloc will attempt to operate inplace.

*Future behavior*:

.. code-block:: ipython

    In [3]: df.iloc[:, 0] = new_prices
    In [4]: df.iloc[:, 0]
    Out[4]:
    book1    98.0
    book2    99.0
    Name: price, dtype: float64
    In [5]: original_prices
    Out[5]:
    book1    98.0
    book2    99.0
    Name: price, dtype: float64

To get the old behavior, use :meth:`DataFrame.__setitem__` directly:

.. code-block:: ipython

    In [3]: df[df.columns[0]] = new_prices
    In [4]: df.iloc[:, 0]
    Out[4]
    book1    98
    book2    99
    Name: price, dtype: int64
    In [5]: original_prices
    Out[5]:
    book1    11.1
    book2    12.2
    Name: price, dtype: float64

To get the old behaviour when ``df.columns`` is not unique and you want to
change a single column by index, you can use :meth:`DataFrame.isetitem`, which
has been added in pandas 1.5:

.. code-block:: ipython

    In [3]: df_with_duplicated_cols = pd.concat([df, df], axis='columns')
    In [3]: df_with_duplicated_cols.isetitem(0, new_prices)
    In [4]: df_with_duplicated_cols.iloc[:, 0]
    Out[4]:
    book1    98
    book2    99
    Name: price, dtype: int64
    In [5]: original_prices
    Out[5]:
    book1    11.1
    book2    12.2
    Name: 0, dtype: float64

.. _whatsnew_150.deprecations.numeric_only_default:

``numeric_only`` default value
^^^^^^^^^^^^^^^^^^^^^^^^^^^^^^

Across the :class:`DataFrame`, :class:`.DataFrameGroupBy`, and :class:`.Resampler` operations such as
``min``, ``sum``, and ``idxmax``, the default
value of the ``numeric_only`` argument, if it exists at all, was inconsistent.
Furthermore, operations with the default value ``None`` can lead to surprising
results. (:issue:`46560`)

.. code-block:: ipython

    In [1]: df = pd.DataFrame({"a": [1, 2], "b": ["x", "y"]})

    In [2]: # Reading the next line without knowing the contents of df, one would
            # expect the result to contain the products for both columns a and b.
            df[["a", "b"]].prod()
    Out[2]:
    a    2
    dtype: int64

To avoid this behavior, the specifying the value ``numeric_only=None`` has been
deprecated, and will be removed in a future version of pandas. In the future,
all operations with a ``numeric_only`` argument will default to ``False``. Users
should either call the operation only with columns that can be operated on, or
specify ``numeric_only=True`` to operate only on Boolean, integer, and float columns.

In order to support the transition to the new behavior, the following methods have
gained the ``numeric_only`` argument.

- :meth:`DataFrame.corr`
- :meth:`DataFrame.corrwith`
- :meth:`DataFrame.cov`
- :meth:`DataFrame.idxmin`
- :meth:`DataFrame.idxmax`
- :meth:`.DataFrameGroupBy.cummin`
- :meth:`.DataFrameGroupBy.cummax`
- :meth:`.DataFrameGroupBy.idxmin`
- :meth:`.DataFrameGroupBy.idxmax`
- :meth:`.GroupBy.var`
- :meth:`.GroupBy.std`
- :meth:`.GroupBy.sem`
- :meth:`.DataFrameGroupBy.quantile`
- :meth:`.Resampler.mean`
- :meth:`.Resampler.median`
- :meth:`.Resampler.sem`
- :meth:`.Resampler.std`
- :meth:`.Resampler.var`
- :meth:`DataFrame.rolling` operations
- :meth:`DataFrame.expanding` operations
- :meth:`DataFrame.ewm` operations

.. _whatsnew_150.deprecations.other:

Other Deprecations
^^^^^^^^^^^^^^^^^^
- Deprecated the keyword ``line_terminator`` in :meth:`DataFrame.to_csv` and :meth:`Series.to_csv`, use ``lineterminator`` instead; this is for consistency with :func:`read_csv` and the standard library 'csv' module (:issue:`9568`)
- Deprecated behavior of :meth:`SparseArray.astype`, :meth:`Series.astype`, and :meth:`DataFrame.astype` with :class:`SparseDtype` when passing a non-sparse ``dtype``. In a future version, this will cast to that non-sparse dtype instead of wrapping it in a :class:`SparseDtype` (:issue:`34457`)
- Deprecated behavior of :meth:`DatetimeIndex.intersection` and :meth:`DatetimeIndex.symmetric_difference` (``union`` behavior was already deprecated in version 1.3.0) with mixed time zones; in a future version both will be cast to UTC instead of object dtype (:issue:`39328`, :issue:`45357`)
- Deprecated :meth:`DataFrame.iteritems`, :meth:`Series.iteritems`, :meth:`HDFStore.iteritems` in favor of :meth:`DataFrame.items`, :meth:`Series.items`, :meth:`HDFStore.items`  (:issue:`45321`)
- Deprecated :meth:`Series.is_monotonic` and :meth:`Index.is_monotonic` in favor of :meth:`Series.is_monotonic_increasing` and :meth:`Index.is_monotonic_increasing` (:issue:`45422`, :issue:`21335`)
- Deprecated behavior of :meth:`DatetimeIndex.astype`, :meth:`TimedeltaIndex.astype`, :meth:`PeriodIndex.astype` when converting to an integer dtype other than ``int64``. In a future version, these will convert to exactly the specified dtype (instead of always ``int64``) and will raise if the conversion overflows (:issue:`45034`)
- Deprecated the ``__array_wrap__`` method of DataFrame and Series, rely on standard numpy ufuncs instead (:issue:`45451`)
- Deprecated treating float-dtype data as wall-times when passed with a timezone to :class:`Series` or :class:`DatetimeIndex` (:issue:`45573`)
- Deprecated the behavior of :meth:`Series.fillna` and :meth:`DataFrame.fillna` with ``timedelta64[ns]`` dtype and incompatible fill value; in a future version this will cast to a common dtype (usually object) instead of raising, matching the behavior of other dtypes (:issue:`45746`)
- Deprecated the ``warn`` parameter in :func:`infer_freq` (:issue:`45947`)
- Deprecated allowing non-keyword arguments in :meth:`.ExtensionArray.argsort` (:issue:`46134`)
- Deprecated treating all-bool ``object``-dtype columns as bool-like in :meth:`DataFrame.any` and :meth:`DataFrame.all` with ``bool_only=True``, explicitly cast to bool instead (:issue:`46188`)
- Deprecated behavior of method :meth:`DataFrame.quantile`, attribute ``numeric_only`` will default False. Including datetime/timedelta columns in the result (:issue:`7308`).
- Deprecated :attr:`Timedelta.freq` and :attr:`Timedelta.is_populated` (:issue:`46430`)
- Deprecated :attr:`Timedelta.delta` (:issue:`46476`)
- Deprecated passing arguments as positional in :meth:`DataFrame.any` and :meth:`Series.any` (:issue:`44802`)
- Deprecated the ``closed`` argument in :meth:`interval_range` in favor of ``inclusive`` argument; In a future version passing ``closed`` will raise (:issue:`40245`)
- Deprecated the methods :meth:`DataFrame.mad`, :meth:`Series.mad`, and the corresponding groupby methods (:issue:`11787`)
- Deprecated positional arguments to :meth:`Index.join` except for ``other``, use keyword-only arguments instead of positional arguments (:issue:`46518`)
- Deprecated positional arguments to :meth:`StringMethods.rsplit` and :meth:`StringMethods.split` except for ``pat``, use keyword-only arguments instead of positional arguments (:issue:`47423`)
- Deprecated indexing on a timezone-naive :class:`DatetimeIndex` using a string representing a timezone-aware datetime (:issue:`46903`, :issue:`36148`)
- Deprecated the ``closed`` argument in :class:`Interval` in favor of ``inclusive`` argument; In a future version passing ``closed`` will raise (:issue:`40245`)
- Deprecated the ``closed`` argument in :class:`IntervalIndex` in favor of ``inclusive`` argument; In a future version passing ``closed`` will raise (:issue:`40245`)
- Deprecated the ``closed`` argument in :class:`IntervalDtype` in favor of ``inclusive`` argument; In a future version passing ``closed`` will raise (:issue:`40245`)
- Deprecated the ``closed`` argument in :class:`.IntervalArray` in favor of ``inclusive`` argument; In a future version passing ``closed`` will raise (:issue:`40245`)
- Deprecated :meth:`.IntervalArray.set_closed` and :meth:`.IntervalIndex.set_closed` in favor of ``set_inclusive``; In a future version ``set_closed`` will get removed (:issue:`40245`)
- Deprecated the ``closed`` argument in :class:`ArrowInterval` in favor of ``inclusive`` argument; In a future version passing ``closed`` will raise (:issue:`40245`)
- Deprecated allowing ``unit="M"`` or ``unit="Y"`` in :class:`Timestamp` constructor with a non-round float value (:issue:`47267`)
- Deprecated the ``display.column_space`` global configuration option (:issue:`7576`)
- Deprecated the argument ``na_sentinel`` in :func:`factorize`, :meth:`Index.factorize`, and :meth:`.ExtensionArray.factorize`; pass ``use_na_sentinel=True`` instead to use the sentinel ``-1`` for NaN values and ``use_na_sentinel=False`` instead of ``na_sentinel=None`` to encode NaN values (:issue:`46910`)
- Deprecated :meth:`DataFrameGroupBy.transform` not aligning the result when the UDF returned DataFrame (:issue:`45648`)
- Clarified warning from :func:`to_datetime` when delimited dates can't be parsed in accordance to specified ``dayfirst`` argument (:issue:`46210`)
- Emit warning from :func:`to_datetime` when delimited dates can't be parsed in accordance to specified ``dayfirst`` argument even for dates where leading zero is omitted (e.g. ``31/1/2001``) (:issue:`47880`)
- Deprecated :class:`Series` and :class:`Resampler` reducers (e.g. ``min``, ``max``, ``sum``, ``mean``) raising a ``NotImplementedError`` when the dtype is non-numric and ``numeric_only=True`` is provided; this will raise a ``TypeError`` in a future version (:issue:`47500`)
- Deprecated :meth:`Series.rank` returning an empty result when the dtype is non-numeric and ``numeric_only=True`` is provided; this will raise a ``TypeError`` in a future version (:issue:`47500`)
- Deprecated argument ``errors`` for :meth:`Series.mask`, :meth:`Series.where`, :meth:`DataFrame.mask`, and :meth:`DataFrame.where` as ``errors`` had no effect on this methods (:issue:`47728`)
- Deprecated arguments ``*args`` and ``**kwargs`` in :class:`Rolling`, :class:`Expanding`, and :class:`ExponentialMovingWindow` ops. (:issue:`47836`)
- Deprecated the ``inplace`` keyword in :meth:`Categorical.set_ordered`, :meth:`Categorical.as_ordered`, and :meth:`Categorical.as_unordered` (:issue:`37643`)
- Deprecated setting a categorical's categories with ``cat.categories = ['a', 'b', 'c']``, use :meth:`Categorical.rename_categories` instead (:issue:`37643`)
- Deprecated unused arguments ``encoding`` and ``verbose`` in :meth:`Series.to_excel` and :meth:`DataFrame.to_excel` (:issue:`47912`)
- Deprecated producing a single element when iterating over a :class:`DataFrameGroupBy` or a :class:`SeriesGroupBy` that has been grouped by a list of length 1; A tuple of length one will be returned instead (:issue:`42795`)
- Fixed up warning message of deprecation of :meth:`MultiIndex.lesort_depth` as public method, as the message previously referred to :meth:`MultiIndex.is_lexsorted` instead (:issue:`38701`)
- Deprecated the ``sort_columns`` argument in :meth:`DataFrame.plot` and :meth:`Series.plot` (:issue:`47563`).

.. ---------------------------------------------------------------------------
.. _whatsnew_150.performance:

Performance improvements
~~~~~~~~~~~~~~~~~~~~~~~~
- Performance improvement in :meth:`DataFrame.corrwith` for column-wise (axis=0) Pearson and Spearman correlation when other is a :class:`Series` (:issue:`46174`)
- Performance improvement in :meth:`.GroupBy.transform` for some user-defined DataFrame -> Series functions (:issue:`45387`)
- Performance improvement in :meth:`DataFrame.duplicated` when subset consists of only one column (:issue:`45236`)
- Performance improvement in :meth:`.GroupBy.diff` (:issue:`16706`)
- Performance improvement in :meth:`.GroupBy.transform` when broadcasting values for user-defined functions (:issue:`45708`)
- Performance improvement in :meth:`.GroupBy.transform` for user-defined functions when only a single group exists (:issue:`44977`)
- Performance improvement in :meth:`.GroupBy.apply` when grouping on a non-unique unsorted index (:issue:`46527`)
- Performance improvement in :meth:`DataFrame.loc` and :meth:`Series.loc` for tuple-based indexing of a :class:`MultiIndex` (:issue:`45681`, :issue:`46040`, :issue:`46330`)
- Performance improvement in :meth:`DataFrame.to_records` when the index is a :class:`MultiIndex` (:issue:`47263`)
- Performance improvement in :attr:`MultiIndex.values` when the MultiIndex contains levels of type DatetimeIndex, TimedeltaIndex or ExtensionDtypes (:issue:`46288`)
- Performance improvement in :func:`merge` when left and/or right are empty (:issue:`45838`)
- Performance improvement in :meth:`DataFrame.join` when left and/or right are empty (:issue:`46015`)
- Performance improvement in :meth:`DataFrame.reindex` and :meth:`Series.reindex` when target is a :class:`MultiIndex` (:issue:`46235`)
- Performance improvement when setting values in a pyarrow backed string array (:issue:`46400`)
- Performance improvement in :func:`factorize` (:issue:`46109`)
- Performance improvement in :class:`DataFrame` and :class:`Series` constructors for extension dtype scalars (:issue:`45854`)
- Performance improvement in :func:`read_excel` when ``nrows`` argument provided (:issue:`32727`)
- Performance improvement in :meth:`.Styler.to_excel` when applying repeated CSS formats (:issue:`47371`)
- Performance improvement in :meth:`MultiIndex.is_monotonic_increasing`  (:issue:`47458`)
- Performance improvement in :class:`BusinessHour` ``str`` and ``repr`` (:issue:`44764`)
- Performance improvement in datetime arrays string formatting when one of the default strftime formats ``"%Y-%m-%d %H:%M:%S"`` or ``"%Y-%m-%d %H:%M:%S.%f"`` is used. (:issue:`44764`)
- Performance improvement in :meth:`Series.to_sql` and :meth:`DataFrame.to_sql` (:class:`SQLiteTable`) when processing time arrays. (:issue:`44764`)
- Performance improvements to :func:`read_sas` (:issue:`47403`, :issue:`47404`, :issue:`47405`)
- Performance improvement in ``argmax`` and ``argmin`` for :class:`arrays.SparseArray` (:issue:`34197`)
-

.. ---------------------------------------------------------------------------
.. _whatsnew_150.bug_fixes:

Bug fixes
~~~~~~~~~

Categorical
^^^^^^^^^^^
- Bug in :meth:`.Categorical.view` not accepting integer dtypes (:issue:`25464`)
- Bug in :meth:`.CategoricalIndex.union` when the index's categories are integer-dtype and the index contains ``NaN`` values incorrectly raising instead of casting to ``float64`` (:issue:`45362`)
- Bug in :meth:`DataFrame.concat` when concatenating two (or more) unordered ``CategoricalIndex`` variables, whose categories are permutations, yields incorrect index values (:issue:`24845`)

Datetimelike
^^^^^^^^^^^^
- Bug in :meth:`DataFrame.quantile` with datetime-like dtypes and no rows incorrectly returning ``float64`` dtype instead of retaining datetime-like dtype (:issue:`41544`)
- Bug in :func:`to_datetime` with sequences of ``np.str_`` objects incorrectly raising (:issue:`32264`)
- Bug in :class:`Timestamp` construction when passing datetime components as positional arguments and ``tzinfo`` as a keyword argument incorrectly raising (:issue:`31929`)
- Bug in :meth:`Index.astype` when casting from object dtype to ``timedelta64[ns]`` dtype incorrectly casting ``np.datetime64("NaT")`` values to ``np.timedelta64("NaT")`` instead of raising (:issue:`45722`)
- Bug in :meth:`SeriesGroupBy.value_counts` index when passing categorical column (:issue:`44324`)
- Bug in :meth:`DatetimeIndex.tz_localize` localizing to UTC failing to make a copy of the underlying data (:issue:`46460`)
- Bug in :meth:`DatetimeIndex.resolution` incorrectly returning "day" instead of "nanosecond" for nanosecond-resolution indexes (:issue:`46903`)
- Bug in :class:`Timestamp` with an integer or float value and ``unit="Y"`` or ``unit="M"`` giving slightly-wrong results (:issue:`47266`)
- Bug in :class:`.DatetimeArray` construction when passed another :class:`.DatetimeArray` and ``freq=None`` incorrectly inferring the freq from the given array (:issue:`47296`)
- Bug in :func:`to_datetime` where ``OutOfBoundsDatetime`` would be thrown even if ``errors=coerce`` if there were more than 50 rows (:issue:`45319`)
- Bug when adding a :class:`DateOffset` to a :class:`Series` would not add the ``nanoseconds`` field (:issue:`47856`)
-

Timedelta
^^^^^^^^^
- Bug in :func:`astype_nansafe` astype("timedelta64[ns]") fails when np.nan is included (:issue:`45798`)
- Bug in constructing a :class:`Timedelta` with a ``np.timedelta64`` object and a ``unit`` sometimes silently overflowing and returning incorrect results instead of raising ``OutOfBoundsTimedelta`` (:issue:`46827`)
- Bug in constructing a :class:`Timedelta` from a large integer or float with ``unit="W"`` silently overflowing and returning incorrect results instead of raising ``OutOfBoundsTimedelta`` (:issue:`47268`)
-

Time Zones
^^^^^^^^^^
- Bug in :class:`Timestamp` constructor raising when passed a ``ZoneInfo`` tzinfo object (:issue:`46425`)
-

Numeric
^^^^^^^
- Bug in operations with array-likes with ``dtype="boolean"`` and :attr:`NA` incorrectly altering the array in-place (:issue:`45421`)
- Bug in division, ``pow`` and ``mod`` operations on array-likes with ``dtype="boolean"`` not being like their ``np.bool_`` counterparts (:issue:`46063`)
- Bug in multiplying a :class:`Series` with ``IntegerDtype`` or ``FloatingDtype`` by an array-like with ``timedelta64[ns]`` dtype incorrectly raising (:issue:`45622`)
- Bug in :meth:`mean` where the optional dependency ``bottleneck`` causes precision loss linear in the length of the array. ``bottleneck`` has been disabled for :meth:`mean` improving the loss to log-linear but may result in a performance decrease. (:issue:`42878`)

Conversion
^^^^^^^^^^
- Bug in :meth:`DataFrame.astype` not preserving subclasses (:issue:`40810`)
- Bug in constructing a :class:`Series` from a float-containing list or a floating-dtype ndarray-like (e.g. ``dask.Array``) and an integer dtype raising instead of casting like we would with an ``np.ndarray`` (:issue:`40110`)
- Bug in :meth:`Float64Index.astype` to unsigned integer dtype incorrectly casting to ``np.int64`` dtype (:issue:`45309`)
- Bug in :meth:`Series.astype` and :meth:`DataFrame.astype` from floating dtype to unsigned integer dtype failing to raise in the presence of negative values (:issue:`45151`)
- Bug in :func:`array` with ``FloatingDtype`` and values containing float-castable strings incorrectly raising (:issue:`45424`)
- Bug when comparing string and datetime64ns objects causing ``OverflowError`` exception. (:issue:`45506`)
- Bug in metaclass of generic abstract dtypes causing :meth:`DataFrame.apply` and :meth:`Series.apply` to raise for the built-in function ``type`` (:issue:`46684`)
- Bug in :meth:`DataFrame.to_records` returning inconsistent numpy types if the index was a :class:`MultiIndex` (:issue:`47263`)
- Bug in :meth:`DataFrame.to_dict` for ``orient="list"`` or ``orient="index"`` was not returning native types (:issue:`46751`)
- Bug in :meth:`DataFrame.apply` that returns a :class:`DataFrame` instead of a :class:`Series` when applied to an empty :class:`DataFrame` and ``axis=1`` (:issue:`39111`)
- Bug when inferring the dtype from an iterable that is *not* a NumPy ``ndarray`` consisting of all NumPy unsigned integer scalars did not result in an unsigned integer dtype (:issue:`47294`)
- Bug in :meth:`DataFrame.eval` when pandas objects (e.g. ``'Timestamp'``) were column names (:issue:`44603`)
-

Strings
^^^^^^^
- Bug in :meth:`str.startswith` and :meth:`str.endswith` when using other series as parameter _pat_. Now raises ``TypeError`` (:issue:`3485`)
- Bug in :meth:`Series.str.zfill` when strings contain leading signs, padding '0' before the sign character rather than after as ``str.zfill`` from standard library (:issue:`20868`)
-

Interval
^^^^^^^^
- Bug in :meth:`IntervalArray.__setitem__` when setting ``np.nan`` into an integer-backed array raising ``ValueError`` instead of ``TypeError`` (:issue:`45484`)
- Bug in :class:`IntervalDtype` when using datetime64[ns, tz] as a dtype string (:issue:`46999`)

Indexing
^^^^^^^^
- Bug in :meth:`DataFrame.iloc` where indexing a single row on a :class:`DataFrame` with a single ExtensionDtype column gave a copy instead of a view on the underlying data (:issue:`45241`)
- Bug in :meth:`DataFrame.__getitem__` returning copy when :class:`DataFrame` has duplicated columns even if a unique column is selected (:issue:`45316`, :issue:`41062`)
- Bug in :meth:`Series.align` does not create :class:`MultiIndex` with union of levels when both MultiIndexes intersections are identical (:issue:`45224`)
- Bug in setting a NA value (``None`` or ``np.nan``) into a :class:`Series` with int-based :class:`IntervalDtype` incorrectly casting to object dtype instead of a float-based :class:`IntervalDtype` (:issue:`45568`)
- Bug in indexing setting values into an ``ExtensionDtype`` column with ``df.iloc[:, i] = values`` with ``values`` having the same dtype as ``df.iloc[:, i]`` incorrectly inserting a new array instead of setting in-place (:issue:`33457`)
- Bug in :meth:`Series.__setitem__` with a non-integer :class:`Index` when using an integer key to set a value that cannot be set inplace where a ``ValueError`` was raised instead of casting to a common dtype (:issue:`45070`)
- Bug in :meth:`DataFrame.loc` not casting ``None`` to ``NA`` when setting value as a list into :class:`DataFrame` (:issue:`47987`)
- Bug in :meth:`Series.__setitem__` when setting incompatible values into a ``PeriodDtype`` or ``IntervalDtype`` :class:`Series` raising when indexing with a boolean mask but coercing when indexing with otherwise-equivalent indexers; these now consistently coerce, along with :meth:`Series.mask` and :meth:`Series.where` (:issue:`45768`)
- Bug in :meth:`DataFrame.where` with multiple columns with datetime-like dtypes failing to downcast results consistent with other dtypes (:issue:`45837`)
- Bug in :func:`isin` upcasting to ``float64`` with unsigned integer dtype and list-like argument without a dtype (:issue:`46485`)
- Bug in :meth:`Series.loc.__setitem__` and :meth:`Series.loc.__getitem__` not raising when using multiple keys without using a :class:`MultiIndex` (:issue:`13831`)
- Bug in :meth:`Index.reindex` raising ``AssertionError`` when ``level`` was specified but no :class:`MultiIndex` was given; level is ignored now (:issue:`35132`)
- Bug when setting a value too large for a :class:`Series` dtype failing to coerce to a common type (:issue:`26049`, :issue:`32878`)
- Bug in :meth:`loc.__setitem__` treating ``range`` keys as positional instead of label-based (:issue:`45479`)
- Bug in :meth:`Series.__setitem__` when setting ``boolean`` dtype values containing ``NA`` incorrectly raising instead of casting to ``boolean`` dtype (:issue:`45462`)
- Bug in :meth:`Series.loc` raising with boolean indexer containing ``NA`` when :class:`Index` did not match (:issue:`46551`)
- Bug in :meth:`Series.__setitem__` where setting :attr:`NA` into a numeric-dtype :class:`Series` would incorrectly upcast to object-dtype rather than treating the value as ``np.nan`` (:issue:`44199`)
- Bug in :meth:`DataFrame.loc` when setting values to a column and right hand side is a dictionary (:issue:`47216`)
- Bug in :meth:`Series.__setitem__` with ``datetime64[ns]`` dtype, an all-``False`` boolean mask, and an incompatible value incorrectly casting to ``object`` instead of retaining ``datetime64[ns]`` dtype (:issue:`45967`)
- Bug in :meth:`Index.__getitem__`  raising ``ValueError`` when indexer is from boolean dtype with ``NA`` (:issue:`45806`)
- Bug in :meth:`Series.__setitem__` losing precision when enlarging :class:`Series` with scalar (:issue:`32346`)
- Bug in :meth:`Series.mask` with ``inplace=True`` or setting values with a boolean mask with small integer dtypes incorrectly raising (:issue:`45750`)
- Bug in :meth:`DataFrame.mask` with ``inplace=True`` and ``ExtensionDtype`` columns incorrectly raising (:issue:`45577`)
- Bug in getting a column from a DataFrame with an object-dtype row index with datetime-like values: the resulting Series now preserves the exact object-dtype Index from the parent DataFrame (:issue:`42950`)
- Bug in :meth:`DataFrame.__getattribute__` raising ``AttributeError`` if columns have ``"string"`` dtype (:issue:`46185`)
- Bug in :meth:`DataFrame.compare` returning all ``NaN`` column when comparing extension array dtype and numpy dtype (:issue:`44014`)
- Bug in :meth:`DataFrame.where` setting wrong values with ``"boolean"`` mask for numpy dtype (:issue:`44014`)
- Bug in indexing on a :class:`DatetimeIndex` with a ``np.str_`` key incorrectly raising (:issue:`45580`)
- Bug in :meth:`CategoricalIndex.get_indexer` when index contains ``NaN`` values, resulting in elements that are in target but not present in the index to be mapped to the index of the NaN element, instead of -1 (:issue:`45361`)
- Bug in setting large integer values into :class:`Series` with ``float32`` or ``float16`` dtype incorrectly altering these values instead of coercing to ``float64`` dtype (:issue:`45844`)
- Bug in :meth:`Series.asof` and :meth:`DataFrame.asof` incorrectly casting bool-dtype results to ``float64`` dtype (:issue:`16063`)
- Bug in :meth:`NDFrame.xs`, :meth:`DataFrame.iterrows`, :meth:`DataFrame.loc` and :meth:`DataFrame.iloc` not always propagating metadata (:issue:`28283`)
- Bug in :meth:`DataFrame.sum` min_count changes dtype if input contains NaNs (:issue:`46947`)
- Bug in :class:`IntervalTree` that lead to an infinite recursion. (:issue:`46658`)
- Bug in :class:`PeriodIndex` raising ``AttributeError`` when indexing on ``NA``, rather than putting ``NaT`` in its place. (:issue:`46673`)
-

Missing
^^^^^^^
- Bug in :meth:`Series.fillna` and :meth:`DataFrame.fillna` with ``downcast`` keyword not being respected in some cases where there are no NA values present (:issue:`45423`)
- Bug in :meth:`Series.fillna` and :meth:`DataFrame.fillna` with :class:`IntervalDtype` and incompatible value raising instead of casting to a common (usually object) dtype (:issue:`45796`)
- Bug in :meth:`Series.map` not respecting ``na_action`` argument if mapper is a ``dict`` or :class:`Series` (:issue:`47527`)
- Bug in :meth:`DataFrame.interpolate` with object-dtype column not returning a copy with ``inplace=False`` (:issue:`45791`)
- Bug in :meth:`DataFrame.dropna` allows to set both ``how`` and ``thresh`` incompatible arguments (:issue:`46575`)
- Bug in :meth:`DataFrame.fillna` ignored ``axis`` when :class:`DataFrame` is single block (:issue:`47713`)

MultiIndex
^^^^^^^^^^
- Bug in :meth:`DataFrame.loc` returning empty result when slicing a :class:`MultiIndex` with a negative step size and non-null start/stop values (:issue:`46156`)
- Bug in :meth:`DataFrame.loc` raising when slicing a :class:`MultiIndex` with a negative step size other than -1 (:issue:`46156`)
- Bug in :meth:`DataFrame.loc` raising when slicing a :class:`MultiIndex` with a negative step size and slicing a non-int labeled index level (:issue:`46156`)
- Bug in :meth:`Series.to_numpy` where multiindexed Series could not be converted to numpy arrays when an ``na_value`` was supplied (:issue:`45774`)
- Bug in :class:`MultiIndex.equals` not commutative when only one side has extension array dtype (:issue:`46026`)
- Bug in :meth:`MultiIndex.from_tuples` cannot construct Index of empty tuples (:issue:`45608`)

I/O
^^^
- Bug in :meth:`DataFrame.to_stata` where no error is raised if the :class:`DataFrame` contains ``-np.inf`` (:issue:`45350`)
- Bug in :func:`read_excel` results in an infinite loop with certain ``skiprows`` callables (:issue:`45585`)
- Bug in :meth:`DataFrame.info` where a new line at the end of the output is omitted when called on an empty :class:`DataFrame` (:issue:`45494`)
- Bug in :func:`read_csv` not recognizing line break for ``on_bad_lines="warn"`` for ``engine="c"`` (:issue:`41710`)
- Bug in :meth:`DataFrame.to_csv` not respecting ``float_format`` for ``Float64`` dtype (:issue:`45991`)
- Bug in :func:`read_csv` not respecting a specified converter to index columns in all cases (:issue:`40589`)
- Bug in :func:`read_csv` interpreting second row as :class:`Index` names even when ``index_col=False`` (:issue:`46569`)
- Bug in :func:`read_parquet` when ``engine="pyarrow"`` which caused partial write to disk when column of unsupported datatype was passed (:issue:`44914`)
- Bug in :func:`DataFrame.to_excel` and :class:`ExcelWriter` would raise when writing an empty DataFrame to a ``.ods`` file (:issue:`45793`)
- Bug in :func:`read_csv` ignoring non-existing header row for ``engine="python"`` (:issue:`47400`)
- Bug in :func:`read_excel` raising uncontrolled ``IndexError`` when ``header`` references non-existing rows (:issue:`43143`)
- Bug in :func:`read_html` where elements surrounding ``<br>`` were joined without a space between them (:issue:`29528`)
- Bug in :func:`read_csv` when data is longer than header leading to issues with callables in ``usecols`` expecting strings (:issue:`46997`)
- Bug in Parquet roundtrip for Interval dtype with ``datetime64[ns]`` subtype (:issue:`45881`)
- Bug in :func:`read_excel` when reading a ``.ods`` file with newlines between xml elements (:issue:`45598`)
- Bug in :func:`read_parquet` when ``engine="fastparquet"`` where the file was not closed on error (:issue:`46555`)
- :meth:`to_html` now excludes the ``border`` attribute from ``<table>`` elements when ``border`` keyword is set to ``False``.
- Bug in :func:`read_sas` with certain types of compressed SAS7BDAT files (:issue:`35545`)
- Bug in :func:`read_excel` not forward filling :class:`MultiIndex` when no names were given (:issue:`47487`)
- Bug in :func:`read_sas` returned ``None`` rather than an empty DataFrame for SAS7BDAT files with zero rows (:issue:`18198`)
- Bug in :meth:`DataFrame.to_string` using wrong missing value with extension arrays in :class:`MultiIndex` (:issue:`47986`)
- Bug in :class:`StataWriter` where value labels were always written with default encoding (:issue:`46750`)
- Bug in :class:`StataWriterUTF8` where some valid characters were removed from variable names (:issue:`47276`)
- Bug in :meth:`DataFrame.to_excel` when writing an empty dataframe with :class:`MultiIndex` (:issue:`19543`)
- Bug in :func:`read_sas` with RLE-compressed SAS7BDAT files that contain 0x40 control bytes (:issue:`31243`)
- Bug in :func:`read_sas` that scrambled column names (:issue:`31243`)
- Bug in :func:`read_sas` with RLE-compressed SAS7BDAT files that contain 0x00 control bytes (:issue:`47099`)
- Bug in :func:`read_parquet` with ``use_nullable_dtypes=True`` where ``float64`` dtype was returned instead of nullable ``Float64`` dtype (:issue:`45694`)
- Bug in :meth:`DataFrame.to_json` where ``PeriodDtype`` would not make the serialization roundtrip when read back with :meth:`read_json` (:issue:`44720`)
- Bug in :func:`read_xml` when reading XML files with Chinese character tags and would raise ``XMLSyntaxError`` (:issue:`47902`)

Period
^^^^^^
- Bug in subtraction of :class:`Period` from :class:`.PeriodArray` returning wrong results (:issue:`45999`)
- Bug in :meth:`Period.strftime` and :meth:`PeriodIndex.strftime`, directives ``%l`` and ``%u`` were giving wrong results (:issue:`46252`)
- Bug in inferring an incorrect ``freq`` when passing a string to :class:`Period` microseconds that are a multiple of 1000 (:issue:`46811`)
- Bug in constructing a :class:`Period` from a :class:`Timestamp` or ``np.datetime64`` object with non-zero nanoseconds and ``freq="ns"`` incorrectly truncating the nanoseconds (:issue:`46811`)
- Bug in adding ``np.timedelta64("NaT", "ns")`` to a :class:`Period` with a timedelta-like freq incorrectly raising ``IncompatibleFrequency`` instead of returning ``NaT`` (:issue:`47196`)
- Bug in adding an array of integers to an array with :class:`PeriodDtype` giving incorrect results when ``dtype.freq.n > 1`` (:issue:`47209`)
- Bug in subtracting a :class:`Period` from an array with :class:`PeriodDtype` returning incorrect results instead of raising ``OverflowError`` when the operation overflows (:issue:`47538`)
-

Plotting
^^^^^^^^
- Bug in :meth:`DataFrame.plot.barh` that prevented labeling the x-axis and ``xlabel`` updating the y-axis label (:issue:`45144`)
- Bug in :meth:`DataFrame.plot.box` that prevented labeling the x-axis (:issue:`45463`)
- Bug in :meth:`DataFrame.boxplot` that prevented passing in ``xlabel`` and ``ylabel`` (:issue:`45463`)
- Bug in :meth:`DataFrame.boxplot` that prevented specifying ``vert=False`` (:issue:`36918`)
- Bug in :meth:`DataFrame.plot.scatter` that prevented specifying ``norm`` (:issue:`45809`)
- The function :meth:`DataFrame.plot.scatter` now accepts ``color`` as an alias for ``c`` and ``size`` as an alias for ``s`` for consistency to other plotting functions (:issue:`44670`)
- Fix showing "None" as ylabel in :meth:`Series.plot` when not setting ylabel (:issue:`46129`)
- Bug in :meth:`DataFrame.plot` that led to xticks and vertical grids being improperly placed when plotting a quarterly series (:issue:`47602`)
- Bug in :meth:`DataFrame.plot` that prevented setting y-axis label, limits and ticks for a secondary y-axis (:issue:`47753`)

Groupby/resample/rolling
^^^^^^^^^^^^^^^^^^^^^^^^
- Bug in :meth:`DataFrame.resample` ignoring ``closed="right"`` on :class:`TimedeltaIndex` (:issue:`45414`)
- Bug in :meth:`.DataFrameGroupBy.transform` fails when ``func="size"`` and the input DataFrame has multiple columns (:issue:`27469`)
- Bug in :meth:`.DataFrameGroupBy.size` and :meth:`.DataFrameGroupBy.transform` with ``func="size"`` produced incorrect results when ``axis=1`` (:issue:`45715`)
- Bug in :meth:`.ExponentialMovingWindow.mean` with ``axis=1`` and ``engine='numba'`` when the :class:`DataFrame` has more columns than rows (:issue:`46086`)
- Bug when using ``engine="numba"`` would return the same jitted function when modifying ``engine_kwargs`` (:issue:`46086`)
- Bug in :meth:`.DataFrameGroupBy.transform` fails when ``axis=1`` and ``func`` is ``"first"`` or ``"last"`` (:issue:`45986`)
- Bug in :meth:`DataFrameGroupBy.cumsum` with ``skipna=False`` giving incorrect results (:issue:`46216`)
- Bug in :meth:`GroupBy.sum` with integer dtypes losing precision (:issue:`37493`)
- Bug in :meth:`.GroupBy.cumsum` with ``timedelta64[ns]`` dtype failing to recognize ``NaT`` as a null value (:issue:`46216`)
- Bug in :meth:`.GroupBy.cummin` and :meth:`.GroupBy.cummax` with nullable dtypes incorrectly altering the original data in place (:issue:`46220`)
- Bug in :meth:`DataFrame.groupby` raising error when ``None`` is in first level of :class:`MultiIndex` (:issue:`47348`)
- Bug in :meth:`.GroupBy.cummax` with ``int64`` dtype with leading value being the smallest possible int64 (:issue:`46382`)
- Bug in :meth:`GroupBy.cumprod` ``NaN`` influences calculation in different columns with ``skipna=False`` (:issue:`48064`)
- Bug in :meth:`.GroupBy.max` with empty groups and ``uint64`` dtype incorrectly raising ``RuntimeError`` (:issue:`46408`)
- Bug in :meth:`.GroupBy.apply` would fail when ``func`` was a string and args or kwargs were supplied (:issue:`46479`)
- Bug in :meth:`SeriesGroupBy.apply` would incorrectly name its result when there was a unique group (:issue:`46369`)
- Bug in :meth:`.Rolling.sum` and :meth:`.Rolling.mean` would give incorrect result with window of same values (:issue:`42064`, :issue:`46431`)
- Bug in :meth:`.Rolling.var` and :meth:`.Rolling.std` would give non-zero result with window of same values (:issue:`42064`)
- Bug in :meth:`.Rolling.skew` and :meth:`.Rolling.kurt` would give NaN with window of same values (:issue:`30993`)
- Bug in :meth:`.Rolling.var` would segfault calculating weighted variance when window size was larger than data size (:issue:`46760`)
- Bug in :meth:`Grouper.__repr__` where ``dropna`` was not included. Now it is (:issue:`46754`)
- Bug in :meth:`DataFrame.rolling` gives ValueError when center=True, axis=1 and win_type is specified (:issue:`46135`)
- Bug in :meth:`.DataFrameGroupBy.describe` and :meth:`.SeriesGroupBy.describe` produces inconsistent results for empty datasets (:issue:`41575`)
- Bug in :meth:`DataFrame.resample` reduction methods when used with ``on`` would attempt to aggregate the provided column (:issue:`47079`)
- Bug in :meth:`DataFrame.groupby` and :meth:`Series.groupby` would not respect ``dropna=False`` when the input DataFrame/Series had a NaN values in a :class:`MultiIndex` (:issue:`46783`)
- Bug in :meth:`DataFrameGroupBy.resample` raises ``KeyError`` when getting the result from a key list which misses the resample key (:issue:`47362`)
- Bug in :meth:`DataFrame.groupby` and :meth:`Series.groupby` with ``dropna=False`` and ``sort=False`` would put any null groups at the end instead the order that they are encountered (:issue:`46584`)
-

Reshaping
^^^^^^^^^
- Bug in :func:`concat` between a :class:`Series` with integer dtype and another with :class:`CategoricalDtype` with integer categories and containing ``NaN`` values casting to object dtype instead of ``float64`` (:issue:`45359`)
- Bug in :func:`get_dummies` that selected object and categorical dtypes but not string (:issue:`44965`)
- Bug in :meth:`DataFrame.align` when aligning a :class:`MultiIndex` to a :class:`Series` with another :class:`MultiIndex` (:issue:`46001`)
- Bug in concatenation with ``IntegerDtype``, or ``FloatingDtype`` arrays where the resulting dtype did not mirror the behavior of the non-nullable dtypes (:issue:`46379`)
- Bug in :func:`concat` losing dtype of columns when ``join="outer"`` and ``sort=True`` (:issue:`47329`)
- Bug in :func:`concat` not sorting the column names when ``None`` is included (:issue:`47331`)
- Bug in :func:`concat` with identical key leads to error when indexing :class:`MultiIndex` (:issue:`46519`)
- Bug in :func:`pivot_table` raising ``TypeError`` when ``dropna=True`` and aggregation column has extension array dtype (:issue:`47477`)
- Bug in :func:`merge` raising error for ``how="cross"`` when using ``FIPS`` mode in ssl library (:issue:`48024`)
- Bug in :meth:`DataFrame.join` with a list when using suffixes to join DataFrames with duplicate column names (:issue:`46396`)
- Bug in :meth:`DataFrame.pivot_table` with ``sort=False`` results in sorted index (:issue:`17041`)
- Bug in :meth:`concat` when ``axis=1`` and ``sort=False`` where the resulting Index was a :class:`Int64Index` instead of a :class:`RangeIndex` (:issue:`46675`)
- Bug in :meth:`wide_to_long` raises when ``stubnames`` is missing in columns and ``i`` contains string dtype column (:issue:`46044`)
- Bug in :meth:`DataFrame.join` with categorical index results in unexpected reordering (:issue:`47812`)

Sparse
^^^^^^
- Bug in :meth:`Series.where` and :meth:`DataFrame.where` with ``SparseDtype`` failing to retain the array's ``fill_value`` (:issue:`45691`)
- Bug in :meth:`SparseArray.unique` fails to keep original elements order (:issue:`47809`)
-

ExtensionArray
^^^^^^^^^^^^^^
- Bug in :meth:`IntegerArray.searchsorted` and :meth:`FloatingArray.searchsorted` returning inconsistent results when acting on ``np.nan`` (:issue:`45255`)
-

Styler
^^^^^^
- Bug when attempting to apply styling functions to an empty DataFrame subset (:issue:`45313`)
- Bug in :class:`CSSToExcelConverter` leading to ``TypeError`` when border color provided without border style for ``xlsxwriter`` engine (:issue:`42276`)
- Bug in :meth:`Styler.set_sticky` leading to white text on white background in dark mode (:issue:`46984`)
- Bug in :meth:`Styler.to_latex` causing ``UnboundLocalError`` when ``clines="all;data"`` and the ``DataFrame`` has no rows. (:issue:`47203`)
- Bug in :meth:`Styler.to_excel` when using ``vertical-align: middle;`` with ``xlsxwriter`` engine (:issue:`30107`)
- Bug when applying styles to a DataFrame with boolean column labels (:issue:`47838`)

Metadata
^^^^^^^^
- Fixed metadata propagation in :meth:`DataFrame.melt` (:issue:`28283`)
- Fixed metadata propagation in :meth:`DataFrame.explode` (:issue:`28283`)
-

Other
^^^^^

.. ***DO NOT USE THIS SECTION***

- Bug in :func:`.assert_index_equal` with ``names=True`` and ``check_order=False`` not checking names (:issue:`47328`)
-

.. ---------------------------------------------------------------------------
.. _whatsnew_150.contributors:

Contributors
~~~~~~~~~~~~<|MERGE_RESOLUTION|>--- conflicted
+++ resolved
@@ -294,13 +294,10 @@
 - :class:`Series` reducers (e.g. ``min``, ``max``, ``sum``, ``mean``) will now successfully operate when the dtype is numeric and ``numeric_only=True`` is provided; previously this would raise a ``NotImplementedError`` (:issue:`47500`)
 - :meth:`RangeIndex.union` now can return a :class:`RangeIndex` instead of a :class:`Int64Index` if the resulting values are equally spaced (:issue:`47557`, :issue:`43885`)
 - :meth:`DataFrame.compare` now accepts an argument ``result_names`` to allow the user to specify the result's names of both left and right DataFrame which are being compared. This is by default ``'self'`` and ``'other'`` (:issue:`44354`)
-<<<<<<< HEAD
-- The method :meth:`.ExtensionArray.factorize` accepts ``use_na_sentinel=False`` for determining how null values are to be treated (:issue:`46601`)
-=======
 - :class:`Interval` now supports checking whether one interval is contained by another interval (:issue:`46613`)
 - :meth:`Series.add_suffix`, :meth:`DataFrame.add_suffix`, :meth:`Series.add_prefix` and :meth:`DataFrame.add_prefix` support a ``copy`` argument. If ``False``, the underlying data is not copied in the returned object (:issue:`47934`)
 - :meth:`DataFrame.set_index` now supports a ``copy`` keyword. If ``False``, the underlying data is not copied when a new :class:`DataFrame` is returned (:issue:`48043`)
->>>>>>> 5d115bbc
+- The method :meth:`.ExtensionArray.factorize` accepts ``use_na_sentinel=False`` for determining how null values are to be treated (:issue:`46601`)
 
 .. ---------------------------------------------------------------------------
 .. _whatsnew_150.notable_bug_fixes:
