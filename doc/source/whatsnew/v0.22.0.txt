.. _whatsnew_0220:

v0.22.0
-------

This is a major release from 0.21.1 and includes a number of API changes,
deprecations, new features, enhancements, and performance improvements along
with a large number of bug fixes. We recommend that all users upgrade to this
version.

.. _whatsnew_0220.enhancements:

New features
~~~~~~~~~~~~

-
-
-


.. _whatsnew_0210.enhancements.get_dummies_dtype:

``get_dummies`` now supports ``dtype`` argument
^^^^^^^^^^^^^^^^^^^^^^^^^^^^^^^^^^^^^^^^^^^^^^^

The :func:`get_dummies` now accepts a ``dtype`` argument, which specifies a dtype for the new columns. The default remains uint8. (:issue:`18330`)

.. ipython:: python

   df = pd.DataFrame({'a': [1, 2], 'b': [3, 4], 'c': [5, 6]})
   pd.get_dummies(df, columns=['c']).dtypes
   pd.get_dummies(df, columns=['c'], dtype=bool).dtypes


.. _whatsnew_0220.enhancements.merge_on_columns_and_levels:

Merging on a combination of columns and index levels
^^^^^^^^^^^^^^^^^^^^^^^^^^^^^^^^^^^^^^^^^^^^^^^^^^^^

Strings passed to :meth:`DataFrame.merge` as the ``on``, ``left_on``, and ``right_on``
parameters may now refer to either column names or index level names.
This enables merging ``DataFrame`` instances on a combination of index levels
and columns without resetting indexes. See the :ref:`Merge on columns and
levels <merging.merge_on_columns_and_levels>` documentation section.
(:issue:`14355`)

.. ipython:: python

   left_index = pd.Index(['K0', 'K0', 'K1', 'K2'], name='key1')

   left = pd.DataFrame({'A': ['A0', 'A1', 'A2', 'A3'],
                        'B': ['B0', 'B1', 'B2', 'B3'],
                        'key2': ['K0', 'K1', 'K0', 'K1']},
                       index=left_index)

   right_index = pd.Index(['K0', 'K1', 'K2', 'K2'], name='key1')

   right = pd.DataFrame({'C': ['C0', 'C1', 'C2', 'C3'],
                         'D': ['D0', 'D1', 'D2', 'D3'],
                         'key2': ['K0', 'K0', 'K0', 'K1']},
                        index=right_index)

   left.merge(right, on=['key1', 'key2'])


.. _whatsnew_0220.enhancements.ran_inf:

``.rank()`` handles ``inf`` values when ``NaN`` are present
^^^^^^^^^^^^^^^^^^^^^^^^^^^^^^^^^^^^^^^^^^^^^^^^^^^^^^^^^^^

In previous versions, ``.rank()`` would assign ``inf`` elements ``NaN`` as their ranks. Now ranks are calculated properly. (:issue:`6945`)

.. ipython:: python

    s = pd.Series([-np.inf, 0, 1, np.nan, np.inf])
    s

Previous Behavior:

.. code-block:: ipython

    In [11]: s.rank()
    Out[11]:
    0    1.0
    1    2.0
    2    3.0
    3    NaN
    4    NaN
    dtype: float64

Current Behavior

.. ipython:: python

    s.rank()

Furthermore, previously if you rank ``inf`` or ``-inf`` values together with ``NaN`` values, the calculation won't distinguish ``NaN`` from infinity when using 'top' or 'bottom' argument.

.. ipython:: python

    s = pd.Series([np.nan, np.nan, -np.inf, -np.inf])
    s

Previous Behavior:

.. code-block:: ipython

    In [15]: s.rank(na_option='top')
    Out[15]:
    0    2.5
    1    2.5
    2    2.5
    3    2.5
    dtype: float64

Current Behavior

.. ipython:: python

    s.rank(na_option='top')

.. _whatsnew_0220.enhancements.other:

Other Enhancements
^^^^^^^^^^^^^^^^^^

- Better support for :func:`Dataframe.style.to_excel` output with the ``xlsxwriter`` engine. (:issue:`16149`)
- :func:`pandas.tseries.frequencies.to_offset` now accepts leading '+' signs e.g. '+1h'. (:issue:`18171`)
- :func:`MultiIndex.unique` now supports the ``level=`` argument, to get unique values from a specific index level (:issue:`17896`)
- :class:`pandas.io.formats.style.Styler` now has method ``hide_index()`` to determine whether the index will be rendered in ouptut (:issue:`14194`)
- :class:`pandas.io.formats.style.Styler` now has method ``hide_columns()`` to determine whether columns will be hidden in output (:issue:`14194`)
- Improved wording of ``ValueError`` raised in :func:`to_datetime` when ``unit=`` is passed with a non-convertible value (:issue:`14350`)
- :func:`Series.fillna` now accepts a Series or a dict as a ``value`` for a categorical dtype (:issue:`17033`)
- :func:`pandas.read_clipboard` updated to use qtpy, falling back to PyQt5 and then PyQt4, adding compatibility with Python3 and multiple python-qt bindings (:issue:`17722`)
- Improved wording of ``ValueError`` raised in :func:`read_csv` when the ``usecols`` argument cannot match all columns. (:issue:`17301`)
- :func:`DataFrame.corrwith` now silently drops non-numeric columns when passed a Series. Before, an exception was raised (:issue:`18570`).
<<<<<<< HEAD
- :func:`DataFrame.pivot` now accepts a list of values (:issue:`17160`).

=======
- :class:`IntervalIndex` now supports time zone aware ``Interval`` objects (:issue:`18537`, :issue:`18538`)
- :func:`Series` / :func:`DataFrame` tab completion also returns identifiers in the first level of a :func:`MultiIndex`. (:issue:`16326`)
- :func:`read_excel()` has gained the ``nrows`` parameter (:issue:`16645`)
- :func:``DataFrame.to_json`` and ``Series.to_json`` now accept an ``index`` argument which allows the user to exclude the index from the JSON output (:issue:`17394`)
- ``IntervalIndex.to_tuples()`` has gained the ``na_tuple`` parameter to control whether NA is returned as a tuple of NA, or NA itself (:issue:`18756`)
>>>>>>> b5f1e716

.. _whatsnew_0220.api_breaking:

Backwards incompatible API changes
~~~~~~~~~~~~~~~~~~~~~~~~~~~~~~~~~~

.. _whatsnew_0220.api_breaking.deps:

Dependencies have increased minimum versions
^^^^^^^^^^^^^^^^^^^^^^^^^^^^^^^^^^^^^^^^^^^^

We have updated our minimum supported versions of dependencies (:issue:`15184`).
If installed, we now require:

   +-----------------+-----------------+----------+
   | Package         | Minimum Version | Required |
   +=================+=================+==========+
   | python-dateutil | 2.5.0           |    X     |
   +-----------------+-----------------+----------+
   | openpyxl        | 2.4.0           |          |
   +-----------------+-----------------+----------+


- Building pandas for development now requires ``cython >= 0.24`` (:issue:`18613`)
- Building from source now explicity requires ``setuptools`` in ``setup.py`` (:issue:`18113`)

.. _whatsnew_0220.api:

Other API Changes
^^^^^^^^^^^^^^^^^

- :func:`Series.astype` and :func:`Index.astype` with an incompatible dtype will now raise a ``TypeError`` rather than a ``ValueError`` (:issue:`18231`)
- ``Series`` construction with an ``object`` dtyped tz-aware datetime and ``dtype=object`` specified, will now return an ``object`` dtyped ``Series``, previously this would infer the datetime dtype (:issue:`18231`)
- A :class:`Series` of ``dtype=category`` constructed from an empty ``dict`` will now have categories of ``dtype=object`` rather than ``dtype=float64``, consistently with the case in which an empty list is passed (:issue:`18515`)
- ``NaT`` division with :class:`datetime.timedelta` will now return ``NaN`` instead of raising (:issue:`17876`)
- All-NaN levels in a ``MultiIndex`` are now assigned ``float`` rather than ``object`` dtype, promoting consistency with ``Index`` (:issue:`17929`).
- :class:`Timestamp` will no longer silently ignore unused or invalid ``tz`` or ``tzinfo`` keyword arguments (:issue:`17690`)
- :class:`Timestamp` will no longer silently ignore invalid ``freq`` arguments (:issue:`5168`)
- :class:`CacheableOffset` and :class:`WeekDay` are no longer available in the ``pandas.tseries.offsets`` module (:issue:`17830`)
- ``pandas.tseries.frequencies.get_freq_group()`` and ``pandas.tseries.frequencies.DAYS`` are removed from the public API (:issue:`18034`)
- :func:`Series.truncate` and :func:`DataFrame.truncate` will raise a ``ValueError`` if the index is not sorted instead of an unhelpful ``KeyError`` (:issue:`17935`)
- :func:`Index.map` can now accept ``Series`` and dictionary input objects (:issue:`12756`, :issue:`18482`, :issue:`18509`).
- :func:`Dataframe.unstack` will now default to filling with ``np.nan`` for ``object`` columns. (:issue:`12815`)
- :class:`IntervalIndex` constructor will raise if the ``closed`` parameter conflicts with how the input data is inferred to be closed (:issue:`18421`)
- Inserting missing values into indexes will work for all types of indexes and automatically insert the correct type of missing value (``NaN``, ``NaT``, etc.) regardless of the type passed in (:issue:`18295`)
- Restricted ``DateOffset`` keyword arguments. Previously, ``DateOffset`` subclasses allowed arbitrary keyword arguments which could lead to unexpected behavior. Now, only valid arguments will be accepted. (:issue:`17176`, :issue:`18226`).
- :func:`DataFrame.from_items` provides a more informative error message when passed scalar values (:issue:`17312`)
- When created with duplicate labels, ``MultiIndex`` now raises a ``ValueError``. (:issue:`17464`)
- :func:`Series.fillna` now raises a ``TypeError`` instead of a ``ValueError`` when passed a list, tuple or DataFrame as a ``value`` (:issue:`18293`)
- :func:`pandas.DataFrame.merge` no longer casts a ``float`` column to ``object`` when merging on ``int`` and ``float`` columns (:issue:`16572`)
- The default NA value for :class:`UInt64Index` has changed from 0 to ``NaN``, which impacts methods that mask with NA, such as ``UInt64Index.where()`` (:issue:`18398`)
- Refactored ``setup.py`` to use ``find_packages`` instead of explicitly listing out all subpackages (:issue:`18535`)
- Rearranged the order of keyword arguments in :func:`read_excel()` to align with :func:`read_csv()` (:issue:`16672`)
- :func:`pandas.merge` now raises a ``ValueError`` when trying to merge on incompatible data types (:issue:`9780`)
- :func:`wide_to_long` previously kept numeric-like suffixes as ``object`` dtype. Now they are cast to numeric if possible (:issue:`17627`)

.. _whatsnew_0220.deprecations:

Deprecations
~~~~~~~~~~~~

- ``Series.from_array`` and ``SparseSeries.from_array`` are deprecated. Use the normal constructor ``Series(..)`` and ``SparseSeries(..)`` instead (:issue:`18213`).
- ``DataFrame.as_matrix`` is deprecated. Use ``DataFrame.values`` instead (:issue:`18458`).
- ``Series.asobject``, ``DatetimeIndex.asobject``, ``PeriodIndex.asobject`` and ``TimeDeltaIndex.asobject`` have been deprecated. Use ``.astype(object)`` instead (:issue:`18572`)
- ``Series.valid`` is deprecated. Use :meth:`Series.dropna` instead (:issue:`18800`).

.. _whatsnew_0220.prior_deprecations:

Removal of prior version deprecations/changes
~~~~~~~~~~~~~~~~~~~~~~~~~~~~~~~~~~~~~~~~~~~~~

- Warnings against the obsolete usage ``Categorical(codes, categories)``, which were emitted for instance when the first two arguments to ``Categorical()`` had different dtypes, and recommended the use of ``Categorical.from_codes``, have now been removed (:issue:`8074`)
- The ``levels`` and ``labels`` attributes of a ``MultiIndex`` can no longer be set directly (:issue:`4039`).
- ``pd.tseries.util.pivot_annual`` has been  removed (deprecated since v0.19). Use ``pivot_table`` instead (:issue:`18370`)
- ``pd.tseries.util.isleapyear`` has been removed (deprecated since v0.19). Use ``.is_leap_year`` property in Datetime-likes instead (:issue:`18370`)
- ``pd.ordered_merge`` has been removed (deprecated since v0.19). Use ``pd.merge_ordered`` instead (:issue:`18459`)
- The ``SparseList`` class has been removed (:issue:`14007`)
- The ``pandas.io.wb`` and ``pandas.io.data`` stub modules have been removed (:issue:`13735`)
- ``Categorical.from_array`` has been removed (:issue:`13854`)
- The ``freq`` and ``how`` parameters have been removed from the ``rolling``/``expanding``/``ewm`` methods of DataFrame
  and Series (deprecated since v0.18). Instead, resample before calling the methods. (:issue:18601 & :issue:18668)
- ``DatetimeIndex.to_datetime``, ``Timestamp.to_datetime``, ``PeriodIndex.to_datetime``, and ``Index.to_datetime`` have been removed (:issue:`8254`, :issue:`14096`, :issue:`14113`)
- :func:`read_csv` has dropped the ``skip_footer`` parameter (:issue:`13386`)

.. _whatsnew_0220.performance:

Performance Improvements
~~~~~~~~~~~~~~~~~~~~~~~~

- Indexers on ``Series`` or ``DataFrame`` no longer create a reference cycle (:issue:`17956`)
- Added a keyword argument, ``cache``, to :func:`to_datetime` that improved the performance of converting duplicate datetime arguments (:issue:`11665`)
- :class`DateOffset` arithmetic performance is improved (:issue:`18218`)
- Converting a ``Series`` of ``Timedelta`` objects to days, seconds, etc... sped up through vectorization of underlying methods (:issue:`18092`)
- Improved performance of ``.map()`` with a ``Series/dict`` input (:issue:`15081`)
- The overriden ``Timedelta`` properties of days, seconds and microseconds have been removed, leveraging their built-in Python versions instead (:issue:`18242`)
- ``Series`` construction will reduce the number of copies made of the input data in certain cases (:issue:`17449`)
- Improved performance of :func:`Series.dt.date` and :func:`DatetimeIndex.date` (:issue:`18058`)
- Improved performance of :func:`Series.dt.time` and :func:`DatetimeIndex.time` (:issue:`18461`)
- Improved performance of :func:`IntervalIndex.symmetric_difference()` (:issue:`18475`)
- Improved performance of ``DatetimeIndex`` and ``Series`` arithmetic operations with Business-Month and Business-Quarter frequencies (:issue:`18489`)
- :func:`Series` / :func:`DataFrame` tab completion limits to 100 values, for better performance. (:issue:`18587`)

.. _whatsnew_0220.docs:

Documentation Changes
~~~~~~~~~~~~~~~~~~~~~

-
-
-

.. _whatsnew_0220.bug_fixes:

Bug Fixes
~~~~~~~~~


Conversion
^^^^^^^^^^

- Bug in :class:`Index` constructor with ``dtype='uint64'`` where int-like floats were not coerced to :class:`UInt64Index` (:issue:`18400`)
- Bug in the :class:`DataFrame` constructor in which data containing very large positive or very large negative numbers was causing ``OverflowError`` (:issue:`18584`)
- Fixed a bug where creating a Series from an array that contains both tz-naive and tz-aware values will result in a Series whose dtype is tz-aware instead of object (:issue:`16406`)
- Adding a ``Period`` object to a ``datetime`` or ``Timestamp`` object will now correctly raise a ``TypeError`` (:issue:`17983`)
- Fixed a bug where ``FY5253`` date offsets could incorrectly raise an ``AssertionError`` in arithmetic operatons (:issue:`14774`)
- Bug in :meth:`Index.astype` with a categorical dtype where the resultant index is not converted to a :class:`CategoricalIndex` for all types of index (:issue:`18630`)
- Bug in :meth:`Series.astype` and ``Categorical.astype()`` where an existing categorical data does not get updated (:issue:`10696`, :issue:`18593`)


Indexing
^^^^^^^^

- Bug in :func:`Series.truncate` which raises ``TypeError`` with a monotonic ``PeriodIndex`` (:issue:`17717`)
- Bug in :func:`DataFrame.groupby` where tuples were interpreted as lists of keys rather than as keys (:issue:`17979`, :issue:`18249`)
- Bug in :func:`MultiIndex.get_level_values` which would return an invalid index on level of ints with missing values (:issue:`17924`)
- Bug in :func:`MultiIndex.remove_unused_levels` which would fill nan values (:issue:`18417`)
- Bug in :func:`MultiIndex.from_tuples`` which would fail to take zipped tuples in python3 (:issue:`18434`)
- Bug in :class:`Index` construction from list of mixed type tuples (:issue:`18505`)
- Bug in :class:`IntervalIndex` where empty and purely NA data was constructed inconsistently depending on the construction method (:issue:`18421`)
- Bug in :func:`IntervalIndex.symmetric_difference` where the symmetric difference with a non-``IntervalIndex`` did not raise (:issue:`18475`)
- Bug in indexing a datetimelike ``Index`` that raised ``ValueError`` instead of ``IndexError`` (:issue:`18386`).
- Bug in tz-aware :class:`DatetimeIndex` where addition/subtraction with a :class:`TimedeltaIndex` or array with ``dtype='timedelta64[ns]'`` was incorrect (:issue:`17558`)
- :func:`Index.to_series` now accepts ``index`` and ``name`` kwargs (:issue:`18699`)
- :func:`DatetimeIndex.to_series` now accepts ``index`` and ``name`` kwargs (:issue:`18699`)

I/O
^^^

- :func:`read_html` now rewinds seekable IO objects after parse failure, before attempting to parse with a new parser. If a parser errors and the object is non-seekable, an informative error is raised suggesting the use of a different parser (:issue:`17975`)
- Bug in :func:`read_msgpack` with a non existent file is passed in Python 2 (:issue:`15296`)
- Bug in :func:`read_csv` where a ``MultiIndex`` with duplicate columns was not being mangled appropriately (:issue:`18062`)
- Bug in :func:`read_sas` where a file with 0 variables gave an ``AttributeError`` incorrectly. Now it gives an ``EmptyDataError`` (:issue:`18184`)
-
-

Plotting
^^^^^^^^

- :func: `DataFrame.plot` now raises a ``ValueError`` when the ``x`` or ``y`` argument is improperly formed (:issue:`18671`)
-
-

Groupby/Resample/Rolling
^^^^^^^^^^^^^^^^^^^^^^^^

- Bug when grouping by a single column and aggregating with a class like ``list`` or ``tuple`` (:issue:`18079`)
-
-

Sparse
^^^^^^

-
-
-

Reshaping
^^^^^^^^^

- Bug in :func:`DataFrame.stack` which fails trying to sort mixed type levels under Python 3 (:issue:`18310`)
- Fixed construction of a :class:`Series` from a ``dict`` containing ``NaN`` as key (:issue:`18480`)
- Bug in :func:`Series.rank` where ``Series`` containing ``NaT`` modifies the ``Series`` inplace (:issue:`18521`)
-

Numeric
^^^^^^^

-
-
-

Categorical
^^^^^^^^^^^

-
-
-

Other
^^^^^

- Improved error message when attempting to use a Python keyword as an identifier in a ``numexpr`` backed query (:issue:`18221`)<|MERGE_RESOLUTION|>--- conflicted
+++ resolved
@@ -134,16 +134,13 @@
 - :func:`pandas.read_clipboard` updated to use qtpy, falling back to PyQt5 and then PyQt4, adding compatibility with Python3 and multiple python-qt bindings (:issue:`17722`)
 - Improved wording of ``ValueError`` raised in :func:`read_csv` when the ``usecols`` argument cannot match all columns. (:issue:`17301`)
 - :func:`DataFrame.corrwith` now silently drops non-numeric columns when passed a Series. Before, an exception was raised (:issue:`18570`).
-<<<<<<< HEAD
-- :func:`DataFrame.pivot` now accepts a list of values (:issue:`17160`).
-
-=======
 - :class:`IntervalIndex` now supports time zone aware ``Interval`` objects (:issue:`18537`, :issue:`18538`)
 - :func:`Series` / :func:`DataFrame` tab completion also returns identifiers in the first level of a :func:`MultiIndex`. (:issue:`16326`)
 - :func:`read_excel()` has gained the ``nrows`` parameter (:issue:`16645`)
 - :func:``DataFrame.to_json`` and ``Series.to_json`` now accept an ``index`` argument which allows the user to exclude the index from the JSON output (:issue:`17394`)
 - ``IntervalIndex.to_tuples()`` has gained the ``na_tuple`` parameter to control whether NA is returned as a tuple of NA, or NA itself (:issue:`18756`)
->>>>>>> b5f1e716
+- :func:`DataFrame.pivot` now accepts a list of values (:issue:`17160`).
+
 
 .. _whatsnew_0220.api_breaking:
 
