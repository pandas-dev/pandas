--- conflicted
+++ resolved
@@ -320,10 +320,7 @@
 Other
 ^^^^^
 
-<<<<<<< HEAD
 - Improved error message when attempting to use a Python keyword as an identifier in a numexpr query (:issue:`18221`)
 - Fixed bug where comparing :class:`DatetimeIndex` failed to raise ``TypeError`` when attempting to compare timezone-aware and timezone-naive datetimelike objects (:issue:`18162`)
-=======
 - Improved error message when attempting to use a Python keyword as an identifier in a ``numexpr`` backed query (:issue:`18221`)
--
->>>>>>> 695e8934
+-