.. _whatsnew_0220:

v0.22.0
-------

This is a major release from 0.21.1 and includes a number of API changes,
deprecations, new features, enhancements, and performance improvements along
with a large number of bug fixes. We recommend that all users upgrade to this
version.

.. _whatsnew_0220.enhancements:

New features
~~~~~~~~~~~~

-
-
-


.. _whatsnew_0210.enhancements.get_dummies_dtype:

``get_dummies`` now supports ``dtype`` argument
^^^^^^^^^^^^^^^^^^^^^^^^^^^^^^^^^^^^^^^^^^^^^^^

The :func:`get_dummies` now accepts a ``dtype`` argument, which specifies a dtype for the new columns. The default remains uint8. (:issue:`18330`)

.. ipython:: python

   df = pd.DataFrame({'a': [1, 2], 'b': [3, 4], 'c': [5, 6]})
   pd.get_dummies(df, columns=['c']).dtypes
   pd.get_dummies(df, columns=['c'], dtype=bool).dtypes


.. _whatsnew_0220.enhancements.other:

Other Enhancements
^^^^^^^^^^^^^^^^^^

- Better support for :func:`Dataframe.style.to_excel` output with the ``xlsxwriter`` engine. (:issue:`16149`)
- :func:`pandas.tseries.frequencies.to_offset` now accepts leading '+' signs e.g. '+1h'. (:issue:`18171`)
- :func:`MultiIndex.unique` now supports the ``level=`` argument, to get unique values from a specific index level (:issue:`17896`)
- :class:`pandas.io.formats.style.Styler` now has method ``hide_index()`` to determine whether the index will be rendered in ouptut (:issue:`14194`)
- :class:`pandas.io.formats.style.Styler` now has method ``hide_columns()`` to determine whether columns will be hidden in output (:issue:`14194`)
- Improved wording of ``ValueError`` raised in :func:`to_datetime` when ``unit=`` is passed with a non-convertible value (:issue:`14350`)
- :func:`Series.fillna` now accepts a Series or a dict as a ``value`` for a categorical dtype (:issue:`17033`)

.. _whatsnew_0220.api_breaking:

Backwards incompatible API changes
~~~~~~~~~~~~~~~~~~~~~~~~~~~~~~~~~~

- :func:`Series.fillna` now raises a ``TypeError`` instead of a ``ValueError`` when passed a list, tuple or DataFrame as a ``value`` (:issue:`18293`)
- :func:`pandas.DataFrame.merge` no longer casts a ``float`` column to ``object`` when merging on ``int`` and ``float`` columns (:issue:`16572`)
-






.. _whatsnew_0220.api:

Other API Changes
^^^^^^^^^^^^^^^^^

- :func:`Series.astype` and :func:`Index.astype` with an incompatible dtype will now raise a ``TypeError`` rather than a ``ValueError`` (:issue:`18231`)
- ``Series`` construction with an ``object`` dtyped tz-aware datetime and ``dtype=object`` specified, will now return an ``object`` dtyped ``Series``, previously this would infer the datetime dtype (:issue:`18231`)
- ``NaT`` division with :class:`datetime.timedelta` will now return ``NaN`` instead of raising (:issue:`17876`)
- All-NaN levels in a ``MultiIndex`` are now assigned ``float`` rather than ``object`` dtype, promoting consistency with ``Index`` (:issue:`17929`).
- :class:`Timestamp` will no longer silently ignore unused or invalid ``tz`` or ``tzinfo`` keyword arguments (:issue:`17690`)
- :class:`Timestamp` will no longer silently ignore invalid ``freq`` arguments (:issue:`5168`)
- :class:`CacheableOffset` and :class:`WeekDay` are no longer available in the ``pandas.tseries.offsets`` module (:issue:`17830`)
- `tseries.frequencies.get_freq_group()` and `tseries.frequencies.DAYS` are removed from the public API (:issue:`18034`)
- :func:`Series.truncate` and :func:`DataFrame.truncate` will raise a ``ValueError`` if the index is not sorted instead of an unhelpful ``KeyError`` (:issue:`17935`)
- :func:`Dataframe.unstack` will now default to filling with ``np.nan`` for ``object`` columns. (:issue:`12815`)
<<<<<<< HEAD
- Restricted ``DateOffset`` keyword arguments. Previously, ``DateOffset`` subclasses allowed arbitrary keyword arguments which could lead to unexpected behavior. Now, only valid arguments will be accepted. (:issue:`17176`, :issue:`18226`).
=======
- :class:`IntervalIndex` constructor will raise if the ``closed`` parameter conflicts with how the input data is inferred to be closed (:issue:`18421`)

>>>>>>> aec33479

.. _whatsnew_0220.deprecations:

Deprecations
~~~~~~~~~~~~

- ``Series.from_array`` and ``SparseSeries.from_array`` are deprecated. Use the normal constructor ``Series(..)`` and ``SparseSeries(..)`` instead (:issue:`18213`).
-
-

.. _whatsnew_0220.prior_deprecations:

Removal of prior version deprecations/changes
~~~~~~~~~~~~~~~~~~~~~~~~~~~~~~~~~~~~~~~~~~~~~

- Warnings against the obsolete usage ``Categorical(codes, categories)``, which were emitted for instance when the first two arguments to ``Categorical()`` had different dtypes, and recommended the use of ``Categorical.from_codes``, have now been removed (:issue:`8074`)
- The ``levels`` and ``labels`` attributes of a ``MultiIndex`` can no longer be set directly (:issue:`4039`).
- ``pd.tseries.util.pivot_annual`` has been  removed (deprecated since v0.19). Use ``pivot_table`` instead (:issue:`18370`)
- ``pd.tseries.util.isleapyear`` has been removed (deprecated since v0.19). Use ``.is_leap_year`` property in Datetime-likes instead (:issue:`18370`)

.. _whatsnew_0220.performance:

Performance Improvements
~~~~~~~~~~~~~~~~~~~~~~~~

- Indexers on ``Series`` or ``DataFrame`` no longer create a reference cycle (:issue:`17956`)
- Added a keyword argument, ``cache``, to :func:`to_datetime` that improved the performance of converting duplicate datetime arguments (:issue:`11665`)
- :class`DateOffset` arithmetic performance is improved (:issue:`18218`)
- Converting a ``Series`` of ``Timedelta`` objects to days, seconds, etc... sped up through vectorization of underlying methods (:issue:`18092`)
- The overriden ``Timedelta`` properties of days, seconds and microseconds have been removed, leveraging their built-in Python versions instead (:issue:`18242`)
- ``Series`` construction will reduce the number of copies made of the input data in certain cases (:issue:`17449`)
- Improved performance of :func:`Series.dt.date` and :func:`DatetimeIndex.date` (:issue:`18058`)
-

.. _whatsnew_0220.docs:

Documentation Changes
~~~~~~~~~~~~~~~~~~~~~

-
-
-

.. _whatsnew_0220.bug_fixes:

Bug Fixes
~~~~~~~~~


Conversion
^^^^^^^^^^

-
-
-

Indexing
^^^^^^^^

- Bug in :func:`Series.truncate` which raises ``TypeError`` with a monotonic ``PeriodIndex`` (:issue:`17717`)
- Bug in :func:`DataFrame.groupby` where tuples were interpreted as lists of keys rather than as keys (:issue:`17979`, :issue:`18249`)
- Bug in :func:`MultiIndex.remove_unused_levels`` which would fill nan values (:issue:`18417`)
- Bug in :class:`IntervalIndex` where empty and purely NA data was constructed inconsistently depending on the construction method (:issue:`18421`)
-

I/O
^^^

- :func:`read_html` now rewinds seekable IO objects after parse failure, before attempting to parse with a new parser. If a parser errors and the object is non-seekable, an informative error is raised suggesting the use of a different parser (:issue:`17975`)
- Bug in :func:`read_msgpack` with a non existent file is passed in Python 2 (:issue:`15296`)
- Bug in :func:`read_csv` where a ``MultiIndex`` with duplicate columns was not being mangled appropriately (:issue:`18062`)
- Bug in :func:`read_sas` where a file with 0 variables gave an ``AttributeError`` incorrectly. Now it gives an ``EmptyDataError`` (:issue:`18184`)
-
-

Plotting
^^^^^^^^

-
-
-

Groupby/Resample/Rolling
^^^^^^^^^^^^^^^^^^^^^^^^

-
-
-

Sparse
^^^^^^

-
-
-

Reshaping
^^^^^^^^^

-
-
-

Numeric
^^^^^^^

-
-
-

Categorical
^^^^^^^^^^^

-
-
-

Other
^^^^^

- Improved error message when attempting to use a Python keyword as an identifier in a numexpr query (:issue:`18221`)
- Fixed a bug where creating a Series from an array that contains both tz-naive and tz-aware values will result in a Series whose dtype is tz-aware instead of object (:issue:`16406`)
-<|MERGE_RESOLUTION|>--- conflicted
+++ resolved
@@ -74,12 +74,8 @@
 - `tseries.frequencies.get_freq_group()` and `tseries.frequencies.DAYS` are removed from the public API (:issue:`18034`)
 - :func:`Series.truncate` and :func:`DataFrame.truncate` will raise a ``ValueError`` if the index is not sorted instead of an unhelpful ``KeyError`` (:issue:`17935`)
 - :func:`Dataframe.unstack` will now default to filling with ``np.nan`` for ``object`` columns. (:issue:`12815`)
-<<<<<<< HEAD
+- :class:`IntervalIndex` constructor will raise if the ``closed`` parameter conflicts with how the input data is inferred to be closed (:issue:`18421`)
 - Restricted ``DateOffset`` keyword arguments. Previously, ``DateOffset`` subclasses allowed arbitrary keyword arguments which could lead to unexpected behavior. Now, only valid arguments will be accepted. (:issue:`17176`, :issue:`18226`).
-=======
-- :class:`IntervalIndex` constructor will raise if the ``closed`` parameter conflicts with how the input data is inferred to be closed (:issue:`18421`)
-
->>>>>>> aec33479
 
 .. _whatsnew_0220.deprecations:
 
