.. _whatsnew_0220:

v0.22.0
-------

This is a major release from 0.21.1 and includes a number of API changes,
deprecations, new features, enhancements, and performance improvements along
with a large number of bug fixes. We recommend that all users upgrade to this
version.

.. _whatsnew_0220.enhancements:

New features
~~~~~~~~~~~~

-
-
-


.. _whatsnew_0210.enhancements.get_dummies_dtype:

``get_dummies`` now supports ``dtype`` argument
^^^^^^^^^^^^^^^^^^^^^^^^^^^^^^^^^^^^^^^^^^^^^^^

The :func:`get_dummies` now accepts a ``dtype`` argument, which specifies a dtype for the new columns. The default remains uint8. (:issue:`18330`)

.. ipython:: python

   df = pd.DataFrame({'a': [1, 2], 'b': [3, 4], 'c': [5, 6]})
   pd.get_dummies(df, columns=['c']).dtypes
   pd.get_dummies(df, columns=['c'], dtype=bool).dtypes


.. _whatsnew_0220.enhancements.merge_on_columns_and_levels:

Merging on a combination of columns and index levels
^^^^^^^^^^^^^^^^^^^^^^^^^^^^^^^^^^^^^^^^^^^^^^^^^^^^

Strings passed to :meth:`DataFrame.merge` as the ``on``, ``left_on``, and ``right_on``
parameters may now refer to either column names or index level names.
This enables merging ``DataFrame`` instances on a combination of index levels
and columns without resetting indexes. See the :ref:`Merge on columns and
levels <merging.merge_on_columns_and_levels>` documentation section.
(:issue:`14355`)

.. ipython:: python

   left_index = pd.Index(['K0', 'K0', 'K1', 'K2'], name='key1')

   left = pd.DataFrame({'A': ['A0', 'A1', 'A2', 'A3'],
                        'B': ['B0', 'B1', 'B2', 'B3'],
                        'key2': ['K0', 'K1', 'K0', 'K1']},
                       index=left_index)

   right_index = pd.Index(['K0', 'K1', 'K2', 'K2'], name='key1')

   right = pd.DataFrame({'C': ['C0', 'C1', 'C2', 'C3'],
                         'D': ['D0', 'D1', 'D2', 'D3'],
                         'key2': ['K0', 'K0', 'K0', 'K1']},
                        index=right_index)

   left.merge(right, on=['key1', 'key2'])


.. _whatsnew_0220.enhancements.ran_inf:

``.rank()`` handles ``inf`` values when ``NaN`` are present
^^^^^^^^^^^^^^^^^^^^^^^^^^^^^^^^^^^^^^^^^^^^^^^^^^^^^^^^^^^

In previous versions, ``.rank()`` would assign ``inf`` elements ``NaN`` as their ranks. Now ranks are calculated properly. (:issue:`6945`)

.. ipython:: python

    s = pd.Series([-np.inf, 0, 1, np.nan, np.inf])
    s

Previous Behavior:

.. code-block:: ipython

    In [11]: s.rank()
    Out[11]:
    0    1.0
    1    2.0
    2    3.0
    3    NaN
    4    NaN
    dtype: float64

Current Behavior

.. ipython:: python

    s.rank()

Furthermore, previously if you rank ``inf`` or ``-inf`` values together with ``NaN`` values, the calculation won't distinguish ``NaN`` from infinity when using 'top' or 'bottom' argument.

.. ipython:: python

    s = pd.Series([np.nan, np.nan, -np.inf, -np.inf])
    s

Previous Behavior:

.. code-block:: ipython

    In [15]: s.rank(na_option='top')
    Out[15]:
    0    2.5
    1    2.5
    2    2.5
    3    2.5
    dtype: float64

Current Behavior

.. ipython:: python

    s.rank(na_option='top')

.. _whatsnew_0220.enhancements.other:

Other Enhancements
^^^^^^^^^^^^^^^^^^

- Better support for :func:`Dataframe.style.to_excel` output with the ``xlsxwriter`` engine. (:issue:`16149`)
- :func:`pandas.tseries.frequencies.to_offset` now accepts leading '+' signs e.g. '+1h'. (:issue:`18171`)
- :func:`MultiIndex.unique` now supports the ``level=`` argument, to get unique values from a specific index level (:issue:`17896`)
- :class:`pandas.io.formats.style.Styler` now has method ``hide_index()`` to determine whether the index will be rendered in ouptut (:issue:`14194`)
- :class:`pandas.io.formats.style.Styler` now has method ``hide_columns()`` to determine whether columns will be hidden in output (:issue:`14194`)
- Improved wording of ``ValueError`` raised in :func:`to_datetime` when ``unit=`` is passed with a non-convertible value (:issue:`14350`)
- :func:`Series.fillna` now accepts a Series or a dict as a ``value`` for a categorical dtype (:issue:`17033`)
- :func:`pandas.read_clipboard` updated to use qtpy, falling back to PyQt5 and then PyQt4, adding compatibility with Python3 and multiple python-qt bindings (:issue:`17722`)
- Improved wording of ``ValueError`` raised in :func:`read_csv` when the ``usecols`` argument cannot match all columns. (:issue:`17301`)
- :func:`DataFrame.corrwith` now silently drops non-numeric columns when passed a Series. Before, an exception was raised (:issue:`18570`).
- :class:`IntervalIndex` now supports time zone aware ``Interval`` objects (:issue:`18537`, :issue:`18538`)
- :func:`read_excel()` has gained the ``nrows`` parameter (:issue:`16645`)
- :func:``DataFrame.to_json`` and ``Series.to_json`` now accept an ``index`` argument which allows the user to exclude the index from the JSON output (:issue:`17394`)

.. _whatsnew_0220.api_breaking:

Backwards incompatible API changes
~~~~~~~~~~~~~~~~~~~~~~~~~~~~~~~~~~

.. _whatsnew_0220.api_breaking.deps:

Dependencies have increased minimum versions
^^^^^^^^^^^^^^^^^^^^^^^^^^^^^^^^^^^^^^^^^^^^

We have updated our minimum supported versions of dependencies (:issue:`15184`).
If installed, we now require:

   +-----------------+-----------------+----------+
   | Package         | Minimum Version | Required |
   +=================+=================+==========+
   | python-dateutil | 2.5.0           |    X     |
   +-----------------+-----------------+----------+
   | openpyxl        | 2.4.0           |          |
   +-----------------+-----------------+----------+


- Building pandas for development now requires ``cython >= 0.24`` (:issue:`18613`)
- Building from source now explicity requires ``setuptools`` in ``setup.py`` (:issue:`18113`)

.. _whatsnew_0220.api:

Other API Changes
^^^^^^^^^^^^^^^^^

- :func:`Series.astype` and :func:`Index.astype` with an incompatible dtype will now raise a ``TypeError`` rather than a ``ValueError`` (:issue:`18231`)
- ``Series`` construction with an ``object`` dtyped tz-aware datetime and ``dtype=object`` specified, will now return an ``object`` dtyped ``Series``, previously this would infer the datetime dtype (:issue:`18231`)
- A :class:`Series` of ``dtype=category`` constructed from an empty ``dict`` will now have categories of ``dtype=object`` rather than ``dtype=float64``, consistently with the case in which an empty list is passed (:issue:`18515`)
- ``NaT`` division with :class:`datetime.timedelta` will now return ``NaN`` instead of raising (:issue:`17876`)
- All-NaN levels in a ``MultiIndex`` are now assigned ``float`` rather than ``object`` dtype, promoting consistency with ``Index`` (:issue:`17929`).
- :class:`Timestamp` will no longer silently ignore unused or invalid ``tz`` or ``tzinfo`` keyword arguments (:issue:`17690`)
- :class:`Timestamp` will no longer silently ignore invalid ``freq`` arguments (:issue:`5168`)
- :class:`CacheableOffset` and :class:`WeekDay` are no longer available in the ``pandas.tseries.offsets`` module (:issue:`17830`)
- ``pandas.tseries.frequencies.get_freq_group()`` and ``pandas.tseries.frequencies.DAYS`` are removed from the public API (:issue:`18034`)
- :func:`Series.truncate` and :func:`DataFrame.truncate` will raise a ``ValueError`` if the index is not sorted instead of an unhelpful ``KeyError`` (:issue:`17935`)
- :func:`Index.map` can now accept ``Series`` and dictionary input objects (:issue:`12756`, :issue:`18482`, :issue:`18509`).
- :func:`Dataframe.unstack` will now default to filling with ``np.nan`` for ``object`` columns. (:issue:`12815`)
- :class:`IntervalIndex` constructor will raise if the ``closed`` parameter conflicts with how the input data is inferred to be closed (:issue:`18421`)
- Inserting missing values into indexes will work for all types of indexes and automatically insert the correct type of missing value (``NaN``, ``NaT``, etc.) regardless of the type passed in (:issue:`18295`)
- Restricted ``DateOffset`` keyword arguments. Previously, ``DateOffset`` subclasses allowed arbitrary keyword arguments which could lead to unexpected behavior. Now, only valid arguments will be accepted. (:issue:`17176`, :issue:`18226`).
- :func:`DataFrame.from_items` provides a more informative error message when passed scalar values (:issue:`17312`)
- When created with duplicate labels, ``MultiIndex`` now raises a ``ValueError``. (:issue:`17464`)
- :func:`Series.fillna` now raises a ``TypeError`` instead of a ``ValueError`` when passed a list, tuple or DataFrame as a ``value`` (:issue:`18293`)
- :func:`pandas.DataFrame.merge` no longer casts a ``float`` column to ``object`` when merging on ``int`` and ``float`` columns (:issue:`16572`)
- The default NA value for :class:`UInt64Index` has changed from 0 to ``NaN``, which impacts methods that mask with NA, such as ``UInt64Index.where()`` (:issue:`18398`)
- Refactored ``setup.py`` to use ``find_packages`` instead of explicitly listing out all subpackages (:issue:`18535`)
- Rearranged the order of keyword arguments in :func:`read_excel()` to align with :func:`read_csv()` (:pr:`16672`)
- :func:`pandas.merge` now raises a ``ValueError`` when trying to merge on incompatible data types (:issue:`9780`)

.. _whatsnew_0220.deprecations:

Deprecations
~~~~~~~~~~~~

- ``Series.from_array`` and ``SparseSeries.from_array`` are deprecated. Use the normal constructor ``Series(..)`` and ``SparseSeries(..)`` instead (:issue:`18213`).
- ``DataFrame.as_matrix`` is deprecated. Use ``DataFrame.values`` instead (:issue:`18458`).
- ``Series.asobject``, ``DatetimeIndex.asobject``, ``PeriodIndex.asobject`` and ``TimeDeltaIndex.asobject`` have been deprecated. Use ``.astype(object)`` instead (:issue:`18572`)

.. _whatsnew_0220.prior_deprecations:

Removal of prior version deprecations/changes
~~~~~~~~~~~~~~~~~~~~~~~~~~~~~~~~~~~~~~~~~~~~~

- Warnings against the obsolete usage ``Categorical(codes, categories)``, which were emitted for instance when the first two arguments to ``Categorical()`` had different dtypes, and recommended the use of ``Categorical.from_codes``, have now been removed (:issue:`8074`)
- The ``levels`` and ``labels`` attributes of a ``MultiIndex`` can no longer be set directly (:issue:`4039`).
- ``pd.tseries.util.pivot_annual`` has been  removed (deprecated since v0.19). Use ``pivot_table`` instead (:issue:`18370`)
- ``pd.tseries.util.isleapyear`` has been removed (deprecated since v0.19). Use ``.is_leap_year`` property in Datetime-likes instead (:issue:`18370`)
- ``pd.ordered_merge`` has been removed (deprecated since v0.19). Use ``pd.merge_ordered`` instead (:issue:`18459`)
- The ``SparseList`` class has been removed (:issue:`14007`)
- The ``pandas.io.wb`` and ``pandas.io.data`` stub modules have been removed (:issue:`13735`)
- ``Categorical.from_array`` has been removed (:issue:`13854`)
- The ``freq`` and ``how`` parameters have been removed from the ``rolling``/``expanding``/``ewm`` methods of DataFrame
  and Series (deprecated since v0.18). Instead, resample before calling the methods. (:issue:18601 & :issue:18668)
- ``DatetimeIndex.to_datetime``, ``Timestamp.to_datetime``, ``PeriodIndex.to_datetime``, and ``Index.to_datetime`` have been removed (:issue:`8254`, :issue:`14096`, :issue:`14113`)

.. _whatsnew_0220.performance:

Performance Improvements
~~~~~~~~~~~~~~~~~~~~~~~~

- Indexers on ``Series`` or ``DataFrame`` no longer create a reference cycle (:issue:`17956`)
- Added a keyword argument, ``cache``, to :func:`to_datetime` that improved the performance of converting duplicate datetime arguments (:issue:`11665`)
- :class`DateOffset` arithmetic performance is improved (:issue:`18218`)
- Converting a ``Series`` of ``Timedelta`` objects to days, seconds, etc... sped up through vectorization of underlying methods (:issue:`18092`)
- Improved performance of ``.map()`` with a ``Series/dict`` input (:issue:`15081`)
- The overriden ``Timedelta`` properties of days, seconds and microseconds have been removed, leveraging their built-in Python versions instead (:issue:`18242`)
- ``Series`` construction will reduce the number of copies made of the input data in certain cases (:issue:`17449`)
- Improved performance of :func:`Series.dt.date` and :func:`DatetimeIndex.date` (:issue:`18058`)
- Improved performance of :func:`IntervalIndex.symmetric_difference()` (:issue:`18475`)
- Improved performance of ``DatetimeIndex`` and ``Series`` arithmetic operations with Business-Month and Business-Quarter frequencies (:issue:`18489`)
- Improved performance of :func:`Series.dt.time` and :func:`DatetimeIndex.time`

.. _whatsnew_0220.docs:

Documentation Changes
~~~~~~~~~~~~~~~~~~~~~

-
-
-

.. _whatsnew_0220.bug_fixes:

Bug Fixes
~~~~~~~~~


Conversion
^^^^^^^^^^

- Bug in :class:`Index` constructor with ``dtype='uint64'`` where int-like floats were not coerced to :class:`UInt64Index` (:issue:`18400`)
- Bug in the :class:`DataFrame` constructor in which data containing very large positive or very large negative numbers was causing ``OverflowError`` (:issue:`18584`)
- Fixed a bug where creating a Series from an array that contains both tz-naive and tz-aware values will result in a Series whose dtype is tz-aware instead of object (:issue:`16406`)
- Adding a ``Period`` object to a ``datetime`` or ``Timestamp`` object will now correctly raise a ``TypeError`` (:issue:`17983`)
- Fixed a bug where ``FY5253`` date offsets could incorrectly raise an ``AssertionError`` in arithmetic operatons (:issue:`14774`)


Indexing
^^^^^^^^

- Bug in :func:`Series.truncate` which raises ``TypeError`` with a monotonic ``PeriodIndex`` (:issue:`17717`)
- Bug in :func:`DataFrame.groupby` where tuples were interpreted as lists of keys rather than as keys (:issue:`17979`, :issue:`18249`)
<<<<<<< HEAD
- Bug in :func:`MultiIndex.remove_unused_levels`` which would fill nan values (:issue:`18417`)
- Bug in :func:`MultiIndex.get_level_values` which would return an invalid index on level of ints with missing values (:issue:`17924`)
=======
- Bug in :func:`MultiIndex.remove_unused_levels` which would fill nan values (:issue:`18417`)
>>>>>>> 2db1cc09
- Bug in :func:`MultiIndex.from_tuples`` which would fail to take zipped tuples in python3 (:issue:`18434`)
- Bug in :class:`Index` construction from list of mixed type tuples (:issue:`18505`)
- Bug in :class:`IntervalIndex` where empty and purely NA data was constructed inconsistently depending on the construction method (:issue:`18421`)
- Bug in :func:`IntervalIndex.symmetric_difference` where the symmetric difference with a non-``IntervalIndex`` did not raise (:issue:`18475`)
- Bug in indexing a datetimelike ``Index`` that raised ``ValueError`` instead of ``IndexError`` (:issue:`18386`).
- Bug in tz-aware :class:`DatetimeIndex` where addition/subtraction with a :class:`TimedeltaIndex` or array with ``dtype='timedelta64[ns]'`` was incorrect (:issue:`17558`)

I/O
^^^

- :func:`read_html` now rewinds seekable IO objects after parse failure, before attempting to parse with a new parser. If a parser errors and the object is non-seekable, an informative error is raised suggesting the use of a different parser (:issue:`17975`)
- Bug in :func:`read_msgpack` with a non existent file is passed in Python 2 (:issue:`15296`)
- Bug in :func:`read_csv` where a ``MultiIndex`` with duplicate columns was not being mangled appropriately (:issue:`18062`)
- Bug in :func:`read_sas` where a file with 0 variables gave an ``AttributeError`` incorrectly. Now it gives an ``EmptyDataError`` (:issue:`18184`)
-
-

Plotting
^^^^^^^^

- :func: `DataFrame.plot` now raises a ``ValueError`` when the ``x`` or ``y`` argument is improperly formed (:issue:`18671`)
-
-

Groupby/Resample/Rolling
^^^^^^^^^^^^^^^^^^^^^^^^

- Bug when grouping by a single column and aggregating with a class like ``list`` or ``tuple`` (:issue:`18079`)
-
-

Sparse
^^^^^^

-
-
-

Reshaping
^^^^^^^^^

- Bug in :func:`DataFrame.stack` which fails trying to sort mixed type levels under Python 3 (:issue:`18310`)
- Fixed construction of a :class:`Series` from a ``dict`` containing ``NaN`` as key (:issue:`18480`)

-

Numeric
^^^^^^^

-
-
-

Categorical
^^^^^^^^^^^

-
-
-

Other
^^^^^

- Improved error message when attempting to use a Python keyword as an identifier in a ``numexpr`` backed query (:issue:`18221`)
-<|MERGE_RESOLUTION|>--- conflicted
+++ resolved
@@ -189,7 +189,7 @@
 - :func:`pandas.DataFrame.merge` no longer casts a ``float`` column to ``object`` when merging on ``int`` and ``float`` columns (:issue:`16572`)
 - The default NA value for :class:`UInt64Index` has changed from 0 to ``NaN``, which impacts methods that mask with NA, such as ``UInt64Index.where()`` (:issue:`18398`)
 - Refactored ``setup.py`` to use ``find_packages`` instead of explicitly listing out all subpackages (:issue:`18535`)
-- Rearranged the order of keyword arguments in :func:`read_excel()` to align with :func:`read_csv()` (:pr:`16672`)
+- Rearranged the order of keyword arguments in :func:`read_excel()` to align with :func:`read_csv()` (:issue:`16672`)
 - :func:`pandas.merge` now raises a ``ValueError`` when trying to merge on incompatible data types (:issue:`9780`)
 
 .. _whatsnew_0220.deprecations:
@@ -265,12 +265,8 @@
 
 - Bug in :func:`Series.truncate` which raises ``TypeError`` with a monotonic ``PeriodIndex`` (:issue:`17717`)
 - Bug in :func:`DataFrame.groupby` where tuples were interpreted as lists of keys rather than as keys (:issue:`17979`, :issue:`18249`)
-<<<<<<< HEAD
-- Bug in :func:`MultiIndex.remove_unused_levels`` which would fill nan values (:issue:`18417`)
 - Bug in :func:`MultiIndex.get_level_values` which would return an invalid index on level of ints with missing values (:issue:`17924`)
-=======
 - Bug in :func:`MultiIndex.remove_unused_levels` which would fill nan values (:issue:`18417`)
->>>>>>> 2db1cc09
 - Bug in :func:`MultiIndex.from_tuples`` which would fail to take zipped tuples in python3 (:issue:`18434`)
 - Bug in :class:`Index` construction from list of mixed type tuples (:issue:`18505`)
 - Bug in :class:`IntervalIndex` where empty and purely NA data was constructed inconsistently depending on the construction method (:issue:`18421`)
