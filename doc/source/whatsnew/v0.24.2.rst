--- conflicted
+++ resolved
@@ -24,27 +24,11 @@
 - Fixed issue in ``DataFrame`` construction with passing a mixed list of mixed types could segfault. (:issue:`25075`)
 - Fixed regression in :meth:`DataFrame.apply` causing ``RecursionError`` when ``dict``-like classes were passed as argument. (:issue:`25196`)
 - Fixed regression in :meth:`DataFrame.replace` where ``regex=True`` was only replacing patterns matching the start of the string (:issue:`25259`)
-<<<<<<< HEAD
-
-=======
->>>>>>> a3370fc3
 - Fixed regression in :meth:`DataFrame.duplicated()`, where empty dataframe was not returning a boolean dtyped Series. (:issue:`25184`)
 - Fixed regression in :meth:`Series.min` and :meth:`Series.max` where ``numeric_only=True`` was ignored when the ``Series`` contained ``Categorical`` data (:issue:`25299`)
 - Fixed regression in subtraction between :class:`Series` objects with ``datetime64[ns]`` dtype incorrectly raising ``OverflowError`` when the ``Series`` on the right contains null values (:issue:`25317`)
 - Fixed regression in :class:`TimedeltaIndex` where ``np.sum(index)`` incorrectly returned a zero-dimensional object instead of a scalar (:issue:`25282`)
 - Fixed regression in ``IntervalDtype`` construction where passing an incorrect string with 'Interval' as a prefix could result in a ``RecursionError``. (:issue:`25338`)
-<<<<<<< HEAD
-
-- Fixed regression in :class:`Categorical`, where constructing it from a categorical ``Series`` and an explicit ``categories=`` that differed from that in the ``Series`` created an invalid object which could trigger segfaults. (:issue:`25318`)
-
-.. _whatsnew_0242.enhancements:
-
-Enhancements
-^^^^^^^^^^^^
-
--
--
-=======
 - Fixed regression in creating a period-dtype array from a read-only NumPy array of period objects. (:issue:`25403`)
 - Fixed regression in :class:`Categorical`, where constructing it from a categorical ``Series`` and an explicit ``categories=`` that differed from that in the ``Series`` created an invalid object which could trigger segfaults. (:issue:`25318`)
 - Fixed regression in :func:`to_timedelta` losing precision when converting floating data to ``Timedelta`` data (:issue:`25077`).
@@ -52,7 +36,6 @@
 - Fixed regression in :meth:`DataFrame.replace` where large strings of numbers would be coerced into ``int64``, causing an ``OverflowError`` (:issue:`25616`)
 - Fixed regression in :func:`factorize` when passing a custom ``na_sentinel`` value with ``sort=True`` (:issue:`25409`).
 - Fixed regression in :meth:`DataFrame.to_csv` writing duplicate line endings with gzip compress (:issue:`25311`)
->>>>>>> a3370fc3
 
 .. _whatsnew_0242.bug_fixes:
 
@@ -86,12 +69,8 @@
 - Bug in :meth:`Series.is_unique` where single occurrences of ``NaN`` were not considered unique (:issue:`25180`)
 - Bug in :func:`merge` when merging an empty ``DataFrame`` with an ``Int64`` column or a non-empty ``DataFrame`` with an ``Int64`` column that is all ``NaN`` (:issue:`25183`)
 - Bug in ``IntervalTree`` where a ``RecursionError`` occurs upon construction due to an overflow when adding endpoints, which also causes :class:`IntervalIndex` to crash during indexing operations (:issue:`25485`)
-<<<<<<< HEAD
--
-=======
 - Bug in :attr:`Series.size` raising for some extension-array-backed ``Series``, rather than returning the size (:issue:`25580`)
 - Bug in resampling raising for nullable integer-dtype columns (:issue:`25580`)
->>>>>>> a3370fc3
 
 .. _whatsnew_0242.contributors:
 
