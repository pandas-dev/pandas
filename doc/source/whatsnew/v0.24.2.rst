:orphan:

.. _whatsnew_0242:

Whats New in 0.24.2 (March 12, 2019)
------------------------------------

.. warning::

   The 0.24.x series of releases will be the last to support Python 2. Future feature
   releases will support Python 3 only. See :ref:`install.dropping-27` for more.

{{ header }}

These are the changes in pandas 0.24.2. See :ref:`release` for a full changelog
including other versions of pandas.

.. _whatsnew_0242.regressions:

Fixed Regressions
~~~~~~~~~~~~~~~~~

- Fixed regression in :meth:`DataFrame.all` and :meth:`DataFrame.any` where ``bool_only=True`` was ignored (:issue:`25101`)
- Fixed issue in ``DataFrame`` construction with passing a mixed list of mixed types could segfault. (:issue:`25075`)
- Fixed regression in :meth:`DataFrame.apply` causing ``RecursionError`` when ``dict``-like classes were passed as argument. (:issue:`25196`)
- Fixed regression in :meth:`DataFrame.replace` where ``regex=True`` was only replacing patterns matching the start of the string (:issue:`25259`)
- Fixed regression in :meth:`DataFrame.duplicated()`, where empty dataframe was not returning a boolean dtyped Series. (:issue:`25184`)
- Fixed regression in :meth:`Series.min` and :meth:`Series.max` where ``numeric_only=True`` was ignored when the ``Series`` contained ``Categorical`` data (:issue:`25299`)
- Fixed regression in subtraction between :class:`Series` objects with ``datetime64[ns]`` dtype incorrectly raising ``OverflowError`` when the ``Series`` on the right contains null values (:issue:`25317`)
- Fixed regression in :class:`TimedeltaIndex` where ``np.sum(index)`` incorrectly returned a zero-dimensional object instead of a scalar (:issue:`25282`)
- Fixed regression in ``IntervalDtype`` construction where passing an incorrect string with 'Interval' as a prefix could result in a ``RecursionError``. (:issue:`25338`)
- Fixed regression in creating a period-dtype array from a read-only NumPy array of period objects. (:issue:`25403`)
- Fixed regression in :class:`Categorical`, where constructing it from a categorical ``Series`` and an explicit ``categories=`` that differed from that in the ``Series`` created an invalid object which could trigger segfaults. (:issue:`25318`)
- Fixed regression in :func:`to_timedelta` losing precision when converting floating data to ``Timedelta`` data (:issue:`25077`).
- Fixed pip installing from source into an environment without NumPy (:issue:`25193`)
- Fixed regression in :meth:`DataFrame.replace` where large strings of numbers would be coerced into ``int64``, causing an ``OverflowError`` (:issue:`25616`)
- Fixed regression in :func:`factorize` when passing a custom ``na_sentinel`` value with ``sort=True`` (:issue:`25409`).
- Fixed regression in :meth:`DataFrame.to_csv` writing duplicate line endings with gzip compress (:issue:`25311`)

.. _whatsnew_0242.bug_fixes:

Bug Fixes
~~~~~~~~~

**I/O**

- Better handling of terminal printing when the terminal dimensions are not known (:issue:`25080`)
- Bug in reading a HDF5 table-format ``DataFrame`` created in Python 2, in Python 3 (:issue:`24925`)
- Bug in reading a JSON with ``orient='table'`` generated by :meth:`DataFrame.to_json` with ``index=False`` (:issue:`25170`)
- Bug where float indexes could have misaligned values when printing (:issue:`25061`)

**Reshaping**

- Bug in :meth:`~pandas.core.groupby.GroupBy.transform` where applying a function to a timezone aware column would return a timezone naive result (:issue:`24198`)
- Bug in :func:`DataFrame.join` when joining on a timezone aware :class:`DatetimeIndex` (:issue:`23931`)
<<<<<<< HEAD
- Bug in groupby.idxmin() that returns DateTime values for DataTime columns (:issue:`25444`)
-
=======
>>>>>>> 79205ea8

**Visualization**

- Bug in :meth:`Series.plot` where a secondary y axis could not be set to log scale (:issue:`25545`)

**Other**

- Bug in :meth:`Series.is_unique` where single occurrences of ``NaN`` were not considered unique (:issue:`25180`)
- Bug in :func:`merge` when merging an empty ``DataFrame`` with an ``Int64`` column or a non-empty ``DataFrame`` with an ``Int64`` column that is all ``NaN`` (:issue:`25183`)
- Bug in ``IntervalTree`` where a ``RecursionError`` occurs upon construction due to an overflow when adding endpoints, which also causes :class:`IntervalIndex` to crash during indexing operations (:issue:`25485`)
- Bug in :attr:`Series.size` raising for some extension-array-backed ``Series``, rather than returning the size (:issue:`25580`)
- Bug in resampling raising for nullable integer-dtype columns (:issue:`25580`)

.. _whatsnew_0242.contributors:

Contributors
~~~~~~~~~~~~

.. Including the contributors hardcoded for this release, as backporting with
   MeeseeksDev loses the commit authors

A total of 25 people contributed patches to this release. People with a "+" by their names contributed a patch for the first time.

* Albert Villanova del Moral
* Arno Veenstra +
* chris-b1
* Devin Petersohn +
* EternalLearner42 +
* Flavien Lambert +
* gfyoung
* Gioia Ballin
* jbrockmendel
* Jeff Reback
* Jeremy Schendel
* Johan von Forstner +
* Joris Van den Bossche
* Josh
* Justin Zheng
* Kendall Masse
* Matthew Roeschke
* Max Bolingbroke +
* rbenes +
* Sterling Paramore +
* Tao He +
* Thomas A Caswell
* Tom Augspurger
* Vibhu Agarwal +
* William Ayd
* Zach Angell<|MERGE_RESOLUTION|>--- conflicted
+++ resolved
@@ -53,11 +53,7 @@
 
 - Bug in :meth:`~pandas.core.groupby.GroupBy.transform` where applying a function to a timezone aware column would return a timezone naive result (:issue:`24198`)
 - Bug in :func:`DataFrame.join` when joining on a timezone aware :class:`DatetimeIndex` (:issue:`23931`)
-<<<<<<< HEAD
 - Bug in groupby.idxmin() that returns DateTime values for DataTime columns (:issue:`25444`)
--
-=======
->>>>>>> 79205ea8
 
 **Visualization**
 
