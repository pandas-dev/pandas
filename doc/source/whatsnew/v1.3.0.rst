.. _whatsnew_130:

What's new in 1.3.0 (??)
------------------------

These are the changes in pandas 1.3.0. See :ref:`release` for a full changelog
including other versions of pandas.

{{ header }}

.. warning::

   When reading new Excel 2007+ (``.xlsx``) files, the default argument
   ``engine=None`` to :func:`~pandas.read_excel` will now result in using the
   `openpyxl <https://openpyxl.readthedocs.io/en/stable/>`_ engine in all cases
   when the option :attr:`io.excel.xlsx.reader` is set to ``"auto"``.
   Previously, some cases would use the
   `xlrd <https://xlrd.readthedocs.io/en/latest/>`_ engine instead. See
   :ref:`What's new 1.2.0 <whatsnew_120>` for background on this change.

.. ---------------------------------------------------------------------------

Enhancements
~~~~~~~~~~~~

.. _whatsnew_130.read_csv_json_http_headers:

Custom HTTP(s) headers when reading csv or json files
^^^^^^^^^^^^^^^^^^^^^^^^^^^^^^^^^^^^^^^^^^^^^^^^^^^^^

When reading from a remote URL that is not handled by fsspec (ie. HTTP and
HTTPS) the dictionary passed to ``storage_options`` will be used to create the
headers included in the request.  This can be used to control the User-Agent
header or send other custom headers (:issue:`36688`).
For example:

.. ipython:: python

    headers = {"User-Agent": "pandas"}
    df = pd.read_csv(
        "https://download.bls.gov/pub/time.series/cu/cu.item",
        sep="\t",
        storage_options=headers
    )

.. _whatsnew_130.read_to_xml:

Read and write XML documents
^^^^^^^^^^^^^^^^^^^^^^^^^^^^

We added I/O support to read and render shallow versions of `XML`_ documents with
:func:`pandas.read_xml` and :meth:`DataFrame.to_xml`. Using `lxml`_ as parser,
both XPath 1.0 and XSLT 1.0 is available. (:issue:`27554`)

.. _XML: https://www.w3.org/standards/xml/core
.. _lxml: https://lxml.de

.. code-block:: ipython

    In [1]: xml = """<?xml version='1.0' encoding='utf-8'?>
       ...: <data>
       ...:  <row>
       ...:     <shape>square</shape>
       ...:     <degrees>360</degrees>
       ...:     <sides>4.0</sides>
       ...:  </row>
       ...:  <row>
       ...:     <shape>circle</shape>
       ...:     <degrees>360</degrees>
       ...:     <sides/>
       ...:  </row>
       ...:  <row>
       ...:     <shape>triangle</shape>
       ...:     <degrees>180</degrees>
       ...:     <sides>3.0</sides>
       ...:  </row>
       ...:  </data>"""

    In [2]: df = pd.read_xml(xml)
    In [3]: df
    Out[3]:
          shape  degrees  sides
    0    square      360    4.0
    1    circle      360    NaN
    2  triangle      180    3.0

    In [4]: df.to_xml()
    Out[4]:
    <?xml version='1.0' encoding='utf-8'?>
    <data>
      <row>
        <index>0</index>
        <shape>square</shape>
        <degrees>360</degrees>
        <sides>4.0</sides>
      </row>
      <row>
        <index>1</index>
        <shape>circle</shape>
        <degrees>360</degrees>
        <sides/>
      </row>
      <row>
        <index>2</index>
        <shape>triangle</shape>
        <degrees>180</degrees>
        <sides>3.0</sides>
      </row>
    </data>

For more, see :ref:`io.xml` in the user guide on IO tools.

Styler Upgrades
^^^^^^^^^^^^^^^

We provided some focused development on :class:`.Styler`, including altering methods
to accept more universal CSS language for arguments, such as ``'color:red;'`` instead of
``[('color', 'red')]`` (:issue:`39564`). This is also added to the built-in methods
to allow custom CSS highlighting instead of default background coloring (:issue:`40242`).
Enhancements to other built-in methods include extending the :meth:`.Styler.background_gradient`
method to shade elements based on a given gradient map and not be restricted only to
values in the DataFrame (:issue:`39930` :issue:`22727` :issue:`28901`). Additional
built-in methods such as :meth:`.Styler.highlight_between` and :meth:`.Styler.highlight_quantile`
have been added (:issue:`39821` and :issue:`40926`).

The :meth:`.Styler.apply` now consistently allows functions with ``ndarray`` output to
allow more flexible development of UDFs when ``axis`` is ``None`` ``0`` or ``1`` (:issue:`39393`).

:meth:`.Styler.set_tooltips` is a new method that allows adding on hover tooltips to
enhance interactive displays (:issue:`35643`). :meth:`.Styler.set_td_classes`, which was recently
introduced in v1.2.0 (:issue:`36159`) to allow adding specific CSS classes to data cells, has
been made as performant as :meth:`.Styler.apply` and :meth:`.Styler.applymap` (:issue:`40453`),
if not more performant in some cases. The overall performance of HTML
render times has been considerably improved to
match :meth:`DataFrame.to_html` (:issue:`39952` :issue:`37792` :issue:`40425`).

The :meth:`.Styler.format` has had upgrades to easily format missing data,
precision, and perform HTML escaping (:issue:`40437` :issue:`40134`). There have been numerous other bug fixes to
properly format HTML and eliminate some inconsistencies (:issue:`39942` :issue:`40356` :issue:`39807` :issue:`39889` :issue:`39627`)

<<<<<<< HEAD
We have added an extension to allow LaTeX styling as an alternative to CSS styling and a method :meth:`.Styler.to_latex`
which renders the necessary LaTeX format including built-up styles.
=======
:class:`.Styler` has also been compatible with non-unique index or columns, at least for as many features as are fully compatible, others made only partially compatible (:issue:`41269`).
>>>>>>> 6ea277f2

Documentation has also seen major revisions in light of new features (:issue:`39720` :issue:`39317` :issue:`40493`)

.. _whatsnew_130.dataframe_honors_copy_with_dict:

DataFrame constructor honors ``copy=False`` with dict
^^^^^^^^^^^^^^^^^^^^^^^^^^^^^^^^^^^^^^^^^^^^^^^^^^^^^

When passing a dictionary to :class:`DataFrame` with ``copy=False``,
a copy will no longer be made (:issue:`32960`)

.. ipython:: python

    arr = np.array([1, 2, 3])
    df = pd.DataFrame({"A": arr, "B": arr.copy()}, copy=False)
    df

``df["A"]`` remains a view on ``arr``:

.. ipython:: python

    arr[0] = 0
    assert df.iloc[0, 0] == 0

The default behavior when not passing ``copy`` will remain unchanged, i.e.
a copy will be made.

Centered Datetime-Like Rolling Windows
^^^^^^^^^^^^^^^^^^^^^^^^^^^^^^^^^^^^^^

When performing rolling calculations on :class:`DataFrame` and :class:`Series`
objects with a datetime-like index, a centered datetime-like window can now be
used (:issue:`38780`).
For example:

.. ipython:: python

    df = pd.DataFrame(
        {"A": [0, 1, 2, 3, 4]}, index=pd.date_range("2020", periods=5, freq="1D")
    )
    df
    df.rolling("2D", center=True).mean()


.. _whatsnew_130.enhancements.other:

Other enhancements
^^^^^^^^^^^^^^^^^^

- :class:`Rolling` and :class:`Expanding` now support a ``method`` argument with a ``'table'`` option that performs the windowing operation over an entire :class:`DataFrame`. See ref:`window.overview` for performance and functional benefits (:issue:`15095`, :issue:`38995`)
- Added :meth:`MultiIndex.dtypes` (:issue:`37062`)
- Added ``end`` and ``end_day`` options for ``origin`` in :meth:`DataFrame.resample` (:issue:`37804`)
- Improve error message when ``usecols`` and ``names`` do not match for :func:`read_csv` and ``engine="c"`` (:issue:`29042`)
- Improved consistency of error message when passing an invalid ``win_type`` argument in :class:`Window` (:issue:`15969`)
- :func:`pandas.read_sql_query` now accepts a ``dtype`` argument to cast the columnar data from the SQL database based on user input (:issue:`10285`)
- Improved integer type mapping from pandas to SQLAlchemy when using :meth:`DataFrame.to_sql` (:issue:`35076`)
- :func:`to_numeric` now supports downcasting of nullable ``ExtensionDtype`` objects (:issue:`33013`)
- Add support for dict-like names in :class:`MultiIndex.set_names` and :class:`MultiIndex.rename` (:issue:`20421`)
- :func:`pandas.read_excel` can now auto detect .xlsb files (:issue:`35416`)
- :class:`pandas.ExcelWriter` now accepts an ``if_sheet_exists`` parameter to control the behaviour of append mode when writing to existing sheets (:issue:`40230`)
- :meth:`.Rolling.sum`, :meth:`.Expanding.sum`, :meth:`.Rolling.mean`, :meth:`.Expanding.mean`, :meth:`.ExponentialMovingWindow.mean`, :meth:`.Rolling.median`, :meth:`.Expanding.median`, :meth:`.Rolling.max`, :meth:`.Expanding.max`, :meth:`.Rolling.min`, and :meth:`.Expanding.min` now support ``Numba`` execution with the ``engine`` keyword (:issue:`38895`, :issue:`41267`)
- :meth:`DataFrame.apply` can now accept NumPy unary operators as strings, e.g. ``df.apply("sqrt")``, which was already the case for :meth:`Series.apply` (:issue:`39116`)
- :meth:`DataFrame.apply` can now accept non-callable DataFrame properties as strings, e.g. ``df.apply("size")``, which was already the case for :meth:`Series.apply` (:issue:`39116`)
- :meth:`DataFrame.applymap` can now accept kwargs to pass on to func (:issue:`39987`)
- Disallow :class:`DataFrame` indexer for ``iloc`` for :meth:`Series.__getitem__` and :meth:`DataFrame.__getitem__`, (:issue:`39004`)
- :meth:`Series.apply` can now accept list-like or dictionary-like arguments that aren't lists or dictionaries, e.g. ``ser.apply(np.array(["sum", "mean"]))``, which was already the case for :meth:`DataFrame.apply` (:issue:`39140`)
- :meth:`DataFrame.plot.scatter` can now accept a categorical column as the argument to ``c`` (:issue:`12380`, :issue:`31357`)
- :meth:`.Styler.set_tooltips` allows on hover tooltips to be added to styled HTML dataframes (:issue:`35643`, :issue:`21266`, :issue:`39317`, :issue:`39708`, :issue:`40284`)
- :meth:`.Styler.set_table_styles` amended to optionally allow certain css-string input arguments (:issue:`39564`)
- :meth:`.Styler.apply` now more consistently accepts ndarray function returns, i.e. in all cases for ``axis`` is ``0, 1 or None`` (:issue:`39359`)
- :meth:`.Styler.apply` and :meth:`.Styler.applymap` now raise errors if wrong format CSS is passed on render (:issue:`39660`)
- :meth:`.Styler.format` adds keyword argument ``escape`` for optional HTML escaping (:issue:`40437`)
- :meth:`.Styler.background_gradient` now allows the ability to supply a specific gradient map (:issue:`22727`)
- :meth:`.Styler.clear` now clears :attr:`Styler.hidden_index` and :attr:`Styler.hidden_columns` as well (:issue:`40484`)
- Builtin highlighting methods in :class:`Styler` have a more consistent signature and css customisability (:issue:`40242`)
- :meth:`.Styler.highlight_between` added to list of builtin styling methods (:issue:`39821`)
- :meth:`Series.loc.__getitem__` and :meth:`Series.loc.__setitem__` with :class:`MultiIndex` now raising helpful error message when indexer has too many dimensions (:issue:`35349`)
- :meth:`pandas.read_stata` and :class:`StataReader` support reading data from compressed files.
- Add support for parsing ``ISO 8601``-like timestamps with negative signs to :meth:`pandas.Timedelta` (:issue:`37172`)
- Add support for unary operators in :class:`FloatingArray` (:issue:`38749`)
- :class:`RangeIndex` can now be constructed by passing a ``range`` object directly e.g. ``pd.RangeIndex(range(3))`` (:issue:`12067`)
- :meth:`round` being enabled for the nullable integer and floating dtypes (:issue:`38844`)
- :meth:`pandas.read_csv` and :meth:`pandas.read_json` expose the argument ``encoding_errors`` to control how encoding errors are handled (:issue:`39450`)
- :meth:`.GroupBy.any` and :meth:`.GroupBy.all` use Kleene logic with nullable data types (:issue:`37506`)
- :meth:`.GroupBy.any` and :meth:`.GroupBy.all` return a ``BooleanDtype`` for columns with nullable data types (:issue:`33449`)
- Constructing a :class:`DataFrame` or :class:`Series` with the ``data`` argument being a Python iterable that is *not* a NumPy ``ndarray`` consisting of NumPy scalars will now result in a dtype with a precision the maximum of the NumPy scalars; this was already the case when ``data`` is a NumPy ``ndarray`` (:issue:`40908`)
- Add keyword ``sort`` to :func:`pivot_table` to allow non-sorting of the result (:issue:`39143`)
-

.. ---------------------------------------------------------------------------

.. _whatsnew_130.notable_bug_fixes:

Notable bug fixes
~~~~~~~~~~~~~~~~~

These are bug fixes that might have notable behavior changes.

``Categorical.unique`` now always maintains same dtype as original
^^^^^^^^^^^^^^^^^^^^^^^^^^^^^^^^^^^^^^^^^^^^^^^^^^^^^^^^^^^^^^^^^^

Previously, when calling :meth:`~Categorical.unique` with categorical data, unused categories in the new array
would be removed, meaning that the dtype of the new array would be different than the
original, if some categories are not present in the unique array (:issue:`18291`)

As an example of this, given:

.. ipython:: python

        dtype = pd.CategoricalDtype(['bad', 'neutral', 'good'], ordered=True)
        cat = pd.Categorical(['good', 'good', 'bad', 'bad'], dtype=dtype)
        original = pd.Series(cat)
        unique = original.unique()

*pandas < 1.3.0*:

.. code-block:: ipython

    In [1]: unique
    ['good', 'bad']
    Categories (2, object): ['bad' < 'good']
    In [2]: original.dtype == unique.dtype
    False

*pandas >= 1.3.0*

.. ipython:: python

        unique
        original.dtype == unique.dtype

Preserve dtypes in  :meth:`~pandas.DataFrame.combine_first`
^^^^^^^^^^^^^^^^^^^^^^^^^^^^^^^^^^^^^^^^^^^^^^^^^^^^^^^^^^^

:meth:`~pandas.DataFrame.combine_first` will now preserve dtypes (:issue:`7509`)

.. ipython:: python

   df1 = pd.DataFrame({"A": [1, 2, 3], "B": [1, 2, 3]}, index=[0, 1, 2])
   df1
   df2 = pd.DataFrame({"B": [4, 5, 6], "C": [1, 2, 3]}, index=[2, 3, 4])
   df2
   combined = df1.combine_first(df2)

*pandas 1.2.x*

.. code-block:: ipython

   In [1]: combined.dtypes
   Out[2]:
   A    float64
   B    float64
   C    float64
   dtype: object

*pandas 1.3.0*

.. ipython:: python

   combined.dtypes

Group by methods agg and transform no longer changes return dtype for callables
^^^^^^^^^^^^^^^^^^^^^^^^^^^^^^^^^^^^^^^^^^^^^^^^^^^^^^^^^^^^^^^^^^^^^^^^^^^^^^^

Previously the methods :meth:`.DataFrameGroupBy.aggregate`,
:meth:`.SeriesGroupBy.aggregate`, :meth:`.DataFrameGroupBy.transform`, and
:meth:`.SeriesGroupBy.transform` might cast the result dtype when the argument ``func``
is callable, possibly leading to undesirable results (:issue:`21240`). The cast would
occur if the result is numeric and casting back to the input dtype does not change any
values as measured by ``np.allclose``. Now no such casting occurs.

.. ipython:: python

    df = pd.DataFrame({'key': [1, 1], 'a': [True, False], 'b': [True, True]})
    df

*pandas 1.2.x*

.. code-block:: ipython

    In [5]: df.groupby('key').agg(lambda x: x.sum())
    Out[5]:
            a  b
    key
    1    True  2

*pandas 1.3.0*

.. ipython:: python

    df.groupby('key').agg(lambda x: x.sum())

Try operating inplace when setting values with ``loc`` and ``iloc``
^^^^^^^^^^^^^^^^^^^^^^^^^^^^^^^^^^^^^^^^^^^^^^^^^^^^^^^^^^^^^^^^^^^

When setting an entire column using ``loc`` or ``iloc``, pandas will try to
insert the values into the existing data rather than create an entirely new array.

.. ipython:: python

   df = pd.DataFrame(range(3), columns=["A"], dtype="float64")
   values = df.values
   new = np.array([5, 6, 7], dtype="int64")
   df.loc[[0, 1, 2], "A"] = new

In both the new and old behavior, the data in ``values`` is overwritten, but in
the old behavior the dtype of ``df["A"]`` changed to ``int64``.

*pandas 1.2.x*

.. code-block:: ipython

   In [1]: df.dtypes
   Out[1]:
   A    int64
   dtype: object
   In [2]: np.shares_memory(df["A"].values, new)
   Out[2]: False
   In [3]: np.shares_memory(df["A"].values, values)
   Out[3]: False

In pandas 1.3.0, ``df`` continues to share data with ``values``

*pandas 1.3.0*

.. ipython:: python

   df.dtypes
   np.shares_memory(df["A"], new)
   np.shares_memory(df["A"], values)


.. _whatsnew_130.notable_bug_fixes.setitem_never_inplace:

Never Operate Inplace When Setting ``frame[keys] = values``
^^^^^^^^^^^^^^^^^^^^^^^^^^^^^^^^^^^^^^^^^^^^^^^^^^^^^^^^^^^

When setting multiple columns using ``frame[keys] = values`` new arrays will
replace pre-existing arrays for these keys, which will *not* be over-written
(:issue:`39510`).  As a result, the columns will retain the dtype(s) of ``values``,
never casting to the dtypes of the existing arrays.

.. ipython:: python

   df = pd.DataFrame(range(3), columns=["A"], dtype="float64")
   df[["A"]] = 5

In the old behavior, ``5`` was cast to ``float64`` and inserted into the existing
array backing ``df``:

*pandas 1.2.x*

.. code-block:: ipython

   In [1]: df.dtypes
   Out[1]:
   A    float64

In the new behavior, we get a new array, and retain an integer-dtyped ``5``:

*pandas 1.3.0*

.. ipython:: python

   df.dtypes


.. _whatsnew_130.notable_bug_fixes.setitem_with_bool_casting:

Consistent Casting With Setting Into Boolean Series
^^^^^^^^^^^^^^^^^^^^^^^^^^^^^^^^^^^^^^^^^^^^^^^^^^^

Setting non-boolean values into a :class:`Series with ``dtype=bool`` consistently
cast to ``dtype=object`` (:issue:`38709`)

.. ipython:: python

   orig = pd.Series([True, False])
   ser = orig.copy()
   ser.iloc[1] = np.nan
   ser2 = orig.copy()
   ser2.iloc[1] = 2.0

*pandas 1.2.x*

.. code-block:: ipython

   In [1]: ser
   Out [1]:
   0    1.0
   1    NaN
   dtype: float64

   In [2]:ser2
   Out [2]:
   0    True
   1     2.0
   dtype: object

*pandas 1.3.0*

.. ipython:: python

   ser
   ser2


.. _whatsnew_130.notable_bug_fixes.rolling_groupby_column:

GroupBy.rolling no longer returns grouped-by column in values
^^^^^^^^^^^^^^^^^^^^^^^^^^^^^^^^^^^^^^^^^^^^^^^^^^^^^^^^^^^^^

The group-by column will now be dropped from the result of a
``groupby.rolling`` operation (:issue:`32262`)

.. ipython:: python

    df = pd.DataFrame({"A": [1, 1, 2, 3], "B": [0, 1, 2, 3]})
    df

*Previous behavior*:

.. code-block:: ipython

    In [1]: df.groupby("A").rolling(2).sum()
    Out[1]:
           A    B
    A
    1 0  NaN  NaN
    1    2.0  1.0
    2 2  NaN  NaN
    3 3  NaN  NaN

*New behavior*:

.. ipython:: python

    df.groupby("A").rolling(2).sum()

.. _whatsnew_130.notable_bug_fixes.rolling_var_precision:

Removed artificial truncation in rolling variance and standard deviation
^^^^^^^^^^^^^^^^^^^^^^^^^^^^^^^^^^^^^^^^^^^^^^^^^^^^^^^^^^^^^^^^^^^^^^^^

:meth:`core.window.Rolling.std` and :meth:`core.window.Rolling.var` will no longer
artificially truncate results that are less than ``~1e-8`` and ``~1e-15`` respectively to
zero (:issue:`37051`, :issue:`40448`, :issue:`39872`).

However, floating point artifacts may now exist in the results when rolling over larger values.

.. ipython:: python

   s = pd.Series([7, 5, 5, 5])
   s.rolling(3).var()

.. _whatsnew_130.notable_bug_fixes.rolling_groupby_multiindex:

GroupBy.rolling with MultiIndex no longer drops levels in the result
^^^^^^^^^^^^^^^^^^^^^^^^^^^^^^^^^^^^^^^^^^^^^^^^^^^^^^^^^^^^^^^^^^^^

:class:`core.window.rolling.RollingGroupby` will no longer drop levels of a :class:`DataFrame`
with a :class:`MultiIndex` in the result. This can lead to a perceived duplication of levels in the resulting
:class:`MultiIndex`, but this change restores the behavior that was present in version 1.1.3 (:issue:`38787`, :issue:`38523`).


.. ipython:: python

   index = pd.MultiIndex.from_tuples([('idx1', 'idx2')], names=['label1', 'label2'])
   df = pd.DataFrame({'a': [1], 'b': [2]}, index=index)
   df

*Previous behavior*:

.. code-block:: ipython

    In [1]: df.groupby('label1').rolling(1).sum()
    Out[1]:
              a    b
    label1
    idx1    1.0  2.0

*New behavior*:

.. ipython:: python

    df.groupby('label1').rolling(1).sum()


.. _whatsnew_130.api_breaking.deps:

Increased minimum versions for dependencies
^^^^^^^^^^^^^^^^^^^^^^^^^^^^^^^^^^^^^^^^^^^
Some minimum supported versions of dependencies were updated.
If installed, we now require:

+-----------------+-----------------+----------+---------+
| Package         | Minimum Version | Required | Changed |
+=================+=================+==========+=========+
| numpy           | 1.17.3          |    X     |    X    |
+-----------------+-----------------+----------+---------+
| pytz            | 2017.3          |    X     |         |
+-----------------+-----------------+----------+---------+
| python-dateutil | 2.7.3           |    X     |         |
+-----------------+-----------------+----------+---------+
| bottleneck      | 1.2.1           |          |         |
+-----------------+-----------------+----------+---------+
| numexpr         | 2.6.8           |          |         |
+-----------------+-----------------+----------+---------+
| pytest (dev)    | 6.0             |          |    X    |
+-----------------+-----------------+----------+---------+
| mypy (dev)      | 0.800           |          |    X    |
+-----------------+-----------------+----------+---------+
| setuptools      | 38.6.0          |          |    X    |
+-----------------+-----------------+----------+---------+

For `optional libraries <https://pandas.pydata.org/docs/getting_started/install.html>`_ the general recommendation is to use the latest version.
The following table lists the lowest version per library that is currently being tested throughout the development of pandas.
Optional libraries below the lowest tested version may still work, but are not considered supported.

+-----------------+-----------------+---------+
| Package         | Minimum Version | Changed |
+=================+=================+=========+
| beautifulsoup4  | 4.6.0           |         |
+-----------------+-----------------+---------+
| fastparquet     | 0.4.0           |    X    |
+-----------------+-----------------+---------+
| fsspec          | 0.7.4           |         |
+-----------------+-----------------+---------+
| gcsfs           | 0.6.0           |         |
+-----------------+-----------------+---------+
| lxml            | 4.3.0           |         |
+-----------------+-----------------+---------+
| matplotlib      | 2.2.3           |         |
+-----------------+-----------------+---------+
| numba           | 0.46.0          |         |
+-----------------+-----------------+---------+
| openpyxl        | 3.0.0           |    X    |
+-----------------+-----------------+---------+
| pyarrow         | 0.15.0          |         |
+-----------------+-----------------+---------+
| pymysql         | 0.8.1           |    X    |
+-----------------+-----------------+---------+
| pytables        | 3.5.1           |         |
+-----------------+-----------------+---------+
| s3fs            | 0.4.0           |         |
+-----------------+-----------------+---------+
| scipy           | 1.2.0           |         |
+-----------------+-----------------+---------+
| sqlalchemy      | 1.2.8           |         |
+-----------------+-----------------+---------+
| tabulate        | 0.8.7           |    X    |
+-----------------+-----------------+---------+
| xarray          | 0.12.0          |         |
+-----------------+-----------------+---------+
| xlrd            | 1.2.0           |         |
+-----------------+-----------------+---------+
| xlsxwriter      | 1.0.2           |         |
+-----------------+-----------------+---------+
| xlwt            | 1.3.0           |         |
+-----------------+-----------------+---------+
| pandas-gbq      | 0.12.0          |         |
+-----------------+-----------------+---------+

See :ref:`install.dependencies` and :ref:`install.optional_dependencies` for more.

.. _whatsnew_130.api.other:

Other API changes
^^^^^^^^^^^^^^^^^
- Partially initialized :class:`CategoricalDtype` (i.e. those with ``categories=None`` objects will no longer compare as equal to fully initialized dtype objects.
- Accessing ``_constructor_expanddim`` on a :class:`DataFrame` and ``_constructor_sliced`` on a :class:`Series` now raise an ``AttributeError``. Previously a ``NotImplementedError`` was raised (:issue:`38782`)
- Added new ``engine`` and ``**engine_kwargs`` parameters to :meth:`DataFrame.to_sql` to support other future "SQL engines". Currently we still only use ``SQLAlchemy`` under the hood, but more engines are planned to be supported such as ``turbodbc`` (:issue:`36893`)

Build
=====

- Documentation in ``.pptx`` and ``.pdf`` formats are no longer included in wheels or source distributions. (:issue:`30741`)

.. ---------------------------------------------------------------------------

.. _whatsnew_130.deprecations:

Deprecations
~~~~~~~~~~~~
- Deprecated allowing scalars to be passed to the :class:`Categorical` constructor (:issue:`38433`)
- Deprecated allowing subclass-specific keyword arguments in the :class:`Index` constructor, use the specific subclass directly instead (:issue:`14093`, :issue:`21311`, :issue:`22315`, :issue:`26974`)
- Deprecated ``astype`` of datetimelike (``timedelta64[ns]``, ``datetime64[ns]``, ``Datetime64TZDtype``, ``PeriodDtype``) to integer dtypes, use ``values.view(...)`` instead (:issue:`38544`)
- Deprecated :meth:`MultiIndex.is_lexsorted` and :meth:`MultiIndex.lexsort_depth`, use :meth:`MultiIndex.is_monotonic_increasing` instead (:issue:`32259`)
- Deprecated keyword ``try_cast`` in :meth:`Series.where`, :meth:`Series.mask`, :meth:`DataFrame.where`, :meth:`DataFrame.mask`; cast results manually if desired (:issue:`38836`)
- Deprecated comparison of :class:`Timestamp` object with ``datetime.date`` objects.  Instead of e.g. ``ts <= mydate`` use ``ts <= pd.Timestamp(mydate)`` or ``ts.date() <= mydate`` (:issue:`36131`)
- Deprecated :attr:`Rolling.win_type` returning ``"freq"`` (:issue:`38963`)
- Deprecated :attr:`Rolling.is_datetimelike` (:issue:`38963`)
- Deprecated :class:`DataFrame` indexer for :meth:`Series.__setitem__` and :meth:`DataFrame.__setitem__` (:issue:`39004`)
- Deprecated :meth:`core.window.ewm.ExponentialMovingWindow.vol` (:issue:`39220`)
- Using ``.astype`` to convert between ``datetime64[ns]`` dtype and :class:`DatetimeTZDtype` is deprecated and will raise in a future version, use ``obj.tz_localize`` or ``obj.dt.tz_localize`` instead (:issue:`38622`)
- Deprecated casting ``datetime.date`` objects to ``datetime64`` when used as ``fill_value`` in :meth:`DataFrame.unstack`, :meth:`DataFrame.shift`, :meth:`Series.shift`, and :meth:`DataFrame.reindex`, pass ``pd.Timestamp(dateobj)`` instead (:issue:`39767`)
- Deprecated :meth:`.Styler.set_na_rep` and :meth:`.Styler.set_precision` in favour of :meth:`.Styler.format` with ``na_rep`` and ``precision`` as existing and new input arguments respectively (:issue:`40134`, :issue:`40425`)
- Deprecated allowing partial failure in :meth:`Series.transform` and :meth:`DataFrame.transform` when ``func`` is list-like or dict-like and raises anything but ``TypeError``; ``func`` raising anything but a ``TypeError`` will raise in a future version (:issue:`40211`)
- Deprecated support for ``np.ma.mrecords.MaskedRecords`` in the :class:`DataFrame` constructor, pass ``{name: data[name] for name in data.dtype.names}`` instead (:issue:`40363`)
- Deprecated using :func:`merge` or :func:`join` on a different number of levels (:issue:`34862`)
- Deprecated the use of ``**kwargs`` in :class:`.ExcelWriter`; use the keyword argument ``engine_kwargs`` instead (:issue:`40430`)
- Deprecated the ``level`` keyword for :class:`DataFrame` and :class:`Series` aggregations; use groupby instead (:issue:`39983`)
- The ``inplace`` parameter of :meth:`Categorical.remove_categories`, :meth:`Categorical.add_categories`, :meth:`Categorical.reorder_categories`, :meth:`Categorical.rename_categories`, :meth:`Categorical.set_categories` is deprecated and will be removed in a future version (:issue:`37643`)
- Deprecated :func:`merge` producing duplicated columns through the ``suffixes`` keyword  and already existing columns (:issue:`22818`)

.. ---------------------------------------------------------------------------


.. _whatsnew_130.performance:

Performance improvements
~~~~~~~~~~~~~~~~~~~~~~~~
- Performance improvement in :meth:`IntervalIndex.isin` (:issue:`38353`)
- Performance improvement in :meth:`Series.mean` for nullable data types (:issue:`34814`)
- Performance improvement in :meth:`Series.isin` for nullable data types (:issue:`38340`)
- Performance improvement in :meth:`DataFrame.fillna` with ``method="pad|backfill"`` for nullable floating and nullable integer dtypes (:issue:`39953`)
- Performance improvement in :meth:`DataFrame.corr` for method=kendall (:issue:`28329`)
- Performance improvement in :meth:`core.window.rolling.Rolling.corr` and :meth:`core.window.rolling.Rolling.cov` (:issue:`39388`)
- Performance improvement in :meth:`core.window.rolling.RollingGroupby.corr`, :meth:`core.window.expanding.ExpandingGroupby.corr`, :meth:`core.window.expanding.ExpandingGroupby.corr` and :meth:`core.window.expanding.ExpandingGroupby.cov` (:issue:`39591`)
- Performance improvement in :func:`unique` for object data type (:issue:`37615`)
- Performance improvement in :func:`pd.json_normalize` for basic cases (including separators) (:issue:`40035` :issue:`15621`)
- Performance improvement in :class:`core.window.rolling.ExpandingGroupby` aggregation methods (:issue:`39664`)
- Performance improvement in :class:`Styler` where render times are more than 50% reduced (:issue:`39972` :issue:`39952`)
- Performance improvement in :meth:`core.window.ewm.ExponentialMovingWindow.mean` with ``times`` (:issue:`39784`)
- Performance improvement in :meth:`.GroupBy.apply` when requiring the python fallback implementation (:issue:`40176`)
- Performance improvement in the conversion of pyarrow boolean array to a pandas nullable boolean array (:issue:`41051`)
- Performance improvement for concatenation of data with type :class:`CategoricalDtype` (:issue:`40193`)
- Performance improvement in :meth:`.GroupBy.cummin` and :meth:`.GroupBy.cummax` with nullable data types (:issue:`37493`)
- Performance improvement in :meth:`Series.nunique` with nan values (:issue:`40865`)

.. ---------------------------------------------------------------------------

.. _whatsnew_130.bug_fixes:

Bug fixes
~~~~~~~~~

Categorical
^^^^^^^^^^^
- Bug in :class:`CategoricalIndex` incorrectly failing to raise ``TypeError`` when scalar data is passed (:issue:`38614`)
- Bug in ``CategoricalIndex.reindex`` failed when ``Index`` passed with elements all in category (:issue:`28690`)
- Bug where constructing a :class:`Categorical` from an object-dtype array of ``date`` objects did not round-trip correctly with ``astype`` (:issue:`38552`)
- Bug in constructing a :class:`DataFrame` from an ``ndarray`` and a :class:`CategoricalDtype` (:issue:`38857`)
- Bug in :meth:`DataFrame.reindex` was throwing ``IndexError`` when new index contained duplicates and old index was :class:`CategoricalIndex` (:issue:`38906`)
- Bug in setting categorical values into an object-dtype column in a :class:`DataFrame` (:issue:`39136`)
- Bug in :meth:`DataFrame.reindex` was raising ``IndexError`` when new index contained duplicates and old index was :class:`CategoricalIndex` (:issue:`38906`)

Datetimelike
^^^^^^^^^^^^
- Bug in :class:`DataFrame` and :class:`Series` constructors sometimes dropping nanoseconds from :class:`Timestamp` (resp. :class:`Timedelta`) ``data``, with ``dtype=datetime64[ns]`` (resp. ``timedelta64[ns]``) (:issue:`38032`)
- Bug in :meth:`DataFrame.first` and :meth:`Series.first` returning two months for offset one month when first day is last calendar day (:issue:`29623`)
- Bug in constructing a :class:`DataFrame` or :class:`Series` with mismatched ``datetime64`` data and ``timedelta64`` dtype, or vice-versa, failing to raise ``TypeError`` (:issue:`38575`, :issue:`38764`, :issue:`38792`)
- Bug in constructing a :class:`Series` or :class:`DataFrame` with a ``datetime`` object out of bounds for ``datetime64[ns]`` dtype or a ``timedelta`` object out of bounds for ``timedelta64[ns]`` dtype (:issue:`38792`, :issue:`38965`)
- Bug in :meth:`DatetimeIndex.intersection`, :meth:`DatetimeIndex.symmetric_difference`, :meth:`PeriodIndex.intersection`, :meth:`PeriodIndex.symmetric_difference` always returning object-dtype when operating with :class:`CategoricalIndex` (:issue:`38741`)
- Bug in :meth:`Series.where` incorrectly casting ``datetime64`` values to ``int64`` (:issue:`37682`)
- Bug in :class:`Categorical` incorrectly typecasting ``datetime`` object to ``Timestamp`` (:issue:`38878`)
- Bug in comparisons between :class:`Timestamp` object and ``datetime64`` objects just outside the implementation bounds for nanosecond ``datetime64`` (:issue:`39221`)
- Bug in :meth:`Timestamp.round`, :meth:`Timestamp.floor`, :meth:`Timestamp.ceil` for values near the implementation bounds of :class:`Timestamp` (:issue:`39244`)
- Bug in :meth:`Timedelta.round`, :meth:`Timedelta.floor`, :meth:`Timedelta.ceil` for values near the implementation bounds of :class:`Timedelta` (:issue:`38964`)
- Bug in :func:`date_range` incorrectly creating :class:`DatetimeIndex` containing ``NaT`` instead of raising ``OutOfBoundsDatetime`` in corner cases (:issue:`24124`)
- Bug in :func:`infer_freq` incorrectly fails to infer 'H' frequency of :class:`DatetimeIndex` if the latter has a timezone and crosses DST boundaries (:issue:`39556`)

Timedelta
^^^^^^^^^
- Bug in constructing :class:`Timedelta` from ``np.timedelta64`` objects with non-nanosecond units that are out of bounds for ``timedelta64[ns]`` (:issue:`38965`)
- Bug in constructing a :class:`TimedeltaIndex` incorrectly accepting ``np.datetime64("NaT")`` objects (:issue:`39462`)
- Bug in constructing :class:`Timedelta` from input string with only symbols and no digits failed to raise an error (:issue:`39710`)
- Bug in :class:`TimedeltaIndex` and :func:`to_timedelta` failing to raise when passed non-nanosecond ``timedelta64`` arrays that overflow when converting to ``timedelta64[ns]`` (:issue:`40008`)

Timezones
^^^^^^^^^
- Bug in different ``tzinfo`` objects representing UTC not being treated as equivalent (:issue:`39216`)
- Bug in ``dateutil.tz.gettz("UTC")`` not being recognized as equivalent to other UTC-representing tzinfos (:issue:`39276`)
-

Numeric
^^^^^^^
- Bug in :meth:`DataFrame.quantile`, :meth:`DataFrame.sort_values` causing incorrect subsequent indexing behavior (:issue:`38351`)
- Bug in :meth:`DataFrame.sort_values` raising an :class:`IndexError` for empty ``by`` (:issue:`40258`)
- Bug in :meth:`DataFrame.select_dtypes` with ``include=np.number`` now retains numeric ``ExtensionDtype`` columns (:issue:`35340`)
- Bug in :meth:`DataFrame.mode` and :meth:`Series.mode` not keeping consistent integer :class:`Index` for empty input (:issue:`33321`)
- Bug in :meth:`DataFrame.rank` with ``np.inf`` and mixture of ``np.nan`` and ``np.inf`` (:issue:`32593`)
- Bug in :meth:`DataFrame.rank` with ``axis=0`` and columns holding incomparable types raising ``IndexError`` (:issue:`38932`)
- Bug in ``rank`` method for :class:`Series`, :class:`DataFrame`, :class:`DataFrameGroupBy`, and :class:`SeriesGroupBy` treating the most negative ``int64`` value as missing (:issue:`32859`)
- Bug in :func:`select_dtypes` different behavior between Windows and Linux with ``include="int"`` (:issue:`36569`)
- Bug in :meth:`DataFrame.apply` and :meth:`DataFrame.agg` when passed argument ``func="size"`` would operate on the entire ``DataFrame`` instead of rows or columns (:issue:`39934`)
- Bug in :meth:`DataFrame.transform` would raise ``SpecificationError`` when passed a dictionary and columns were missing; will now raise a ``KeyError`` instead (:issue:`40004`)
- Bug in :meth:`DataFrameGroupBy.rank` giving incorrect results with ``pct=True`` and equal values between consecutive groups (:issue:`40518`)
- Bug in :meth:`Series.count` would result in an ``int32`` result on 32-bit platforms when argument ``level=None`` (:issue:`40908`)
- Bug in :class:`Series` and :class:`DataFrame` reductions with methods ``any`` and ``all`` not returning boolean results for object data (:issue:`12863`, :issue:`35450`, :issue:`27709`)
- Bug in :meth:`Series.clip` would fail if series contains NA values and has nullable int or float as a data type (:issue:`40851`)

Conversion
^^^^^^^^^^
- Bug in :meth:`Series.to_dict` with ``orient='records'`` now returns python native types (:issue:`25969`)
- Bug in :meth:`Series.view` and :meth:`Index.view` when converting between datetime-like (``datetime64[ns]``, ``datetime64[ns, tz]``, ``timedelta64``, ``period``) dtypes (:issue:`39788`)
- Bug in creating a :class:`DataFrame` from an empty ``np.recarray`` not retaining the original dtypes (:issue:`40121`)
- Bug in :class:`DataFrame` failing to raise ``TypeError`` when constructing from a ``frozenset`` (:issue:`40163`)
- Bug in :class:`Index` construction silently ignoring a passed ``dtype`` when the data cannot be cast to that dtype (:issue:`21311`)
- Bug in :meth:`StringArray.astype` falling back to numpy and raising when converting to ``dtype='categorical'`` (:issue:`40450`)
- Bug in :func:`factorize` where, when given an array with a numeric numpy dtype lower than int64, uint64 and float64, the unique values did not keep their original dtype (:issue:`41132`)
- Bug in :class:`DataFrame` construction with a dictionary containing an arraylike with ``ExtensionDtype`` and ``copy=True`` failing to make a copy (:issue:`38939`)
- Bug in :meth:`qcut` raising error when taking ``Float64DType`` as input (:issue:`40730`)

Strings
^^^^^^^

- Bug in the conversion from ``pyarrow.ChunkedArray`` to :class:`~arrays.StringArray` when the original had zero chunks (:issue:`41040`)
-

Interval
^^^^^^^^
- Bug in :meth:`IntervalIndex.intersection` and :meth:`IntervalIndex.symmetric_difference` always returning object-dtype when operating with :class:`CategoricalIndex` (:issue:`38653`, :issue:`38741`)
- Bug in :meth:`IntervalIndex.intersection` returning duplicates when at least one of both Indexes has duplicates which are present in the other (:issue:`38743`)
- :meth:`IntervalIndex.union`, :meth:`IntervalIndex.intersection`, :meth:`IntervalIndex.difference`, and :meth:`IntervalIndex.symmetric_difference` now cast to the appropriate dtype instead of raising ``TypeError`` when operating with another :class:`IntervalIndex` with incompatible dtype (:issue:`39267`)
- :meth:`PeriodIndex.union`, :meth:`PeriodIndex.intersection`, :meth:`PeriodIndex.symmetric_difference`, :meth:`PeriodIndex.difference` now cast to object dtype instead of raising ``IncompatibleFrequency`` when operating with another :class:`PeriodIndex` with incompatible dtype (:issue:`??`)

Indexing
^^^^^^^^

- Bug in :meth:`Index.union` dropping duplicate ``Index`` values when ``Index`` was not monotonic or ``sort`` was set to ``False`` (:issue:`36289`, :issue:`31326`, :issue:`40862`)
- Bug in :meth:`CategoricalIndex.get_indexer` failing to raise ``InvalidIndexError`` when non-unique (:issue:`38372`)
- Bug in inserting many new columns into a :class:`DataFrame` causing incorrect subsequent indexing behavior (:issue:`38380`)
- Bug in :meth:`DataFrame.__setitem__` raising ``ValueError`` when setting multiple values to duplicate columns (:issue:`15695`)
- Bug in :meth:`DataFrame.loc`, :meth:`Series.loc`, :meth:`DataFrame.__getitem__` and :meth:`Series.__getitem__` returning incorrect elements for non-monotonic :class:`DatetimeIndex` for string slices (:issue:`33146`)
- Bug in :meth:`DataFrame.reindex` and :meth:`Series.reindex` with timezone aware indexes raising ``TypeError`` for ``method="ffill"`` and ``method="bfill"`` and specified ``tolerance`` (:issue:`38566`)
- Bug in :meth:`DataFrame.reindex` with ``datetime64[ns]`` or ``timedelta64[ns]`` incorrectly casting to integers when the ``fill_value`` requires casting to object dtype (:issue:`39755`)
- Bug in :meth:`DataFrame.__setitem__` raising ``ValueError`` with empty :class:`DataFrame` and specified columns for string indexer and non empty :class:`DataFrame` to set (:issue:`38831`)
- Bug in :meth:`DataFrame.loc.__setitem__` raising ValueError when expanding unique column for :class:`DataFrame` with duplicate columns (:issue:`38521`)
- Bug in :meth:`DataFrame.iloc.__setitem__` and :meth:`DataFrame.loc.__setitem__` with mixed dtypes when setting with a dictionary value (:issue:`38335`)
- Bug in :meth:`Series.loc.__setitem__` and :meth:`DataFrame.loc.__setitem__` raising ``KeyError`` for boolean Iterator indexer (:issue:`39614`)
- Bug in :meth:`Series.iloc` and :meth:`DataFrame.iloc` raising ``KeyError`` for Iterator indexer (:issue:`39614`)
- Bug in :meth:`DataFrame.__setitem__` not raising ``ValueError`` when right hand side is a :class:`DataFrame` with wrong number of columns (:issue:`38604`)
- Bug in :meth:`Series.__setitem__` raising ``ValueError`` when setting a :class:`Series` with a scalar indexer (:issue:`38303`)
- Bug in :meth:`DataFrame.loc` dropping levels of :class:`MultiIndex` when :class:`DataFrame` used as input has only one row (:issue:`10521`)
- Bug in :meth:`DataFrame.__getitem__` and :meth:`Series.__getitem__` always raising ``KeyError`` when slicing with existing strings an :class:`Index` with milliseconds (:issue:`33589`)
- Bug in setting ``timedelta64`` or ``datetime64`` values into numeric :class:`Series` failing to cast to object dtype (:issue:`39086`, issue:`39619`)
- Bug in setting :class:`Interval` values into a :class:`Series` or :class:`DataFrame` with mismatched :class:`IntervalDtype` incorrectly casting the new values to the existing dtype (:issue:`39120`)
- Bug in setting ``datetime64`` values into a :class:`Series` with integer-dtype incorrect casting the datetime64 values to integers (:issue:`39266`)
- Bug in setting ``np.datetime64("NaT")`` into a :class:`Series` with :class:`Datetime64TZDtype` incorrectly treating the timezone-naive value as timezone-aware (:issue:`39769`)
- Bug in :meth:`Index.get_loc` not raising ``KeyError`` when method is specified for ``NaN`` value when ``NaN`` is not in :class:`Index` (:issue:`39382`)
- Bug in :meth:`DatetimeIndex.insert` when inserting ``np.datetime64("NaT")`` into a timezone-aware index incorrectly treating the timezone-naive value as timezone-aware (:issue:`39769`)
- Bug in incorrectly raising in :meth:`Index.insert`, when setting a new column that cannot be held in the existing ``frame.columns``, or in :meth:`Series.reset_index` or :meth:`DataFrame.reset_index` instead of casting to a compatible dtype (:issue:`39068`)
- Bug in :meth:`RangeIndex.append` where a single object of length 1 was concatenated incorrectly (:issue:`39401`)
- Bug in :meth:`RangeIndex.astype` where when converting to :class:`CategoricalIndex`, the categories became a :class:`Int64Index` instead of a :class:`RangeIndex` (:issue:`41263`)
- Bug in setting ``numpy.timedelta64`` values into an object-dtype :class:`Series` using a boolean indexer (:issue:`39488`)
- Bug in setting numeric values into a into a boolean-dtypes :class:`Series` using ``at`` or ``iat`` failing to cast to object-dtype (:issue:`39582`)
- Bug in :meth:`DataFrame.__setitem__` and :meth:`DataFrame.iloc.__setitem__` raising ``ValueError`` when trying to index with a row-slice and setting a list as values (:issue:`40440`)
- Bug in :meth:`DataFrame.loc.__setitem__` when setting-with-expansion incorrectly raising when the index in the expanding axis contains duplicates (:issue:`40096`)
- Bug in :meth:`DataFrame.loc` incorrectly matching non-boolean index elements (:issue:`20432`)
- Bug in :meth:`Series.__delitem__` with ``ExtensionDtype`` incorrectly casting to ``ndarray`` (:issue:`40386`)

Missing
^^^^^^^

- Bug in :class:`Grouper` now correctly propagates ``dropna`` argument and :meth:`DataFrameGroupBy.transform` now correctly handles missing values for ``dropna=True`` (:issue:`35612`)
- Bug in :func:`isna`, and :meth:`Series.isna`, :meth:`Index.isna`, :meth:`DataFrame.isna` (and the corresponding ``notna`` functions) not recognizing ``Decimal("NaN")`` objects (:issue:`39409`)
- Bug in :meth:`DataFrame.fillna` not accepting dictionary for ``downcast`` keyword (:issue:`40809`)
- Bug in :func:`isna` not returning a copy of the mask for nullable types, causing any subsequent mask modification to change the original array (:issue:`40935`)

MultiIndex
^^^^^^^^^^

- Bug in :meth:`DataFrame.drop` raising ``TypeError`` when :class:`MultiIndex` is non-unique and ``level`` is not provided (:issue:`36293`)
- Bug in :meth:`MultiIndex.intersection` duplicating ``NaN`` in result (:issue:`38623`)
- Bug in :meth:`MultiIndex.equals` incorrectly returning ``True`` when :class:`MultiIndex` containing ``NaN`` even when they are differently ordered (:issue:`38439`)
- Bug in :meth:`MultiIndex.intersection` always returning empty when intersecting with :class:`CategoricalIndex` (:issue:`38653`)

I/O
^^^

- Bug in :meth:`Index.__repr__` when ``display.max_seq_items=1`` (:issue:`38415`)
- Bug in :func:`read_csv` not recognizing scientific notation if decimal is set for ``engine="python"`` (:issue:`31920`)
- Bug in :func:`read_csv` interpreting ``NA`` value as comment, when ``NA`` does contain the comment string fixed for ``engine="python"`` (:issue:`34002`)
- Bug in :func:`read_csv` raising ``IndexError`` with multiple header columns and ``index_col`` specified when file has no data rows (:issue:`38292`)
- Bug in :func:`read_csv` not accepting ``usecols`` with different length than ``names`` for ``engine="python"`` (:issue:`16469`)
- Bug in :meth:`read_csv` returning object dtype when ``delimiter=","`` with ``usecols`` and ``parse_dates`` specified for ``engine="python"`` (:issue:`35873`)
- Bug in :func:`read_csv` raising ``TypeError`` when ``names`` and ``parse_dates`` is specified for ``engine="c"`` (:issue:`33699`)
- Bug in :func:`read_clipboard`, :func:`DataFrame.to_clipboard` not working in WSL (:issue:`38527`)
- Allow custom error values for parse_dates argument of :func:`read_sql`, :func:`read_sql_query` and :func:`read_sql_table` (:issue:`35185`)
- Bug in :func:`to_hdf` raising ``KeyError`` when trying to apply for subclasses of ``DataFrame`` or ``Series`` (:issue:`33748`)
- Bug in :meth:`~HDFStore.put` raising a wrong ``TypeError`` when saving a DataFrame with non-string dtype (:issue:`34274`)
- Bug in :func:`json_normalize` resulting in the first element of a generator object not being included in the returned ``DataFrame`` (:issue:`35923`)
- Bug in :func:`read_csv` applying thousands separator to date columns when column should be parsed for dates and ``usecols`` is specified for ``engine="python"`` (:issue:`39365`)
- Bug in :func:`read_excel` forward filling :class:`MultiIndex` names with multiple header and index columns specified (:issue:`34673`)
- :func:`read_excel` now respects :func:`set_option` (:issue:`34252`)
- Bug in :func:`read_csv` not switching ``true_values`` and ``false_values`` for nullable ``boolean`` dtype (:issue:`34655`)
- Bug in :func:`read_json` when ``orient="split"`` does not maintain numeric string index (:issue:`28556`)
- :meth:`read_sql` returned an empty generator if ``chunksize`` was no-zero and the query returned no results. Now returns a generator with a single empty dataframe (:issue:`34411`)
- Bug in :func:`read_hdf` returning unexpected records when filtering on categorical string columns using ``where`` parameter (:issue:`39189`)
- Bug in :func:`read_sas` raising ``ValueError`` when ``datetimes`` were null (:issue:`39725`)
- Bug in :func:`read_excel` dropping empty values from single-column spreadsheets (:issue:`39808`)
- Bug in :func:`read_excel` loading trailing empty rows/columns for some filetypes (:issue:`41167`)
- Bug in :func:`read_excel` raising ``AttributeError`` with ``MultiIndex`` header followed by two empty rows and no index, and bug affecting :func:`read_excel`, :func:`read_csv`, :func:`read_table`, :func:`read_fwf`, and :func:`read_clipboard` where one blank row after a ``MultiIndex`` header with no index would be dropped (:issue:`40442`)
- Bug in :meth:`DataFrame.to_string` misplacing the truncation column when ``index=False`` (:issue:`40907`)
- Bug in :func:`read_orc` always raising ``AttributeError`` (:issue:`40918`)
- Bug in :func:`read_csv` and :func:`read_table` misinterpreting arguments when ``sys.setprofile`` had been previously called (:issue:`41069`)
- Bug in the conversion from pyarrow to pandas (e.g. for reading Parquet) with nullable dtypes and a pyarrow array whose data buffer size is not a multiple of dtype size (:issue:`40896`)

Period
^^^^^^
- Comparisons of :class:`Period` objects or :class:`Index`, :class:`Series`, or :class:`DataFrame` with mismatched ``PeriodDtype`` now behave like other mismatched-type comparisons, returning ``False`` for equals, ``True`` for not-equal, and raising ``TypeError`` for inequality checks (:issue:`39274`)
-
-

Plotting
^^^^^^^^

- Bug in :func:`scatter_matrix` raising when 2d ``ax`` argument passed (:issue:`16253`)
- Prevent warnings when matplotlib's ``constrained_layout`` is enabled (:issue:`25261`)
- Bug in :func:`DataFrame.plot` was showing the wrong colors in the legend if the function was called repeatedly and some calls used ``yerr`` while others didn't (partial fix of :issue:`39522`)
- Bug in :func:`DataFrame.plot` was showing the wrong colors in the legend if the function was called repeatedly and some calls used ``secondary_y`` and others use ``legend=False`` (:issue:`40044`)


Groupby/resample/rolling
^^^^^^^^^^^^^^^^^^^^^^^^
- Bug in :meth:`DataFrameGroupBy.agg` and :meth:`SeriesGroupBy.agg` with :class:`PeriodDtype` columns incorrectly casting results too aggressively (:issue:`38254`)
- Bug in :meth:`SeriesGroupBy.value_counts` where unobserved categories in a grouped categorical series were not tallied (:issue:`38672`)
- Bug in :meth:`SeriesGroupBy.value_counts` where error was raised on an empty series (:issue:`39172`)
- Bug in :meth:`.GroupBy.indices` would contain non-existent indices when null values were present in the groupby keys (:issue:`9304`)
- Fixed bug in :meth:`DataFrameGroupBy.sum` and :meth:`SeriesGroupBy.sum` causing loss of precision through using Kahan summation (:issue:`38778`)
- Fixed bug in :meth:`DataFrameGroupBy.cumsum`, :meth:`SeriesGroupBy.cumsum`, :meth:`DataFrameGroupBy.mean` and :meth:`SeriesGroupBy.mean` causing loss of precision through using Kahan summation (:issue:`38934`)
- Bug in :meth:`.Resampler.aggregate` and :meth:`DataFrame.transform` raising ``TypeError`` instead of ``SpecificationError`` when missing keys had mixed dtypes (:issue:`39025`)
- Bug in :meth:`.DataFrameGroupBy.idxmin` and :meth:`.DataFrameGroupBy.idxmax` with ``ExtensionDtype`` columns (:issue:`38733`)
- Bug in :meth:`Series.resample` would raise when the index was a :class:`PeriodIndex` consisting of ``NaT`` (:issue:`39227`)
- Bug in :meth:`core.window.rolling.RollingGroupby.corr` and :meth:`core.window.expanding.ExpandingGroupby.corr` where the groupby column would return 0 instead of ``np.nan`` when providing ``other`` that was longer than each group (:issue:`39591`)
- Bug in :meth:`core.window.expanding.ExpandingGroupby.corr` and :meth:`core.window.expanding.ExpandingGroupby.cov` where 1 would be returned instead of ``np.nan`` when providing ``other`` that was longer than each group (:issue:`39591`)
- Bug in :meth:`.GroupBy.mean`, :meth:`.GroupBy.median` and :meth:`DataFrame.pivot_table` not propagating metadata (:issue:`28283`)
- Bug in :meth:`Series.rolling` and :meth:`DataFrame.rolling` not calculating window bounds correctly when window is an offset and dates are in descending order (:issue:`40002`)
- Bug in :class:`SeriesGroupBy` and :class:`DataFrameGroupBy` on an empty ``Series`` or ``DataFrame`` would lose index, columns, and/or data types when directly using the methods ``idxmax``, ``idxmin``, ``mad``, ``min``, ``max``, ``sum``, ``prod``, and ``skew`` or using them through ``apply``, ``aggregate``, or ``resample`` (:issue:`26411`)
- Bug in :meth:`DataFrameGroupBy.apply` where a :class:`MultiIndex` would be created instead of an :class:`Index` if a :class:`:meth:`core.window.rolling.RollingGroupby` object was created (:issue:`39732`)
- Bug in :meth:`DataFrameGroupBy.sample` where error was raised when ``weights`` was specified and the index was an :class:`Int64Index` (:issue:`39927`)
- Bug in :meth:`DataFrameGroupBy.aggregate` and :meth:`.Resampler.aggregate` would sometimes raise ``SpecificationError`` when passed a dictionary and columns were missing; will now always raise a ``KeyError`` instead (:issue:`40004`)
- Bug in :meth:`DataFrameGroupBy.sample` where column selection was not applied to sample result (:issue:`39928`)
- Bug in :class:`core.window.ewm.ExponentialMovingWindow` when calling ``__getitem__`` would incorrectly raise a ``ValueError`` when providing ``times`` (:issue:`40164`)
- Bug in :class:`core.window.ewm.ExponentialMovingWindow` when calling ``__getitem__`` would not retain ``com``, ``span``, ``alpha`` or ``halflife`` attributes  (:issue:`40164`)
- :class:`core.window.ewm.ExponentialMovingWindow` now raises a ``NotImplementedError`` when specifying ``times`` with ``adjust=False`` due to an incorrect calculation (:issue:`40098`)
- Bug in :meth:`core.window.ewm.ExponentialMovingWindowGroupby.mean` where the times argument was ignored when ``engine='numba'`` (:issue:`40951`)
- Bug in :meth:`core.window.ewm.ExponentialMovingWindowGroupby.mean` where the wrong times were used in case of multiple groups (:issue:`40951`)
- Bug in :class:`core.window.ewm.ExponentialMovingWindowGroupby` where the times vector and values became out of sync for non-trivial groups (:issue:`40951`)
- Bug in :meth:`Series.asfreq` and :meth:`DataFrame.asfreq` dropping rows when the index is not sorted (:issue:`39805`)
- Bug in aggregation functions for :class:`DataFrame` not respecting ``numeric_only`` argument when ``level`` keyword was given (:issue:`40660`)
- Bug in :meth:`SeriesGroupBy.aggregate` where using a user-defined function to aggregate a ``Series`` with an object-typed :class:`Index` causes an incorrect :class:`Index` shape (issue:`40014`)
- Bug in :class:`core.window.RollingGroupby` where ``as_index=False`` argument in ``groupby`` was ignored (:issue:`39433`)
- Bug in :meth:`.GroupBy.any` and :meth:`.GroupBy.all` raising ``ValueError`` when using with nullable type columns holding ``NA`` even with ``skipna=True`` (:issue:`40585`)
- Bug in :meth:`GroupBy.cummin` and :meth:`GroupBy.cummax` incorrectly rounding integer values near the ``int64`` implementations bounds (:issue:`40767`)
- Bug in :meth:`.GroupBy.rank` with nullable dtypes incorrectly raising ``TypeError`` (:issue:`41010`)
- Bug in :meth:`.GroupBy.cummin` and :meth:`.GroupBy.cummax` computing wrong result with nullable data types too large to roundtrip when casting to float (:issue:`37493`)
- Bug in :meth:`DataFrame.rolling` returning mean zero for all ``NaN`` window with ``min_periods=0`` if calculation is not numerical stable (:issue:`41053`)
- Bug in :meth:`DataFrame.rolling` returning sum not zero for all ``NaN`` window with ``min_periods=0`` if calculation is not numerical stable (:issue:`41053`)
- Bug in :meth:`SeriesGroupBy.agg` failing to retain ordered :class:`CategoricalDtype` on order-preserving aggregations (:issue:`41147`)
- Bug in :meth:`DataFrameGroupBy.min` and :meth:`DataFrameGroupBy.max` with multiple object-dtype columns and ``numeric_only=False`` incorrectly raising ``ValueError`` (:issue:41111`)
- Bug in :meth:`DataFrameGroupBy.rank` with the GroupBy object's ``axis=0`` and the ``rank`` method's keyword ``axis=1`` (:issue:`41320`)

Reshaping
^^^^^^^^^
- Bug in :func:`merge` raising error when performing an inner join with partial index and ``right_index`` when no overlap between indices (:issue:`33814`)
- Bug in :meth:`DataFrame.unstack` with missing levels led to incorrect index names (:issue:`37510`)
- Bug in :func:`merge_asof` propagating the right Index with ``left_index=True`` and ``right_on`` specification instead of left Index (:issue:`33463`)
- Bug in :func:`join` over :class:`MultiIndex` returned wrong result, when one of both indexes had only one level (:issue:`36909`)
- :meth:`merge_asof` raises ``ValueError`` instead of cryptic ``TypeError`` in case of non-numerical merge columns (:issue:`29130`)
- Bug in :meth:`DataFrame.join` not assigning values correctly when having :class:`MultiIndex` where at least one dimension is from dtype ``Categorical`` with non-alphabetically sorted categories (:issue:`38502`)
- :meth:`Series.value_counts` and :meth:`Series.mode` return consistent keys in original order (:issue:`12679`, :issue:`11227` and :issue:`39007`)
- Bug in :meth:`DataFrame.stack` not handling ``NaN`` in :class:`MultiIndex` columns correct (:issue:`39481`)
- Bug in :meth:`DataFrame.apply` would give incorrect results when used with a string argument and ``axis=1`` when the axis argument was not supported and now raises a ``ValueError`` instead (:issue:`39211`)
- Bug in :meth:`DataFrame.sort_values` not reshaping index correctly after sorting on columns, when ``ignore_index=True`` (:issue:`39464`)
- Bug in :meth:`DataFrame.append` returning incorrect dtypes with combinations of ``ExtensionDtype`` dtypes (:issue:`39454`)
- Bug in :meth:`DataFrame.append` returning incorrect dtypes with combinations of ``datetime64`` and ``timedelta64`` dtypes (:issue:`39574`)
- Bug in :meth:`DataFrame.pivot_table` returning a ``MultiIndex`` for a single value when operating on and empty ``DataFrame`` (:issue:`13483`)
- Allow :class:`Index` to be passed to the :func:`numpy.all` function (:issue:`40180`)
- Bug in :meth:`DataFrame.stack` not preserving ``CategoricalDtype`` in a ``MultiIndex`` (:issue:`36991`)
- Bug in :func:`to_datetime` raising error when input sequence contains unhashable items (:issue:`39756`)
- Bug in :meth:`Series.explode` preserving index when ``ignore_index`` was ``True`` and values were scalars (:issue:`40487`)
- Bug in :func:`to_datetime` raising ``ValueError`` when :class:`Series` contains ``None`` and ``NaT`` and has more than 50 elements (:issue:`39882`)

Sparse
^^^^^^

- Bug in :meth:`DataFrame.sparse.to_coo` raising ``KeyError`` with columns that are a numeric :class:`Index` without a 0 (:issue:`18414`)
- Bug in :meth:`SparseArray.astype` with ``copy=False`` producing incorrect results when going from integer dtype to floating dtype (:issue:`34456`)
- Implemented :meth:`SparseArray.max` and :meth:`SparseArray.min` (:issue:`40921`)

ExtensionArray
^^^^^^^^^^^^^^

- Bug in :meth:`DataFrame.where` when ``other`` is a :class:`Series` with :class:`ExtensionArray` dtype (:issue:`38729`)
- Fixed bug where :meth:`Series.idxmax`, :meth:`Series.idxmin` and ``argmax/min`` fail when the underlying data is :class:`ExtensionArray` (:issue:`32749`, :issue:`33719`, :issue:`36566`)
- Fixed a bug where some properties of subclasses of :class:`PandasExtensionDtype` where improperly cached (:issue:`40329`)
- Bug in :meth:`DataFrame.mask` where masking a :class:`Dataframe` with an :class:`ExtensionArray` dtype raises ``ValueError`` (:issue:`40941`)

Styler
^^^^^^

- Bug in :class:`Styler` where ``subset`` arg in methods raised an error for some valid multiindex slices (:issue:`33562`)
- :class:`Styler` rendered HTML output minor alterations to support w3 good code standard (:issue:`39626`)
- Bug in :class:`Styler` where rendered HTML was missing a column class identifier for certain header cells (:issue:`39716`)
- Bug in :meth:`Styler.background_gradient` where text-color was not determined correctly (:issue:`39888`)
- Bug in :class:`Styler` where multiple elements in CSS-selectors were not correctly added to ``table_styles`` (:issue:`39942`)
- Bug in :class:`.Styler` where copying from Jupyter dropped top left cell and misaligned headers (:issue:`12147`)
- Bug in :class:`.Styler.where` where ``kwargs`` were not passed to the applicable callable (:issue:`40845`)
- Bug in :class:`Styler` which caused CSS to duplicate on multiple renders. (:issue:`39395`, :issue:`40334`)


Other
^^^^^
- Bug in :class:`Index` constructor sometimes silently ignoring a specified ``dtype`` (:issue:`38879`)
- Bug in :func:`pandas.api.types.infer_dtype` not recognizing Series, Index or array with a period dtype (:issue:`23553`)
- Bug in :func:`pandas.api.types.infer_dtype` raising an error for general :class:`.ExtensionArray` objects. It will now return ``"unknown-array"`` instead of raising (:issue:`37367`)
- Bug in constructing a :class:`Series` from a list and a :class:`PandasDtype` (:issue:`39357`)
- ``inspect.getmembers(Series)`` no longer raises an ``AbstractMethodError`` (:issue:`38782`)
- Bug in :meth:`Series.where` with numeric dtype and ``other = None`` not casting to ``nan`` (:issue:`39761`)
- :meth:`Index.where` behavior now mirrors :meth:`Index.putmask` behavior, i.e. ``index.where(mask, other)`` matches ``index.putmask(~mask, other)`` (:issue:`39412`)
- Bug in :func:`pandas.testing.assert_series_equal`, :func:`pandas.testing.assert_frame_equal`, :func:`pandas.testing.assert_index_equal` and :func:`pandas.testing.assert_extension_array_equal` incorrectly raising when an attribute has an unrecognized NA type (:issue:`39461`)
- Bug in :func:`pandas.testing.assert_index_equal` with ``exact=True`` not raising when comparing :class:`CategoricalIndex` instances with ``Int64Index`` and ``RangeIndex`` categories (:issue:`41263`)
- Bug in :meth:`DataFrame.equals`, :meth:`Series.equals`, :meth:`Index.equals` with object-dtype containing ``np.datetime64("NaT")`` or ``np.timedelta64("NaT")`` (:issue:`39650`)
- Bug in :func:`pandas.util.show_versions` where console JSON output was not proper JSON (:issue:`39701`)
- Bug in :meth:`DataFrame.convert_dtypes` incorrectly raised ValueError when called on an empty DataFrame (:issue:`40393`)
- Bug in :meth:`DataFrame.clip` not interpreting missing values as no threshold (:issue:`40420`)

.. ---------------------------------------------------------------------------

.. _whatsnew_130.contributors:

Contributors
~~~~~~~~~~~~<|MERGE_RESOLUTION|>--- conflicted
+++ resolved
@@ -138,12 +138,10 @@
 precision, and perform HTML escaping (:issue:`40437` :issue:`40134`). There have been numerous other bug fixes to
 properly format HTML and eliminate some inconsistencies (:issue:`39942` :issue:`40356` :issue:`39807` :issue:`39889` :issue:`39627`)
 
-<<<<<<< HEAD
+:class:`.Styler` has also been compatible with non-unique index or columns, at least for as many features as are fully compatible, others made only partially compatible (:issue:`41269`).
+
 We have added an extension to allow LaTeX styling as an alternative to CSS styling and a method :meth:`.Styler.to_latex`
 which renders the necessary LaTeX format including built-up styles.
-=======
-:class:`.Styler` has also been compatible with non-unique index or columns, at least for as many features as are fully compatible, others made only partially compatible (:issue:`41269`).
->>>>>>> 6ea277f2
 
 Documentation has also seen major revisions in light of new features (:issue:`39720` :issue:`39317` :issue:`40493`)
 
