--- conflicted
+++ resolved
@@ -414,13 +414,10 @@
 - Bug in :meth:`DataFrame.__getitem__` and :meth:`Series.__getitem__` always raising ``KeyError`` when slicing with existing strings an :class:`Index` with milliseconds (:issue:`33589`)
 - Bug in setting ``timedelta64`` values into numeric :class:`Series` failing to cast to object dtype (:issue:`39086`)
 - Bug in setting :class:`Interval` values into a :class:`Series` or :class:`DataFrame` with mismatched :class:`IntervalDtype` incorrectly casting the new values to the existing dtype (:issue:`39120`)
-<<<<<<< HEAD
--
-=======
 - Bug in setting ``datetime64`` values into a :class:`Series` with integer-dtype incorrect casting the datetime64 values to integers (:issue:`39266`)
 - Bug in incorrectly raising in :meth:`Index.insert`, when setting a new column that cannot be held in the existing ``frame.columns``, or in :meth:`Series.reset_index` or :meth:`DataFrame.reset_index` instead of casting to a compatible dtype (:issue:`39068`)
 - Bug in :meth:`RangeIndex.append` where a single object of length 1 was concatenated incorrectly (:issue:`39401`)
->>>>>>> bdfaea47
+-
 
 Missing
 ^^^^^^^
