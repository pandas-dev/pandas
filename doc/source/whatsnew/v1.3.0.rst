.. _whatsnew_130:

What's new in 1.3.0 (??)
------------------------

These are the changes in pandas 1.3.0. See :ref:`release` for a full changelog
including other versions of pandas.

{{ header }}

.. ---------------------------------------------------------------------------

Enhancements
~~~~~~~~~~~~


.. _whatsnew_130.enhancements.other:

Other enhancements
^^^^^^^^^^^^^^^^^^

-
-

.. ---------------------------------------------------------------------------

.. _whatsnew_130.notable_bug_fixes:

Notable bug fixes
~~~~~~~~~~~~~~~~~

These are bug fixes that might have notable behavior changes.



.. _whatsnew_130.api_breaking.deps:

Increased minimum versions for dependencies
^^^^^^^^^^^^^^^^^^^^^^^^^^^^^^^^^^^^^^^^^^^


.. _whatsnew_130.api.other:

Other API changes
^^^^^^^^^^^^^^^^^

-
-

.. ---------------------------------------------------------------------------

.. _whatsnew_130.deprecations:

Deprecations
~~~~~~~~~~~~

-
-

.. ---------------------------------------------------------------------------


.. _whatsnew_130.performance:

Performance improvements
~~~~~~~~~~~~~~~~~~~~~~~~

-
-

.. ---------------------------------------------------------------------------

.. _whatsnew_130.bug_fixes:

Bug fixes
~~~~~~~~~

-
-

Categorical
^^^^^^^^^^^

-
-

Datetimelike
^^^^^^^^^^^^

-
-

Timedelta
^^^^^^^^^

-
-

Timezones
^^^^^^^^^

-
-

Numeric
^^^^^^^
- Bug in :meth:`DataFrame.quantile`, :meth:`DataFrame.sort_values` causing incorrect subsequent indexing behavior (:issue:`38351`)
-
-

Conversion
^^^^^^^^^^
-
-

Strings
^^^^^^^

-
-

Interval
^^^^^^^^

-
-

Indexing
^^^^^^^^
<<<<<<< HEAD

- Bug in :meth:`DataFrame.loc`, :meth:`Series.loc`, :meth:`DataFrame.__getitem__` and :meth:`Series.__getitem__` returning incorrect elements for non-monotonic :class:`DatetimeIndex` for string slices (:issue:`33146`)
=======
- Bug in inserting many new columns into a :class:`DataFrame` causing incorrect subsequent indexing behavior (:issue:`38380`)
-
>>>>>>> d0db0098
-

Missing
^^^^^^^

-
-

MultiIndex
^^^^^^^^^^

-
-

I/O
^^^

-
-

Period
^^^^^^

-
-

Plotting
^^^^^^^^

-
-

Groupby/resample/rolling
^^^^^^^^^^^^^^^^^^^^^^^^

-
-

Reshaping
^^^^^^^^^

-
-

Sparse
^^^^^^

-
-

ExtensionArray
^^^^^^^^^^^^^^

-
-

Other
^^^^^

-
-

.. ---------------------------------------------------------------------------

.. _whatsnew_130.contributors:

Contributors
~~~~~~~~~~~~<|MERGE_RESOLUTION|>--- conflicted
+++ resolved
@@ -127,13 +127,8 @@
 
 Indexing
 ^^^^^^^^
-<<<<<<< HEAD
-
+- Bug in inserting many new columns into a :class:`DataFrame` causing incorrect subsequent indexing behavior (:issue:`38380`)
 - Bug in :meth:`DataFrame.loc`, :meth:`Series.loc`, :meth:`DataFrame.__getitem__` and :meth:`Series.__getitem__` returning incorrect elements for non-monotonic :class:`DatetimeIndex` for string slices (:issue:`33146`)
-=======
-- Bug in inserting many new columns into a :class:`DataFrame` causing incorrect subsequent indexing behavior (:issue:`38380`)
--
->>>>>>> d0db0098
 -
 
 Missing
