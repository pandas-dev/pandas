--- conflicted
+++ resolved
@@ -136,11 +136,8 @@
 - :meth:`.Styler.set_table_styles` amended to optionally allow certain css-string input arguments (:issue:`39564`)
 - :meth:`.Styler.apply` now more consistently accepts ndarray function returns, i.e. in all cases for ``axis`` is ``0, 1 or None`` (:issue:`39359`)
 - :meth:`.Styler.apply` and :meth:`.Styler.applymap` now raise errors if wrong format CSS is passed on render (:issue:`39660`)
-<<<<<<< HEAD
+- :meth:`.Styler.format` adds keyword argument ``escape`` for optional HTML escaping (:issue:`40437`)
 - :meth:`.Styler.background_gradient` now allows the ability to supply a specific gradient map (:issue:`22727`)
-=======
-- :meth:`.Styler.format` adds keyword argument ``escape`` for optional HTML escaping (:issue:`40437`)
->>>>>>> 1f16f49a
 - Builtin highlighting methods in :class:`Styler` have a more consistent signature and css customisability (:issue:`40242`)
 - :meth:`Series.loc.__getitem__` and :meth:`Series.loc.__setitem__` with :class:`MultiIndex` now raising helpful error message when indexer has too many dimensions (:issue:`35349`)
 - :meth:`pandas.read_stata` and :class:`StataReader` support reading data from compressed files.
