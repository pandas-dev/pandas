.. _whatsnew_130:

What's new in 1.3.0 (??)
------------------------

These are the changes in pandas 1.3.0. See :ref:`release` for a full changelog
including other versions of pandas.

{{ header }}

.. ---------------------------------------------------------------------------

Enhancements
~~~~~~~~~~~~

.. _whatsnew_130.read_csv_json_http_headers:

Custom HTTP(s) headers when reading csv or json files
^^^^^^^^^^^^^^^^^^^^^^^^^^^^^^^^^^^^^^^^^^^^^^^^^^^^^

When reading from a remote URL that is not handled by fsspec (ie. HTTP and
HTTPS) the dictionary passed to ``storage_options`` will be used to create the
headers included in the request.  This can be used to control the User-Agent
header or send other custom headers (:issue:`36688`).
For example:

.. ipython:: python

    headers = {"User-Agent": "pandas"}
    df = pd.read_csv(
        "https://download.bls.gov/pub/time.series/cu/cu.item",
        sep="\t",
        storage_options=headers
    )

.. _whatsnew_130.enhancements.other:

Other enhancements
^^^^^^^^^^^^^^^^^^

- :class:`Rolling` and :class:`Expanding` now support a ``method`` argument with a ``'table'`` option that performs the windowing operation over an entire :class:`DataFrame`. See ref:`window.overview` for performance and functional benefits (:issue:`15095`, :issue:`38995`)
- Added :meth:`MultiIndex.dtypes` (:issue:`37062`)
- Added ``end`` and ``end_day`` options for ``origin`` in :meth:`DataFrame.resample` (:issue:`37804`)
- Improve error message when ``usecols`` and ``names`` do not match for :func:`read_csv` and ``engine="c"`` (:issue:`29042`)
- Improved consistency of error message when passing an invalid ``win_type`` argument in :class:`Window` (:issue:`15969`)
- :func:`pandas.read_sql_query` now accepts a ``dtype`` argument to cast the columnar data from the SQL database based on user input (:issue:`10285`)
- Improved integer type mapping from pandas to SQLAlchemy when using :meth:`DataFrame.to_sql` (:issue:`35076`)
- :func:`to_numeric` now supports downcasting of nullable ``ExtensionDtype`` objects (:issue:`33013`)
- Add support for dict-like names in :class:`MultiIndex.set_names` and :class:`MultiIndex.rename` (:issue:`20421`)
- :func:`pandas.read_excel` can now auto detect .xlsb files (:issue:`35416`)
- :meth:`.Rolling.sum`, :meth:`.Expanding.sum`, :meth:`.Rolling.mean`, :meth:`.Expanding.mean`, :meth:`.Rolling.median`, :meth:`.Expanding.median`, :meth:`.Rolling.max`, :meth:`.Expanding.max`, :meth:`.Rolling.min`, and :meth:`.Expanding.min` now support ``Numba`` execution with the ``engine`` keyword (:issue:`38895`)
- :meth:`DataFrame.apply` can now accept NumPy unary operators as strings, e.g. ``df.apply("sqrt")``, which was already the case for :meth:`Series.apply` (:issue:`39116`)
- :meth:`DataFrame.apply` can now accept non-callable DataFrame properties as strings, e.g. ``df.apply("size")``, which was already the case for :meth:`Series.apply` (:issue:`39116`)
- :meth:`Series.apply` can now accept list-like or dictionary-like arguments that aren't lists or dictionaries, e.g. ``ser.apply(np.array(["sum", "mean"]))``, which was already the case for :meth:`DataFrame.apply` (:issue:`39140`)
- :meth:`DataFrame.plot.scatter` can now accept a categorical column as the argument to ``c`` (:issue:`12380`, :issue:`31357`)
- :meth:`.Styler.set_tooltips` allows on hover tooltips to be added to styled HTML dataframes.
- :meth:`Series.loc.__getitem__` and :meth:`Series.loc.__setitem__` with :class:`MultiIndex` now raising helpful error message when indexer has too many dimensions (:issue:`35349`)

.. ---------------------------------------------------------------------------

.. _whatsnew_130.notable_bug_fixes:

Notable bug fixes
~~~~~~~~~~~~~~~~~

These are bug fixes that might have notable behavior changes.


Preserve dtypes in  :meth:`~pandas.DataFrame.combine_first`
^^^^^^^^^^^^^^^^^^^^^^^^^^^^^^^^^^^^^^^^^^^^^^^^^^^^^^^^^^^

:meth:`~pandas.DataFrame.combine_first` will now preserve dtypes (:issue:`7509`)

.. ipython:: python

   df1 = pd.DataFrame({"A": [1, 2, 3], "B": [1, 2, 3]}, index=[0, 1, 2])
   df1
   df2 = pd.DataFrame({"B": [4, 5, 6], "C": [1, 2, 3]}, index=[2, 3, 4])
   df2
   combined = df1.combine_first(df2)

*pandas 1.2.x*

.. code-block:: ipython

   In [1]: combined.dtypes
   Out[2]:
   A    float64
   B    float64
   C    float64
   dtype: object

*pandas 1.3.0*

.. ipython:: python

   combined.dtypes


<<<<<<< HEAD
Try operating inplace when setting values with ``loc`` and ``iloc``
^^^^^^^^^^^^^^^^^^^^^^^^^^^^^^^^^^^^^^^^^^^^^^^^^^^^^^^^^^^^^^^^^^^

When setting an entire column using ``loc`` or ``iloc``, pandas will try to
insert the values into the existing data rather than create an entirely new array.

.. ipython:: python

   df = pd.DataFrame(range(3), columns=["A"], dtype="float64")
   values = df.values
   new = np.array([5, 6, 7], dtype="int64")
   df.loc[[0, 1, 2], "A"] = new

In both the new and old behavior, the data in ``values`` is overwritten, but in
the old behavior neither ``values`` nor ``new`` is a view on ``df["A"]``.
=======
.. _whatsnew_130.notable_bug_fixes.setitem_with_bool_casting:

Consistent Casting With Setting Into Boolean Series
^^^^^^^^^^^^^^^^^^^^^^^^^^^^^^^^^^^^^^^^^^^^^^^^^^^

Setting non-boolean values into a :class:`Series with ``dtype=bool`` consistently
cast to ``dtype=object`` (:issue:`38709`)

.. ipython:: python

   orig = pd.Series([True, False])
   ser = orig.copy()
   ser.iloc[1] = np.nan
   ser2 = orig.copy()
   ser2.iloc[1] = 2.0
>>>>>>> 3217b436

*pandas 1.2.x*

.. code-block:: ipython

<<<<<<< HEAD
   In [1]: df.iloc[0, 0] = 9
   In [2]: values  # does not have values[0, 0] == 9
   Out[2]:
   array([[5.],
          [6.],
          [7.]])
   In [3]: new   # does not have new[0] == 9
   Out [3]: array([5, 6, 7])

In pandas 1.3.0, ``df`` continues to share data with ``values``
=======
   In [1]: ser
   Out [1]:
   0    1.0
   1    NaN
   dtype: float64

   In [2]:ser2
   Out [2]:
   0    True
   1     2.0
   dtype: object
>>>>>>> 3217b436

*pandas 1.3.0*

.. ipython:: python

<<<<<<< HEAD
   df.iloc[0, 0] = 9
   values  # _does_ have values[0, 0] == 9

=======
   ser
   ser2
>>>>>>> 3217b436

.. _whatsnew_130.api_breaking.deps:

Increased minimum versions for dependencies
^^^^^^^^^^^^^^^^^^^^^^^^^^^^^^^^^^^^^^^^^^^
Some minimum supported versions of dependencies were updated.
If installed, we now require:

+-----------------+-----------------+----------+---------+
| Package         | Minimum Version | Required | Changed |
+=================+=================+==========+=========+
| numpy           | 1.16.5          |    X     |         |
+-----------------+-----------------+----------+---------+
| pytz            | 2017.3          |    X     |         |
+-----------------+-----------------+----------+---------+
| python-dateutil | 2.7.3           |    X     |         |
+-----------------+-----------------+----------+---------+
| bottleneck      | 1.2.1           |          |         |
+-----------------+-----------------+----------+---------+
| numexpr         | 2.6.8           |          |         |
+-----------------+-----------------+----------+---------+
| pytest (dev)    | 5.0.1           |          |         |
+-----------------+-----------------+----------+---------+
| mypy (dev)      | 0.800           |          |    X    |
+-----------------+-----------------+----------+---------+

For `optional libraries <https://pandas.pydata.org/docs/getting_started/install.html>`_ the general recommendation is to use the latest version.
The following table lists the lowest version per library that is currently being tested throughout the development of pandas.
Optional libraries below the lowest tested version may still work, but are not considered supported.

+-----------------+-----------------+---------+
| Package         | Minimum Version | Changed |
+=================+=================+=========+
| beautifulsoup4  | 4.6.0           |         |
+-----------------+-----------------+---------+
| fastparquet     | 0.3.2           |         |
+-----------------+-----------------+---------+
| fsspec          | 0.7.4           |         |
+-----------------+-----------------+---------+
| gcsfs           | 0.6.0           |         |
+-----------------+-----------------+---------+
| lxml            | 4.3.0           |         |
+-----------------+-----------------+---------+
| matplotlib      | 2.2.3           |         |
+-----------------+-----------------+---------+
| numba           | 0.46.0          |         |
+-----------------+-----------------+---------+
| openpyxl        | 2.6.0           |         |
+-----------------+-----------------+---------+
| pyarrow         | 0.15.0          |         |
+-----------------+-----------------+---------+
| pymysql         | 0.7.11          |         |
+-----------------+-----------------+---------+
| pytables        | 3.5.1           |         |
+-----------------+-----------------+---------+
| s3fs            | 0.4.0           |         |
+-----------------+-----------------+---------+
| scipy           | 1.2.0           |         |
+-----------------+-----------------+---------+
| sqlalchemy      | 1.2.8           |         |
+-----------------+-----------------+---------+
| tabulate        | 0.8.7           |    X    |
+-----------------+-----------------+---------+
| xarray          | 0.12.0          |         |
+-----------------+-----------------+---------+
| xlrd            | 1.2.0           |         |
+-----------------+-----------------+---------+
| xlsxwriter      | 1.0.2           |         |
+-----------------+-----------------+---------+
| xlwt            | 1.3.0           |         |
+-----------------+-----------------+---------+
| pandas-gbq      | 0.12.0          |         |
+-----------------+-----------------+---------+

See :ref:`install.dependencies` and :ref:`install.optional_dependencies` for more.

.. _whatsnew_130.api.other:

Other API changes
^^^^^^^^^^^^^^^^^
- Partially initialized :class:`CategoricalDtype` (i.e. those with ``categories=None`` objects will no longer compare as equal to fully initialized dtype objects.
-
-

.. ---------------------------------------------------------------------------

.. _whatsnew_130.deprecations:

Deprecations
~~~~~~~~~~~~
- Deprecated allowing scalars to be passed to the :class:`Categorical` constructor (:issue:`38433`)
- Deprecated allowing subclass-specific keyword arguments in the :class:`Index` constructor, use the specific subclass directly instead (:issue:`14093`, :issue:`21311`, :issue:`22315`, :issue:`26974`)
- Deprecated ``astype`` of datetimelike (``timedelta64[ns]``, ``datetime64[ns]``, ``Datetime64TZDtype``, ``PeriodDtype``) to integer dtypes, use ``values.view(...)`` instead (:issue:`38544`)
- Deprecated :meth:`MultiIndex.is_lexsorted` and :meth:`MultiIndex.lexsort_depth`, use :meth:`MultiIndex.is_monotonic_increasing` instead (:issue:`32259`)
- Deprecated keyword ``try_cast`` in :meth:`Series.where`, :meth:`Series.mask`, :meth:`DataFrame.where`, :meth:`DataFrame.mask`; cast results manually if desired (:issue:`38836`)
- Deprecated comparison of :class:`Timestamp` object with ``datetime.date`` objects.  Instead of e.g. ``ts <= mydate`` use ``ts <= pd.Timestamp(mydate)`` or ``ts.date() <= mydate`` (:issue:`36131`)
- Deprecated :attr:`Rolling.win_type` returning ``"freq"`` (:issue:`38963`)
- Deprecated :attr:`Rolling.is_datetimelike` (:issue:`38963`)
- Deprecated :meth:`core.window.ewm.ExponentialMovingWindow.vol` (:issue:`39220`)
- Using ``.astype`` to convert between ``datetime64[ns]`` dtype and :class:`DatetimeTZDtype` is deprecated and will raise in a future version, use ``obj.tz_localize`` or ``obj.dt.tz_localize`` instead (:issue:`38622`)
-

.. ---------------------------------------------------------------------------


.. _whatsnew_130.performance:

Performance improvements
~~~~~~~~~~~~~~~~~~~~~~~~
- Performance improvement in :meth:`IntervalIndex.isin` (:issue:`38353`)
- Performance improvement in :meth:`Series.mean` for nullable data types (:issue:`34814`)
- Performance improvement in :meth:`Series.isin` for nullable data types (:issue:`38340`)
- Performance improvement in :meth:`DataFrame.corr` for method=kendall (:issue:`28329`)
- Performance improvement in :meth:`core.window.Rolling.corr` and :meth:`core.window.Rolling.cov` (:issue:`39388`)

.. ---------------------------------------------------------------------------

.. _whatsnew_130.bug_fixes:

Bug fixes
~~~~~~~~~

Categorical
^^^^^^^^^^^
- Bug in :class:`CategoricalIndex` incorrectly failing to raise ``TypeError`` when scalar data is passed (:issue:`38614`)
- Bug in ``CategoricalIndex.reindex`` failed when ``Index`` passed with elements all in category (:issue:`28690`)
- Bug where constructing a :class:`Categorical` from an object-dtype array of ``date`` objects did not round-trip correctly with ``astype`` (:issue:`38552`)
- Bug in constructing a :class:`DataFrame` from an ``ndarray`` and a :class:`CategoricalDtype` (:issue:`38857`)
- Bug in :meth:`DataFrame.reindex` was throwing ``IndexError`` when new index contained duplicates and old index was :class:`CategoricalIndex` (:issue:`38906`)
- Bug in setting categorical values into an object-dtype column in a :class:`DataFrame` (:issue:`39136`)
- Bug in :meth:`DataFrame.reindex` was raising ``IndexError`` when new index contained duplicates and old index was :class:`CategoricalIndex` (:issue:`38906`)

Datetimelike
^^^^^^^^^^^^
- Bug in :class:`DataFrame` and :class:`Series` constructors sometimes dropping nanoseconds from :class:`Timestamp` (resp. :class:`Timedelta`) ``data``, with ``dtype=datetime64[ns]`` (resp. ``timedelta64[ns]``) (:issue:`38032`)
- Bug in :meth:`DataFrame.first` and :meth:`Series.first` returning two months for offset one month when first day is last calendar day (:issue:`29623`)
- Bug in constructing a :class:`DataFrame` or :class:`Series` with mismatched ``datetime64`` data and ``timedelta64`` dtype, or vice-versa, failing to raise ``TypeError`` (:issue:`38575`, :issue:`38764`, :issue:`38792`)
- Bug in constructing a :class:`Series` or :class:`DataFrame` with a ``datetime`` object out of bounds for ``datetime64[ns]`` dtype or a ``timedelta`` object out of bounds for ``timedelta64[ns]`` dtype (:issue:`38792`, :issue:`38965`)
- Bug in :meth:`DatetimeIndex.intersection`, :meth:`DatetimeIndex.symmetric_difference`, :meth:`PeriodIndex.intersection`, :meth:`PeriodIndex.symmetric_difference` always returning object-dtype when operating with :class:`CategoricalIndex` (:issue:`38741`)
- Bug in :meth:`Series.where` incorrectly casting ``datetime64`` values to ``int64`` (:issue:`37682`)
- Bug in :class:`Categorical` incorrectly typecasting ``datetime`` object to ``Timestamp`` (:issue:`38878`)
- Bug in comparisons between :class:`Timestamp` object and ``datetime64`` objects just outside the implementation bounds for nanosecond ``datetime64`` (:issue:`39221`)
- Bug in :meth:`Timestamp.round`, :meth:`Timestamp.floor`, :meth:`Timestamp.ceil` for values near the implementation bounds of :class:`Timestamp` (:issue:`39244`)
- Bug in :func:`date_range` incorrectly creating :class:`DatetimeIndex` containing ``NaT`` instead of raising ``OutOfBoundsDatetime`` in corner cases (:issue:`24124`)

Timedelta
^^^^^^^^^
- Bug in constructing :class:`Timedelta` from ``np.timedelta64`` objects with non-nanosecond units that are out of bounds for ``timedelta64[ns]`` (:issue:`38965`)
-
-

Timezones
^^^^^^^^^
- Bug in different ``tzinfo`` objects representing UTC not being treated as equivalent (:issue:`39216`)
- Bug in ``dateutil.tz.gettz("UTC")`` not being recognized as equivalent to other UTC-representing tzinfos (:issue:`39276`)
-

Numeric
^^^^^^^
- Bug in :meth:`DataFrame.quantile`, :meth:`DataFrame.sort_values` causing incorrect subsequent indexing behavior (:issue:`38351`)
- Bug in :meth:`DataFrame.select_dtypes` with ``include=np.number`` now retains numeric ``ExtensionDtype`` columns (:issue:`35340`)
- Bug in :meth:`DataFrame.mode` and :meth:`Series.mode` not keeping consistent integer :class:`Index` for empty input (:issue:`33321`)
- Bug in :meth:`DataFrame.rank` with ``np.inf`` and mixture of ``np.nan`` and ``np.inf`` (:issue:`32593`)
- Bug in :meth:`DataFrame.rank` with ``axis=0`` and columns holding incomparable types raising ``IndexError`` (:issue:`38932`)
-

Conversion
^^^^^^^^^^
-
-

Strings
^^^^^^^

-
-

Interval
^^^^^^^^
- Bug in :meth:`IntervalIndex.intersection` and :meth:`IntervalIndex.symmetric_difference` always returning object-dtype when operating with :class:`CategoricalIndex` (:issue:`38653`, :issue:`38741`)
- Bug in :meth:`IntervalIndex.intersection` returning duplicates when at least one of both Indexes has duplicates which are present in the other (:issue:`38743`)
- :meth:`IntervalIndex.union`, :meth:`IntervalIndex.intersection`, :meth:`IntervalIndex.difference`, and :meth:`IntervalIndex.symmetric_difference` now cast to the appropriate dtype instead of raising ``TypeError`` when operating with another :class:`IntervalIndex` with incompatible dtype (:issue:`39267`)
- :meth:`PeriodIndex.union`, :meth:`PeriodIndex.intersection`, :meth:`PeriodIndex.symmetric_difference`, :meth:`PeriodIndex.difference` now cast to object dtype instead of raising ``IncompatibleFrequency`` when opearting with another :class:`PeriodIndex` with incompatible dtype (:issue:`??`)

Indexing
^^^^^^^^
- Bug in :meth:`CategoricalIndex.get_indexer` failing to raise ``InvalidIndexError`` when non-unique (:issue:`38372`)
- Bug in inserting many new columns into a :class:`DataFrame` causing incorrect subsequent indexing behavior (:issue:`38380`)
- Bug in :meth:`DataFrame.__setitem__` raising ``ValueError`` when setting multiple values to duplicate columns (:issue:`15695`)
- Bug in :meth:`DataFrame.loc`, :meth:`Series.loc`, :meth:`DataFrame.__getitem__` and :meth:`Series.__getitem__` returning incorrect elements for non-monotonic :class:`DatetimeIndex` for string slices (:issue:`33146`)
- Bug in :meth:`DataFrame.reindex` and :meth:`Series.reindex` with timezone aware indexes raising ``TypeError`` for ``method="ffill"`` and ``method="bfill"`` and specified ``tolerance`` (:issue:`38566`)
- Bug in :meth:`DataFrame.__setitem__` raising ``ValueError`` with empty :class:`DataFrame` and specified columns for string indexer and non empty :class:`DataFrame` to set (:issue:`38831`)
- Bug in :meth:`DataFrame.loc.__setitem__` raising ValueError when expanding unique column for :class:`DataFrame` with duplicate columns (:issue:`38521`)
- Bug in :meth:`DataFrame.iloc.__setitem__` and :meth:`DataFrame.loc.__setitem__` with mixed dtypes when setting with a dictionary value (:issue:`38335`)
- Bug in :meth:`DataFrame.__setitem__` not raising ``ValueError`` when right hand side is a :class:`DataFrame` with wrong number of columns (:issue:`38604`)
- Bug in :meth:`Series.__setitem__` raising ``ValueError`` when setting a :class:`Series` with a scalar indexer (:issue:`38303`)
- Bug in :meth:`DataFrame.loc` dropping levels of :class:`MultiIndex` when :class:`DataFrame` used as input has only one row (:issue:`10521`)
- Bug in :meth:`DataFrame.__getitem__` and :meth:`Series.__getitem__` always raising ``KeyError`` when slicing with existing strings an :class:`Index` with milliseconds (:issue:`33589`)
- Bug in setting ``timedelta64`` values into numeric :class:`Series` failing to cast to object dtype (:issue:`39086`)
- Bug in setting :class:`Interval` values into a :class:`Series` or :class:`DataFrame` with mismatched :class:`IntervalDtype` incorrectly casting the new values to the existing dtype (:issue:`39120`)
- Bug in incorrectly raising in :meth:`Index.insert`, when setting a new column that cannot be held in the existing ``frame.columns``, or in :meth:`Series.reset_index` or :meth:`DataFrame.reset_index` instead of casting to a compatible dtype (:issue:`39068`)

Missing
^^^^^^^

- Bug in :class:`Grouper` now correctly propagates ``dropna`` argument and :meth:`DataFrameGroupBy.transform` now correctly handles missing values for ``dropna=True`` (:issue:`35612`)
-
-

MultiIndex
^^^^^^^^^^

- Bug in :meth:`DataFrame.drop` raising ``TypeError`` when :class:`MultiIndex` is non-unique and ``level`` is not provided (:issue:`36293`)
- Bug in :meth:`MultiIndex.intersection` duplicating ``NaN`` in result (:issue:`38623`)
- Bug in :meth:`MultiIndex.equals` incorrectly returning ``True`` when :class:`MultiIndex` containing ``NaN`` even when they are differently ordered (:issue:`38439`)
- Bug in :meth:`MultiIndex.intersection` always returning empty when intersecting with :class:`CategoricalIndex` (:issue:`38653`)

I/O
^^^

- Bug in :meth:`Index.__repr__` when ``display.max_seq_items=1`` (:issue:`38415`)
- Bug in :func:`read_csv` not recognizing scientific notation if decimal is set for ``engine="python"`` (:issue:`31920`)
- Bug in :func:`read_csv` interpreting ``NA`` value as comment, when ``NA`` does contain the comment string fixed for ``engine="python"`` (:issue:`34002`)
- Bug in :func:`read_csv` raising ``IndexError`` with multiple header columns and ``index_col`` specified when file has no data rows (:issue:`38292`)
- Bug in :func:`read_csv` not accepting ``usecols`` with different length than ``names`` for ``engine="python"`` (:issue:`16469`)
- Bug in :meth:`read_csv` returning object dtype when ``delimiter=","`` with ``usecols`` and ``parse_dates`` specified for ``engine="python"`` (:issue:`35873`)
- Bug in :func:`read_csv` raising ``TypeError`` when ``names`` and ``parse_dates`` is specified for ``engine="c"`` (:issue:`33699`)
- Bug in :func:`read_clipboard`, :func:`DataFrame.to_clipboard` not working in WSL (:issue:`38527`)
- Allow custom error values for parse_dates argument of :func:`read_sql`, :func:`read_sql_query` and :func:`read_sql_table` (:issue:`35185`)
- Bug in :func:`to_hdf` raising ``KeyError`` when trying to apply for subclasses of ``DataFrame`` or ``Series`` (:issue:`33748`)
- Bug in :meth:`~HDFStore.put` raising a wrong ``TypeError`` when saving a DataFrame with non-string dtype (:issue:`34274`)
- Bug in :func:`json_normalize` resulting in the first element of a generator object not being included in the returned ``DataFrame`` (:issue:`35923`)
- Bug in :func:`read_csv` apllying thousands separator to date columns when column should be parsed for dates and ``usecols`` is specified for ``engine="python"`` (:issue:`39365`)
- Bug in :func:`read_excel` forward filling :class:`MultiIndex` names with multiple header and index columns specified (:issue:`34673`)
- :func:`read_excel` now respects :func:`set_option` (:issue:`34252`)
- Bug in :func:`read_csv` not switching ``true_values`` and ``false_values`` for nullable ``boolean`` dtype (:issue:`34655`)
- Bug in :func:`read_json` when ``orient="split"`` does not maintain numeric string index (:issue:`28556`)
- :meth:`read_sql` returned an empty generator if ``chunksize`` was no-zero and the query returned no results. Now returns a generator with a single empty dataframe (:issue:`34411`)

Period
^^^^^^
- Comparisons of :class:`Period` objects or :class:`Index`, :class:`Series`, or :class:`DataFrame` with mismatched ``PeriodDtype`` now behave like other mismatched-type comparisons, returning ``False`` for equals, ``True`` for not-equal, and raising ``TypeError`` for inequality checks (:issue:`39274`)
-
-

Plotting
^^^^^^^^

- Bug in :func:`scatter_matrix` raising when 2d ``ax`` argument passed (:issue:`16253`)
-
-

Groupby/resample/rolling
^^^^^^^^^^^^^^^^^^^^^^^^
- Bug in :meth:`DataFrameGroupBy.agg` and :meth:`SeriesGroupBy.agg` with :class:`PeriodDtype` columns incorrectly casting results too aggressively (:issue:`38254`)
- Bug in :meth:`SeriesGroupBy.value_counts` where unobserved categories in a grouped categorical series were not tallied (:issue:`38672`)
- Bug in :meth:`SeriesGroupBy.value_counts` where error was raised on an empty series (:issue:`39172`)
- Bug in :meth:`.GroupBy.indices` would contain non-existent indices when null values were present in the groupby keys (:issue:`9304`)
- Fixed bug in :meth:`DataFrameGroupBy.sum` and :meth:`SeriesGroupBy.sum` causing loss of precision through using Kahan summation (:issue:`38778`)
- Fixed bug in :meth:`DataFrameGroupBy.cumsum`, :meth:`SeriesGroupBy.cumsum`, :meth:`DataFrameGroupBy.mean` and :meth:`SeriesGroupBy.mean` causing loss of precision through using Kahan summation (:issue:`38934`)
- Bug in :meth:`.Resampler.aggregate` and :meth:`DataFrame.transform` raising ``TypeError`` instead of ``SpecificationError`` when missing keys had mixed dtypes (:issue:`39025`)
- Bug in :meth:`.DataFrameGroupBy.idxmin` and :meth:`.DataFrameGroupBy.idxmax` with ``ExtensionDtype`` columns (:issue:`38733`)
- Bug in :meth:`Series.resample` would raise when the index was a :class:`PeriodIndex` consisting of ``NaT`` (:issue:`39227`)

Reshaping
^^^^^^^^^
- Bug in :func:`merge` raising error when performing an inner join with partial index and ``right_index`` when no overlap between indices (:issue:`33814`)
- Bug in :meth:`DataFrame.unstack` with missing levels led to incorrect index names (:issue:`37510`)
- Bug in :func:`join` over :class:`MultiIndex` returned wrong result, when one of both indexes had only one level (:issue:`36909`)
- :meth:`merge_asof` raises ``ValueError`` instead of cryptic ``TypeError`` in case of non-numerical merge columns (:issue:`29130`)
- Bug in :meth:`DataFrame.join` not assigning values correctly when having :class:`MultiIndex` where at least one dimension is from dtype ``Categorical`` with non-alphabetically sorted categories (:issue:`38502`)
- :meth:`Series.value_counts` and :meth:`Series.mode` return consistent keys in original order (:issue:`12679`, :issue:`11227` and :issue:`39007`)
- Bug in :meth:`DataFrame.apply` would give incorrect results when used with a string argument and ``axis=1`` when the axis argument was not supported and now raises a ``ValueError`` instead (:issue:`39211`)
-

Sparse
^^^^^^

- Bug in :meth:`DataFrame.sparse.to_coo` raising ``KeyError`` with columns that are a numeric :class:`Index` without a 0 (:issue:`18414`)
- Bug in :meth:`SparseArray.astype` with ``copy=False`` producing incorrect results when going from integer dtype to floating dtype (:issue:`34456`)
-

ExtensionArray
^^^^^^^^^^^^^^

- Bug in :meth:`DataFrame.where` when ``other`` is a :class:`Series` with :class:`ExtensionArray` dtype (:issue:`38729`)
- Fixed bug where :meth:`Series.idxmax`, :meth:`Series.idxmin` and ``argmax/min`` fail when the underlying data is :class:`ExtensionArray` (:issue:`32749`, :issue:`33719`, :issue:`36566`)
-

Other
^^^^^
- Bug in :class:`Index` constructor sometimes silently ignorning a specified ``dtype`` (:issue:`38879`)
- Bug in constructing a :class:`Series` from a list and a :class:`PandasDtype` (:issue:`39357`)
- Bug in :class:`Styler` which caused CSS to duplicate on multiple renders. (:issue:`39395`)
-

.. ---------------------------------------------------------------------------

.. _whatsnew_130.contributors:

Contributors
~~~~~~~~~~~~<|MERGE_RESOLUTION|>--- conflicted
+++ resolved
@@ -97,7 +97,6 @@
    combined.dtypes
 
 
-<<<<<<< HEAD
 Try operating inplace when setting values with ``loc`` and ``iloc``
 ^^^^^^^^^^^^^^^^^^^^^^^^^^^^^^^^^^^^^^^^^^^^^^^^^^^^^^^^^^^^^^^^^^^
 
@@ -113,29 +112,11 @@
 
 In both the new and old behavior, the data in ``values`` is overwritten, but in
 the old behavior neither ``values`` nor ``new`` is a view on ``df["A"]``.
-=======
-.. _whatsnew_130.notable_bug_fixes.setitem_with_bool_casting:
-
-Consistent Casting With Setting Into Boolean Series
-^^^^^^^^^^^^^^^^^^^^^^^^^^^^^^^^^^^^^^^^^^^^^^^^^^^
-
-Setting non-boolean values into a :class:`Series with ``dtype=bool`` consistently
-cast to ``dtype=object`` (:issue:`38709`)
-
-.. ipython:: python
-
-   orig = pd.Series([True, False])
-   ser = orig.copy()
-   ser.iloc[1] = np.nan
-   ser2 = orig.copy()
-   ser2.iloc[1] = 2.0
->>>>>>> 3217b436
 
 *pandas 1.2.x*
 
 .. code-block:: ipython
 
-<<<<<<< HEAD
    In [1]: df.iloc[0, 0] = 9
    In [2]: values  # does not have values[0, 0] == 9
    Out[2]:
@@ -146,7 +127,35 @@
    Out [3]: array([5, 6, 7])
 
 In pandas 1.3.0, ``df`` continues to share data with ``values``
-=======
+
+*pandas 1.3.0*
+
+.. ipython:: python
+
+   df.iloc[0, 0] = 9
+   values  # _does_ have values[0, 0] == 9
+
+
+.. _whatsnew_130.notable_bug_fixes.setitem_with_bool_casting:
+
+Consistent Casting With Setting Into Boolean Series
+^^^^^^^^^^^^^^^^^^^^^^^^^^^^^^^^^^^^^^^^^^^^^^^^^^^
+
+Setting non-boolean values into a :class:`Series with ``dtype=bool`` consistently
+cast to ``dtype=object`` (:issue:`38709`)
+
+.. ipython:: python
+
+   orig = pd.Series([True, False])
+   ser = orig.copy()
+   ser.iloc[1] = np.nan
+   ser2 = orig.copy()
+   ser2.iloc[1] = 2.0
+
+*pandas 1.2.x*
+
+.. code-block:: ipython
+
    In [1]: ser
    Out [1]:
    0    1.0
@@ -158,20 +167,13 @@
    0    True
    1     2.0
    dtype: object
->>>>>>> 3217b436
 
 *pandas 1.3.0*
 
 .. ipython:: python
 
-<<<<<<< HEAD
-   df.iloc[0, 0] = 9
-   values  # _does_ have values[0, 0] == 9
-
-=======
    ser
    ser2
->>>>>>> 3217b436
 
 .. _whatsnew_130.api_breaking.deps:
 
