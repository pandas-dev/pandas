.. _whatsnew_130:

What's new in 1.3.0 (??)
------------------------

These are the changes in pandas 1.3.0. See :ref:`release` for a full changelog
including other versions of pandas.

{{ header }}

.. ---------------------------------------------------------------------------

Enhancements
~~~~~~~~~~~~

.. _whatsnew_130.read_csv_json_http_headers:

Custom HTTP(s) headers when reading csv or json files
^^^^^^^^^^^^^^^^^^^^^^^^^^^^^^^^^^^^^^^^^^^^^^^^^^^^^

When reading from a remote URL that is not handled by fsspec (ie. HTTP and
HTTPS) the dictionary passed to ``storage_options`` will be used to create the
headers included in the request.  This can be used to control the User-Agent
header or send other custom headers (:issue:`36688`).
For example:

.. ipython:: python

    headers = {"User-Agent": "pandas"}
    df = pd.read_csv(
        "https://download.bls.gov/pub/time.series/cu/cu.item",
        sep="\t",
        storage_options=headers
    )

.. _whatsnew_130.window_method_table:

:class:`Rolling` and :class:`Expanding` now support a ``method`` argument with a
``'table'`` option that performs the windowing operation over an entire :class:`DataFrame`.
See ref:`window.overview` for performance and functional benefits. (:issue:`15095`)

.. _whatsnew_130.enhancements.other:

Other enhancements
^^^^^^^^^^^^^^^^^^

- Added :meth:`MultiIndex.dtypes` (:issue:`37062`)
- Added ``end`` and ``end_day`` options for ``origin`` in :meth:`DataFrame.resample` (:issue:`37804`)
- Improve error message when ``usecols`` and ``names`` do not match for :func:`read_csv` and ``engine="c"`` (:issue:`29042`)
- Improved consistency of error message when passing an invalid ``win_type`` argument in :class:`Window` (:issue:`15969`)
- :func:`pandas.read_sql_query` now accepts a ``dtype`` argument to cast the columnar data from the SQL database based on user input (:issue:`10285`)
- Improved integer type mapping from pandas to SQLAlchemy when using :meth:`DataFrame.to_sql` (:issue:`35076`)
- :func:`to_numeric` now supports downcasting of nullable ``ExtensionDtype`` objects (:issue:`33013`)

.. ---------------------------------------------------------------------------

.. _whatsnew_130.notable_bug_fixes:

Notable bug fixes
~~~~~~~~~~~~~~~~~

These are bug fixes that might have notable behavior changes.



.. _whatsnew_130.api_breaking.deps:

Increased minimum versions for dependencies
^^^^^^^^^^^^^^^^^^^^^^^^^^^^^^^^^^^^^^^^^^^
Some minimum supported versions of dependencies were updated.
If installed, we now require:

+-----------------+-----------------+----------+---------+
| Package         | Minimum Version | Required | Changed |
+=================+=================+==========+=========+
| numpy           | 1.16.5          |    X     |         |
+-----------------+-----------------+----------+---------+
| pytz            | 2017.3          |    X     |         |
+-----------------+-----------------+----------+---------+
| python-dateutil | 2.7.3           |    X     |         |
+-----------------+-----------------+----------+---------+
| bottleneck      | 1.2.1           |          |         |
+-----------------+-----------------+----------+---------+
| numexpr         | 2.6.8           |          |         |
+-----------------+-----------------+----------+---------+
| pytest (dev)    | 5.0.1           |          |         |
+-----------------+-----------------+----------+---------+
| mypy (dev)      | 0.782           |          |         |
+-----------------+-----------------+----------+---------+

For `optional libraries <https://dev.pandas.io/docs/install.html#dependencies>`_ the general recommendation is to use the latest version.
The following table lists the lowest version per library that is currently being tested throughout the development of pandas.
Optional libraries below the lowest tested version may still work, but are not considered supported.

+-----------------+-----------------+---------+
| Package         | Minimum Version | Changed |
+=================+=================+=========+
| beautifulsoup4  | 4.6.0           |         |
+-----------------+-----------------+---------+
| fastparquet     | 0.3.2           |         |
+-----------------+-----------------+---------+
| fsspec          | 0.7.4           |         |
+-----------------+-----------------+---------+
| gcsfs           | 0.6.0           |         |
+-----------------+-----------------+---------+
| lxml            | 4.3.0           |         |
+-----------------+-----------------+---------+
| matplotlib      | 2.2.3           |         |
+-----------------+-----------------+---------+
| numba           | 0.46.0          |         |
+-----------------+-----------------+---------+
| openpyxl        | 2.6.0           |         |
+-----------------+-----------------+---------+
| pyarrow         | 0.15.0          |         |
+-----------------+-----------------+---------+
| pymysql         | 0.7.11          |         |
+-----------------+-----------------+---------+
| pytables        | 3.5.1           |         |
+-----------------+-----------------+---------+
| s3fs            | 0.4.0           |         |
+-----------------+-----------------+---------+
| scipy           | 1.2.0           |         |
+-----------------+-----------------+---------+
| sqlalchemy      | 1.2.8           |         |
+-----------------+-----------------+---------+
| tabulate        | 0.8.7           |    X    |
+-----------------+-----------------+---------+
| xarray          | 0.12.0          |         |
+-----------------+-----------------+---------+
| xlrd            | 1.2.0           |         |
+-----------------+-----------------+---------+
| xlsxwriter      | 1.0.2           |         |
+-----------------+-----------------+---------+
| xlwt            | 1.3.0           |         |
+-----------------+-----------------+---------+
| pandas-gbq      | 0.12.0          |         |
+-----------------+-----------------+---------+

See :ref:`install.dependencies` and :ref:`install.optional_dependencies` for more.

.. _whatsnew_130.api.other:

Other API changes
^^^^^^^^^^^^^^^^^
- Partially initialized :class:`CategoricalDtype` (i.e. those with ``categories=None`` objects will no longer compare as equal to fully initialized dtype objects.
-
-

.. ---------------------------------------------------------------------------

.. _whatsnew_130.deprecations:

Deprecations
~~~~~~~~~~~~
- Deprecating allowing scalars passed to the :class:`Categorical` constructor (:issue:`38433`)
- Deprecated allowing subclass-specific keyword arguments in the :class:`Index` constructor, use the specific subclass directly instead (:issue:`14093`,:issue:`21311`,:issue:`22315`,:issue:`26974`)
- Deprecated ``astype`` of datetimelike (``timedelta64[ns]``, ``datetime64[ns]``, ``Datetime64TZDtype``, ``PeriodDtype``) to integer dtypes, use ``values.view(...)`` instead (:issue:`38544`)
- Deprecated keyword ``try_cast`` in :meth:`Series.where`, :meth:`Series.mask`, :meth:`DataFrame.where`, :meth:`DataFrame.mask`; cast results manually if desired (:issue:`38836`)
-

.. ---------------------------------------------------------------------------


.. _whatsnew_130.performance:

Performance improvements
~~~~~~~~~~~~~~~~~~~~~~~~
- Performance improvement in :meth:`IntervalIndex.isin` (:issue:`38353`)
-
-

.. ---------------------------------------------------------------------------

.. _whatsnew_130.bug_fixes:

Bug fixes
~~~~~~~~~

-
-

Categorical
^^^^^^^^^^^
- Bug in :class:`CategoricalIndex` incorrectly failing to raise ``TypeError`` when scalar data is passed (:issue:`38614`)
- Bug in ``CategoricalIndex.reindex`` failed when ``Index`` passed with elements all in category (:issue:`28690`)
- Bug where construcing a :class:`Categorical` from an object-dtype array of ``date`` objects did not round-trip correctly with ``astype`` (:issue:`38552`)


Datetimelike
^^^^^^^^^^^^
- Bug in :class:`DataFrame` and :class:`Series` constructors sometimes dropping nanoseconds from :class:`Timestamp` (resp. :class:`Timedelta`) ``data``, with ``dtype=datetime64[ns]`` (resp. ``timedelta64[ns]``) (:issue:`38032`)
- Bug in :meth:`DataFrame.first` and :meth:`Series.first` returning two months for offset one month when first day is last calendar day (:issue:`29623`)
- Bug in constructing a :class:`DataFrame` or :class:`Series` with mismatched ``datetime64`` data and ``timedelta64`` dtype, or vice-versa, failing to raise ``TypeError`` (:issue:`38575`, :issue:`38764`)
- Bug in :meth:`DatetimeIndex.intersection`, :meth:`DatetimeIndex.symmetric_difference`, :meth:`PeriodIndex.intersection`, :meth:`PeriodIndex.symmetric_difference` always returning object-dtype when operating with :class:`CategoricalIndex` (:issue:`38741`)
- Bug in :meth:`Series.where` incorrectly casting ``datetime64`` values to ``int64`` (:issue:`37682`)
-

Timedelta
^^^^^^^^^

-
-

Timezones
^^^^^^^^^

-
-

Numeric
^^^^^^^
- Bug in :meth:`DataFrame.quantile`, :meth:`DataFrame.sort_values` causing incorrect subsequent indexing behavior (:issue:`38351`)
- Bug in :meth:`DataFrame.select_dtypes` with ``include=np.number`` now retains numeric ``ExtensionDtype`` columns (:issue:`35340`)
- Bug in :meth:`DataFrame.mode` and :meth:`Series.mode` not keeping consistent integer :class:`Index` for empty input (:issue:`33321`)
- Bug in :meth:`DataFrame.rank` with ``np.inf`` and mixture of ``np.nan`` and ``np.inf`` (:issue:`32593`)

Conversion
^^^^^^^^^^
-
-

Strings
^^^^^^^

-
-

Interval
^^^^^^^^
- Bug in :meth:`IntervalIndex.intersection` and :meth:`IntervalIndex.symmetric_difference` always returning object-dtype when operating with :class:`CategoricalIndex` (:issue:`38653`, :issue:`38741`)
- Bug in :meth:`IntervalIndex.intersection` returning duplicates when at least one of both Indexes has duplicates which are present in the other (:issue:`38743`)
-

Indexing
^^^^^^^^
- Bug in :meth:`CategoricalIndex.get_indexer` failing to raise ``InvalidIndexError`` when non-unique (:issue:`38372`)
- Bug in inserting many new columns into a :class:`DataFrame` causing incorrect subsequent indexing behavior (:issue:`38380`)
- Bug in :meth:`DataFrame.iloc.__setitem__` and :meth:`DataFrame.loc.__setitem__` with mixed dtypes when setting with a dictionary value (:issue:`38335`)
- Bug in :meth:`DataFrame.loc` dropping levels of :class:`MultiIndex` when :class:`DataFrame` used as input has only one row (:issue:`10521`)
-

Missing
^^^^^^^

- Bug in :class:`Grouper` now correctly propagates ``dropna`` argument and :meth:`DataFrameGroupBy.transform` now correctly handles missing values for ``dropna=True`` (:issue:`35612`)
-
-

MultiIndex
^^^^^^^^^^

- Bug in :meth:`DataFrame.drop` raising ``TypeError`` when :class:`MultiIndex` is non-unique and no level is provided (:issue:`36293`)
- Bug in :meth:`MultiIndex.equals` incorrectly returning ``True`` when :class:`MultiIndex` containing ``NaN`` even when they are differntly ordered (:issue:`38439`)
- Bug in :meth:`MultiIndex.intersection` always returning empty when intersecting with :class:`CategoricalIndex` (:issue:`38653`)

I/O
^^^

- Bug in :meth:`Index.__repr__` when ``display.max_seq_items=1`` (:issue:`38415`)
- Bug in :func:`read_csv` interpreting ``NA`` value as comment, when ``NA`` does contain the comment string fixed for ``engine="python"`` (:issue:`34002`)
- Bug in :func:`read_csv` raising ``IndexError`` with multiple header columns and ``index_col`` specified when file has no data rows (:issue:`38292`)
- Bug in :func:`read_csv` not accepting ``usecols`` with different length than ``names`` for ``engine="python"`` (:issue:`16469`)
- Bug in :func:`read_csv` raising ``TypeError`` when ``names`` and ``parse_dates`` is specified for ``engine="c"`` (:issue:`33699`)
- Bug in :func:`read_clipboard`, :func:`DataFrame.to_clipboard` not working in WSL (:issue:`38527`)
- Allow custom error values for parse_dates argument of :func:`read_sql`, :func:`read_sql_query` and :func:`read_sql_table` (:issue:`35185`)
- Bug in :func:`to_hdf` raising ``KeyError`` when trying to apply
  for subclasses of ``DataFrame`` or ``Series`` (:issue:`33748`).
- Bug in :func:`json_normalize` resulting in the first element of a generator object not being included in the returned ``DataFrame`` (:issue:`35923`)


Period
^^^^^^

-
-

Plotting
^^^^^^^^

- Bug in :func:`scatter_matrix` raising when 2d ``ax`` argument passed (:issue:`16253`)
-
-

Groupby/resample/rolling
^^^^^^^^^^^^^^^^^^^^^^^^

<<<<<<< HEAD
- Bug in :meth:`.GroupBy.indices` would contain non-existent indices when null values were present in the groupby keys (:issue:`9304`)
=======
- Bug in :meth:`SeriesGroupBy.value_counts` where unobserved categories in a grouped categorical series were not tallied (:issue:`38672`)
>>>>>>> 46841f8b
-

Reshaping
^^^^^^^^^

-
-

Sparse
^^^^^^

- Bug in :meth:`DataFrame.sparse.to_coo` raising ``KeyError`` with columns that are a numeric :class:`Index` without a 0 (:issue:`18414`)
- Bug in :meth:`SparseArray.astype` with ``copy=False`` producing incorrect results when going from integer dtype to floating dtype (:issue:`34456`)
-

ExtensionArray
^^^^^^^^^^^^^^
- Bug in :meth:`DataFrame.where` when ``other`` is a :class:`Series` with ExtensionArray dtype (:issue:`38729`)
-
-

Other
^^^^^

-
-

.. ---------------------------------------------------------------------------

.. _whatsnew_130.contributors:

Contributors
~~~~~~~~~~~~<|MERGE_RESOLUTION|>--- conflicted
+++ resolved
@@ -284,11 +284,8 @@
 Groupby/resample/rolling
 ^^^^^^^^^^^^^^^^^^^^^^^^
 
-<<<<<<< HEAD
+- Bug in :meth:`SeriesGroupBy.value_counts` where unobserved categories in a grouped categorical series were not tallied (:issue:`38672`)
 - Bug in :meth:`.GroupBy.indices` would contain non-existent indices when null values were present in the groupby keys (:issue:`9304`)
-=======
-- Bug in :meth:`SeriesGroupBy.value_counts` where unobserved categories in a grouped categorical series were not tallied (:issue:`38672`)
->>>>>>> 46841f8b
 -
 
 Reshaping
