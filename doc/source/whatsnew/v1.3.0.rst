.. _whatsnew_130:

What's new in 1.3.0 (??)
------------------------

These are the changes in pandas 1.3.0. See :ref:`release` for a full changelog
including other versions of pandas.

{{ header }}

.. ---------------------------------------------------------------------------

Enhancements
~~~~~~~~~~~~

.. _whatsnew_130.read_csv_json_http_headers:

Custom HTTP(s) headers when reading csv or json files
^^^^^^^^^^^^^^^^^^^^^^^^^^^^^^^^^^^^^^^^^^^^^^^^^^^^^

When reading from a remote URL that is not handled by fsspec (ie. HTTP and
HTTPS) the dictionary passed to ``storage_options`` will be used to create the
headers included in the request.  This can be used to control the User-Agent
header or send other custom headers (:issue:`36688`).
For example:

.. ipython:: python

    headers = {"User-Agent": "pandas"}
    df = pd.read_csv(
        "https://download.bls.gov/pub/time.series/cu/cu.item",
        sep="\t",
        storage_options=headers
    )

.. _whatsnew_130.enhancements.other:

Other enhancements
^^^^^^^^^^^^^^^^^^

- :class:`Rolling` and :class:`Expanding` now support a ``method`` argument with a ``'table'`` option that performs the windowing operation over an entire :class:`DataFrame`. See ref:`window.overview` for performance and functional benefits (:issue:`15095`, :issue:`38995`)
- Added :meth:`MultiIndex.dtypes` (:issue:`37062`)
- Added ``end`` and ``end_day`` options for ``origin`` in :meth:`DataFrame.resample` (:issue:`37804`)
- Improve error message when ``usecols`` and ``names`` do not match for :func:`read_csv` and ``engine="c"`` (:issue:`29042`)
- Improved consistency of error message when passing an invalid ``win_type`` argument in :class:`Window` (:issue:`15969`)
- :func:`pandas.read_sql_query` now accepts a ``dtype`` argument to cast the columnar data from the SQL database based on user input (:issue:`10285`)
- Improved integer type mapping from pandas to SQLAlchemy when using :meth:`DataFrame.to_sql` (:issue:`35076`)
- :func:`to_numeric` now supports downcasting of nullable ``ExtensionDtype`` objects (:issue:`33013`)
- Add support for dict-like names in :class:`MultiIndex.set_names` and :class:`MultiIndex.rename` (:issue:`20421`)
- :func:`pandas.read_excel` can now auto detect .xlsb files (:issue:`35416`)
- :meth:`.Rolling.sum`, :meth:`.Expanding.sum`, :meth:`.Rolling.mean`, :meth:`.Expanding.mean`, :meth:`.Rolling.median`, :meth:`.Expanding.median`, :meth:`.Rolling.max`, :meth:`.Expanding.max`, :meth:`.Rolling.min`, and :meth:`.Expanding.min` now support ``Numba`` execution with the ``engine`` keyword (:issue:`38895`)
- :meth:`DataFrame.apply` can now accept NumPy unary operators as strings, e.g. ``df.apply("sqrt")``, which was already the case for :meth:`Series.apply` (:issue:`39116`)
- :meth:`DataFrame.apply` can now accept non-callable DataFrame properties as strings, e.g. ``df.apply("size")``, which was already the case for :meth:`Series.apply` (:issue:`39116`)
- :meth:`Series.apply` can now accept list-like or dictionary-like arguments that aren't lists or dictionaries, e.g. ``ser.apply(np.array(["sum", "mean"]))``, which was already the case for :meth:`DataFrame.apply` (:issue:`39140`)
- :meth:`DataFrame.plot.scatter` can now accept a categorical column as the argument to ``c`` (:issue:`12380`, :issue:`31357`)
- :meth:`.Styler.set_tooltips` allows on hover tooltips to be added to styled HTML dataframes.
<<<<<<< HEAD
- :meth:`.Styler.apply` now more consistently accepts ndarray function returns, i.e. in all cases for ``axis`` is ``0, 1 or None``.
=======
- :meth:`Series.loc.__getitem__` and :meth:`Series.loc.__setitem__` with :class:`MultiIndex` now raising helpful error message when indexer has too many dimensions (:issue:`35349`)
>>>>>>> 7b795b28

.. ---------------------------------------------------------------------------

.. _whatsnew_130.notable_bug_fixes:

Notable bug fixes
~~~~~~~~~~~~~~~~~

These are bug fixes that might have notable behavior changes.


Preserve dtypes in  :meth:`~pandas.DataFrame.combine_first`
^^^^^^^^^^^^^^^^^^^^^^^^^^^^^^^^^^^^^^^^^^^^^^^^^^^^^^^^^^^

:meth:`~pandas.DataFrame.combine_first` will now preserve dtypes (:issue:`7509`)

.. ipython:: python

   df1 = pd.DataFrame({"A": [1, 2, 3], "B": [1, 2, 3]}, index=[0, 1, 2])
   df1
   df2 = pd.DataFrame({"B": [4, 5, 6], "C": [1, 2, 3]}, index=[2, 3, 4])
   df2
   combined = df1.combine_first(df2)

*pandas 1.2.x*

.. code-block:: ipython

   In [1]: combined.dtypes
   Out[2]:
   A    float64
   B    float64
   C    float64
   dtype: object

*pandas 1.3.0*

.. ipython:: python

   combined.dtypes


.. _whatsnew_130.notable_bug_fixes.setitem_with_bool_casting:

Consistent Casting With Setting Into Boolean Series
^^^^^^^^^^^^^^^^^^^^^^^^^^^^^^^^^^^^^^^^^^^^^^^^^^^

Setting non-boolean values into a :class:`Series with ``dtype=bool`` consistently
cast to ``dtype=object`` (:issue:`38709`)

.. ipython:: python

   orig = pd.Series([True, False])
   ser = orig.copy()
   ser.iloc[1] = np.nan
   ser2 = orig.copy()
   ser2.iloc[1] = 2.0

*pandas 1.2.x*

.. code-block:: ipython

   In [1]: ser
   Out [1]:
   0    1.0
   1    NaN
   dtype: float64

   In [2]:ser2
   Out [2]:
   0    True
   1     2.0
   dtype: object

*pandas 1.3.0*

.. ipython:: python

   ser
   ser2

.. _whatsnew_130.api_breaking.deps:

Increased minimum versions for dependencies
^^^^^^^^^^^^^^^^^^^^^^^^^^^^^^^^^^^^^^^^^^^
Some minimum supported versions of dependencies were updated.
If installed, we now require:

+-----------------+-----------------+----------+---------+
| Package         | Minimum Version | Required | Changed |
+=================+=================+==========+=========+
| numpy           | 1.16.5          |    X     |         |
+-----------------+-----------------+----------+---------+
| pytz            | 2017.3          |    X     |         |
+-----------------+-----------------+----------+---------+
| python-dateutil | 2.7.3           |    X     |         |
+-----------------+-----------------+----------+---------+
| bottleneck      | 1.2.1           |          |         |
+-----------------+-----------------+----------+---------+
| numexpr         | 2.6.8           |          |         |
+-----------------+-----------------+----------+---------+
| pytest (dev)    | 5.0.1           |          |         |
+-----------------+-----------------+----------+---------+
| mypy (dev)      | 0.800           |          |    X    |
+-----------------+-----------------+----------+---------+

For `optional libraries <https://pandas.pydata.org/docs/getting_started/install.html>`_ the general recommendation is to use the latest version.
The following table lists the lowest version per library that is currently being tested throughout the development of pandas.
Optional libraries below the lowest tested version may still work, but are not considered supported.

+-----------------+-----------------+---------+
| Package         | Minimum Version | Changed |
+=================+=================+=========+
| beautifulsoup4  | 4.6.0           |         |
+-----------------+-----------------+---------+
| fastparquet     | 0.3.2           |         |
+-----------------+-----------------+---------+
| fsspec          | 0.7.4           |         |
+-----------------+-----------------+---------+
| gcsfs           | 0.6.0           |         |
+-----------------+-----------------+---------+
| lxml            | 4.3.0           |         |
+-----------------+-----------------+---------+
| matplotlib      | 2.2.3           |         |
+-----------------+-----------------+---------+
| numba           | 0.46.0          |         |
+-----------------+-----------------+---------+
| openpyxl        | 2.6.0           |         |
+-----------------+-----------------+---------+
| pyarrow         | 0.15.0          |         |
+-----------------+-----------------+---------+
| pymysql         | 0.7.11          |         |
+-----------------+-----------------+---------+
| pytables        | 3.5.1           |         |
+-----------------+-----------------+---------+
| s3fs            | 0.4.0           |         |
+-----------------+-----------------+---------+
| scipy           | 1.2.0           |         |
+-----------------+-----------------+---------+
| sqlalchemy      | 1.2.8           |         |
+-----------------+-----------------+---------+
| tabulate        | 0.8.7           |    X    |
+-----------------+-----------------+---------+
| xarray          | 0.12.0          |         |
+-----------------+-----------------+---------+
| xlrd            | 1.2.0           |         |
+-----------------+-----------------+---------+
| xlsxwriter      | 1.0.2           |         |
+-----------------+-----------------+---------+
| xlwt            | 1.3.0           |         |
+-----------------+-----------------+---------+
| pandas-gbq      | 0.12.0          |         |
+-----------------+-----------------+---------+

See :ref:`install.dependencies` and :ref:`install.optional_dependencies` for more.

.. _whatsnew_130.api.other:

Other API changes
^^^^^^^^^^^^^^^^^
- Partially initialized :class:`CategoricalDtype` (i.e. those with ``categories=None`` objects will no longer compare as equal to fully initialized dtype objects.
-
-

.. ---------------------------------------------------------------------------

.. _whatsnew_130.deprecations:

Deprecations
~~~~~~~~~~~~
- Deprecated allowing scalars to be passed to the :class:`Categorical` constructor (:issue:`38433`)
- Deprecated allowing subclass-specific keyword arguments in the :class:`Index` constructor, use the specific subclass directly instead (:issue:`14093`, :issue:`21311`, :issue:`22315`, :issue:`26974`)
- Deprecated ``astype`` of datetimelike (``timedelta64[ns]``, ``datetime64[ns]``, ``Datetime64TZDtype``, ``PeriodDtype``) to integer dtypes, use ``values.view(...)`` instead (:issue:`38544`)
- Deprecated :meth:`MultiIndex.is_lexsorted` and :meth:`MultiIndex.lexsort_depth`, use :meth:`MultiIndex.is_monotonic_increasing` instead (:issue:`32259`)
- Deprecated keyword ``try_cast`` in :meth:`Series.where`, :meth:`Series.mask`, :meth:`DataFrame.where`, :meth:`DataFrame.mask`; cast results manually if desired (:issue:`38836`)
- Deprecated comparison of :class:`Timestamp` object with ``datetime.date`` objects.  Instead of e.g. ``ts <= mydate`` use ``ts <= pd.Timestamp(mydate)`` or ``ts.date() <= mydate`` (:issue:`36131`)
- Deprecated :attr:`Rolling.win_type` returning ``"freq"`` (:issue:`38963`)
- Deprecated :attr:`Rolling.is_datetimelike` (:issue:`38963`)
- Deprecated :meth:`core.window.ewm.ExponentialMovingWindow.vol` (:issue:`39220`)
- Using ``.astype`` to convert between ``datetime64[ns]`` dtype and :class:`DatetimeTZDtype` is deprecated and will raise in a future version, use ``obj.tz_localize`` or ``obj.dt.tz_localize`` instead (:issue:`38622`)
-

.. ---------------------------------------------------------------------------


.. _whatsnew_130.performance:

Performance improvements
~~~~~~~~~~~~~~~~~~~~~~~~
- Performance improvement in :meth:`IntervalIndex.isin` (:issue:`38353`)
- Performance improvement in :meth:`Series.mean` for nullable data types (:issue:`34814`)
- Performance improvement in :meth:`Series.isin` for nullable data types (:issue:`38340`)
- Performance improvement in :meth:`DataFrame.corr` for method=kendall (:issue:`28329`)
- Performance improvement in :meth:`core.window.Rolling.corr` and :meth:`core.window.Rolling.cov` (:issue:`39388`)

.. ---------------------------------------------------------------------------

.. _whatsnew_130.bug_fixes:

Bug fixes
~~~~~~~~~

Categorical
^^^^^^^^^^^
- Bug in :class:`CategoricalIndex` incorrectly failing to raise ``TypeError`` when scalar data is passed (:issue:`38614`)
- Bug in ``CategoricalIndex.reindex`` failed when ``Index`` passed with elements all in category (:issue:`28690`)
- Bug where constructing a :class:`Categorical` from an object-dtype array of ``date`` objects did not round-trip correctly with ``astype`` (:issue:`38552`)
- Bug in constructing a :class:`DataFrame` from an ``ndarray`` and a :class:`CategoricalDtype` (:issue:`38857`)
- Bug in :meth:`DataFrame.reindex` was throwing ``IndexError`` when new index contained duplicates and old index was :class:`CategoricalIndex` (:issue:`38906`)
- Bug in setting categorical values into an object-dtype column in a :class:`DataFrame` (:issue:`39136`)
- Bug in :meth:`DataFrame.reindex` was raising ``IndexError`` when new index contained duplicates and old index was :class:`CategoricalIndex` (:issue:`38906`)

Datetimelike
^^^^^^^^^^^^
- Bug in :class:`DataFrame` and :class:`Series` constructors sometimes dropping nanoseconds from :class:`Timestamp` (resp. :class:`Timedelta`) ``data``, with ``dtype=datetime64[ns]`` (resp. ``timedelta64[ns]``) (:issue:`38032`)
- Bug in :meth:`DataFrame.first` and :meth:`Series.first` returning two months for offset one month when first day is last calendar day (:issue:`29623`)
- Bug in constructing a :class:`DataFrame` or :class:`Series` with mismatched ``datetime64`` data and ``timedelta64`` dtype, or vice-versa, failing to raise ``TypeError`` (:issue:`38575`, :issue:`38764`, :issue:`38792`)
- Bug in constructing a :class:`Series` or :class:`DataFrame` with a ``datetime`` object out of bounds for ``datetime64[ns]`` dtype or a ``timedelta`` object out of bounds for ``timedelta64[ns]`` dtype (:issue:`38792`, :issue:`38965`)
- Bug in :meth:`DatetimeIndex.intersection`, :meth:`DatetimeIndex.symmetric_difference`, :meth:`PeriodIndex.intersection`, :meth:`PeriodIndex.symmetric_difference` always returning object-dtype when operating with :class:`CategoricalIndex` (:issue:`38741`)
- Bug in :class:`DataFrame` constructor reordering element when construction from datetime ndarray with dtype not ``"datetime64[ns]"`` (:issue:`39422`)
- Bug in :meth:`Series.where` incorrectly casting ``datetime64`` values to ``int64`` (:issue:`37682`)
- Bug in :class:`Categorical` incorrectly typecasting ``datetime`` object to ``Timestamp`` (:issue:`38878`)
- Bug in comparisons between :class:`Timestamp` object and ``datetime64`` objects just outside the implementation bounds for nanosecond ``datetime64`` (:issue:`39221`)
- Bug in :meth:`Timestamp.round`, :meth:`Timestamp.floor`, :meth:`Timestamp.ceil` for values near the implementation bounds of :class:`Timestamp` (:issue:`39244`)
- Bug in :func:`date_range` incorrectly creating :class:`DatetimeIndex` containing ``NaT`` instead of raising ``OutOfBoundsDatetime`` in corner cases (:issue:`24124`)

Timedelta
^^^^^^^^^
- Bug in constructing :class:`Timedelta` from ``np.timedelta64`` objects with non-nanosecond units that are out of bounds for ``timedelta64[ns]`` (:issue:`38965`)
-
-

Timezones
^^^^^^^^^
- Bug in different ``tzinfo`` objects representing UTC not being treated as equivalent (:issue:`39216`)
- Bug in ``dateutil.tz.gettz("UTC")`` not being recognized as equivalent to other UTC-representing tzinfos (:issue:`39276`)
-

Numeric
^^^^^^^
- Bug in :meth:`DataFrame.quantile`, :meth:`DataFrame.sort_values` causing incorrect subsequent indexing behavior (:issue:`38351`)
- Bug in :meth:`DataFrame.select_dtypes` with ``include=np.number`` now retains numeric ``ExtensionDtype`` columns (:issue:`35340`)
- Bug in :meth:`DataFrame.mode` and :meth:`Series.mode` not keeping consistent integer :class:`Index` for empty input (:issue:`33321`)
- Bug in :meth:`DataFrame.rank` with ``np.inf`` and mixture of ``np.nan`` and ``np.inf`` (:issue:`32593`)
- Bug in :meth:`DataFrame.rank` with ``axis=0`` and columns holding incomparable types raising ``IndexError`` (:issue:`38932`)
-

Conversion
^^^^^^^^^^
-
-

Strings
^^^^^^^

-
-

Interval
^^^^^^^^
- Bug in :meth:`IntervalIndex.intersection` and :meth:`IntervalIndex.symmetric_difference` always returning object-dtype when operating with :class:`CategoricalIndex` (:issue:`38653`, :issue:`38741`)
- Bug in :meth:`IntervalIndex.intersection` returning duplicates when at least one of both Indexes has duplicates which are present in the other (:issue:`38743`)
- :meth:`IntervalIndex.union`, :meth:`IntervalIndex.intersection`, :meth:`IntervalIndex.difference`, and :meth:`IntervalIndex.symmetric_difference` now cast to the appropriate dtype instead of raising ``TypeError`` when operating with another :class:`IntervalIndex` with incompatible dtype (:issue:`39267`)
- :meth:`PeriodIndex.union`, :meth:`PeriodIndex.intersection`, :meth:`PeriodIndex.symmetric_difference`, :meth:`PeriodIndex.difference` now cast to object dtype instead of raising ``IncompatibleFrequency`` when opearting with another :class:`PeriodIndex` with incompatible dtype (:issue:`??`)

Indexing
^^^^^^^^
- Bug in :meth:`CategoricalIndex.get_indexer` failing to raise ``InvalidIndexError`` when non-unique (:issue:`38372`)
- Bug in inserting many new columns into a :class:`DataFrame` causing incorrect subsequent indexing behavior (:issue:`38380`)
- Bug in :meth:`DataFrame.__setitem__` raising ``ValueError`` when setting multiple values to duplicate columns (:issue:`15695`)
- Bug in :meth:`DataFrame.loc`, :meth:`Series.loc`, :meth:`DataFrame.__getitem__` and :meth:`Series.__getitem__` returning incorrect elements for non-monotonic :class:`DatetimeIndex` for string slices (:issue:`33146`)
- Bug in :meth:`DataFrame.reindex` and :meth:`Series.reindex` with timezone aware indexes raising ``TypeError`` for ``method="ffill"`` and ``method="bfill"`` and specified ``tolerance`` (:issue:`38566`)
- Bug in :meth:`DataFrame.__setitem__` raising ``ValueError`` with empty :class:`DataFrame` and specified columns for string indexer and non empty :class:`DataFrame` to set (:issue:`38831`)
- Bug in :meth:`DataFrame.loc.__setitem__` raising ValueError when expanding unique column for :class:`DataFrame` with duplicate columns (:issue:`38521`)
- Bug in :meth:`DataFrame.iloc.__setitem__` and :meth:`DataFrame.loc.__setitem__` with mixed dtypes when setting with a dictionary value (:issue:`38335`)
- Bug in :meth:`DataFrame.__setitem__` not raising ``ValueError`` when right hand side is a :class:`DataFrame` with wrong number of columns (:issue:`38604`)
- Bug in :meth:`Series.__setitem__` raising ``ValueError`` when setting a :class:`Series` with a scalar indexer (:issue:`38303`)
- Bug in :meth:`DataFrame.loc` dropping levels of :class:`MultiIndex` when :class:`DataFrame` used as input has only one row (:issue:`10521`)
- Bug in :meth:`DataFrame.__getitem__` and :meth:`Series.__getitem__` always raising ``KeyError`` when slicing with existing strings an :class:`Index` with milliseconds (:issue:`33589`)
- Bug in setting ``timedelta64`` values into numeric :class:`Series` failing to cast to object dtype (:issue:`39086`)
- Bug in setting :class:`Interval` values into a :class:`Series` or :class:`DataFrame` with mismatched :class:`IntervalDtype` incorrectly casting the new values to the existing dtype (:issue:`39120`)
- Bug in setting ``datetime64`` values into a :class:`Series` with integer-dtype incorrect casting the datetime64 values to integers (:issue:`39266`)
- Bug in incorrectly raising in :meth:`Index.insert`, when setting a new column that cannot be held in the existing ``frame.columns``, or in :meth:`Series.reset_index` or :meth:`DataFrame.reset_index` instead of casting to a compatible dtype (:issue:`39068`)
- Bug in :meth:`RangeIndex.append` where a single object of length 1 was concatenated incorrectly (:issue:`39401`)

Missing
^^^^^^^

- Bug in :class:`Grouper` now correctly propagates ``dropna`` argument and :meth:`DataFrameGroupBy.transform` now correctly handles missing values for ``dropna=True`` (:issue:`35612`)
-
-

MultiIndex
^^^^^^^^^^

- Bug in :meth:`DataFrame.drop` raising ``TypeError`` when :class:`MultiIndex` is non-unique and ``level`` is not provided (:issue:`36293`)
- Bug in :meth:`MultiIndex.intersection` duplicating ``NaN`` in result (:issue:`38623`)
- Bug in :meth:`MultiIndex.equals` incorrectly returning ``True`` when :class:`MultiIndex` containing ``NaN`` even when they are differently ordered (:issue:`38439`)
- Bug in :meth:`MultiIndex.intersection` always returning empty when intersecting with :class:`CategoricalIndex` (:issue:`38653`)

I/O
^^^

- Bug in :meth:`Index.__repr__` when ``display.max_seq_items=1`` (:issue:`38415`)
- Bug in :func:`read_csv` not recognizing scientific notation if decimal is set for ``engine="python"`` (:issue:`31920`)
- Bug in :func:`read_csv` interpreting ``NA`` value as comment, when ``NA`` does contain the comment string fixed for ``engine="python"`` (:issue:`34002`)
- Bug in :func:`read_csv` raising ``IndexError`` with multiple header columns and ``index_col`` specified when file has no data rows (:issue:`38292`)
- Bug in :func:`read_csv` not accepting ``usecols`` with different length than ``names`` for ``engine="python"`` (:issue:`16469`)
- Bug in :meth:`read_csv` returning object dtype when ``delimiter=","`` with ``usecols`` and ``parse_dates`` specified for ``engine="python"`` (:issue:`35873`)
- Bug in :func:`read_csv` raising ``TypeError`` when ``names`` and ``parse_dates`` is specified for ``engine="c"`` (:issue:`33699`)
- Bug in :func:`read_clipboard`, :func:`DataFrame.to_clipboard` not working in WSL (:issue:`38527`)
- Allow custom error values for parse_dates argument of :func:`read_sql`, :func:`read_sql_query` and :func:`read_sql_table` (:issue:`35185`)
- Bug in :func:`to_hdf` raising ``KeyError`` when trying to apply for subclasses of ``DataFrame`` or ``Series`` (:issue:`33748`)
- Bug in :meth:`~HDFStore.put` raising a wrong ``TypeError`` when saving a DataFrame with non-string dtype (:issue:`34274`)
- Bug in :func:`json_normalize` resulting in the first element of a generator object not being included in the returned ``DataFrame`` (:issue:`35923`)
- Bug in :func:`read_csv` apllying thousands separator to date columns when column should be parsed for dates and ``usecols`` is specified for ``engine="python"`` (:issue:`39365`)
- Bug in :func:`read_excel` forward filling :class:`MultiIndex` names with multiple header and index columns specified (:issue:`34673`)
- :func:`read_excel` now respects :func:`set_option` (:issue:`34252`)
- Bug in :func:`read_csv` not switching ``true_values`` and ``false_values`` for nullable ``boolean`` dtype (:issue:`34655`)
- Bug in :func:`read_json` when ``orient="split"`` does not maintain numeric string index (:issue:`28556`)
- :meth:`read_sql` returned an empty generator if ``chunksize`` was no-zero and the query returned no results. Now returns a generator with a single empty dataframe (:issue:`34411`)

Period
^^^^^^
- Comparisons of :class:`Period` objects or :class:`Index`, :class:`Series`, or :class:`DataFrame` with mismatched ``PeriodDtype`` now behave like other mismatched-type comparisons, returning ``False`` for equals, ``True`` for not-equal, and raising ``TypeError`` for inequality checks (:issue:`39274`)
-
-

Plotting
^^^^^^^^

- Bug in :func:`scatter_matrix` raising when 2d ``ax`` argument passed (:issue:`16253`)
- Prevent warnings when matplotlib's ``constrained_layout`` is enabled (:issue:`25261`)
-

Groupby/resample/rolling
^^^^^^^^^^^^^^^^^^^^^^^^
- Bug in :meth:`DataFrameGroupBy.agg` and :meth:`SeriesGroupBy.agg` with :class:`PeriodDtype` columns incorrectly casting results too aggressively (:issue:`38254`)
- Bug in :meth:`SeriesGroupBy.value_counts` where unobserved categories in a grouped categorical series were not tallied (:issue:`38672`)
- Bug in :meth:`SeriesGroupBy.value_counts` where error was raised on an empty series (:issue:`39172`)
- Bug in :meth:`.GroupBy.indices` would contain non-existent indices when null values were present in the groupby keys (:issue:`9304`)
- Fixed bug in :meth:`DataFrameGroupBy.sum` and :meth:`SeriesGroupBy.sum` causing loss of precision through using Kahan summation (:issue:`38778`)
- Fixed bug in :meth:`DataFrameGroupBy.cumsum`, :meth:`SeriesGroupBy.cumsum`, :meth:`DataFrameGroupBy.mean` and :meth:`SeriesGroupBy.mean` causing loss of precision through using Kahan summation (:issue:`38934`)
- Bug in :meth:`.Resampler.aggregate` and :meth:`DataFrame.transform` raising ``TypeError`` instead of ``SpecificationError`` when missing keys had mixed dtypes (:issue:`39025`)
- Bug in :meth:`.DataFrameGroupBy.idxmin` and :meth:`.DataFrameGroupBy.idxmax` with ``ExtensionDtype`` columns (:issue:`38733`)
- Bug in :meth:`Series.resample` would raise when the index was a :class:`PeriodIndex` consisting of ``NaT`` (:issue:`39227`)

Reshaping
^^^^^^^^^
- Bug in :func:`merge` raising error when performing an inner join with partial index and ``right_index`` when no overlap between indices (:issue:`33814`)
- Bug in :meth:`DataFrame.unstack` with missing levels led to incorrect index names (:issue:`37510`)
- Bug in :func:`join` over :class:`MultiIndex` returned wrong result, when one of both indexes had only one level (:issue:`36909`)
- :meth:`merge_asof` raises ``ValueError`` instead of cryptic ``TypeError`` in case of non-numerical merge columns (:issue:`29130`)
- Bug in :meth:`DataFrame.join` not assigning values correctly when having :class:`MultiIndex` where at least one dimension is from dtype ``Categorical`` with non-alphabetically sorted categories (:issue:`38502`)
- :meth:`Series.value_counts` and :meth:`Series.mode` return consistent keys in original order (:issue:`12679`, :issue:`11227` and :issue:`39007`)
- Bug in :meth:`DataFrame.apply` would give incorrect results when used with a string argument and ``axis=1`` when the axis argument was not supported and now raises a ``ValueError`` instead (:issue:`39211`)
-

Sparse
^^^^^^

- Bug in :meth:`DataFrame.sparse.to_coo` raising ``KeyError`` with columns that are a numeric :class:`Index` without a 0 (:issue:`18414`)
- Bug in :meth:`SparseArray.astype` with ``copy=False`` producing incorrect results when going from integer dtype to floating dtype (:issue:`34456`)
-

ExtensionArray
^^^^^^^^^^^^^^

- Bug in :meth:`DataFrame.where` when ``other`` is a :class:`Series` with :class:`ExtensionArray` dtype (:issue:`38729`)
- Fixed bug where :meth:`Series.idxmax`, :meth:`Series.idxmin` and ``argmax/min`` fail when the underlying data is :class:`ExtensionArray` (:issue:`32749`, :issue:`33719`, :issue:`36566`)
-

Other
^^^^^
- Bug in :class:`Index` constructor sometimes silently ignorning a specified ``dtype`` (:issue:`38879`)
- Bug in constructing a :class:`Series` from a list and a :class:`PandasDtype` (:issue:`39357`)
- Bug in :class:`Styler` which caused CSS to duplicate on multiple renders. (:issue:`39395`)
-

.. ---------------------------------------------------------------------------

.. _whatsnew_130.contributors:

Contributors
~~~~~~~~~~~~<|MERGE_RESOLUTION|>--- conflicted
+++ resolved
@@ -53,12 +53,9 @@
 - :meth:`DataFrame.apply` can now accept non-callable DataFrame properties as strings, e.g. ``df.apply("size")``, which was already the case for :meth:`Series.apply` (:issue:`39116`)
 - :meth:`Series.apply` can now accept list-like or dictionary-like arguments that aren't lists or dictionaries, e.g. ``ser.apply(np.array(["sum", "mean"]))``, which was already the case for :meth:`DataFrame.apply` (:issue:`39140`)
 - :meth:`DataFrame.plot.scatter` can now accept a categorical column as the argument to ``c`` (:issue:`12380`, :issue:`31357`)
-- :meth:`.Styler.set_tooltips` allows on hover tooltips to be added to styled HTML dataframes.
-<<<<<<< HEAD
-- :meth:`.Styler.apply` now more consistently accepts ndarray function returns, i.e. in all cases for ``axis`` is ``0, 1 or None``.
-=======
+- :meth:`.Styler.set_tooltips` allows on hover tooltips to be added to styled HTML dataframes. (:issue:`39317`)
+- :meth:`.Styler.apply` now more consistently accepts ndarray function returns, i.e. in all cases for ``axis`` is ``0, 1 or None``. (:issue:`39359`)
 - :meth:`Series.loc.__getitem__` and :meth:`Series.loc.__setitem__` with :class:`MultiIndex` now raising helpful error message when indexer has too many dimensions (:issue:`35349`)
->>>>>>> 7b795b28
 
 .. ---------------------------------------------------------------------------
 
