.. _whatsnew_130:

What's new in 1.3.0 (??)
------------------------

These are the changes in pandas 1.3.0. See :ref:`release` for a full changelog
including other versions of pandas.

{{ header }}

.. warning::

   When reading new Excel 2007+ (``.xlsx``) files, the default argument
   ``engine=None`` to :func:`~pandas.read_excel` will now result in using the
   `openpyxl <https://openpyxl.readthedocs.io/en/stable/>`_ engine in all cases
   when the option :attr:`io.excel.xlsx.reader` is set to ``"auto"``.
   Previously, some cases would use the
   `xlrd <https://xlrd.readthedocs.io/en/latest/>`_ engine instead. See
   :ref:`What's new 1.2.0 <whatsnew_120>` for background on this change.

.. ---------------------------------------------------------------------------

Enhancements
~~~~~~~~~~~~

.. _whatsnew_130.read_csv_json_http_headers:

Custom HTTP(s) headers when reading csv or json files
^^^^^^^^^^^^^^^^^^^^^^^^^^^^^^^^^^^^^^^^^^^^^^^^^^^^^

When reading from a remote URL that is not handled by fsspec (ie. HTTP and
HTTPS) the dictionary passed to ``storage_options`` will be used to create the
headers included in the request.  This can be used to control the User-Agent
header or send other custom headers (:issue:`36688`).
For example:

.. ipython:: python

    headers = {"User-Agent": "pandas"}
    df = pd.read_csv(
        "https://download.bls.gov/pub/time.series/cu/cu.item",
        sep="\t",
        storage_options=headers
    )

.. _whatsnew_130.read_to_xml:

Read and write XML documents
^^^^^^^^^^^^^^^^^^^^^^^^^^^^

We added I/O support to read and render shallow versions of `XML`_ documents with
:func:`pandas.read_xml` and :meth:`DataFrame.to_xml`. Using `lxml`_ as parser,
both XPath 1.0 and XSLT 1.0 is available. (:issue:`27554`)

.. _XML: https://www.w3.org/standards/xml/core
.. _lxml: https://lxml.de

.. code-block:: ipython

    In [1]: xml = """<?xml version='1.0' encoding='utf-8'?>
       ...: <data>
       ...:  <row>
       ...:     <shape>square</shape>
       ...:     <degrees>360</degrees>
       ...:     <sides>4.0</sides>
       ...:  </row>
       ...:  <row>
       ...:     <shape>circle</shape>
       ...:     <degrees>360</degrees>
       ...:     <sides/>
       ...:  </row>
       ...:  <row>
       ...:     <shape>triangle</shape>
       ...:     <degrees>180</degrees>
       ...:     <sides>3.0</sides>
       ...:  </row>
       ...:  </data>"""

    In [2]: df = pd.read_xml(xml)
    In [3]: df
    Out[3]:
          shape  degrees  sides
    0    square      360    4.0
    1    circle      360    NaN
    2  triangle      180    3.0

    In [4]: df.to_xml()
    Out[4]:
    <?xml version='1.0' encoding='utf-8'?>
    <data>
      <row>
        <index>0</index>
        <shape>square</shape>
        <degrees>360</degrees>
        <sides>4.0</sides>
      </row>
      <row>
        <index>1</index>
        <shape>circle</shape>
        <degrees>360</degrees>
        <sides/>
      </row>
      <row>
        <index>2</index>
        <shape>triangle</shape>
        <degrees>180</degrees>
        <sides>3.0</sides>
      </row>
    </data>

For more, see :ref:`io.xml` in the user guide on IO tools.

Styler Upgrades
^^^^^^^^^^^^^^^

We provided some focused development on :class:`.Styler`, including altering methods
to accept more universal CSS language for arguments, such as ``'color:red;'`` instead of
``[('color', 'red')]`` (:issue:`39564`). This is also added to the built-in methods
to allow custom CSS highlighting instead of default background coloring (:issue:`40242`).
Enhancements to other built-in methods include extending the :meth:`.Styler.background_gradient`
method to shade elements based on a given gradient map and not be restricted only to
values in the DataFrame (:issue:`39930` :issue:`22727` :issue:`28901`).

The :meth:`.Styler.apply` now consistently allows functions with ``ndarray`` output to
allow more flexible development of UDFs when ``axis`` is ``None`` ``0`` or ``1`` (:issue:`39393`).

:meth:`.Styler.set_tooltips` is a new method that allows adding on hover tooltips to
enhance interactive displays (:issue:`35643`). :meth:`.Styler.set_td_classes`, which was recently
introduced in v1.2.0 (:issue:`36159`) to allow adding specific CSS classes to data cells, has
been made as performant as :meth:`.Styler.apply` and :meth:`.Styler.applymap` (:issue:`40453`),
if not more performant in some cases. The overall performance of HTML
render times has been considerably improved to
match :meth:`DataFrame.to_html` (:issue:`39952` :issue:`37792` :issue:`40425`).

The :meth:`.Styler.format` has had upgrades to easily format missing data,
precision, and perform HTML escaping (:issue:`40437` :issue:`40134`). There have been numerous other bug fixes to
properly format HTML and eliminate some inconsistencies (:issue:`39942` :issue:`40356` :issue:`39807` :issue:`39889` :issue:`39627`)

Documentation has also seen major revisions in light of new features (:issue:`39720` :issue:`39317` :issue:`40493`)

.. _whatsnew_130.dataframe_honors_copy_with_dict:

DataFrame constructor honors ``copy=False`` with dict
^^^^^^^^^^^^^^^^^^^^^^^^^^^^^^^^^^^^^^^^^^^^^^^^^^^^^

When passing a dictionary to :class:`DataFrame` with ``copy=False``,
a copy will no longer be made (:issue:`32960`)

.. ipython:: python

    arr = np.array([1, 2, 3])
    df = pd.DataFrame({"A": arr, "B": arr.copy()}, copy=False)
    df

``df["A"]`` remains a view on ``arr``:

.. ipython:: python

    arr[0] = 0
    assert df.iloc[0, 0] == 0

The default behavior when not passing ``copy`` will remain unchanged, i.e.
a copy will be made.

Centered Datetime-Like Rolling Windows
^^^^^^^^^^^^^^^^^^^^^^^^^^^^^^^^^^^^^^

When performing rolling calculations on :class:`DataFrame` and :class:`Series`
objects with a datetime-like index, a centered datetime-like window can now be
used (:issue:`38780`).
For example:

.. ipython:: python

    df = pd.DataFrame(
        {"A": [0, 1, 2, 3, 4]}, index=pd.date_range("2020", periods=5, freq="1D")
    )
    df
    df.rolling("2D", center=True).mean()


.. _whatsnew_130.enhancements.other:

Other enhancements
^^^^^^^^^^^^^^^^^^

- :class:`Rolling` and :class:`Expanding` now support a ``method`` argument with a ``'table'`` option that performs the windowing operation over an entire :class:`DataFrame`. See ref:`window.overview` for performance and functional benefits (:issue:`15095`, :issue:`38995`)
- Added :meth:`MultiIndex.dtypes` (:issue:`37062`)
- Added ``end`` and ``end_day`` options for ``origin`` in :meth:`DataFrame.resample` (:issue:`37804`)
- Improve error message when ``usecols`` and ``names`` do not match for :func:`read_csv` and ``engine="c"`` (:issue:`29042`)
- Improved consistency of error message when passing an invalid ``win_type`` argument in :class:`Window` (:issue:`15969`)
- :func:`pandas.read_sql_query` now accepts a ``dtype`` argument to cast the columnar data from the SQL database based on user input (:issue:`10285`)
- Improved integer type mapping from pandas to SQLAlchemy when using :meth:`DataFrame.to_sql` (:issue:`35076`)
- :func:`to_numeric` now supports downcasting of nullable ``ExtensionDtype`` objects (:issue:`33013`)
- Add support for dict-like names in :class:`MultiIndex.set_names` and :class:`MultiIndex.rename` (:issue:`20421`)
- :func:`pandas.read_excel` can now auto detect .xlsb files (:issue:`35416`)
- :meth:`.Rolling.sum`, :meth:`.Expanding.sum`, :meth:`.Rolling.mean`, :meth:`.Expanding.mean`, :meth:`.Rolling.median`, :meth:`.Expanding.median`, :meth:`.Rolling.max`, :meth:`.Expanding.max`, :meth:`.Rolling.min`, and :meth:`.Expanding.min` now support ``Numba`` execution with the ``engine`` keyword (:issue:`38895`)
- :meth:`DataFrame.apply` can now accept NumPy unary operators as strings, e.g. ``df.apply("sqrt")``, which was already the case for :meth:`Series.apply` (:issue:`39116`)
- :meth:`DataFrame.apply` can now accept non-callable DataFrame properties as strings, e.g. ``df.apply("size")``, which was already the case for :meth:`Series.apply` (:issue:`39116`)
- :meth:`DataFrame.applymap` can now accept kwargs to pass on to func (:issue:`39987`)
- Disallow :class:`DataFrame` indexer for ``iloc`` for :meth:`Series.__getitem__` and :meth:`DataFrame.__getitem__`, (:issue:`39004`)
- :meth:`Series.apply` can now accept list-like or dictionary-like arguments that aren't lists or dictionaries, e.g. ``ser.apply(np.array(["sum", "mean"]))``, which was already the case for :meth:`DataFrame.apply` (:issue:`39140`)
- :meth:`DataFrame.plot.scatter` can now accept a categorical column as the argument to ``c`` (:issue:`12380`, :issue:`31357`)
- :meth:`.Styler.set_tooltips` allows on hover tooltips to be added to styled HTML dataframes (:issue:`35643`, :issue:`21266`, :issue:`39317`, :issue:`39708`, :issue:`40284`)
- :meth:`.Styler.set_table_styles` amended to optionally allow certain css-string input arguments (:issue:`39564`)
- :meth:`.Styler.apply` now more consistently accepts ndarray function returns, i.e. in all cases for ``axis`` is ``0, 1 or None`` (:issue:`39359`)
- :meth:`.Styler.apply` and :meth:`.Styler.applymap` now raise errors if wrong format CSS is passed on render (:issue:`39660`)
- :meth:`.Styler.format` adds keyword argument ``escape`` for optional HTML escaping (:issue:`40437`)
- :meth:`.Styler.background_gradient` now allows the ability to supply a specific gradient map (:issue:`22727`)
- :meth:`.Styler.clear` now clears :attr:`Styler.hidden_index` and :attr:`Styler.hidden_columns` as well (:issue:`40484`)
- Builtin highlighting methods in :class:`Styler` have a more consistent signature and css customisability (:issue:`40242`)
- :meth:`.Styler.highlight_between` added to list of builtin styling methods (:issue:`39821`)
- :meth:`Series.loc.__getitem__` and :meth:`Series.loc.__setitem__` with :class:`MultiIndex` now raising helpful error message when indexer has too many dimensions (:issue:`35349`)
- :meth:`pandas.read_stata` and :class:`StataReader` support reading data from compressed files.
- Add support for parsing ``ISO 8601``-like timestamps with negative signs to :meth:`pandas.Timedelta` (:issue:`37172`)
- Add support for unary operators in :class:`FloatingArray` (:issue:`38749`)
- :class:`RangeIndex` can now be constructed by passing a ``range`` object directly e.g. ``pd.RangeIndex(range(3))`` (:issue:`12067`)
- :meth:`round` being enabled for the nullable integer and floating dtypes (:issue:`38844`)
- :meth:`pandas.read_csv` and :meth:`pandas.read_json` expose the argument ``encoding_errors`` to control how encoding errors are handled (:issue:`39450`)
- :meth:`.GroupBy.any` and :meth:`.GroupBy.all` use Kleene logic with nullable data types (:issue:`37506`)
- :meth:`.GroupBy.any` and :meth:`.GroupBy.all` return a ``BooleanDtype`` for columns with nullable data types (:issue:`33449`)
-

.. ---------------------------------------------------------------------------

.. _whatsnew_130.notable_bug_fixes:

Notable bug fixes
~~~~~~~~~~~~~~~~~

These are bug fixes that might have notable behavior changes.

``Categorical.unique`` now always maintains same dtype as original
^^^^^^^^^^^^^^^^^^^^^^^^^^^^^^^^^^^^^^^^^^^^^^^^^^^^^^^^^^^^^^^^^^

Previously, when calling :meth:`~Categorical.unique` with categorical data, unused categories in the new array
would be removed, meaning that the dtype of the new array would be different than the
original, if some categories are not present in the unique array (:issue:`18291`)

As an example of this, given:

.. ipython:: python

        dtype = pd.CategoricalDtype(['bad', 'neutral', 'good'], ordered=True)
        cat = pd.Categorical(['good', 'good', 'bad', 'bad'], dtype=dtype)
        original = pd.Series(cat)
        unique = original.unique()

*pandas < 1.3.0*:

.. code-block:: ipython

    In [1]: unique
    ['good', 'bad']
    Categories (2, object): ['bad' < 'good']
    In [2]: original.dtype == unique.dtype
    False

*pandas >= 1.3.0*

.. ipython:: python

        unique
        original.dtype == unique.dtype

Preserve dtypes in  :meth:`~pandas.DataFrame.combine_first`
^^^^^^^^^^^^^^^^^^^^^^^^^^^^^^^^^^^^^^^^^^^^^^^^^^^^^^^^^^^

:meth:`~pandas.DataFrame.combine_first` will now preserve dtypes (:issue:`7509`)

.. ipython:: python

   df1 = pd.DataFrame({"A": [1, 2, 3], "B": [1, 2, 3]}, index=[0, 1, 2])
   df1
   df2 = pd.DataFrame({"B": [4, 5, 6], "C": [1, 2, 3]}, index=[2, 3, 4])
   df2
   combined = df1.combine_first(df2)

*pandas 1.2.x*

.. code-block:: ipython

   In [1]: combined.dtypes
   Out[2]:
   A    float64
   B    float64
   C    float64
   dtype: object

*pandas 1.3.0*

.. ipython:: python

   combined.dtypes


Try operating inplace when setting values with ``loc`` and ``iloc``
^^^^^^^^^^^^^^^^^^^^^^^^^^^^^^^^^^^^^^^^^^^^^^^^^^^^^^^^^^^^^^^^^^^

When setting an entire column using ``loc`` or ``iloc``, pandas will try to
insert the values into the existing data rather than create an entirely new array.

.. ipython:: python

   df = pd.DataFrame(range(3), columns=["A"], dtype="float64")
   values = df.values
   new = np.array([5, 6, 7], dtype="int64")
   df.loc[[0, 1, 2], "A"] = new

In both the new and old behavior, the data in ``values`` is overwritten, but in
the old behavior the dtype of ``df["A"]`` changed to ``int64``.

*pandas 1.2.x*

.. code-block:: ipython

   In [1]: df.dtypes
   Out[1]:
   A    int64
   dtype: object
   In [2]: np.shares_memory(df["A"].values, new)
   Out[2]: False
   In [3]: np.shares_memory(df["A"].values, values)
   Out[3]: False

In pandas 1.3.0, ``df`` continues to share data with ``values``

*pandas 1.3.0*

.. ipython:: python

   df.dtypes
   np.shares_memory(df["A"], new)
   np.shares_memory(df["A"], values)


.. _whatsnew_130.notable_bug_fixes.setitem_never_inplace:

Never Operate Inplace When Setting ``frame[keys] = values``
^^^^^^^^^^^^^^^^^^^^^^^^^^^^^^^^^^^^^^^^^^^^^^^^^^^^^^^^^^^

When setting multiple columns using ``frame[keys] = values`` new arrays will
replace pre-existing arrays for these keys, which will *not* be over-written
(:issue:`39510`).  As a result, the columns will retain the dtype(s) of ``values``,
never casting to the dtypes of the existing arrays.

.. ipython:: python

   df = pd.DataFrame(range(3), columns=["A"], dtype="float64")
   df[["A"]] = 5

In the old behavior, ``5`` was cast to ``float64`` and inserted into the existing
array backing ``df``:

*pandas 1.2.x*

.. code-block:: ipython

   In [1]: df.dtypes
   Out[1]:
   A    float64

In the new behavior, we get a new array, and retain an integer-dtyped ``5``:

*pandas 1.3.0*

.. ipython:: python

   df.dtypes


.. _whatsnew_130.notable_bug_fixes.setitem_with_bool_casting:

Consistent Casting With Setting Into Boolean Series
^^^^^^^^^^^^^^^^^^^^^^^^^^^^^^^^^^^^^^^^^^^^^^^^^^^

Setting non-boolean values into a :class:`Series with ``dtype=bool`` consistently
cast to ``dtype=object`` (:issue:`38709`)

.. ipython:: python

   orig = pd.Series([True, False])
   ser = orig.copy()
   ser.iloc[1] = np.nan
   ser2 = orig.copy()
   ser2.iloc[1] = 2.0

*pandas 1.2.x*

.. code-block:: ipython

   In [1]: ser
   Out [1]:
   0    1.0
   1    NaN
   dtype: float64

   In [2]:ser2
   Out [2]:
   0    True
   1     2.0
   dtype: object

*pandas 1.3.0*

.. ipython:: python

   ser
   ser2


.. _whatsnew_130.notable_bug_fixes.rolling_groupby_column:

GroupBy.rolling no longer returns grouped-by column in values
^^^^^^^^^^^^^^^^^^^^^^^^^^^^^^^^^^^^^^^^^^^^^^^^^^^^^^^^^^^^^

The group-by column will now be dropped from the result of a
``groupby.rolling`` operation (:issue:`32262`)

.. ipython:: python

    df = pd.DataFrame({"A": [1, 1, 2, 3], "B": [0, 1, 2, 3]})
    df

*Previous behavior*:

.. code-block:: ipython

    In [1]: df.groupby("A").rolling(2).sum()
    Out[1]:
           A    B
    A
    1 0  NaN  NaN
    1    2.0  1.0
    2 2  NaN  NaN
    3 3  NaN  NaN

*New behavior*:

.. ipython:: python

    df.groupby("A").rolling(2).sum()

.. _whatsnew_130.notable_bug_fixes.rolling_var_precision:

Removed artificial truncation in rolling variance and standard deviation
^^^^^^^^^^^^^^^^^^^^^^^^^^^^^^^^^^^^^^^^^^^^^^^^^^^^^^^^^^^^^^^^^^^^^^^^

:meth:`core.window.Rolling.std` and :meth:`core.window.Rolling.var` will no longer
artificially truncate results that are less than ``~1e-8`` and ``~1e-15`` respectively to
zero (:issue:`37051`, :issue:`40448`, :issue:`39872`).

However, floating point artifacts may now exist in the results when rolling over larger values.

.. ipython:: python

   s = pd.Series([7, 5, 5, 5])
   s.rolling(3).var()

.. _whatsnew_130.notable_bug_fixes.rolling_groupby_multiindex:

GroupBy.rolling with MultiIndex no longer drops levels in the result
^^^^^^^^^^^^^^^^^^^^^^^^^^^^^^^^^^^^^^^^^^^^^^^^^^^^^^^^^^^^^^^^^^^^

:class:`core.window.rolling.RollingGroupby` will no longer drop levels of a :class:`DataFrame`
with a :class:`MultiIndex` in the result. This can lead to a perceived duplication of levels in the resulting
:class:`MultiIndex`, but this change restores the behavior that was present in version 1.1.3 (:issue:`38787`, :issue:`38523`).


.. ipython:: python

   index = pd.MultiIndex.from_tuples([('idx1', 'idx2')], names=['label1', 'label2'])
   df = pd.DataFrame({'a': [1], 'b': [2]}, index=index)
   df

*Previous behavior*:

.. code-block:: ipython

    In [1]: df.groupby('label1').rolling(1).sum()
    Out[1]:
              a    b
    label1
    idx1    1.0  2.0

*New behavior*:

.. ipython:: python

    df.groupby('label1').rolling(1).sum()


.. _whatsnew_130.api_breaking.deps:

Increased minimum versions for dependencies
^^^^^^^^^^^^^^^^^^^^^^^^^^^^^^^^^^^^^^^^^^^
Some minimum supported versions of dependencies were updated.
If installed, we now require:

+-----------------+-----------------+----------+---------+
| Package         | Minimum Version | Required | Changed |
+=================+=================+==========+=========+
| numpy           | 1.17.3          |    X     |    X    |
+-----------------+-----------------+----------+---------+
| pytz            | 2017.3          |    X     |         |
+-----------------+-----------------+----------+---------+
| python-dateutil | 2.7.3           |    X     |         |
+-----------------+-----------------+----------+---------+
| bottleneck      | 1.2.1           |          |         |
+-----------------+-----------------+----------+---------+
| numexpr         | 2.6.8           |          |         |
+-----------------+-----------------+----------+---------+
| pytest (dev)    | 5.0.1           |          |         |
+-----------------+-----------------+----------+---------+
| mypy (dev)      | 0.800           |          |    X    |
+-----------------+-----------------+----------+---------+
| setuptools      | 38.6.0          |          |    X    |
+-----------------+-----------------+----------+---------+

For `optional libraries <https://pandas.pydata.org/docs/getting_started/install.html>`_ the general recommendation is to use the latest version.
The following table lists the lowest version per library that is currently being tested throughout the development of pandas.
Optional libraries below the lowest tested version may still work, but are not considered supported.

+-----------------+-----------------+---------+
| Package         | Minimum Version | Changed |
+=================+=================+=========+
| beautifulsoup4  | 4.6.0           |         |
+-----------------+-----------------+---------+
| fastparquet     | 0.4.0           |    X    |
+-----------------+-----------------+---------+
| fsspec          | 0.7.4           |         |
+-----------------+-----------------+---------+
| gcsfs           | 0.6.0           |         |
+-----------------+-----------------+---------+
| lxml            | 4.3.0           |         |
+-----------------+-----------------+---------+
| matplotlib      | 2.2.3           |         |
+-----------------+-----------------+---------+
| numba           | 0.46.0          |         |
+-----------------+-----------------+---------+
| openpyxl        | 3.0.0           |    X    |
+-----------------+-----------------+---------+
| pyarrow         | 0.15.0          |         |
+-----------------+-----------------+---------+
| pymysql         | 0.8.1           |    X    |
+-----------------+-----------------+---------+
| pytables        | 3.5.1           |         |
+-----------------+-----------------+---------+
| s3fs            | 0.4.0           |         |
+-----------------+-----------------+---------+
| scipy           | 1.2.0           |         |
+-----------------+-----------------+---------+
| sqlalchemy      | 1.2.8           |         |
+-----------------+-----------------+---------+
| tabulate        | 0.8.7           |    X    |
+-----------------+-----------------+---------+
| xarray          | 0.12.0          |         |
+-----------------+-----------------+---------+
| xlrd            | 1.2.0           |         |
+-----------------+-----------------+---------+
| xlsxwriter      | 1.0.2           |         |
+-----------------+-----------------+---------+
| xlwt            | 1.3.0           |         |
+-----------------+-----------------+---------+
| pandas-gbq      | 0.12.0          |         |
+-----------------+-----------------+---------+

See :ref:`install.dependencies` and :ref:`install.optional_dependencies` for more.

.. _whatsnew_130.api.other:

Other API changes
^^^^^^^^^^^^^^^^^
- Partially initialized :class:`CategoricalDtype` (i.e. those with ``categories=None`` objects will no longer compare as equal to fully initialized dtype objects.
- Accessing ``_constructor_expanddim`` on a :class:`DataFrame` and ``_constructor_sliced`` on a :class:`Series` now raise an ``AttributeError``. Previously a ``NotImplementedError`` was raised (:issue:`38782`)
-

Build
=====

- Documentation in ``.pptx`` and ``.pdf`` formats are no longer included in wheels or source distributions. (:issue:`30741`)

.. ---------------------------------------------------------------------------

.. _whatsnew_130.deprecations:

Deprecations
~~~~~~~~~~~~
- Deprecated allowing scalars to be passed to the :class:`Categorical` constructor (:issue:`38433`)
- Deprecated allowing subclass-specific keyword arguments in the :class:`Index` constructor, use the specific subclass directly instead (:issue:`14093`, :issue:`21311`, :issue:`22315`, :issue:`26974`)
- Deprecated ``astype`` of datetimelike (``timedelta64[ns]``, ``datetime64[ns]``, ``Datetime64TZDtype``, ``PeriodDtype``) to integer dtypes, use ``values.view(...)`` instead (:issue:`38544`)
- Deprecated :meth:`MultiIndex.is_lexsorted` and :meth:`MultiIndex.lexsort_depth`, use :meth:`MultiIndex.is_monotonic_increasing` instead (:issue:`32259`)
- Deprecated keyword ``try_cast`` in :meth:`Series.where`, :meth:`Series.mask`, :meth:`DataFrame.where`, :meth:`DataFrame.mask`; cast results manually if desired (:issue:`38836`)
- Deprecated comparison of :class:`Timestamp` object with ``datetime.date`` objects.  Instead of e.g. ``ts <= mydate`` use ``ts <= pd.Timestamp(mydate)`` or ``ts.date() <= mydate`` (:issue:`36131`)
- Deprecated :attr:`Rolling.win_type` returning ``"freq"`` (:issue:`38963`)
- Deprecated :attr:`Rolling.is_datetimelike` (:issue:`38963`)
- Deprecated :class:`DataFrame` indexer for :meth:`Series.__setitem__` and :meth:`DataFrame.__setitem__` (:issue:`39004`)
- Deprecated :meth:`core.window.ewm.ExponentialMovingWindow.vol` (:issue:`39220`)
- Using ``.astype`` to convert between ``datetime64[ns]`` dtype and :class:`DatetimeTZDtype` is deprecated and will raise in a future version, use ``obj.tz_localize`` or ``obj.dt.tz_localize`` instead (:issue:`38622`)
- Deprecated casting ``datetime.date`` objects to ``datetime64`` when used as ``fill_value`` in :meth:`DataFrame.unstack`, :meth:`DataFrame.shift`, :meth:`Series.shift`, and :meth:`DataFrame.reindex`, pass ``pd.Timestamp(dateobj)`` instead (:issue:`39767`)
- Deprecated :meth:`.Styler.set_na_rep` and :meth:`.Styler.set_precision` in favour of :meth:`.Styler.format` with ``na_rep`` and ``precision`` as existing and new input arguments respectively (:issue:`40134`, :issue:`40425`)
- Deprecated allowing partial failure in :meth:`Series.transform` and :meth:`DataFrame.transform` when ``func`` is list-like or dict-like and raises anything but ``TypeError``; ``func`` raising anything but a ``TypeError`` will raise in a future version (:issue:`40211`)
- Deprecated support for ``np.ma.mrecords.MaskedRecords`` in the :class:`DataFrame` constructor, pass ``{name: data[name] for name in data.dtype.names}`` instead (:issue:`40363`)
- Deprecated the use of ``**kwargs`` in :class:`.ExcelWriter`; use the keyword argument ``engine_kwargs`` instead (:issue:`40430`)
- Deprecated the ``level`` keyword for :class:`DataFrame` and :class:`Series` aggregations; use groupby instead (:issue:`39983`)

.. ---------------------------------------------------------------------------


.. _whatsnew_130.performance:

Performance improvements
~~~~~~~~~~~~~~~~~~~~~~~~
- Performance improvement in :meth:`IntervalIndex.isin` (:issue:`38353`)
- Performance improvement in :meth:`Series.mean` for nullable data types (:issue:`34814`)
- Performance improvement in :meth:`Series.isin` for nullable data types (:issue:`38340`)
- Performance improvement in :meth:`DataFrame.fillna` with ``method="pad|backfill"`` for nullable floating and nullable integer dtypes (:issue:`39953`)
- Performance improvement in :meth:`DataFrame.corr` for method=kendall (:issue:`28329`)
- Performance improvement in :meth:`core.window.rolling.Rolling.corr` and :meth:`core.window.rolling.Rolling.cov` (:issue:`39388`)
- Performance improvement in :meth:`core.window.rolling.RollingGroupby.corr`, :meth:`core.window.expanding.ExpandingGroupby.corr`, :meth:`core.window.expanding.ExpandingGroupby.corr` and :meth:`core.window.expanding.ExpandingGroupby.cov` (:issue:`39591`)
- Performance improvement in :func:`unique` for object data type (:issue:`37615`)
- Performance improvement in :func:`pd.json_normalize` for basic cases (including separators) (:issue:`40035` :issue:`15621`)
- Performance improvement in :class:`core.window.rolling.ExpandingGroupby` aggregation methods (:issue:`39664`)
- Performance improvement in :class:`Styler` where render times are more than 50% reduced (:issue:`39972` :issue:`39952`)
- Performance improvement in :meth:`core.window.ewm.ExponentialMovingWindow.mean` with ``times`` (:issue:`39784`)
- Performance improvement in :meth:`.GroupBy.apply` when requiring the python fallback implementation (:issue:`40176`)
- Performance improvement for concatenation of data with type :class:`CategoricalDtype` (:issue:`40193`)

.. ---------------------------------------------------------------------------

.. _whatsnew_130.bug_fixes:

Bug fixes
~~~~~~~~~

Categorical
^^^^^^^^^^^
- Bug in :class:`CategoricalIndex` incorrectly failing to raise ``TypeError`` when scalar data is passed (:issue:`38614`)
- Bug in ``CategoricalIndex.reindex`` failed when ``Index`` passed with elements all in category (:issue:`28690`)
- Bug where constructing a :class:`Categorical` from an object-dtype array of ``date`` objects did not round-trip correctly with ``astype`` (:issue:`38552`)
- Bug in constructing a :class:`DataFrame` from an ``ndarray`` and a :class:`CategoricalDtype` (:issue:`38857`)
- Bug in :meth:`DataFrame.reindex` was throwing ``IndexError`` when new index contained duplicates and old index was :class:`CategoricalIndex` (:issue:`38906`)
- Bug in setting categorical values into an object-dtype column in a :class:`DataFrame` (:issue:`39136`)
- Bug in :meth:`DataFrame.reindex` was raising ``IndexError`` when new index contained duplicates and old index was :class:`CategoricalIndex` (:issue:`38906`)

Datetimelike
^^^^^^^^^^^^
- Bug in :class:`DataFrame` and :class:`Series` constructors sometimes dropping nanoseconds from :class:`Timestamp` (resp. :class:`Timedelta`) ``data``, with ``dtype=datetime64[ns]`` (resp. ``timedelta64[ns]``) (:issue:`38032`)
- Bug in :meth:`DataFrame.first` and :meth:`Series.first` returning two months for offset one month when first day is last calendar day (:issue:`29623`)
- Bug in constructing a :class:`DataFrame` or :class:`Series` with mismatched ``datetime64`` data and ``timedelta64`` dtype, or vice-versa, failing to raise ``TypeError`` (:issue:`38575`, :issue:`38764`, :issue:`38792`)
- Bug in constructing a :class:`Series` or :class:`DataFrame` with a ``datetime`` object out of bounds for ``datetime64[ns]`` dtype or a ``timedelta`` object out of bounds for ``timedelta64[ns]`` dtype (:issue:`38792`, :issue:`38965`)
- Bug in :meth:`DatetimeIndex.intersection`, :meth:`DatetimeIndex.symmetric_difference`, :meth:`PeriodIndex.intersection`, :meth:`PeriodIndex.symmetric_difference` always returning object-dtype when operating with :class:`CategoricalIndex` (:issue:`38741`)
- Bug in :meth:`Series.where` incorrectly casting ``datetime64`` values to ``int64`` (:issue:`37682`)
- Bug in :class:`Categorical` incorrectly typecasting ``datetime`` object to ``Timestamp`` (:issue:`38878`)
- Bug in comparisons between :class:`Timestamp` object and ``datetime64`` objects just outside the implementation bounds for nanosecond ``datetime64`` (:issue:`39221`)
- Bug in :meth:`Timestamp.round`, :meth:`Timestamp.floor`, :meth:`Timestamp.ceil` for values near the implementation bounds of :class:`Timestamp` (:issue:`39244`)
- Bug in :meth:`Timedelta.round`, :meth:`Timedelta.floor`, :meth:`Timedelta.ceil` for values near the implementation bounds of :class:`Timedelta` (:issue:`38964`)
- Bug in :func:`date_range` incorrectly creating :class:`DatetimeIndex` containing ``NaT`` instead of raising ``OutOfBoundsDatetime`` in corner cases (:issue:`24124`)
- Bug in :func:`infer_freq` incorrectly fails to infer 'H' frequency of :class:`DatetimeIndex` if the latter has a timezone and crosses DST boundaries (:issue:`39556`)

Timedelta
^^^^^^^^^
- Bug in constructing :class:`Timedelta` from ``np.timedelta64`` objects with non-nanosecond units that are out of bounds for ``timedelta64[ns]`` (:issue:`38965`)
- Bug in constructing a :class:`TimedeltaIndex` incorrectly accepting ``np.datetime64("NaT")`` objects (:issue:`39462`)
- Bug in constructing :class:`Timedelta` from input string with only symbols and no digits failed to raise an error (:issue:`39710`)
- Bug in :class:`TimedeltaIndex` and :func:`to_timedelta` failing to raise when passed non-nanosecond ``timedelta64`` arrays that overflow when converting to ``timedelta64[ns]`` (:issue:`40008`)

Timezones
^^^^^^^^^
- Bug in different ``tzinfo`` objects representing UTC not being treated as equivalent (:issue:`39216`)
- Bug in ``dateutil.tz.gettz("UTC")`` not being recognized as equivalent to other UTC-representing tzinfos (:issue:`39276`)
-

Numeric
^^^^^^^
- Bug in :meth:`DataFrame.quantile`, :meth:`DataFrame.sort_values` causing incorrect subsequent indexing behavior (:issue:`38351`)
- Bug in :meth:`DataFrame.sort_values` raising an :class:`IndexError` for empty ``by`` (:issue:`40258`)
- Bug in :meth:`DataFrame.select_dtypes` with ``include=np.number`` now retains numeric ``ExtensionDtype`` columns (:issue:`35340`)
- Bug in :meth:`DataFrame.mode` and :meth:`Series.mode` not keeping consistent integer :class:`Index` for empty input (:issue:`33321`)
- Bug in :meth:`DataFrame.rank` with ``np.inf`` and mixture of ``np.nan`` and ``np.inf`` (:issue:`32593`)
- Bug in :meth:`DataFrame.rank` with ``axis=0`` and columns holding incomparable types raising ``IndexError`` (:issue:`38932`)
- Bug in ``rank`` method for :class:`Series`, :class:`DataFrame`, :class:`DataFrameGroupBy`, and :class:`SeriesGroupBy` treating the most negative ``int64`` value as missing (:issue:`32859`)
- Bug in :func:`select_dtypes` different behavior between Windows and Linux with ``include="int"`` (:issue:`36569`)
- Bug in :meth:`DataFrame.apply` and :meth:`DataFrame.agg` when passed argument ``func="size"`` would operate on the entire ``DataFrame`` instead of rows or columns (:issue:`39934`)
- Bug in :meth:`DataFrame.transform` would raise ``SpecificationError`` when passed a dictionary and columns were missing; will now raise a ``KeyError`` instead (:issue:`40004`)
- Bug in :meth:`DataFrameGroupBy.rank` giving incorrect results with ``pct=True`` and equal values between consecutive groups (:issue:`40518`)
-

Conversion
^^^^^^^^^^
- Bug in :meth:`Series.to_dict` with ``orient='records'`` now returns python native types (:issue:`25969`)
- Bug in :meth:`Series.view` and :meth:`Index.view` when converting between datetime-like (``datetime64[ns]``, ``datetime64[ns, tz]``, ``timedelta64``, ``period``) dtypes (:issue:`39788`)
- Bug in creating a :class:`DataFrame` from an empty ``np.recarray`` not retaining the original dtypes (:issue:`40121`)
- Bug in :class:`DataFrame` failing to raise ``TypeError`` when constructing from a ``frozenset`` (:issue:`40163`)
- Bug in :class:`Index` construction silently ignoring a passed ``dtype`` when the data cannot be cast to that dtype (:issue:`21311`)
- Bug in :meth:`StringArray.astype` falling back to numpy and raising when converting to ``dtype='categorical'`` (:issue:`40450`)
- Bug in :class:`DataFrame` construction with a dictionary containing an arraylike with ``ExtensionDtype`` and ``copy=True`` failing to make a copy (:issue:`38939`)
-

Strings
^^^^^^^

-
-

Interval
^^^^^^^^
- Bug in :meth:`IntervalIndex.intersection` and :meth:`IntervalIndex.symmetric_difference` always returning object-dtype when operating with :class:`CategoricalIndex` (:issue:`38653`, :issue:`38741`)
- Bug in :meth:`IntervalIndex.intersection` returning duplicates when at least one of both Indexes has duplicates which are present in the other (:issue:`38743`)
- :meth:`IntervalIndex.union`, :meth:`IntervalIndex.intersection`, :meth:`IntervalIndex.difference`, and :meth:`IntervalIndex.symmetric_difference` now cast to the appropriate dtype instead of raising ``TypeError`` when operating with another :class:`IntervalIndex` with incompatible dtype (:issue:`39267`)
- :meth:`PeriodIndex.union`, :meth:`PeriodIndex.intersection`, :meth:`PeriodIndex.symmetric_difference`, :meth:`PeriodIndex.difference` now cast to object dtype instead of raising ``IncompatibleFrequency`` when operating with another :class:`PeriodIndex` with incompatible dtype (:issue:`??`)

Indexing
^^^^^^^^

- Bug in :meth:`Index.union` dropping duplicate ``Index`` values when ``Index`` was not monotonic or ``sort`` was set to ``False`` (:issue:`36289`, :issue:`31326`, :issue:`40862`)
- Bug in :meth:`CategoricalIndex.get_indexer` failing to raise ``InvalidIndexError`` when non-unique (:issue:`38372`)
- Bug in inserting many new columns into a :class:`DataFrame` causing incorrect subsequent indexing behavior (:issue:`38380`)
- Bug in :meth:`DataFrame.__setitem__` raising ``ValueError`` when setting multiple values to duplicate columns (:issue:`15695`)
- Bug in :meth:`DataFrame.loc`, :meth:`Series.loc`, :meth:`DataFrame.__getitem__` and :meth:`Series.__getitem__` returning incorrect elements for non-monotonic :class:`DatetimeIndex` for string slices (:issue:`33146`)
- Bug in :meth:`DataFrame.reindex` and :meth:`Series.reindex` with timezone aware indexes raising ``TypeError`` for ``method="ffill"`` and ``method="bfill"`` and specified ``tolerance`` (:issue:`38566`)
- Bug in :meth:`DataFrame.reindex` with ``datetime64[ns]`` or ``timedelta64[ns]`` incorrectly casting to integers when the ``fill_value`` requires casting to object dtype (:issue:`39755`)
- Bug in :meth:`DataFrame.__setitem__` raising ``ValueError`` with empty :class:`DataFrame` and specified columns for string indexer and non empty :class:`DataFrame` to set (:issue:`38831`)
- Bug in :meth:`DataFrame.loc.__setitem__` raising ValueError when expanding unique column for :class:`DataFrame` with duplicate columns (:issue:`38521`)
- Bug in :meth:`DataFrame.iloc.__setitem__` and :meth:`DataFrame.loc.__setitem__` with mixed dtypes when setting with a dictionary value (:issue:`38335`)
<<<<<<< HEAD
- Bug in :meth:`DataFrame.loc.__setitem__` changing dtype when indexer was completely ``False`` (:issue:`37550`)
=======
- Bug in :meth:`Series.loc.__setitem__` and :meth:`DataFrame.loc.__setitem__` raising ``KeyError`` for boolean Iterator indexer (:issue:`39614`)
- Bug in :meth:`Series.iloc` and :meth:`DataFrame.iloc` raising ``KeyError`` for Iterator indexer (:issue:`39614`)
- Bug in :meth:`DataFrame.__setitem__` not raising ``ValueError`` when right hand side is a :class:`DataFrame` with wrong number of columns (:issue:`38604`)
- Bug in :meth:`Series.__setitem__` raising ``ValueError`` when setting a :class:`Series` with a scalar indexer (:issue:`38303`)
>>>>>>> 04f9a4b1
- Bug in :meth:`DataFrame.loc` dropping levels of :class:`MultiIndex` when :class:`DataFrame` used as input has only one row (:issue:`10521`)
- Bug in :meth:`DataFrame.__getitem__` and :meth:`Series.__getitem__` always raising ``KeyError`` when slicing with existing strings an :class:`Index` with milliseconds (:issue:`33589`)
- Bug in setting ``timedelta64`` or ``datetime64`` values into numeric :class:`Series` failing to cast to object dtype (:issue:`39086`, issue:`39619`)
- Bug in setting :class:`Interval` values into a :class:`Series` or :class:`DataFrame` with mismatched :class:`IntervalDtype` incorrectly casting the new values to the existing dtype (:issue:`39120`)
- Bug in setting ``datetime64`` values into a :class:`Series` with integer-dtype incorrect casting the datetime64 values to integers (:issue:`39266`)
- Bug in setting ``np.datetime64("NaT")`` into a :class:`Series` with :class:`Datetime64TZDtype` incorrectly treating the timezone-naive value as timezone-aware (:issue:`39769`)
- Bug in :meth:`Index.get_loc` not raising ``KeyError`` when method is specified for ``NaN`` value when ``NaN`` is not in :class:`Index` (:issue:`39382`)
- Bug in :meth:`DatetimeIndex.insert` when inserting ``np.datetime64("NaT")`` into a timezone-aware index incorrectly treating the timezone-naive value as timezone-aware (:issue:`39769`)
- Bug in incorrectly raising in :meth:`Index.insert`, when setting a new column that cannot be held in the existing ``frame.columns``, or in :meth:`Series.reset_index` or :meth:`DataFrame.reset_index` instead of casting to a compatible dtype (:issue:`39068`)
- Bug in :meth:`RangeIndex.append` where a single object of length 1 was concatenated incorrectly (:issue:`39401`)
- Bug in setting ``numpy.timedelta64`` values into an object-dtype :class:`Series` using a boolean indexer (:issue:`39488`)
- Bug in setting numeric values into a into a boolean-dtypes :class:`Series` using ``at`` or ``iat`` failing to cast to object-dtype (:issue:`39582`)
- Bug in :meth:`DataFrame.loc.__setitem__` when setting-with-expansion incorrectly raising when the index in the expanding axis contains duplicates (:issue:`40096`)
- Bug in :meth:`DataFrame.loc` incorrectly matching non-boolean index elements (:issue:`20432`)
- Bug in :meth:`Series.__delitem__` with ``ExtensionDtype`` incorrectly casting to ``ndarray`` (:issue:`40386`)

Missing
^^^^^^^

- Bug in :class:`Grouper` now correctly propagates ``dropna`` argument and :meth:`DataFrameGroupBy.transform` now correctly handles missing values for ``dropna=True`` (:issue:`35612`)
- Bug in :func:`isna`, and :meth:`Series.isna`, :meth:`Index.isna`, :meth:`DataFrame.isna` (and the corresponding ``notna`` functions) not recognizing ``Decimal("NaN")`` objects (:issue:`39409`)
- Bug in :meth:`DataFrame.fillna` not accepting dictionary for ``downcast`` keyword (:issue:`40809`)

MultiIndex
^^^^^^^^^^

- Bug in :meth:`DataFrame.drop` raising ``TypeError`` when :class:`MultiIndex` is non-unique and ``level`` is not provided (:issue:`36293`)
- Bug in :meth:`MultiIndex.intersection` duplicating ``NaN`` in result (:issue:`38623`)
- Bug in :meth:`MultiIndex.equals` incorrectly returning ``True`` when :class:`MultiIndex` containing ``NaN`` even when they are differently ordered (:issue:`38439`)
- Bug in :meth:`MultiIndex.intersection` always returning empty when intersecting with :class:`CategoricalIndex` (:issue:`38653`)

I/O
^^^

- Bug in :meth:`Index.__repr__` when ``display.max_seq_items=1`` (:issue:`38415`)
- Bug in :func:`read_csv` not recognizing scientific notation if decimal is set for ``engine="python"`` (:issue:`31920`)
- Bug in :func:`read_csv` interpreting ``NA`` value as comment, when ``NA`` does contain the comment string fixed for ``engine="python"`` (:issue:`34002`)
- Bug in :func:`read_csv` raising ``IndexError`` with multiple header columns and ``index_col`` specified when file has no data rows (:issue:`38292`)
- Bug in :func:`read_csv` not accepting ``usecols`` with different length than ``names`` for ``engine="python"`` (:issue:`16469`)
- Bug in :meth:`read_csv` returning object dtype when ``delimiter=","`` with ``usecols`` and ``parse_dates`` specified for ``engine="python"`` (:issue:`35873`)
- Bug in :func:`read_csv` raising ``TypeError`` when ``names`` and ``parse_dates`` is specified for ``engine="c"`` (:issue:`33699`)
- Bug in :func:`read_clipboard`, :func:`DataFrame.to_clipboard` not working in WSL (:issue:`38527`)
- Allow custom error values for parse_dates argument of :func:`read_sql`, :func:`read_sql_query` and :func:`read_sql_table` (:issue:`35185`)
- Bug in :func:`to_hdf` raising ``KeyError`` when trying to apply for subclasses of ``DataFrame`` or ``Series`` (:issue:`33748`)
- Bug in :meth:`~HDFStore.put` raising a wrong ``TypeError`` when saving a DataFrame with non-string dtype (:issue:`34274`)
- Bug in :func:`json_normalize` resulting in the first element of a generator object not being included in the returned ``DataFrame`` (:issue:`35923`)
- Bug in :func:`read_csv` applying thousands separator to date columns when column should be parsed for dates and ``usecols`` is specified for ``engine="python"`` (:issue:`39365`)
- Bug in :func:`read_excel` forward filling :class:`MultiIndex` names with multiple header and index columns specified (:issue:`34673`)
- :func:`read_excel` now respects :func:`set_option` (:issue:`34252`)
- Bug in :func:`read_csv` not switching ``true_values`` and ``false_values`` for nullable ``boolean`` dtype (:issue:`34655`)
- Bug in :func:`read_json` when ``orient="split"`` does not maintain numeric string index (:issue:`28556`)
- :meth:`read_sql` returned an empty generator if ``chunksize`` was no-zero and the query returned no results. Now returns a generator with a single empty dataframe (:issue:`34411`)
- Bug in :func:`read_hdf` returning unexpected records when filtering on categorical string columns using ``where`` parameter (:issue:`39189`)
- Bug in :func:`read_sas` raising ``ValueError`` when ``datetimes`` were null (:issue:`39725`)
- Bug in :func:`read_excel` dropping empty values from single-column spreadsheets (:issue:`39808`)
- Bug in :meth:`DataFrame.to_string` misplacing the truncation column when ``index=False`` (:issue:`40907`)

Period
^^^^^^
- Comparisons of :class:`Period` objects or :class:`Index`, :class:`Series`, or :class:`DataFrame` with mismatched ``PeriodDtype`` now behave like other mismatched-type comparisons, returning ``False`` for equals, ``True`` for not-equal, and raising ``TypeError`` for inequality checks (:issue:`39274`)
-
-

Plotting
^^^^^^^^

- Bug in :func:`scatter_matrix` raising when 2d ``ax`` argument passed (:issue:`16253`)
- Prevent warnings when matplotlib's ``constrained_layout`` is enabled (:issue:`25261`)
- Bug in :func:`DataFrame.plot` was showing the wrong colors in the legend if the function was called repeatedly and some calls used ``yerr`` while others didn't (partial fix of :issue:`39522`)
- Bug in :func:`DataFrame.plot` was showing the wrong colors in the legend if the function was called repeatedly and some calls used ``secondary_y`` and others use ``legend=False`` (:issue:`40044`)


Groupby/resample/rolling
^^^^^^^^^^^^^^^^^^^^^^^^
- Bug in :meth:`DataFrameGroupBy.agg` and :meth:`SeriesGroupBy.agg` with :class:`PeriodDtype` columns incorrectly casting results too aggressively (:issue:`38254`)
- Bug in :meth:`SeriesGroupBy.value_counts` where unobserved categories in a grouped categorical series were not tallied (:issue:`38672`)
- Bug in :meth:`SeriesGroupBy.value_counts` where error was raised on an empty series (:issue:`39172`)
- Bug in :meth:`.GroupBy.indices` would contain non-existent indices when null values were present in the groupby keys (:issue:`9304`)
- Fixed bug in :meth:`DataFrameGroupBy.sum` and :meth:`SeriesGroupBy.sum` causing loss of precision through using Kahan summation (:issue:`38778`)
- Fixed bug in :meth:`DataFrameGroupBy.cumsum`, :meth:`SeriesGroupBy.cumsum`, :meth:`DataFrameGroupBy.mean` and :meth:`SeriesGroupBy.mean` causing loss of precision through using Kahan summation (:issue:`38934`)
- Bug in :meth:`.Resampler.aggregate` and :meth:`DataFrame.transform` raising ``TypeError`` instead of ``SpecificationError`` when missing keys had mixed dtypes (:issue:`39025`)
- Bug in :meth:`.DataFrameGroupBy.idxmin` and :meth:`.DataFrameGroupBy.idxmax` with ``ExtensionDtype`` columns (:issue:`38733`)
- Bug in :meth:`Series.resample` would raise when the index was a :class:`PeriodIndex` consisting of ``NaT`` (:issue:`39227`)
- Bug in :meth:`core.window.rolling.RollingGroupby.corr` and :meth:`core.window.expanding.ExpandingGroupby.corr` where the groupby column would return 0 instead of ``np.nan`` when providing ``other`` that was longer than each group (:issue:`39591`)
- Bug in :meth:`core.window.expanding.ExpandingGroupby.corr` and :meth:`core.window.expanding.ExpandingGroupby.cov` where 1 would be returned instead of ``np.nan`` when providing ``other`` that was longer than each group (:issue:`39591`)
- Bug in :meth:`.GroupBy.mean`, :meth:`.GroupBy.median` and :meth:`DataFrame.pivot_table` not propagating metadata (:issue:`28283`)
- Bug in :meth:`Series.rolling` and :meth:`DataFrame.rolling` not calculating window bounds correctly when window is an offset and dates are in descending order (:issue:`40002`)
- Bug in :class:`SeriesGroupBy` and :class:`DataFrameGroupBy` on an empty ``Series`` or ``DataFrame`` would lose index, columns, and/or data types when directly using the methods ``idxmax``, ``idxmin``, ``mad``, ``min``, ``max``, ``sum``, ``prod``, and ``skew`` or using them through ``apply``, ``aggregate``, or ``resample`` (:issue:`26411`)
- Bug in :meth:`DataFrameGroupBy.apply` where a :class:`MultiIndex` would be created instead of an :class:`Index` if a :class:`:meth:`core.window.rolling.RollingGroupby` object was created (:issue:`39732`)
- Bug in :meth:`DataFrameGroupBy.sample` where error was raised when ``weights`` was specified and the index was an :class:`Int64Index` (:issue:`39927`)
- Bug in :meth:`DataFrameGroupBy.aggregate` and :meth:`.Resampler.aggregate` would sometimes raise ``SpecificationError`` when passed a dictionary and columns were missing; will now always raise a ``KeyError`` instead (:issue:`40004`)
- Bug in :meth:`DataFrameGroupBy.sample` where column selection was not applied to sample result (:issue:`39928`)
- Bug in :class:`core.window.ewm.ExponentialMovingWindow` when calling ``__getitem__`` would incorrectly raise a ``ValueError`` when providing ``times`` (:issue:`40164`)
- Bug in :class:`core.window.ewm.ExponentialMovingWindow` when calling ``__getitem__`` would not retain ``com``, ``span``, ``alpha`` or ``halflife`` attributes  (:issue:`40164`)
- :class:`core.window.ewm.ExponentialMovingWindow` now raises a ``NotImplementedError`` when specifying ``times`` with ``adjust=False`` due to an incorrect calculation (:issue:`40098`)
- Bug in :meth:`core.window.ewm.ExponentialMovingWindowGroupby.mean` where the times argument was ignored when ``engine='numba'`` (:issue:`40951`)
- Bug in :meth:`core.window.ewm.ExponentialMovingWindowGroupby.mean` where the wrong times were used in case of multiple groups (:issue:`40951`)
- Bug in :class:`core.window.ewm.ExponentialMovingWindowGroupby` where the times vector and values became out of sync for non-trivial groups (:issue:`40951`)
- Bug in :meth:`Series.asfreq` and :meth:`DataFrame.asfreq` dropping rows when the index is not sorted (:issue:`39805`)
- Bug in aggregation functions for :class:`DataFrame` not respecting ``numeric_only`` argument when ``level`` keyword was given (:issue:`40660`)
- Bug in :meth:`SeriesGroupBy.aggregate` where using a user-defined function to aggregate a ``Series`` with an object-typed :class:`Index` causes an incorrect :class:`Index` shape (issue:`40014`)
- Bug in :class:`core.window.RollingGroupby` where ``as_index=False`` argument in ``groupby`` was ignored (:issue:`39433`)
- Bug in :meth:`.GroupBy.any` and :meth:`.GroupBy.all` raising ``ValueError`` when using with nullable type columns holding ``NA`` even with ``skipna=True`` (:issue:`40585`)
- Bug in :meth:`GroupBy.cummin` and :meth:`GroupBy.cummax` incorrectly rounding integer values near the ``int64`` implementations bounds (:issue:`40767`)

Reshaping
^^^^^^^^^
- Bug in :func:`merge` raising error when performing an inner join with partial index and ``right_index`` when no overlap between indices (:issue:`33814`)
- Bug in :meth:`DataFrame.unstack` with missing levels led to incorrect index names (:issue:`37510`)
- Bug in :func:`merge_asof` propagating the right Index with ``left_index=True`` and ``right_on`` specification instead of left Index (:issue:`33463`)
- Bug in :func:`join` over :class:`MultiIndex` returned wrong result, when one of both indexes had only one level (:issue:`36909`)
- :meth:`merge_asof` raises ``ValueError`` instead of cryptic ``TypeError`` in case of non-numerical merge columns (:issue:`29130`)
- Bug in :meth:`DataFrame.join` not assigning values correctly when having :class:`MultiIndex` where at least one dimension is from dtype ``Categorical`` with non-alphabetically sorted categories (:issue:`38502`)
- :meth:`Series.value_counts` and :meth:`Series.mode` return consistent keys in original order (:issue:`12679`, :issue:`11227` and :issue:`39007`)
- Bug in :meth:`DataFrame.stack` not handling ``NaN`` in :class:`MultiIndex` columns correct (:issue:`39481`)
- Bug in :meth:`DataFrame.apply` would give incorrect results when used with a string argument and ``axis=1`` when the axis argument was not supported and now raises a ``ValueError`` instead (:issue:`39211`)
- Bug in :meth:`DataFrame.sort_values` not reshaping index correctly after sorting on columns, when ``ignore_index=True`` (:issue:`39464`)
- Bug in :meth:`DataFrame.append` returning incorrect dtypes with combinations of ``ExtensionDtype`` dtypes (:issue:`39454`)
- Bug in :meth:`DataFrame.append` returning incorrect dtypes with combinations of ``datetime64`` and ``timedelta64`` dtypes (:issue:`39574`)
- Bug in :meth:`DataFrame.pivot_table` returning a ``MultiIndex`` for a single value when operating on and empty ``DataFrame`` (:issue:`13483`)
- Allow :class:`Index` to be passed to the :func:`numpy.all` function (:issue:`40180`)
- Bug in :meth:`DataFrame.stack` not preserving ``CategoricalDtype`` in a ``MultiIndex`` (:issue:`36991`)
- Bug in :func:`to_datetime` raising error when input sequence contains unhashable items (:issue:`39756`)
- Bug in :meth:`Series.explode` preserving index when ``ignore_index`` was ``True`` and values were scalars (:issue:`40487`)

Sparse
^^^^^^

- Bug in :meth:`DataFrame.sparse.to_coo` raising ``KeyError`` with columns that are a numeric :class:`Index` without a 0 (:issue:`18414`)
- Bug in :meth:`SparseArray.astype` with ``copy=False`` producing incorrect results when going from integer dtype to floating dtype (:issue:`34456`)
-

ExtensionArray
^^^^^^^^^^^^^^

- Bug in :meth:`DataFrame.where` when ``other`` is a :class:`Series` with :class:`ExtensionArray` dtype (:issue:`38729`)
- Fixed bug where :meth:`Series.idxmax`, :meth:`Series.idxmin` and ``argmax/min`` fail when the underlying data is :class:`ExtensionArray` (:issue:`32749`, :issue:`33719`, :issue:`36566`)
- Fixed a bug where some properties of subclasses of :class:`PandasExtensionDtype` where improperly cached (:issue:`40329`)
- Bug in :meth:`DataFrame.mask` where masking a :class:`Dataframe` with an :class:`ExtensionArray` dtype raises ``ValueError`` (:issue:`40941`)

Styler
^^^^^^

- Bug in :class:`Styler` where ``subset`` arg in methods raised an error for some valid multiindex slices (:issue:`33562`)
- :class:`Styler` rendered HTML output minor alterations to support w3 good code standard (:issue:`39626`)
- Bug in :class:`Styler` where rendered HTML was missing a column class identifier for certain header cells (:issue:`39716`)
- Bug in :meth:`Styler.background_gradient` where text-color was not determined correctly (:issue:`39888`)
- Bug in :class:`Styler` where multiple elements in CSS-selectors were not correctly added to ``table_styles`` (:issue:`39942`)
- Bug in :class:`.Styler` where copying from Jupyter dropped top left cell and misaligned headers (:issue:`12147`)
- Bug in :class:`.Styler.where` where ``kwargs`` were not passed to the applicable callable (:issue:`40845`)
- Bug in :class:`Styler` which caused CSS to duplicate on multiple renders. (:issue:`39395`, :issue:`40334`)


Other
^^^^^
- Bug in :class:`Index` constructor sometimes silently ignoring a specified ``dtype`` (:issue:`38879`)
- Bug in :func:`pandas.api.types.infer_dtype` not recognizing Series, Index or array with a period dtype (:issue:`23553`)
- Bug in :func:`pandas.api.types.infer_dtype` raising an error for general :class:`.ExtensionArray` objects. It will now return ``"unknown-array"`` instead of raising (:issue:`37367`)
- Bug in constructing a :class:`Series` from a list and a :class:`PandasDtype` (:issue:`39357`)
- ``inspect.getmembers(Series)`` no longer raises an ``AbstractMethodError`` (:issue:`38782`)
- Bug in :meth:`Series.where` with numeric dtype and ``other = None`` not casting to ``nan`` (:issue:`39761`)
- :meth:`Index.where` behavior now mirrors :meth:`Index.putmask` behavior, i.e. ``index.where(mask, other)`` matches ``index.putmask(~mask, other)`` (:issue:`39412`)
- Bug in :func:`pandas.testing.assert_series_equal`, :func:`pandas.testing.assert_frame_equal`, :func:`pandas.testing.assert_index_equal` and :func:`pandas.testing.assert_extension_array_equal` incorrectly raising when an attribute has an unrecognized NA type (:issue:`39461`)
- Bug in :meth:`DataFrame.equals`, :meth:`Series.equals`, :meth:`Index.equals` with object-dtype containing ``np.datetime64("NaT")`` or ``np.timedelta64("NaT")`` (:issue:`39650`)
- Bug in :func:`pandas.util.show_versions` where console JSON output was not proper JSON (:issue:`39701`)
- Bug in :meth:`DataFrame.convert_dtypes` incorrectly raised ValueError when called on an empty DataFrame (:issue:`40393`)

.. ---------------------------------------------------------------------------

.. _whatsnew_130.contributors:

Contributors
~~~~~~~~~~~~<|MERGE_RESOLUTION|>--- conflicted
+++ resolved
@@ -723,14 +723,10 @@
 - Bug in :meth:`DataFrame.__setitem__` raising ``ValueError`` with empty :class:`DataFrame` and specified columns for string indexer and non empty :class:`DataFrame` to set (:issue:`38831`)
 - Bug in :meth:`DataFrame.loc.__setitem__` raising ValueError when expanding unique column for :class:`DataFrame` with duplicate columns (:issue:`38521`)
 - Bug in :meth:`DataFrame.iloc.__setitem__` and :meth:`DataFrame.loc.__setitem__` with mixed dtypes when setting with a dictionary value (:issue:`38335`)
-<<<<<<< HEAD
-- Bug in :meth:`DataFrame.loc.__setitem__` changing dtype when indexer was completely ``False`` (:issue:`37550`)
-=======
 - Bug in :meth:`Series.loc.__setitem__` and :meth:`DataFrame.loc.__setitem__` raising ``KeyError`` for boolean Iterator indexer (:issue:`39614`)
 - Bug in :meth:`Series.iloc` and :meth:`DataFrame.iloc` raising ``KeyError`` for Iterator indexer (:issue:`39614`)
 - Bug in :meth:`DataFrame.__setitem__` not raising ``ValueError`` when right hand side is a :class:`DataFrame` with wrong number of columns (:issue:`38604`)
 - Bug in :meth:`Series.__setitem__` raising ``ValueError`` when setting a :class:`Series` with a scalar indexer (:issue:`38303`)
->>>>>>> 04f9a4b1
 - Bug in :meth:`DataFrame.loc` dropping levels of :class:`MultiIndex` when :class:`DataFrame` used as input has only one row (:issue:`10521`)
 - Bug in :meth:`DataFrame.__getitem__` and :meth:`Series.__getitem__` always raising ``KeyError`` when slicing with existing strings an :class:`Index` with milliseconds (:issue:`33589`)
 - Bug in setting ``timedelta64`` or ``datetime64`` values into numeric :class:`Series` failing to cast to object dtype (:issue:`39086`, issue:`39619`)
@@ -746,6 +742,7 @@
 - Bug in :meth:`DataFrame.loc.__setitem__` when setting-with-expansion incorrectly raising when the index in the expanding axis contains duplicates (:issue:`40096`)
 - Bug in :meth:`DataFrame.loc` incorrectly matching non-boolean index elements (:issue:`20432`)
 - Bug in :meth:`Series.__delitem__` with ``ExtensionDtype`` incorrectly casting to ``ndarray`` (:issue:`40386`)
+- Bug in :meth:`DataFrame.loc.__setitem__` changing dtype when indexer was completely ``False`` (:issue:`37550`)
 
 Missing
 ^^^^^^^
