.. _whatsnew_130:

What's new in 1.3.0 (??)
------------------------

These are the changes in pandas 1.3.0. See :ref:`release` for a full changelog
including other versions of pandas.

{{ header }}

.. warning::

   When reading new Excel 2007+ (``.xlsx``) files, the default argument
   ``engine=None`` to :func:`~pandas.read_excel` will now result in using the
   `openpyxl <https://openpyxl.readthedocs.io/en/stable/>`_ engine in all cases
   when the option :attr:`io.excel.xlsx.reader` is set to ``"auto"``.
   Previously, some cases would use the
   `xlrd <https://xlrd.readthedocs.io/en/latest/>`_ engine instead. See
   :ref:`What's new 1.2.0 <whatsnew_120>` for background on this change.

.. ---------------------------------------------------------------------------

Enhancements
~~~~~~~~~~~~

.. _whatsnew_130.read_csv_json_http_headers:

Custom HTTP(s) headers when reading csv or json files
^^^^^^^^^^^^^^^^^^^^^^^^^^^^^^^^^^^^^^^^^^^^^^^^^^^^^

When reading from a remote URL that is not handled by fsspec (ie. HTTP and
HTTPS) the dictionary passed to ``storage_options`` will be used to create the
headers included in the request.  This can be used to control the User-Agent
header or send other custom headers (:issue:`36688`).
For example:

.. ipython:: python

    headers = {"User-Agent": "pandas"}
    df = pd.read_csv(
        "https://download.bls.gov/pub/time.series/cu/cu.item",
        sep="\t",
        storage_options=headers
    )

.. _whatsnew_130.read_to_xml:

Read and write XML documents
^^^^^^^^^^^^^^^^^^^^^^^^^^^^

We added I/O support to read and render shallow versions of `XML`_ documents with
:func:`pandas.read_xml` and :meth:`DataFrame.to_xml`. Using `lxml`_ as parser,
both XPath 1.0 and XSLT 1.0 is available. (:issue:`27554`)

.. _XML: https://www.w3.org/standards/xml/core
.. _lxml: https://lxml.de

.. code-block:: ipython

    In [1]: xml = """<?xml version='1.0' encoding='utf-8'?>
       ...: <data>
       ...:  <row>
       ...:     <shape>square</shape>
       ...:     <degrees>360</degrees>
       ...:     <sides>4.0</sides>
       ...:  </row>
       ...:  <row>
       ...:     <shape>circle</shape>
       ...:     <degrees>360</degrees>
       ...:     <sides/>
       ...:  </row>
       ...:  <row>
       ...:     <shape>triangle</shape>
       ...:     <degrees>180</degrees>
       ...:     <sides>3.0</sides>
       ...:  </row>
       ...:  </data>"""

    In [2]: df = pd.read_xml(xml)
    In [3]: df
    Out[3]:
          shape  degrees  sides
    0    square      360    4.0
    1    circle      360    NaN
    2  triangle      180    3.0

    In [4]: df.to_xml()
    Out[4]:
    <?xml version='1.0' encoding='utf-8'?>
    <data>
      <row>
        <index>0</index>
        <shape>square</shape>
        <degrees>360</degrees>
        <sides>4.0</sides>
      </row>
      <row>
        <index>1</index>
        <shape>circle</shape>
        <degrees>360</degrees>
        <sides/>
      </row>
      <row>
        <index>2</index>
        <shape>triangle</shape>
        <degrees>180</degrees>
        <sides>3.0</sides>
      </row>
    </data>

For more, see :ref:`io.xml` in the user guide on IO tools.

Styler Upgrades
^^^^^^^^^^^^^^^

We provided some focused development on :class:`.Styler`, including altering methods
to accept more universal CSS language for arguments, such as ``'color:red;'`` instead of
``[('color', 'red')]`` (:issue:`39564`). This is also added to the built-in methods
to allow custom CSS highlighting instead of default background coloring (:issue:`40242`).
Enhancements to other built-in methods include extending the :meth:`.Styler.background_gradient`
method to shade elements based on a given gradient map and not be restricted only to
values in the DataFrame (:issue:`39930` :issue:`22727` :issue:`28901`). Additional
built-in methods such as :meth:`.Styler.highlight_between` and :meth:`.Styler.highlight_quantile`
have been added (:issue:`39821` and :issue:`40926`).

The :meth:`.Styler.apply` now consistently allows functions with ``ndarray`` output to
allow more flexible development of UDFs when ``axis`` is ``None`` ``0`` or ``1`` (:issue:`39393`).

:meth:`.Styler.set_tooltips` is a new method that allows adding on hover tooltips to
enhance interactive displays (:issue:`35643`). :meth:`.Styler.set_td_classes`, which was recently
introduced in v1.2.0 (:issue:`36159`) to allow adding specific CSS classes to data cells, has
been made as performant as :meth:`.Styler.apply` and :meth:`.Styler.applymap` (:issue:`40453`),
if not more performant in some cases. The overall performance of HTML
render times has been considerably improved to
match :meth:`DataFrame.to_html` (:issue:`39952` :issue:`37792` :issue:`40425`).

The :meth:`.Styler.format` has had upgrades to easily format missing data,
precision, and perform HTML escaping (:issue:`40437` :issue:`40134`). There have been numerous other bug fixes to
properly format HTML and eliminate some inconsistencies (:issue:`39942` :issue:`40356` :issue:`39807` :issue:`39889` :issue:`39627`)

Documentation has also seen major revisions in light of new features (:issue:`39720` :issue:`39317` :issue:`40493`)

.. _whatsnew_130.dataframe_honors_copy_with_dict:

DataFrame constructor honors ``copy=False`` with dict
^^^^^^^^^^^^^^^^^^^^^^^^^^^^^^^^^^^^^^^^^^^^^^^^^^^^^

When passing a dictionary to :class:`DataFrame` with ``copy=False``,
a copy will no longer be made (:issue:`32960`)

.. ipython:: python

    arr = np.array([1, 2, 3])
    df = pd.DataFrame({"A": arr, "B": arr.copy()}, copy=False)
    df

``df["A"]`` remains a view on ``arr``:

.. ipython:: python

    arr[0] = 0
    assert df.iloc[0, 0] == 0

The default behavior when not passing ``copy`` will remain unchanged, i.e.
a copy will be made.

Centered Datetime-Like Rolling Windows
^^^^^^^^^^^^^^^^^^^^^^^^^^^^^^^^^^^^^^

When performing rolling calculations on :class:`DataFrame` and :class:`Series`
objects with a datetime-like index, a centered datetime-like window can now be
used (:issue:`38780`).
For example:

.. ipython:: python

    df = pd.DataFrame(
        {"A": [0, 1, 2, 3, 4]}, index=pd.date_range("2020", periods=5, freq="1D")
    )
    df
    df.rolling("2D", center=True).mean()


.. _whatsnew_130.enhancements.other:

Other enhancements
^^^^^^^^^^^^^^^^^^

- :class:`Rolling` and :class:`Expanding` now support a ``method`` argument with a ``'table'`` option that performs the windowing operation over an entire :class:`DataFrame`. See ref:`window.overview` for performance and functional benefits (:issue:`15095`, :issue:`38995`)
- Added :meth:`MultiIndex.dtypes` (:issue:`37062`)
- Added ``end`` and ``end_day`` options for ``origin`` in :meth:`DataFrame.resample` (:issue:`37804`)
- Improve error message when ``usecols`` and ``names`` do not match for :func:`read_csv` and ``engine="c"`` (:issue:`29042`)
- Improved consistency of error message when passing an invalid ``win_type`` argument in :class:`Window` (:issue:`15969`)
- :func:`pandas.read_sql_query` now accepts a ``dtype`` argument to cast the columnar data from the SQL database based on user input (:issue:`10285`)
- Improved integer type mapping from pandas to SQLAlchemy when using :meth:`DataFrame.to_sql` (:issue:`35076`)
- :func:`to_numeric` now supports downcasting of nullable ``ExtensionDtype`` objects (:issue:`33013`)
- Add support for dict-like names in :class:`MultiIndex.set_names` and :class:`MultiIndex.rename` (:issue:`20421`)
- :func:`pandas.read_excel` can now auto detect .xlsb files (:issue:`35416`)
- :class:`pandas.ExcelWriter` now accepts an ``if_sheet_exists`` parameter to control the behaviour of append mode when writing to existing sheets (:issue:`40230`)
- :meth:`.Rolling.sum`, :meth:`.Expanding.sum`, :meth:`.Rolling.mean`, :meth:`.Expanding.mean`, :meth:`.Rolling.median`, :meth:`.Expanding.median`, :meth:`.Rolling.max`, :meth:`.Expanding.max`, :meth:`.Rolling.min`, and :meth:`.Expanding.min` now support ``Numba`` execution with the ``engine`` keyword (:issue:`38895`)
- :meth:`DataFrame.apply` can now accept NumPy unary operators as strings, e.g. ``df.apply("sqrt")``, which was already the case for :meth:`Series.apply` (:issue:`39116`)
- :meth:`DataFrame.apply` can now accept non-callable DataFrame properties as strings, e.g. ``df.apply("size")``, which was already the case for :meth:`Series.apply` (:issue:`39116`)
- :meth:`DataFrame.applymap` can now accept kwargs to pass on to func (:issue:`39987`)
- Disallow :class:`DataFrame` indexer for ``iloc`` for :meth:`Series.__getitem__` and :meth:`DataFrame.__getitem__`, (:issue:`39004`)
- :meth:`Series.apply` can now accept list-like or dictionary-like arguments that aren't lists or dictionaries, e.g. ``ser.apply(np.array(["sum", "mean"]))``, which was already the case for :meth:`DataFrame.apply` (:issue:`39140`)
- :meth:`DataFrame.plot.scatter` can now accept a categorical column as the argument to ``c`` (:issue:`12380`, :issue:`31357`)
- :meth:`.Styler.set_tooltips` allows on hover tooltips to be added to styled HTML dataframes (:issue:`35643`, :issue:`21266`, :issue:`39317`, :issue:`39708`, :issue:`40284`)
- :meth:`.Styler.set_table_styles` amended to optionally allow certain css-string input arguments (:issue:`39564`)
- :meth:`.Styler.apply` now more consistently accepts ndarray function returns, i.e. in all cases for ``axis`` is ``0, 1 or None`` (:issue:`39359`)
- :meth:`.Styler.apply` and :meth:`.Styler.applymap` now raise errors if wrong format CSS is passed on render (:issue:`39660`)
- :meth:`.Styler.format` adds keyword argument ``escape`` for optional HTML escaping (:issue:`40437`)
- :meth:`.Styler.background_gradient` now allows the ability to supply a specific gradient map (:issue:`22727`)
- :meth:`.Styler.clear` now clears :attr:`Styler.hidden_index` and :attr:`Styler.hidden_columns` as well (:issue:`40484`)
- Builtin highlighting methods in :class:`Styler` have a more consistent signature and css customisability (:issue:`40242`)
- :meth:`.Styler.highlight_between` added to list of builtin styling methods (:issue:`39821`)
- :meth:`Series.loc.__getitem__` and :meth:`Series.loc.__setitem__` with :class:`MultiIndex` now raising helpful error message when indexer has too many dimensions (:issue:`35349`)
- :meth:`pandas.read_stata` and :class:`StataReader` support reading data from compressed files.
- Add support for parsing ``ISO 8601``-like timestamps with negative signs to :meth:`pandas.Timedelta` (:issue:`37172`)
- Add support for unary operators in :class:`FloatingArray` (:issue:`38749`)
- :class:`RangeIndex` can now be constructed by passing a ``range`` object directly e.g. ``pd.RangeIndex(range(3))`` (:issue:`12067`)
- :meth:`round` being enabled for the nullable integer and floating dtypes (:issue:`38844`)
- :meth:`pandas.read_csv` and :meth:`pandas.read_json` expose the argument ``encoding_errors`` to control how encoding errors are handled (:issue:`39450`)
- :meth:`.GroupBy.any` and :meth:`.GroupBy.all` use Kleene logic with nullable data types (:issue:`37506`)
- :meth:`.GroupBy.any` and :meth:`.GroupBy.all` return a ``BooleanDtype`` for columns with nullable data types (:issue:`33449`)
- Constructing a :class:`DataFrame` or :class:`Series` with the ``data`` argument being a Python iterable that is *not* a NumPy ``ndarray`` consisting of NumPy scalars will now result in a dtype with a precision the maximum of the NumPy scalars; this was already the case when ``data`` is a NumPy ``ndarray`` (:issue:`40908`)
- Add keyword ``sort`` to :func:`pivot_table` to allow non-sorting of the result (:issue:`39143`)
-

.. ---------------------------------------------------------------------------

.. _whatsnew_130.notable_bug_fixes:

Notable bug fixes
~~~~~~~~~~~~~~~~~

These are bug fixes that might have notable behavior changes.

``Categorical.unique`` now always maintains same dtype as original
^^^^^^^^^^^^^^^^^^^^^^^^^^^^^^^^^^^^^^^^^^^^^^^^^^^^^^^^^^^^^^^^^^

Previously, when calling :meth:`~Categorical.unique` with categorical data, unused categories in the new array
would be removed, meaning that the dtype of the new array would be different than the
original, if some categories are not present in the unique array (:issue:`18291`)

As an example of this, given:

.. ipython:: python

        dtype = pd.CategoricalDtype(['bad', 'neutral', 'good'], ordered=True)
        cat = pd.Categorical(['good', 'good', 'bad', 'bad'], dtype=dtype)
        original = pd.Series(cat)
        unique = original.unique()

*pandas < 1.3.0*:

.. code-block:: ipython

    In [1]: unique
    ['good', 'bad']
    Categories (2, object): ['bad' < 'good']
    In [2]: original.dtype == unique.dtype
    False

*pandas >= 1.3.0*

.. ipython:: python

        unique
        original.dtype == unique.dtype

Preserve dtypes in  :meth:`~pandas.DataFrame.combine_first`
^^^^^^^^^^^^^^^^^^^^^^^^^^^^^^^^^^^^^^^^^^^^^^^^^^^^^^^^^^^

:meth:`~pandas.DataFrame.combine_first` will now preserve dtypes (:issue:`7509`)

.. ipython:: python

   df1 = pd.DataFrame({"A": [1, 2, 3], "B": [1, 2, 3]}, index=[0, 1, 2])
   df1
   df2 = pd.DataFrame({"B": [4, 5, 6], "C": [1, 2, 3]}, index=[2, 3, 4])
   df2
   combined = df1.combine_first(df2)

*pandas 1.2.x*

.. code-block:: ipython

   In [1]: combined.dtypes
   Out[2]:
   A    float64
   B    float64
   C    float64
   dtype: object

*pandas 1.3.0*

.. ipython:: python

   combined.dtypes


Try operating inplace when setting values with ``loc`` and ``iloc``
^^^^^^^^^^^^^^^^^^^^^^^^^^^^^^^^^^^^^^^^^^^^^^^^^^^^^^^^^^^^^^^^^^^

When setting an entire column using ``loc`` or ``iloc``, pandas will try to
insert the values into the existing data rather than create an entirely new array.

.. ipython:: python

   df = pd.DataFrame(range(3), columns=["A"], dtype="float64")
   values = df.values
   new = np.array([5, 6, 7], dtype="int64")
   df.loc[[0, 1, 2], "A"] = new

In both the new and old behavior, the data in ``values`` is overwritten, but in
the old behavior the dtype of ``df["A"]`` changed to ``int64``.

*pandas 1.2.x*

.. code-block:: ipython

   In [1]: df.dtypes
   Out[1]:
   A    int64
   dtype: object
   In [2]: np.shares_memory(df["A"].values, new)
   Out[2]: False
   In [3]: np.shares_memory(df["A"].values, values)
   Out[3]: False

In pandas 1.3.0, ``df`` continues to share data with ``values``

*pandas 1.3.0*

.. ipython:: python

   df.dtypes
   np.shares_memory(df["A"], new)
   np.shares_memory(df["A"], values)


.. _whatsnew_130.notable_bug_fixes.setitem_never_inplace:

Never Operate Inplace When Setting ``frame[keys] = values``
^^^^^^^^^^^^^^^^^^^^^^^^^^^^^^^^^^^^^^^^^^^^^^^^^^^^^^^^^^^

When setting multiple columns using ``frame[keys] = values`` new arrays will
replace pre-existing arrays for these keys, which will *not* be over-written
(:issue:`39510`).  As a result, the columns will retain the dtype(s) of ``values``,
never casting to the dtypes of the existing arrays.

.. ipython:: python

   df = pd.DataFrame(range(3), columns=["A"], dtype="float64")
   df[["A"]] = 5

In the old behavior, ``5`` was cast to ``float64`` and inserted into the existing
array backing ``df``:

*pandas 1.2.x*

.. code-block:: ipython

   In [1]: df.dtypes
   Out[1]:
   A    float64

In the new behavior, we get a new array, and retain an integer-dtyped ``5``:

*pandas 1.3.0*

.. ipython:: python

   df.dtypes


.. _whatsnew_130.notable_bug_fixes.setitem_with_bool_casting:

Consistent Casting With Setting Into Boolean Series
^^^^^^^^^^^^^^^^^^^^^^^^^^^^^^^^^^^^^^^^^^^^^^^^^^^

Setting non-boolean values into a :class:`Series with ``dtype=bool`` consistently
cast to ``dtype=object`` (:issue:`38709`)

.. ipython:: python

   orig = pd.Series([True, False])
   ser = orig.copy()
   ser.iloc[1] = np.nan
   ser2 = orig.copy()
   ser2.iloc[1] = 2.0

*pandas 1.2.x*

.. code-block:: ipython

   In [1]: ser
   Out [1]:
   0    1.0
   1    NaN
   dtype: float64

   In [2]:ser2
   Out [2]:
   0    True
   1     2.0
   dtype: object

*pandas 1.3.0*

.. ipython:: python

   ser
   ser2


.. _whatsnew_130.notable_bug_fixes.rolling_groupby_column:

GroupBy.rolling no longer returns grouped-by column in values
^^^^^^^^^^^^^^^^^^^^^^^^^^^^^^^^^^^^^^^^^^^^^^^^^^^^^^^^^^^^^

The group-by column will now be dropped from the result of a
``groupby.rolling`` operation (:issue:`32262`)

.. ipython:: python

    df = pd.DataFrame({"A": [1, 1, 2, 3], "B": [0, 1, 2, 3]})
    df

*Previous behavior*:

.. code-block:: ipython

    In [1]: df.groupby("A").rolling(2).sum()
    Out[1]:
           A    B
    A
    1 0  NaN  NaN
    1    2.0  1.0
    2 2  NaN  NaN
    3 3  NaN  NaN

*New behavior*:

.. ipython:: python

    df.groupby("A").rolling(2).sum()

.. _whatsnew_130.notable_bug_fixes.rolling_var_precision:

Removed artificial truncation in rolling variance and standard deviation
^^^^^^^^^^^^^^^^^^^^^^^^^^^^^^^^^^^^^^^^^^^^^^^^^^^^^^^^^^^^^^^^^^^^^^^^

:meth:`core.window.Rolling.std` and :meth:`core.window.Rolling.var` will no longer
artificially truncate results that are less than ``~1e-8`` and ``~1e-15`` respectively to
zero (:issue:`37051`, :issue:`40448`, :issue:`39872`).

However, floating point artifacts may now exist in the results when rolling over larger values.

.. ipython:: python

   s = pd.Series([7, 5, 5, 5])
   s.rolling(3).var()

.. _whatsnew_130.notable_bug_fixes.rolling_groupby_multiindex:

GroupBy.rolling with MultiIndex no longer drops levels in the result
^^^^^^^^^^^^^^^^^^^^^^^^^^^^^^^^^^^^^^^^^^^^^^^^^^^^^^^^^^^^^^^^^^^^

:class:`core.window.rolling.RollingGroupby` will no longer drop levels of a :class:`DataFrame`
with a :class:`MultiIndex` in the result. This can lead to a perceived duplication of levels in the resulting
:class:`MultiIndex`, but this change restores the behavior that was present in version 1.1.3 (:issue:`38787`, :issue:`38523`).


.. ipython:: python

   index = pd.MultiIndex.from_tuples([('idx1', 'idx2')], names=['label1', 'label2'])
   df = pd.DataFrame({'a': [1], 'b': [2]}, index=index)
   df

*Previous behavior*:

.. code-block:: ipython

    In [1]: df.groupby('label1').rolling(1).sum()
    Out[1]:
              a    b
    label1
    idx1    1.0  2.0

*New behavior*:

.. ipython:: python

    df.groupby('label1').rolling(1).sum()


.. _whatsnew_130.api_breaking.deps:

Increased minimum versions for dependencies
^^^^^^^^^^^^^^^^^^^^^^^^^^^^^^^^^^^^^^^^^^^
Some minimum supported versions of dependencies were updated.
If installed, we now require:

+-----------------+-----------------+----------+---------+
| Package         | Minimum Version | Required | Changed |
+=================+=================+==========+=========+
| numpy           | 1.17.3          |    X     |    X    |
+-----------------+-----------------+----------+---------+
| pytz            | 2017.3          |    X     |         |
+-----------------+-----------------+----------+---------+
| python-dateutil | 2.7.3           |    X     |         |
+-----------------+-----------------+----------+---------+
| bottleneck      | 1.2.1           |          |         |
+-----------------+-----------------+----------+---------+
| numexpr         | 2.6.8           |          |         |
+-----------------+-----------------+----------+---------+
| pytest (dev)    | 6.0             |          |    X    |
+-----------------+-----------------+----------+---------+
| mypy (dev)      | 0.800           |          |    X    |
+-----------------+-----------------+----------+---------+
| setuptools      | 38.6.0          |          |    X    |
+-----------------+-----------------+----------+---------+

For `optional libraries <https://pandas.pydata.org/docs/getting_started/install.html>`_ the general recommendation is to use the latest version.
The following table lists the lowest version per library that is currently being tested throughout the development of pandas.
Optional libraries below the lowest tested version may still work, but are not considered supported.

+-----------------+-----------------+---------+
| Package         | Minimum Version | Changed |
+=================+=================+=========+
| beautifulsoup4  | 4.6.0           |         |
+-----------------+-----------------+---------+
| fastparquet     | 0.4.0           |    X    |
+-----------------+-----------------+---------+
| fsspec          | 0.7.4           |         |
+-----------------+-----------------+---------+
| gcsfs           | 0.6.0           |         |
+-----------------+-----------------+---------+
| lxml            | 4.3.0           |         |
+-----------------+-----------------+---------+
| matplotlib      | 2.2.3           |         |
+-----------------+-----------------+---------+
| numba           | 0.46.0          |         |
+-----------------+-----------------+---------+
| openpyxl        | 3.0.0           |    X    |
+-----------------+-----------------+---------+
| pyarrow         | 0.15.0          |         |
+-----------------+-----------------+---------+
| pymysql         | 0.8.1           |    X    |
+-----------------+-----------------+---------+
| pytables        | 3.5.1           |         |
+-----------------+-----------------+---------+
| s3fs            | 0.4.0           |         |
+-----------------+-----------------+---------+
| scipy           | 1.2.0           |         |
+-----------------+-----------------+---------+
| sqlalchemy      | 1.2.8           |         |
+-----------------+-----------------+---------+
| tabulate        | 0.8.7           |    X    |
+-----------------+-----------------+---------+
| xarray          | 0.12.0          |         |
+-----------------+-----------------+---------+
| xlrd            | 1.2.0           |         |
+-----------------+-----------------+---------+
| xlsxwriter      | 1.0.2           |         |
+-----------------+-----------------+---------+
| xlwt            | 1.3.0           |         |
+-----------------+-----------------+---------+
| pandas-gbq      | 0.12.0          |         |
+-----------------+-----------------+---------+

See :ref:`install.dependencies` and :ref:`install.optional_dependencies` for more.

.. _whatsnew_130.api.other:

Other API changes
^^^^^^^^^^^^^^^^^
- Partially initialized :class:`CategoricalDtype` (i.e. those with ``categories=None`` objects will no longer compare as equal to fully initialized dtype objects.
- Accessing ``_constructor_expanddim`` on a :class:`DataFrame` and ``_constructor_sliced`` on a :class:`Series` now raise an ``AttributeError``. Previously a ``NotImplementedError`` was raised (:issue:`38782`)
-

Build
=====

- Documentation in ``.pptx`` and ``.pdf`` formats are no longer included in wheels or source distributions. (:issue:`30741`)

.. ---------------------------------------------------------------------------

.. _whatsnew_130.deprecations:

Deprecations
~~~~~~~~~~~~
- Deprecated allowing scalars to be passed to the :class:`Categorical` constructor (:issue:`38433`)
- Deprecated allowing subclass-specific keyword arguments in the :class:`Index` constructor, use the specific subclass directly instead (:issue:`14093`, :issue:`21311`, :issue:`22315`, :issue:`26974`)
- Deprecated ``astype`` of datetimelike (``timedelta64[ns]``, ``datetime64[ns]``, ``Datetime64TZDtype``, ``PeriodDtype``) to integer dtypes, use ``values.view(...)`` instead (:issue:`38544`)
- Deprecated :meth:`MultiIndex.is_lexsorted` and :meth:`MultiIndex.lexsort_depth`, use :meth:`MultiIndex.is_monotonic_increasing` instead (:issue:`32259`)
- Deprecated keyword ``try_cast`` in :meth:`Series.where`, :meth:`Series.mask`, :meth:`DataFrame.where`, :meth:`DataFrame.mask`; cast results manually if desired (:issue:`38836`)
- Deprecated comparison of :class:`Timestamp` object with ``datetime.date`` objects.  Instead of e.g. ``ts <= mydate`` use ``ts <= pd.Timestamp(mydate)`` or ``ts.date() <= mydate`` (:issue:`36131`)
- Deprecated :attr:`Rolling.win_type` returning ``"freq"`` (:issue:`38963`)
- Deprecated :attr:`Rolling.is_datetimelike` (:issue:`38963`)
- Deprecated :class:`DataFrame` indexer for :meth:`Series.__setitem__` and :meth:`DataFrame.__setitem__` (:issue:`39004`)
- Deprecated :meth:`core.window.ewm.ExponentialMovingWindow.vol` (:issue:`39220`)
- Using ``.astype`` to convert between ``datetime64[ns]`` dtype and :class:`DatetimeTZDtype` is deprecated and will raise in a future version, use ``obj.tz_localize`` or ``obj.dt.tz_localize`` instead (:issue:`38622`)
- Deprecated casting ``datetime.date`` objects to ``datetime64`` when used as ``fill_value`` in :meth:`DataFrame.unstack`, :meth:`DataFrame.shift`, :meth:`Series.shift`, and :meth:`DataFrame.reindex`, pass ``pd.Timestamp(dateobj)`` instead (:issue:`39767`)
- Deprecated :meth:`.Styler.set_na_rep` and :meth:`.Styler.set_precision` in favour of :meth:`.Styler.format` with ``na_rep`` and ``precision`` as existing and new input arguments respectively (:issue:`40134`, :issue:`40425`)
- Deprecated allowing partial failure in :meth:`Series.transform` and :meth:`DataFrame.transform` when ``func`` is list-like or dict-like and raises anything but ``TypeError``; ``func`` raising anything but a ``TypeError`` will raise in a future version (:issue:`40211`)
- Deprecated support for ``np.ma.mrecords.MaskedRecords`` in the :class:`DataFrame` constructor, pass ``{name: data[name] for name in data.dtype.names}`` instead (:issue:`40363`)
- Deprecated using :func:`merge` or :func:`join` on a different number of levels (:issue:`34862`)
- Deprecated the use of ``**kwargs`` in :class:`.ExcelWriter`; use the keyword argument ``engine_kwargs`` instead (:issue:`40430`)
- Deprecated the ``level`` keyword for :class:`DataFrame` and :class:`Series` aggregations; use groupby instead (:issue:`39983`)
- The ``inplace`` parameter of :meth:`Categorical.remove_categories`, :meth:`Categorical.add_categories`, :meth:`Categorical.reorder_categories` is deprecated and will be removed in a future version (:issue:`37643`)
- Deprecated :func:`merge` producing duplicated columns through the ``suffixes`` keyword  and already existing columns (:issue:`22818`)

.. ---------------------------------------------------------------------------


.. _whatsnew_130.performance:

Performance improvements
~~~~~~~~~~~~~~~~~~~~~~~~
- Performance improvement in :meth:`IntervalIndex.isin` (:issue:`38353`)
- Performance improvement in :meth:`Series.mean` for nullable data types (:issue:`34814`)
- Performance improvement in :meth:`Series.isin` for nullable data types (:issue:`38340`)
- Performance improvement in :meth:`DataFrame.fillna` with ``method="pad|backfill"`` for nullable floating and nullable integer dtypes (:issue:`39953`)
- Performance improvement in :meth:`DataFrame.corr` for method=kendall (:issue:`28329`)
- Performance improvement in :meth:`core.window.rolling.Rolling.corr` and :meth:`core.window.rolling.Rolling.cov` (:issue:`39388`)
- Performance improvement in :meth:`core.window.rolling.RollingGroupby.corr`, :meth:`core.window.expanding.ExpandingGroupby.corr`, :meth:`core.window.expanding.ExpandingGroupby.corr` and :meth:`core.window.expanding.ExpandingGroupby.cov` (:issue:`39591`)
- Performance improvement in :func:`unique` for object data type (:issue:`37615`)
- Performance improvement in :func:`pd.json_normalize` for basic cases (including separators) (:issue:`40035` :issue:`15621`)
- Performance improvement in :class:`core.window.rolling.ExpandingGroupby` aggregation methods (:issue:`39664`)
- Performance improvement in :class:`Styler` where render times are more than 50% reduced (:issue:`39972` :issue:`39952`)
- Performance improvement in :meth:`core.window.ewm.ExponentialMovingWindow.mean` with ``times`` (:issue:`39784`)
- Performance improvement in :meth:`.GroupBy.apply` when requiring the python fallback implementation (:issue:`40176`)
- Performance improvement in the conversion of pyarrow boolean array to a pandas nullable boolean array (:issue:`41051`)
- Performance improvement for concatenation of data with type :class:`CategoricalDtype` (:issue:`40193`)
- Performance improvement in :meth:`.GroupBy.cummin` and :meth:`.GroupBy.cummax` with nullable data types (:issue:`37493`)
-

.. ---------------------------------------------------------------------------

.. _whatsnew_130.bug_fixes:

Bug fixes
~~~~~~~~~

Categorical
^^^^^^^^^^^
- Bug in :class:`CategoricalIndex` incorrectly failing to raise ``TypeError`` when scalar data is passed (:issue:`38614`)
- Bug in ``CategoricalIndex.reindex`` failed when ``Index`` passed with elements all in category (:issue:`28690`)
- Bug where constructing a :class:`Categorical` from an object-dtype array of ``date`` objects did not round-trip correctly with ``astype`` (:issue:`38552`)
- Bug in constructing a :class:`DataFrame` from an ``ndarray`` and a :class:`CategoricalDtype` (:issue:`38857`)
- Bug in :meth:`DataFrame.reindex` was throwing ``IndexError`` when new index contained duplicates and old index was :class:`CategoricalIndex` (:issue:`38906`)
- Bug in setting categorical values into an object-dtype column in a :class:`DataFrame` (:issue:`39136`)
- Bug in :meth:`DataFrame.reindex` was raising ``IndexError`` when new index contained duplicates and old index was :class:`CategoricalIndex` (:issue:`38906`)

Datetimelike
^^^^^^^^^^^^
- Bug in :class:`DataFrame` and :class:`Series` constructors sometimes dropping nanoseconds from :class:`Timestamp` (resp. :class:`Timedelta`) ``data``, with ``dtype=datetime64[ns]`` (resp. ``timedelta64[ns]``) (:issue:`38032`)
- Bug in :meth:`DataFrame.first` and :meth:`Series.first` returning two months for offset one month when first day is last calendar day (:issue:`29623`)
- Bug in constructing a :class:`DataFrame` or :class:`Series` with mismatched ``datetime64`` data and ``timedelta64`` dtype, or vice-versa, failing to raise ``TypeError`` (:issue:`38575`, :issue:`38764`, :issue:`38792`)
- Bug in constructing a :class:`Series` or :class:`DataFrame` with a ``datetime`` object out of bounds for ``datetime64[ns]`` dtype or a ``timedelta`` object out of bounds for ``timedelta64[ns]`` dtype (:issue:`38792`, :issue:`38965`)
- Bug in :meth:`DatetimeIndex.intersection`, :meth:`DatetimeIndex.symmetric_difference`, :meth:`PeriodIndex.intersection`, :meth:`PeriodIndex.symmetric_difference` always returning object-dtype when operating with :class:`CategoricalIndex` (:issue:`38741`)
- Bug in :meth:`Series.where` incorrectly casting ``datetime64`` values to ``int64`` (:issue:`37682`)
- Bug in :class:`Categorical` incorrectly typecasting ``datetime`` object to ``Timestamp`` (:issue:`38878`)
- Bug in comparisons between :class:`Timestamp` object and ``datetime64`` objects just outside the implementation bounds for nanosecond ``datetime64`` (:issue:`39221`)
- Bug in :meth:`Timestamp.round`, :meth:`Timestamp.floor`, :meth:`Timestamp.ceil` for values near the implementation bounds of :class:`Timestamp` (:issue:`39244`)
- Bug in :meth:`Timedelta.round`, :meth:`Timedelta.floor`, :meth:`Timedelta.ceil` for values near the implementation bounds of :class:`Timedelta` (:issue:`38964`)
- Bug in :func:`date_range` incorrectly creating :class:`DatetimeIndex` containing ``NaT`` instead of raising ``OutOfBoundsDatetime`` in corner cases (:issue:`24124`)
- Bug in :func:`infer_freq` incorrectly fails to infer 'H' frequency of :class:`DatetimeIndex` if the latter has a timezone and crosses DST boundaries (:issue:`39556`)

Timedelta
^^^^^^^^^
- Bug in constructing :class:`Timedelta` from ``np.timedelta64`` objects with non-nanosecond units that are out of bounds for ``timedelta64[ns]`` (:issue:`38965`)
- Bug in constructing a :class:`TimedeltaIndex` incorrectly accepting ``np.datetime64("NaT")`` objects (:issue:`39462`)
- Bug in constructing :class:`Timedelta` from input string with only symbols and no digits failed to raise an error (:issue:`39710`)
- Bug in :class:`TimedeltaIndex` and :func:`to_timedelta` failing to raise when passed non-nanosecond ``timedelta64`` arrays that overflow when converting to ``timedelta64[ns]`` (:issue:`40008`)

Timezones
^^^^^^^^^
- Bug in different ``tzinfo`` objects representing UTC not being treated as equivalent (:issue:`39216`)
- Bug in ``dateutil.tz.gettz("UTC")`` not being recognized as equivalent to other UTC-representing tzinfos (:issue:`39276`)
-

Numeric
^^^^^^^
- Bug in :meth:`DataFrame.quantile`, :meth:`DataFrame.sort_values` causing incorrect subsequent indexing behavior (:issue:`38351`)
- Bug in :meth:`DataFrame.sort_values` raising an :class:`IndexError` for empty ``by`` (:issue:`40258`)
- Bug in :meth:`DataFrame.select_dtypes` with ``include=np.number`` now retains numeric ``ExtensionDtype`` columns (:issue:`35340`)
- Bug in :meth:`DataFrame.mode` and :meth:`Series.mode` not keeping consistent integer :class:`Index` for empty input (:issue:`33321`)
- Bug in :meth:`DataFrame.rank` with ``np.inf`` and mixture of ``np.nan`` and ``np.inf`` (:issue:`32593`)
- Bug in :meth:`DataFrame.rank` with ``axis=0`` and columns holding incomparable types raising ``IndexError`` (:issue:`38932`)
- Bug in ``rank`` method for :class:`Series`, :class:`DataFrame`, :class:`DataFrameGroupBy`, and :class:`SeriesGroupBy` treating the most negative ``int64`` value as missing (:issue:`32859`)
- Bug in :func:`select_dtypes` different behavior between Windows and Linux with ``include="int"`` (:issue:`36569`)
- Bug in :meth:`DataFrame.apply` and :meth:`DataFrame.agg` when passed argument ``func="size"`` would operate on the entire ``DataFrame`` instead of rows or columns (:issue:`39934`)
- Bug in :meth:`DataFrame.transform` would raise ``SpecificationError`` when passed a dictionary and columns were missing; will now raise a ``KeyError`` instead (:issue:`40004`)
- Bug in :meth:`DataFrameGroupBy.rank` giving incorrect results with ``pct=True`` and equal values between consecutive groups (:issue:`40518`)
- Bug in :meth:`Series.count` would result in an ``int32`` result on 32-bit platforms when argument ``level=None`` (:issue:`40908`)

Conversion
^^^^^^^^^^
- Bug in :meth:`Series.to_dict` with ``orient='records'`` now returns python native types (:issue:`25969`)
- Bug in :meth:`Series.view` and :meth:`Index.view` when converting between datetime-like (``datetime64[ns]``, ``datetime64[ns, tz]``, ``timedelta64``, ``period``) dtypes (:issue:`39788`)
- Bug in creating a :class:`DataFrame` from an empty ``np.recarray`` not retaining the original dtypes (:issue:`40121`)
- Bug in :class:`DataFrame` failing to raise ``TypeError`` when constructing from a ``frozenset`` (:issue:`40163`)
- Bug in :class:`Index` construction silently ignoring a passed ``dtype`` when the data cannot be cast to that dtype (:issue:`21311`)
- Bug in :meth:`StringArray.astype` falling back to numpy and raising when converting to ``dtype='categorical'`` (:issue:`40450`)
- Bug in :func:`factorize` where, when given an array with a numeric numpy dtype lower than int64, uint64 and float64, the unique values did not keep their original dtype (:issue:`41132`)
- Bug in :class:`DataFrame` construction with a dictionary containing an arraylike with ``ExtensionDtype`` and ``copy=True`` failing to make a copy (:issue:`38939`)
- Bug in :meth:`qcut` raising error when taking ``Float64DType`` as input (:issue:`40730`)

Strings
^^^^^^^

- Bug in the conversion from ``pyarrow.ChunkedArray`` to :class:`~arrays.StringArray` when the original had zero chunks (:issue:`41040`)
-

Interval
^^^^^^^^
- Bug in :meth:`IntervalIndex.intersection` and :meth:`IntervalIndex.symmetric_difference` always returning object-dtype when operating with :class:`CategoricalIndex` (:issue:`38653`, :issue:`38741`)
- Bug in :meth:`IntervalIndex.intersection` returning duplicates when at least one of both Indexes has duplicates which are present in the other (:issue:`38743`)
- :meth:`IntervalIndex.union`, :meth:`IntervalIndex.intersection`, :meth:`IntervalIndex.difference`, and :meth:`IntervalIndex.symmetric_difference` now cast to the appropriate dtype instead of raising ``TypeError`` when operating with another :class:`IntervalIndex` with incompatible dtype (:issue:`39267`)
- :meth:`PeriodIndex.union`, :meth:`PeriodIndex.intersection`, :meth:`PeriodIndex.symmetric_difference`, :meth:`PeriodIndex.difference` now cast to object dtype instead of raising ``IncompatibleFrequency`` when operating with another :class:`PeriodIndex` with incompatible dtype (:issue:`??`)

Indexing
^^^^^^^^

- Bug in :meth:`Index.union` dropping duplicate ``Index`` values when ``Index`` was not monotonic or ``sort`` was set to ``False`` (:issue:`36289`, :issue:`31326`, :issue:`40862`)
- Bug in :meth:`CategoricalIndex.get_indexer` failing to raise ``InvalidIndexError`` when non-unique (:issue:`38372`)
- Bug in inserting many new columns into a :class:`DataFrame` causing incorrect subsequent indexing behavior (:issue:`38380`)
- Bug in :meth:`DataFrame.__setitem__` raising ``ValueError`` when setting multiple values to duplicate columns (:issue:`15695`)
- Bug in :meth:`DataFrame.loc`, :meth:`Series.loc`, :meth:`DataFrame.__getitem__` and :meth:`Series.__getitem__` returning incorrect elements for non-monotonic :class:`DatetimeIndex` for string slices (:issue:`33146`)
- Bug in :meth:`DataFrame.reindex` and :meth:`Series.reindex` with timezone aware indexes raising ``TypeError`` for ``method="ffill"`` and ``method="bfill"`` and specified ``tolerance`` (:issue:`38566`)
- Bug in :meth:`DataFrame.reindex` with ``datetime64[ns]`` or ``timedelta64[ns]`` incorrectly casting to integers when the ``fill_value`` requires casting to object dtype (:issue:`39755`)
- Bug in :meth:`DataFrame.__setitem__` raising ``ValueError`` with empty :class:`DataFrame` and specified columns for string indexer and non empty :class:`DataFrame` to set (:issue:`38831`)
- Bug in :meth:`DataFrame.loc.__setitem__` raising ValueError when expanding unique column for :class:`DataFrame` with duplicate columns (:issue:`38521`)
- Bug in :meth:`DataFrame.iloc.__setitem__` and :meth:`DataFrame.loc.__setitem__` with mixed dtypes when setting with a dictionary value (:issue:`38335`)
- Bug in :meth:`Series.loc.__setitem__` and :meth:`DataFrame.loc.__setitem__` raising ``KeyError`` for boolean Iterator indexer (:issue:`39614`)
- Bug in :meth:`Series.iloc` and :meth:`DataFrame.iloc` raising ``KeyError`` for Iterator indexer (:issue:`39614`)
- Bug in :meth:`DataFrame.__setitem__` not raising ``ValueError`` when right hand side is a :class:`DataFrame` with wrong number of columns (:issue:`38604`)
- Bug in :meth:`Series.__setitem__` raising ``ValueError`` when setting a :class:`Series` with a scalar indexer (:issue:`38303`)
- Bug in :meth:`DataFrame.loc` dropping levels of :class:`MultiIndex` when :class:`DataFrame` used as input has only one row (:issue:`10521`)
- Bug in :meth:`DataFrame.__getitem__` and :meth:`Series.__getitem__` always raising ``KeyError`` when slicing with existing strings an :class:`Index` with milliseconds (:issue:`33589`)
- Bug in setting ``timedelta64`` or ``datetime64`` values into numeric :class:`Series` failing to cast to object dtype (:issue:`39086`, issue:`39619`)
- Bug in setting :class:`Interval` values into a :class:`Series` or :class:`DataFrame` with mismatched :class:`IntervalDtype` incorrectly casting the new values to the existing dtype (:issue:`39120`)
- Bug in setting ``datetime64`` values into a :class:`Series` with integer-dtype incorrect casting the datetime64 values to integers (:issue:`39266`)
- Bug in setting ``np.datetime64("NaT")`` into a :class:`Series` with :class:`Datetime64TZDtype` incorrectly treating the timezone-naive value as timezone-aware (:issue:`39769`)
- Bug in :meth:`Index.get_loc` not raising ``KeyError`` when method is specified for ``NaN`` value when ``NaN`` is not in :class:`Index` (:issue:`39382`)
- Bug in :meth:`DatetimeIndex.insert` when inserting ``np.datetime64("NaT")`` into a timezone-aware index incorrectly treating the timezone-naive value as timezone-aware (:issue:`39769`)
- Bug in incorrectly raising in :meth:`Index.insert`, when setting a new column that cannot be held in the existing ``frame.columns``, or in :meth:`Series.reset_index` or :meth:`DataFrame.reset_index` instead of casting to a compatible dtype (:issue:`39068`)
- Bug in :meth:`RangeIndex.append` where a single object of length 1 was concatenated incorrectly (:issue:`39401`)
- Bug in setting ``numpy.timedelta64`` values into an object-dtype :class:`Series` using a boolean indexer (:issue:`39488`)
- Bug in setting numeric values into a into a boolean-dtypes :class:`Series` using ``at`` or ``iat`` failing to cast to object-dtype (:issue:`39582`)
- Bug in :meth:`DataFrame.loc.__setitem__` when setting-with-expansion incorrectly raising when the index in the expanding axis contains duplicates (:issue:`40096`)
- Bug in :meth:`DataFrame.loc` incorrectly matching non-boolean index elements (:issue:`20432`)
- Bug in :meth:`Series.__delitem__` with ``ExtensionDtype`` incorrectly casting to ``ndarray`` (:issue:`40386`)

Missing
^^^^^^^

- Bug in :class:`Grouper` now correctly propagates ``dropna`` argument and :meth:`DataFrameGroupBy.transform` now correctly handles missing values for ``dropna=True`` (:issue:`35612`)
- Bug in :func:`isna`, and :meth:`Series.isna`, :meth:`Index.isna`, :meth:`DataFrame.isna` (and the corresponding ``notna`` functions) not recognizing ``Decimal("NaN")`` objects (:issue:`39409`)
- Bug in :meth:`DataFrame.fillna` not accepting dictionary for ``downcast`` keyword (:issue:`40809`)
- Bug in :func:`isna` not returning a copy of the mask for nullable types, causing any subsequent mask modification to change the original array (:issue:`40935`)

MultiIndex
^^^^^^^^^^

- Bug in :meth:`DataFrame.drop` raising ``TypeError`` when :class:`MultiIndex` is non-unique and ``level`` is not provided (:issue:`36293`)
- Bug in :meth:`MultiIndex.intersection` duplicating ``NaN`` in result (:issue:`38623`)
- Bug in :meth:`MultiIndex.equals` incorrectly returning ``True`` when :class:`MultiIndex` containing ``NaN`` even when they are differently ordered (:issue:`38439`)
- Bug in :meth:`MultiIndex.intersection` always returning empty when intersecting with :class:`CategoricalIndex` (:issue:`38653`)

I/O
^^^

- Bug in :meth:`Index.__repr__` when ``display.max_seq_items=1`` (:issue:`38415`)
- Bug in :func:`read_csv` not recognizing scientific notation if decimal is set for ``engine="python"`` (:issue:`31920`)
- Bug in :func:`read_csv` interpreting ``NA`` value as comment, when ``NA`` does contain the comment string fixed for ``engine="python"`` (:issue:`34002`)
- Bug in :func:`read_csv` raising ``IndexError`` with multiple header columns and ``index_col`` specified when file has no data rows (:issue:`38292`)
- Bug in :func:`read_csv` not accepting ``usecols`` with different length than ``names`` for ``engine="python"`` (:issue:`16469`)
- Bug in :meth:`read_csv` returning object dtype when ``delimiter=","`` with ``usecols`` and ``parse_dates`` specified for ``engine="python"`` (:issue:`35873`)
- Bug in :func:`read_csv` raising ``TypeError`` when ``names`` and ``parse_dates`` is specified for ``engine="c"`` (:issue:`33699`)
- Bug in :func:`read_clipboard`, :func:`DataFrame.to_clipboard` not working in WSL (:issue:`38527`)
- Allow custom error values for parse_dates argument of :func:`read_sql`, :func:`read_sql_query` and :func:`read_sql_table` (:issue:`35185`)
- Bug in :func:`to_hdf` raising ``KeyError`` when trying to apply for subclasses of ``DataFrame`` or ``Series`` (:issue:`33748`)
- Bug in :meth:`~HDFStore.put` raising a wrong ``TypeError`` when saving a DataFrame with non-string dtype (:issue:`34274`)
- Bug in :func:`json_normalize` resulting in the first element of a generator object not being included in the returned ``DataFrame`` (:issue:`35923`)
- Bug in :func:`read_csv` applying thousands separator to date columns when column should be parsed for dates and ``usecols`` is specified for ``engine="python"`` (:issue:`39365`)
- Bug in :func:`read_excel` forward filling :class:`MultiIndex` names with multiple header and index columns specified (:issue:`34673`)
- :func:`read_excel` now respects :func:`set_option` (:issue:`34252`)
- Bug in :func:`read_csv` not switching ``true_values`` and ``false_values`` for nullable ``boolean`` dtype (:issue:`34655`)
- Bug in :func:`read_json` when ``orient="split"`` does not maintain numeric string index (:issue:`28556`)
- :meth:`read_sql` returned an empty generator if ``chunksize`` was no-zero and the query returned no results. Now returns a generator with a single empty dataframe (:issue:`34411`)
- Bug in :func:`read_hdf` returning unexpected records when filtering on categorical string columns using ``where`` parameter (:issue:`39189`)
- Bug in :func:`read_sas` raising ``ValueError`` when ``datetimes`` were null (:issue:`39725`)
- Bug in :func:`read_excel` dropping empty values from single-column spreadsheets (:issue:`39808`)
- Bug in :func:`read_excel` raising ``AttributeError`` with ``MultiIndex`` header followed by two empty rows and no index, and bug affecting :func:`read_excel`, :func:`read_csv`, :func:`read_table`, :func:`read_fwf`, and :func:`read_clipboard` where one blank row after a ``MultiIndex`` header with no index would be dropped (:issue:`40442`)
- Bug in :meth:`DataFrame.to_string` misplacing the truncation column when ``index=False`` (:issue:`40907`)
- Bug in :func:`read_orc` always raising ``AttributeError`` (:issue:`40918`)
- Bug in the conversion from pyarrow to pandas (e.g. for reading Parquet) with nullable dtypes and a pyarrow array whose data buffer size is not a multiple of dtype size (:issue:`40896`)

Period
^^^^^^
- Comparisons of :class:`Period` objects or :class:`Index`, :class:`Series`, or :class:`DataFrame` with mismatched ``PeriodDtype`` now behave like other mismatched-type comparisons, returning ``False`` for equals, ``True`` for not-equal, and raising ``TypeError`` for inequality checks (:issue:`39274`)
-
-

Plotting
^^^^^^^^

- Bug in :func:`scatter_matrix` raising when 2d ``ax`` argument passed (:issue:`16253`)
- Prevent warnings when matplotlib's ``constrained_layout`` is enabled (:issue:`25261`)
- Bug in :func:`DataFrame.plot` was showing the wrong colors in the legend if the function was called repeatedly and some calls used ``yerr`` while others didn't (partial fix of :issue:`39522`)
- Bug in :func:`DataFrame.plot` was showing the wrong colors in the legend if the function was called repeatedly and some calls used ``secondary_y`` and others use ``legend=False`` (:issue:`40044`)


Groupby/resample/rolling
^^^^^^^^^^^^^^^^^^^^^^^^
- Bug in :meth:`DataFrameGroupBy.agg` and :meth:`SeriesGroupBy.agg` with :class:`PeriodDtype` columns incorrectly casting results too aggressively (:issue:`38254`)
- Bug in :meth:`SeriesGroupBy.value_counts` where unobserved categories in a grouped categorical series were not tallied (:issue:`38672`)
- Bug in :meth:`SeriesGroupBy.value_counts` where error was raised on an empty series (:issue:`39172`)
- Bug in :meth:`.GroupBy.indices` would contain non-existent indices when null values were present in the groupby keys (:issue:`9304`)
- Fixed bug in :meth:`DataFrameGroupBy.sum` and :meth:`SeriesGroupBy.sum` causing loss of precision through using Kahan summation (:issue:`38778`)
- Fixed bug in :meth:`DataFrameGroupBy.cumsum`, :meth:`SeriesGroupBy.cumsum`, :meth:`DataFrameGroupBy.mean` and :meth:`SeriesGroupBy.mean` causing loss of precision through using Kahan summation (:issue:`38934`)
- Bug in :meth:`.Resampler.aggregate` and :meth:`DataFrame.transform` raising ``TypeError`` instead of ``SpecificationError`` when missing keys had mixed dtypes (:issue:`39025`)
- Bug in :meth:`.DataFrameGroupBy.idxmin` and :meth:`.DataFrameGroupBy.idxmax` with ``ExtensionDtype`` columns (:issue:`38733`)
- Bug in :meth:`Series.resample` would raise when the index was a :class:`PeriodIndex` consisting of ``NaT`` (:issue:`39227`)
- Bug in :meth:`core.window.rolling.RollingGroupby.corr` and :meth:`core.window.expanding.ExpandingGroupby.corr` where the groupby column would return 0 instead of ``np.nan`` when providing ``other`` that was longer than each group (:issue:`39591`)
- Bug in :meth:`core.window.expanding.ExpandingGroupby.corr` and :meth:`core.window.expanding.ExpandingGroupby.cov` where 1 would be returned instead of ``np.nan`` when providing ``other`` that was longer than each group (:issue:`39591`)
- Bug in :meth:`.GroupBy.mean`, :meth:`.GroupBy.median` and :meth:`DataFrame.pivot_table` not propagating metadata (:issue:`28283`)
- Bug in :meth:`Series.rolling` and :meth:`DataFrame.rolling` not calculating window bounds correctly when window is an offset and dates are in descending order (:issue:`40002`)
- Bug in :class:`SeriesGroupBy` and :class:`DataFrameGroupBy` on an empty ``Series`` or ``DataFrame`` would lose index, columns, and/or data types when directly using the methods ``idxmax``, ``idxmin``, ``mad``, ``min``, ``max``, ``sum``, ``prod``, and ``skew`` or using them through ``apply``, ``aggregate``, or ``resample`` (:issue:`26411`)
- Bug in :meth:`DataFrameGroupBy.apply` where a :class:`MultiIndex` would be created instead of an :class:`Index` if a :class:`:meth:`core.window.rolling.RollingGroupby` object was created (:issue:`39732`)
- Bug in :meth:`DataFrameGroupBy.sample` where error was raised when ``weights`` was specified and the index was an :class:`Int64Index` (:issue:`39927`)
- Bug in :meth:`DataFrameGroupBy.aggregate` and :meth:`.Resampler.aggregate` would sometimes raise ``SpecificationError`` when passed a dictionary and columns were missing; will now always raise a ``KeyError`` instead (:issue:`40004`)
- Bug in :meth:`DataFrameGroupBy.sample` where column selection was not applied to sample result (:issue:`39928`)
- Bug in :class:`core.window.ewm.ExponentialMovingWindow` when calling ``__getitem__`` would incorrectly raise a ``ValueError`` when providing ``times`` (:issue:`40164`)
- Bug in :class:`core.window.ewm.ExponentialMovingWindow` when calling ``__getitem__`` would not retain ``com``, ``span``, ``alpha`` or ``halflife`` attributes  (:issue:`40164`)
- :class:`core.window.ewm.ExponentialMovingWindow` now raises a ``NotImplementedError`` when specifying ``times`` with ``adjust=False`` due to an incorrect calculation (:issue:`40098`)
- Bug in :meth:`core.window.ewm.ExponentialMovingWindowGroupby.mean` where the times argument was ignored when ``engine='numba'`` (:issue:`40951`)
- Bug in :meth:`core.window.ewm.ExponentialMovingWindowGroupby.mean` where the wrong times were used in case of multiple groups (:issue:`40951`)
- Bug in :class:`core.window.ewm.ExponentialMovingWindowGroupby` where the times vector and values became out of sync for non-trivial groups (:issue:`40951`)
- Bug in :meth:`Series.asfreq` and :meth:`DataFrame.asfreq` dropping rows when the index is not sorted (:issue:`39805`)
- Bug in aggregation functions for :class:`DataFrame` not respecting ``numeric_only`` argument when ``level`` keyword was given (:issue:`40660`)
- Bug in :meth:`SeriesGroupBy.aggregate` where using a user-defined function to aggregate a ``Series`` with an object-typed :class:`Index` causes an incorrect :class:`Index` shape (issue:`40014`)
- Bug in :class:`core.window.RollingGroupby` where ``as_index=False`` argument in ``groupby`` was ignored (:issue:`39433`)
- Bug in :meth:`.GroupBy.any` and :meth:`.GroupBy.all` raising ``ValueError`` when using with nullable type columns holding ``NA`` even with ``skipna=True`` (:issue:`40585`)
- Bug in :meth:`GroupBy.cummin` and :meth:`GroupBy.cummax` incorrectly rounding integer values near the ``int64`` implementations bounds (:issue:`40767`)
- Bug in :meth:`.GroupBy.rank` with nullable dtypes incorrectly raising ``TypeError`` (:issue:`41010`)
- Bug in :meth:`.GroupBy.cummin` and :meth:`.GroupBy.cummax` computing wrong result with nullable data types too large to roundtrip when casting to float (:issue:`37493`)
- Bug in :meth:`DataFrame.rolling` returning mean zero for all ``NaN`` window with ``min_periods=0`` if calculation is not numerical stable (:issue:`41053`)
- Bug in :meth:`DataFrame.rolling` returning sum not zero for all ``NaN`` window with ``min_periods=0`` if calculation is not numerical stable (:issue:`41053`)
<<<<<<< HEAD
- Bug in :meth:`SeriesGroupBy.agg` failing to retain ordered :class:`CategoricalDtype` on order-preserving aggregations (:issue:`41147`)
=======
- Bug in :meth:`DataFrameGroupBy.min` and :meth:`DataFrameGroupBy.max` with multiple object-dtype columns and ``numeric_only=False`` incorrectly raising ``ValueError`` (:issue:41111`)
>>>>>>> 0acbff88

Reshaping
^^^^^^^^^
- Bug in :func:`merge` raising error when performing an inner join with partial index and ``right_index`` when no overlap between indices (:issue:`33814`)
- Bug in :meth:`DataFrame.unstack` with missing levels led to incorrect index names (:issue:`37510`)
- Bug in :func:`merge_asof` propagating the right Index with ``left_index=True`` and ``right_on`` specification instead of left Index (:issue:`33463`)
- Bug in :func:`join` over :class:`MultiIndex` returned wrong result, when one of both indexes had only one level (:issue:`36909`)
- :meth:`merge_asof` raises ``ValueError`` instead of cryptic ``TypeError`` in case of non-numerical merge columns (:issue:`29130`)
- Bug in :meth:`DataFrame.join` not assigning values correctly when having :class:`MultiIndex` where at least one dimension is from dtype ``Categorical`` with non-alphabetically sorted categories (:issue:`38502`)
- :meth:`Series.value_counts` and :meth:`Series.mode` return consistent keys in original order (:issue:`12679`, :issue:`11227` and :issue:`39007`)
- Bug in :meth:`DataFrame.stack` not handling ``NaN`` in :class:`MultiIndex` columns correct (:issue:`39481`)
- Bug in :meth:`DataFrame.apply` would give incorrect results when used with a string argument and ``axis=1`` when the axis argument was not supported and now raises a ``ValueError`` instead (:issue:`39211`)
- Bug in :meth:`DataFrame.sort_values` not reshaping index correctly after sorting on columns, when ``ignore_index=True`` (:issue:`39464`)
- Bug in :meth:`DataFrame.append` returning incorrect dtypes with combinations of ``ExtensionDtype`` dtypes (:issue:`39454`)
- Bug in :meth:`DataFrame.append` returning incorrect dtypes with combinations of ``datetime64`` and ``timedelta64`` dtypes (:issue:`39574`)
- Bug in :meth:`DataFrame.pivot_table` returning a ``MultiIndex`` for a single value when operating on and empty ``DataFrame`` (:issue:`13483`)
- Allow :class:`Index` to be passed to the :func:`numpy.all` function (:issue:`40180`)
- Bug in :meth:`DataFrame.stack` not preserving ``CategoricalDtype`` in a ``MultiIndex`` (:issue:`36991`)
- Bug in :func:`to_datetime` raising error when input sequence contains unhashable items (:issue:`39756`)
- Bug in :meth:`Series.explode` preserving index when ``ignore_index`` was ``True`` and values were scalars (:issue:`40487`)
- Bug in :func:`to_datetime` raising ``ValueError`` when :class:`Series` contains ``None`` and ``NaT`` and has more than 50 elements (:issue:`39882`)

Sparse
^^^^^^

- Bug in :meth:`DataFrame.sparse.to_coo` raising ``KeyError`` with columns that are a numeric :class:`Index` without a 0 (:issue:`18414`)
- Bug in :meth:`SparseArray.astype` with ``copy=False`` producing incorrect results when going from integer dtype to floating dtype (:issue:`34456`)
- Implemented :meth:`SparseArray.max` and :meth:`SparseArray.min` (:issue:`40921`)

ExtensionArray
^^^^^^^^^^^^^^

- Bug in :meth:`DataFrame.where` when ``other`` is a :class:`Series` with :class:`ExtensionArray` dtype (:issue:`38729`)
- Fixed bug where :meth:`Series.idxmax`, :meth:`Series.idxmin` and ``argmax/min`` fail when the underlying data is :class:`ExtensionArray` (:issue:`32749`, :issue:`33719`, :issue:`36566`)
- Fixed a bug where some properties of subclasses of :class:`PandasExtensionDtype` where improperly cached (:issue:`40329`)
- Bug in :meth:`DataFrame.mask` where masking a :class:`Dataframe` with an :class:`ExtensionArray` dtype raises ``ValueError`` (:issue:`40941`)

Styler
^^^^^^

- Bug in :class:`Styler` where ``subset`` arg in methods raised an error for some valid multiindex slices (:issue:`33562`)
- :class:`Styler` rendered HTML output minor alterations to support w3 good code standard (:issue:`39626`)
- Bug in :class:`Styler` where rendered HTML was missing a column class identifier for certain header cells (:issue:`39716`)
- Bug in :meth:`Styler.background_gradient` where text-color was not determined correctly (:issue:`39888`)
- Bug in :class:`Styler` where multiple elements in CSS-selectors were not correctly added to ``table_styles`` (:issue:`39942`)
- Bug in :class:`.Styler` where copying from Jupyter dropped top left cell and misaligned headers (:issue:`12147`)
- Bug in :class:`.Styler.where` where ``kwargs`` were not passed to the applicable callable (:issue:`40845`)
- Bug in :class:`Styler` which caused CSS to duplicate on multiple renders. (:issue:`39395`, :issue:`40334`)


Other
^^^^^
- Bug in :class:`Index` constructor sometimes silently ignoring a specified ``dtype`` (:issue:`38879`)
- Bug in :func:`pandas.api.types.infer_dtype` not recognizing Series, Index or array with a period dtype (:issue:`23553`)
- Bug in :func:`pandas.api.types.infer_dtype` raising an error for general :class:`.ExtensionArray` objects. It will now return ``"unknown-array"`` instead of raising (:issue:`37367`)
- Bug in constructing a :class:`Series` from a list and a :class:`PandasDtype` (:issue:`39357`)
- ``inspect.getmembers(Series)`` no longer raises an ``AbstractMethodError`` (:issue:`38782`)
- Bug in :meth:`Series.where` with numeric dtype and ``other = None`` not casting to ``nan`` (:issue:`39761`)
- :meth:`Index.where` behavior now mirrors :meth:`Index.putmask` behavior, i.e. ``index.where(mask, other)`` matches ``index.putmask(~mask, other)`` (:issue:`39412`)
- Bug in :func:`pandas.testing.assert_series_equal`, :func:`pandas.testing.assert_frame_equal`, :func:`pandas.testing.assert_index_equal` and :func:`pandas.testing.assert_extension_array_equal` incorrectly raising when an attribute has an unrecognized NA type (:issue:`39461`)
- Bug in :meth:`DataFrame.equals`, :meth:`Series.equals`, :meth:`Index.equals` with object-dtype containing ``np.datetime64("NaT")`` or ``np.timedelta64("NaT")`` (:issue:`39650`)
- Bug in :func:`pandas.util.show_versions` where console JSON output was not proper JSON (:issue:`39701`)
- Bug in :meth:`DataFrame.convert_dtypes` incorrectly raised ValueError when called on an empty DataFrame (:issue:`40393`)
- Bug in :meth:`DataFrame.clip` not interpreting missing values as no threshold (:issue:`40420`)

.. ---------------------------------------------------------------------------

.. _whatsnew_130.contributors:

Contributors
~~~~~~~~~~~~<|MERGE_RESOLUTION|>--- conflicted
+++ resolved
@@ -851,11 +851,8 @@
 - Bug in :meth:`.GroupBy.cummin` and :meth:`.GroupBy.cummax` computing wrong result with nullable data types too large to roundtrip when casting to float (:issue:`37493`)
 - Bug in :meth:`DataFrame.rolling` returning mean zero for all ``NaN`` window with ``min_periods=0`` if calculation is not numerical stable (:issue:`41053`)
 - Bug in :meth:`DataFrame.rolling` returning sum not zero for all ``NaN`` window with ``min_periods=0`` if calculation is not numerical stable (:issue:`41053`)
-<<<<<<< HEAD
 - Bug in :meth:`SeriesGroupBy.agg` failing to retain ordered :class:`CategoricalDtype` on order-preserving aggregations (:issue:`41147`)
-=======
 - Bug in :meth:`DataFrameGroupBy.min` and :meth:`DataFrameGroupBy.max` with multiple object-dtype columns and ``numeric_only=False`` incorrectly raising ``ValueError`` (:issue:41111`)
->>>>>>> 0acbff88
 
 Reshaping
 ^^^^^^^^^
