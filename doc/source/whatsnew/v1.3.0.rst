--- conflicted
+++ resolved
@@ -176,12 +176,8 @@
 Datetimelike
 ^^^^^^^^^^^^
 - Bug in :class:`DataFrame` and :class:`Series` constructors sometimes dropping nanoseconds from :class:`Timestamp` (resp. :class:`Timedelta`) ``data``, with ``dtype=datetime64[ns]`` (resp. ``timedelta64[ns]``) (:issue:`38032`)
-<<<<<<< HEAD
+- Bug in :meth:`DataFrame.first` and :meth:`Series.first` returning two months for offset one month when first day is last calendar day (:issue:`29623`)
 - Bug in :meth:`Series.where` incorrectly casting ``datetime64`` values to ``int64`` (:issue:`37682`)
--
-=======
-- Bug in :meth:`DataFrame.first` and :meth:`Series.first` returning two months for offset one month when first day is last calendar day (:issue:`29623`)
->>>>>>> 03e1c899
 -
 
 Timedelta
