.. _whatsnew_130:

What's new in 1.3.0 (??)
------------------------

These are the changes in pandas 1.3.0. See :ref:`release` for a full changelog
including other versions of pandas.

{{ header }}

.. warning::

   When reading new Excel 2007+ (``.xlsx``) files, the default argument
   ``engine=None`` to :func:`~pandas.read_excel` will now result in using the
   `openpyxl <https://openpyxl.readthedocs.io/en/stable/>`_ engine in all cases
   when the option :attr:`io.excel.xlsx.reader` is set to ``"auto"``.
   Previously, some cases would use the
   `xlrd <https://xlrd.readthedocs.io/en/latest/>`_ engine instead. See
   :ref:`What's new 1.2.0 <whatsnew_120>` for background on this change.

.. ---------------------------------------------------------------------------

Enhancements
~~~~~~~~~~~~

.. _whatsnew_130.read_csv_json_http_headers:

Custom HTTP(s) headers when reading csv or json files
^^^^^^^^^^^^^^^^^^^^^^^^^^^^^^^^^^^^^^^^^^^^^^^^^^^^^

When reading from a remote URL that is not handled by fsspec (ie. HTTP and
HTTPS) the dictionary passed to ``storage_options`` will be used to create the
headers included in the request.  This can be used to control the User-Agent
header or send other custom headers (:issue:`36688`).
For example:

.. ipython:: python

    headers = {"User-Agent": "pandas"}
    df = pd.read_csv(
        "https://download.bls.gov/pub/time.series/cu/cu.item",
        sep="\t",
        storage_options=headers
    )

.. _whatsnew_130.read_to_xml:

Read and write XML documents
^^^^^^^^^^^^^^^^^^^^^^^^^^^^

We added I/O support to read and render shallow versions of `XML`_ documents with
:func:`pandas.read_xml` and :meth:`DataFrame.to_xml`. Using `lxml`_ as parser,
both XPath 1.0 and XSLT 1.0 is available. (:issue:`27554`)

.. _XML: https://www.w3.org/standards/xml/core
.. _lxml: https://lxml.de

.. code-block:: ipython

    In [1]: xml = """<?xml version='1.0' encoding='utf-8'?>
       ...: <data>
       ...:  <row>
       ...:     <shape>square</shape>
       ...:     <degrees>360</degrees>
       ...:     <sides>4.0</sides>
       ...:  </row>
       ...:  <row>
       ...:     <shape>circle</shape>
       ...:     <degrees>360</degrees>
       ...:     <sides/>
       ...:  </row>
       ...:  <row>
       ...:     <shape>triangle</shape>
       ...:     <degrees>180</degrees>
       ...:     <sides>3.0</sides>
       ...:  </row>
       ...:  </data>"""

    In [2]: df = pd.read_xml(xml)
    In [3]: df
    Out[3]:
          shape  degrees  sides
    0    square      360    4.0
    1    circle      360    NaN
    2  triangle      180    3.0

    In [4]: df.to_xml()
    Out[4]:
    <?xml version='1.0' encoding='utf-8'?>
    <data>
      <row>
        <index>0</index>
        <shape>square</shape>
        <degrees>360</degrees>
        <sides>4.0</sides>
      </row>
      <row>
        <index>1</index>
        <shape>circle</shape>
        <degrees>360</degrees>
        <sides/>
      </row>
      <row>
        <index>2</index>
        <shape>triangle</shape>
        <degrees>180</degrees>
        <sides>3.0</sides>
      </row>
    </data>

For more, see :ref:`io.xml` in the user guide on IO tools.

Styler Upgrades
^^^^^^^^^^^^^^^

We provided some focused development on :class:`.Styler`, including altering methods
to accept more universal CSS language for arguments, such as ``'color:red;'`` instead of
``[('color', 'red')]`` (:issue:`39564`). This is also added to the built-in methods
to allow custom CSS highlighting instead of default background coloring (:issue:`40242`).
Enhancements to other built-in methods include extending the :meth:`.Styler.background_gradient`
method to shade elements based on a given gradient map and not be restricted only to
values in the DataFrame (:issue:`39930` :issue:`22727` :issue:`28901`).

The :meth:`.Styler.apply` now consistently allows functions with ``ndarray`` output to
allow more flexible development of UDFs when ``axis`` is ``None`` ``0`` or ``1`` (:issue:`39393`).

:meth:`.Styler.set_tooltips` is a new method that allows adding on hover tooltips to
enhance interactive displays (:issue:`35643`). :meth:`.Styler.set_td_classes`, which was recently
introduced in v1.2.0 (:issue:`36159`) to allow adding specific CSS classes to data cells, has
been made as performant as :meth:`.Styler.apply` and :meth:`.Styler.applymap` (:issue:`40453`),
if not more performant in some cases. The overall performance of HTML
render times has been considerably improved to
match :meth:`DataFrame.to_html` (:issue:`39952` :issue:`37792` :issue:`40425`).

The :meth:`.Styler.format` has had upgrades to easily format missing data,
precision, and perform HTML escaping (:issue:`40437` :issue:`40134`). There have been numerous other bug fixes to
properly format HTML and eliminate some inconsistencies (:issue:`39942` :issue:`40356` :issue:`39807` :issue:`39889` :issue:`39627`)

Documentation has also seen major revisions in light of new features (:issue:`39720` :issue:`39317` :issue:`40493`)

.. _whatsnew_130.dataframe_honors_copy_with_dict:

DataFrame constructor honors ``copy=False`` with dict
^^^^^^^^^^^^^^^^^^^^^^^^^^^^^^^^^^^^^^^^^^^^^^^^^^^^^

When passing a dictionary to :class:`DataFrame` with ``copy=False``,
a copy will no longer be made (:issue:`32960`)

.. ipython:: python

    arr = np.array([1, 2, 3])
    df = pd.DataFrame({"A": arr, "B": arr.copy()}, copy=False)
    df

``df["A"]`` remains a view on ``arr``:

.. ipython:: python

    arr[0] = 0
    assert df.iloc[0, 0] == 0

The default behavior when not passing ``copy`` will remain unchanged, i.e.
a copy will be made.

Centered Datetime-Like Rolling Windows
^^^^^^^^^^^^^^^^^^^^^^^^^^^^^^^^^^^^^^

When performing rolling calculations on :class:`DataFrame` and :class:`Series`
objects with a datetime-like index, a centered datetime-like window can now be
used (:issue:`38780`).
For example:

.. ipython:: python

    df = pd.DataFrame(
        {"A": [0, 1, 2, 3, 4]}, index=pd.date_range("2020", periods=5, freq="1D")
    )
    df
    df.rolling("2D", center=True).mean()


.. _whatsnew_130.enhancements.other:

Other enhancements
^^^^^^^^^^^^^^^^^^

- :class:`Rolling` and :class:`Expanding` now support a ``method`` argument with a ``'table'`` option that performs the windowing operation over an entire :class:`DataFrame`. See ref:`window.overview` for performance and functional benefits (:issue:`15095`, :issue:`38995`)
- Added :meth:`MultiIndex.dtypes` (:issue:`37062`)
- Added ``end`` and ``end_day`` options for ``origin`` in :meth:`DataFrame.resample` (:issue:`37804`)
- Improve error message when ``usecols`` and ``names`` do not match for :func:`read_csv` and ``engine="c"`` (:issue:`29042`)
- Improved consistency of error message when passing an invalid ``win_type`` argument in :class:`Window` (:issue:`15969`)
- :func:`pandas.read_sql_query` now accepts a ``dtype`` argument to cast the columnar data from the SQL database based on user input (:issue:`10285`)
- Improved integer type mapping from pandas to SQLAlchemy when using :meth:`DataFrame.to_sql` (:issue:`35076`)
- :func:`to_numeric` now supports downcasting of nullable ``ExtensionDtype`` objects (:issue:`33013`)
- Add support for dict-like names in :class:`MultiIndex.set_names` and :class:`MultiIndex.rename` (:issue:`20421`)
- :func:`pandas.read_excel` can now auto detect .xlsb files (:issue:`35416`)
- :meth:`.Rolling.sum`, :meth:`.Expanding.sum`, :meth:`.Rolling.mean`, :meth:`.Expanding.mean`, :meth:`.Rolling.median`, :meth:`.Expanding.median`, :meth:`.Rolling.max`, :meth:`.Expanding.max`, :meth:`.Rolling.min`, and :meth:`.Expanding.min` now support ``Numba`` execution with the ``engine`` keyword (:issue:`38895`)
- :meth:`DataFrame.apply` can now accept NumPy unary operators as strings, e.g. ``df.apply("sqrt")``, which was already the case for :meth:`Series.apply` (:issue:`39116`)
- :meth:`DataFrame.apply` can now accept non-callable DataFrame properties as strings, e.g. ``df.apply("size")``, which was already the case for :meth:`Series.apply` (:issue:`39116`)
- :meth:`DataFrame.applymap` can now accept kwargs to pass on to func (:issue:`39987`)
- Disallow :class:`DataFrame` indexer for ``iloc`` for :meth:`Series.__getitem__` and :meth:`DataFrame.__getitem__`, (:issue:`39004`)
- :meth:`Series.apply` can now accept list-like or dictionary-like arguments that aren't lists or dictionaries, e.g. ``ser.apply(np.array(["sum", "mean"]))``, which was already the case for :meth:`DataFrame.apply` (:issue:`39140`)
- :meth:`DataFrame.plot.scatter` can now accept a categorical column as the argument to ``c`` (:issue:`12380`, :issue:`31357`)
- :meth:`.Styler.set_tooltips` allows on hover tooltips to be added to styled HTML dataframes (:issue:`35643`, :issue:`21266`, :issue:`39317`, :issue:`39708`, :issue:`40284`)
- :meth:`.Styler.set_table_styles` amended to optionally allow certain css-string input arguments (:issue:`39564`)
- :meth:`.Styler.apply` now more consistently accepts ndarray function returns, i.e. in all cases for ``axis`` is ``0, 1 or None`` (:issue:`39359`)
- :meth:`.Styler.apply` and :meth:`.Styler.applymap` now raise errors if wrong format CSS is passed on render (:issue:`39660`)
- :meth:`.Styler.format` adds keyword argument ``escape`` for optional HTML escaping (:issue:`40437`)
- :meth:`.Styler.background_gradient` now allows the ability to supply a specific gradient map (:issue:`22727`)
- :meth:`.Styler.clear` now clears :attr:`Styler.hidden_index` and :attr:`Styler.hidden_columns` as well (:issue:`40484`)
- Builtin highlighting methods in :class:`Styler` have a more consistent signature and css customisability (:issue:`40242`)
- :meth:`.Styler.highlight_between` added to list of builtin styling methods (:issue:`39821`)
- :meth:`Series.loc.__getitem__` and :meth:`Series.loc.__setitem__` with :class:`MultiIndex` now raising helpful error message when indexer has too many dimensions (:issue:`35349`)
- :meth:`pandas.read_stata` and :class:`StataReader` support reading data from compressed files.
- Add support for parsing ``ISO 8601``-like timestamps with negative signs to :meth:`pandas.Timedelta` (:issue:`37172`)
- Add support for unary operators in :class:`FloatingArray` (:issue:`38749`)
- :class:`RangeIndex` can now be constructed by passing a ``range`` object directly e.g. ``pd.RangeIndex(range(3))`` (:issue:`12067`)
- :meth:`round` being enabled for the nullable integer and floating dtypes (:issue:`38844`)
- :meth:`pandas.read_csv` and :meth:`pandas.read_json` expose the argument ``encoding_errors`` to control how encoding errors are handled (:issue:`39450`)
- :meth:`.GroupBy.any` and :meth:`.GroupBy.all` use Kleene logic with nullable data types (:issue:`37506`)
- :meth:`.GroupBy.any` and :meth:`.GroupBy.all` return a ``BooleanDtype`` for columns with nullable data types (:issue:`33449`)
-

.. ---------------------------------------------------------------------------

.. _whatsnew_130.notable_bug_fixes:

Notable bug fixes
~~~~~~~~~~~~~~~~~

These are bug fixes that might have notable behavior changes.

``Categorical.unique`` now always maintains same dtype as original
^^^^^^^^^^^^^^^^^^^^^^^^^^^^^^^^^^^^^^^^^^^^^^^^^^^^^^^^^^^^^^^^^^

Previously, when calling :meth:`~Categorical.unique` with categorical data, unused categories in the new array
would be removed, meaning that the dtype of the new array would be different than the
original, if some categories are not present in the unique array (:issue:`18291`)

As an example of this, given:

.. ipython:: python

        dtype = pd.CategoricalDtype(['bad', 'neutral', 'good'], ordered=True)
        cat = pd.Categorical(['good', 'good', 'bad', 'bad'], dtype=dtype)
        original = pd.Series(cat)
        unique = original.unique()

*pandas < 1.3.0*:

.. code-block:: ipython

    In [1]: unique
    ['good', 'bad']
    Categories (2, object): ['bad' < 'good']
    In [2]: original.dtype == unique.dtype
    False

*pandas >= 1.3.0*

.. ipython:: python

        unique
        original.dtype == unique.dtype

Preserve dtypes in  :meth:`~pandas.DataFrame.combine_first`
^^^^^^^^^^^^^^^^^^^^^^^^^^^^^^^^^^^^^^^^^^^^^^^^^^^^^^^^^^^

:meth:`~pandas.DataFrame.combine_first` will now preserve dtypes (:issue:`7509`)

.. ipython:: python

   df1 = pd.DataFrame({"A": [1, 2, 3], "B": [1, 2, 3]}, index=[0, 1, 2])
   df1
   df2 = pd.DataFrame({"B": [4, 5, 6], "C": [1, 2, 3]}, index=[2, 3, 4])
   df2
   combined = df1.combine_first(df2)

*pandas 1.2.x*

.. code-block:: ipython

   In [1]: combined.dtypes
   Out[2]:
   A    float64
   B    float64
   C    float64
   dtype: object

*pandas 1.3.0*

.. ipython:: python

   combined.dtypes


Try operating inplace when setting values with ``loc`` and ``iloc``
^^^^^^^^^^^^^^^^^^^^^^^^^^^^^^^^^^^^^^^^^^^^^^^^^^^^^^^^^^^^^^^^^^^

When setting an entire column using ``loc`` or ``iloc``, pandas will try to
insert the values into the existing data rather than create an entirely new array.

.. ipython:: python

   df = pd.DataFrame(range(3), columns=["A"], dtype="float64")
   values = df.values
   new = np.array([5, 6, 7], dtype="int64")
   df.loc[[0, 1, 2], "A"] = new

In both the new and old behavior, the data in ``values`` is overwritten, but in
the old behavior the dtype of ``df["A"]`` changed to ``int64``.

*pandas 1.2.x*

.. code-block:: ipython

   In [1]: df.dtypes
   Out[1]:
   A    int64
   dtype: object
   In [2]: np.shares_memory(df["A"].values, new)
   Out[2]: False
   In [3]: np.shares_memory(df["A"].values, values)
   Out[3]: False

In pandas 1.3.0, ``df`` continues to share data with ``values``

*pandas 1.3.0*

.. ipython:: python

   df.dtypes
   np.shares_memory(df["A"], new)
   np.shares_memory(df["A"], values)


.. _whatsnew_130.notable_bug_fixes.setitem_never_inplace:

Never Operate Inplace When Setting ``frame[keys] = values``
^^^^^^^^^^^^^^^^^^^^^^^^^^^^^^^^^^^^^^^^^^^^^^^^^^^^^^^^^^^

When setting multiple columns using ``frame[keys] = values`` new arrays will
replace pre-existing arrays for these keys, which will *not* be over-written
(:issue:`39510`).  As a result, the columns will retain the dtype(s) of ``values``,
never casting to the dtypes of the existing arrays.

.. ipython:: python

   df = pd.DataFrame(range(3), columns=["A"], dtype="float64")
   df[["A"]] = 5

In the old behavior, ``5`` was cast to ``float64`` and inserted into the existing
array backing ``df``:

*pandas 1.2.x*

.. code-block:: ipython

   In [1]: df.dtypes
   Out[1]:
   A    float64

In the new behavior, we get a new array, and retain an integer-dtyped ``5``:

*pandas 1.3.0*

.. ipython:: python

   df.dtypes


.. _whatsnew_130.notable_bug_fixes.setitem_with_bool_casting:

Consistent Casting With Setting Into Boolean Series
^^^^^^^^^^^^^^^^^^^^^^^^^^^^^^^^^^^^^^^^^^^^^^^^^^^

Setting non-boolean values into a :class:`Series with ``dtype=bool`` consistently
cast to ``dtype=object`` (:issue:`38709`)

.. ipython:: python

   orig = pd.Series([True, False])
   ser = orig.copy()
   ser.iloc[1] = np.nan
   ser2 = orig.copy()
   ser2.iloc[1] = 2.0

*pandas 1.2.x*

.. code-block:: ipython

   In [1]: ser
   Out [1]:
   0    1.0
   1    NaN
   dtype: float64

   In [2]:ser2
   Out [2]:
   0    True
   1     2.0
   dtype: object

*pandas 1.3.0*

.. ipython:: python

   ser
   ser2


.. _whatsnew_130.notable_bug_fixes.rolling_groupby_column:

GroupBy.rolling no longer returns grouped-by column in values
^^^^^^^^^^^^^^^^^^^^^^^^^^^^^^^^^^^^^^^^^^^^^^^^^^^^^^^^^^^^^

The group-by column will now be dropped from the result of a
``groupby.rolling`` operation (:issue:`32262`)

.. ipython:: python

    df = pd.DataFrame({"A": [1, 1, 2, 3], "B": [0, 1, 2, 3]})
    df

*Previous behavior*:

.. code-block:: ipython

    In [1]: df.groupby("A").rolling(2).sum()
    Out[1]:
           A    B
    A
    1 0  NaN  NaN
    1    2.0  1.0
    2 2  NaN  NaN
    3 3  NaN  NaN

*New behavior*:

.. ipython:: python

    df.groupby("A").rolling(2).sum()

.. _whatsnew_130.notable_bug_fixes.rolling_var_precision:

Removed artificial truncation in rolling variance and standard deviation
^^^^^^^^^^^^^^^^^^^^^^^^^^^^^^^^^^^^^^^^^^^^^^^^^^^^^^^^^^^^^^^^^^^^^^^^

:meth:`core.window.Rolling.std` and :meth:`core.window.Rolling.var` will no longer
artificially truncate results that are less than ``~1e-8`` and ``~1e-15`` respectively to
zero (:issue:`37051`, :issue:`40448`, :issue:`39872`).

However, floating point artifacts may now exist in the results when rolling over larger values.

.. ipython:: python

   s = pd.Series([7, 5, 5, 5])
   s.rolling(3).var()

.. _whatsnew_130.notable_bug_fixes.rolling_groupby_multiindex:

GroupBy.rolling with MultiIndex no longer drops levels in the result
^^^^^^^^^^^^^^^^^^^^^^^^^^^^^^^^^^^^^^^^^^^^^^^^^^^^^^^^^^^^^^^^^^^^

:class:`core.window.rolling.RollingGroupby` will no longer drop levels of a :class:`DataFrame`
with a :class:`MultiIndex` in the result. This can lead to a perceived duplication of levels in the resulting
:class:`MultiIndex`, but this change restores the behavior that was present in version 1.1.3 (:issue:`38787`, :issue:`38523`).


.. ipython:: python

   index = pd.MultiIndex.from_tuples([('idx1', 'idx2')], names=['label1', 'label2'])
   df = pd.DataFrame({'a': [1], 'b': [2]}, index=index)
   df

*Previous behavior*:

.. code-block:: ipython

    In [1]: df.groupby('label1').rolling(1).sum()
    Out[1]:
              a    b
    label1
    idx1    1.0  2.0

*New behavior*:

.. ipython:: python

    df.groupby('label1').rolling(1).sum()


.. _whatsnew_130.api_breaking.deps:

Increased minimum versions for dependencies
^^^^^^^^^^^^^^^^^^^^^^^^^^^^^^^^^^^^^^^^^^^
Some minimum supported versions of dependencies were updated.
If installed, we now require:

+-----------------+-----------------+----------+---------+
| Package         | Minimum Version | Required | Changed |
+=================+=================+==========+=========+
| numpy           | 1.17.3          |    X     |    X    |
+-----------------+-----------------+----------+---------+
| pytz            | 2017.3          |    X     |         |
+-----------------+-----------------+----------+---------+
| python-dateutil | 2.7.3           |    X     |         |
+-----------------+-----------------+----------+---------+
| bottleneck      | 1.2.1           |          |         |
+-----------------+-----------------+----------+---------+
| numexpr         | 2.6.8           |          |         |
+-----------------+-----------------+----------+---------+
| pytest (dev)    | 5.0.1           |          |         |
+-----------------+-----------------+----------+---------+
| mypy (dev)      | 0.800           |          |    X    |
+-----------------+-----------------+----------+---------+
| setuptools      | 38.6.0          |          |    X    |
+-----------------+-----------------+----------+---------+

For `optional libraries <https://pandas.pydata.org/docs/getting_started/install.html>`_ the general recommendation is to use the latest version.
The following table lists the lowest version per library that is currently being tested throughout the development of pandas.
Optional libraries below the lowest tested version may still work, but are not considered supported.

+-----------------+-----------------+---------+
| Package         | Minimum Version | Changed |
+=================+=================+=========+
| beautifulsoup4  | 4.6.0           |         |
+-----------------+-----------------+---------+
| fastparquet     | 0.4.0           |    X    |
+-----------------+-----------------+---------+
| fsspec          | 0.7.4           |         |
+-----------------+-----------------+---------+
| gcsfs           | 0.6.0           |         |
+-----------------+-----------------+---------+
| lxml            | 4.3.0           |         |
+-----------------+-----------------+---------+
| matplotlib      | 2.2.3           |         |
+-----------------+-----------------+---------+
| numba           | 0.46.0          |         |
+-----------------+-----------------+---------+
| openpyxl        | 3.0.0           |    X    |
+-----------------+-----------------+---------+
| pyarrow         | 0.15.0          |         |
+-----------------+-----------------+---------+
| pymysql         | 0.8.1           |    X    |
+-----------------+-----------------+---------+
| pytables        | 3.5.1           |         |
+-----------------+-----------------+---------+
| s3fs            | 0.4.0           |         |
+-----------------+-----------------+---------+
| scipy           | 1.2.0           |         |
+-----------------+-----------------+---------+
| sqlalchemy      | 1.2.8           |         |
+-----------------+-----------------+---------+
| tabulate        | 0.8.7           |    X    |
+-----------------+-----------------+---------+
| xarray          | 0.12.0          |         |
+-----------------+-----------------+---------+
| xlrd            | 1.2.0           |         |
+-----------------+-----------------+---------+
| xlsxwriter      | 1.0.2           |         |
+-----------------+-----------------+---------+
| xlwt            | 1.3.0           |         |
+-----------------+-----------------+---------+
| pandas-gbq      | 0.12.0          |         |
+-----------------+-----------------+---------+

See :ref:`install.dependencies` and :ref:`install.optional_dependencies` for more.

.. _whatsnew_130.api.other:

Other API changes
^^^^^^^^^^^^^^^^^
- Partially initialized :class:`CategoricalDtype` (i.e. those with ``categories=None`` objects will no longer compare as equal to fully initialized dtype objects.
- Accessing ``_constructor_expanddim`` on a :class:`DataFrame` and ``_constructor_sliced`` on a :class:`Series` now raise an ``AttributeError``. Previously a ``NotImplementedError`` was raised (:issue:`38782`)
-

Build
=====

- Documentation in ``.pptx`` and ``.pdf`` formats are no longer included in wheels or source distributions. (:issue:`30741`)

.. ---------------------------------------------------------------------------

.. _whatsnew_130.deprecations:

Deprecations
~~~~~~~~~~~~
- Deprecated allowing scalars to be passed to the :class:`Categorical` constructor (:issue:`38433`)
- Deprecated allowing subclass-specific keyword arguments in the :class:`Index` constructor, use the specific subclass directly instead (:issue:`14093`, :issue:`21311`, :issue:`22315`, :issue:`26974`)
- Deprecated ``astype`` of datetimelike (``timedelta64[ns]``, ``datetime64[ns]``, ``Datetime64TZDtype``, ``PeriodDtype``) to integer dtypes, use ``values.view(...)`` instead (:issue:`38544`)
- Deprecated :meth:`MultiIndex.is_lexsorted` and :meth:`MultiIndex.lexsort_depth`, use :meth:`MultiIndex.is_monotonic_increasing` instead (:issue:`32259`)
- Deprecated keyword ``try_cast`` in :meth:`Series.where`, :meth:`Series.mask`, :meth:`DataFrame.where`, :meth:`DataFrame.mask`; cast results manually if desired (:issue:`38836`)
- Deprecated comparison of :class:`Timestamp` object with ``datetime.date`` objects.  Instead of e.g. ``ts <= mydate`` use ``ts <= pd.Timestamp(mydate)`` or ``ts.date() <= mydate`` (:issue:`36131`)
- Deprecated :attr:`Rolling.win_type` returning ``"freq"`` (:issue:`38963`)
- Deprecated :attr:`Rolling.is_datetimelike` (:issue:`38963`)
- Deprecated :class:`DataFrame` indexer for :meth:`Series.__setitem__` and :meth:`DataFrame.__setitem__` (:issue:`39004`)
- Deprecated :meth:`core.window.ewm.ExponentialMovingWindow.vol` (:issue:`39220`)
- Using ``.astype`` to convert between ``datetime64[ns]`` dtype and :class:`DatetimeTZDtype` is deprecated and will raise in a future version, use ``obj.tz_localize`` or ``obj.dt.tz_localize`` instead (:issue:`38622`)
- Deprecated casting ``datetime.date`` objects to ``datetime64`` when used as ``fill_value`` in :meth:`DataFrame.unstack`, :meth:`DataFrame.shift`, :meth:`Series.shift`, and :meth:`DataFrame.reindex`, pass ``pd.Timestamp(dateobj)`` instead (:issue:`39767`)
- Deprecated :meth:`.Styler.set_na_rep` and :meth:`.Styler.set_precision` in favour of :meth:`.Styler.format` with ``na_rep`` and ``precision`` as existing and new input arguments respectively (:issue:`40134`, :issue:`40425`)
- Deprecated allowing partial failure in :meth:`Series.transform` and :meth:`DataFrame.transform` when ``func`` is list-like or dict-like and raises anything but ``TypeError``; ``func`` raising anything but a ``TypeError`` will raise in a future version (:issue:`40211`)
- Deprecated support for ``np.ma.mrecords.MaskedRecords`` in the :class:`DataFrame` constructor, pass ``{name: data[name] for name in data.dtype.names}`` instead (:issue:`40363`)
- Deprecated the use of ``**kwargs`` in :class:`.ExcelWriter`; use the keyword argument ``engine_kwargs`` instead (:issue:`40430`)
- Deprecated the ``level`` keyword for :class:`DataFrame` and :class:`Series` aggregations; use groupby instead (:issue:`39983`)

.. ---------------------------------------------------------------------------


.. _whatsnew_130.performance:

Performance improvements
~~~~~~~~~~~~~~~~~~~~~~~~
- Performance improvement in :meth:`IntervalIndex.isin` (:issue:`38353`)
- Performance improvement in :meth:`Series.mean` for nullable data types (:issue:`34814`)
- Performance improvement in :meth:`Series.isin` for nullable data types (:issue:`38340`)
- Performance improvement in :meth:`DataFrame.fillna` with ``method="pad|backfill"`` for nullable floating and nullable integer dtypes (:issue:`39953`)
- Performance improvement in :meth:`DataFrame.corr` for method=kendall (:issue:`28329`)
- Performance improvement in :meth:`core.window.rolling.Rolling.corr` and :meth:`core.window.rolling.Rolling.cov` (:issue:`39388`)
- Performance improvement in :meth:`core.window.rolling.RollingGroupby.corr`, :meth:`core.window.expanding.ExpandingGroupby.corr`, :meth:`core.window.expanding.ExpandingGroupby.corr` and :meth:`core.window.expanding.ExpandingGroupby.cov` (:issue:`39591`)
- Performance improvement in :func:`unique` for object data type (:issue:`37615`)
- Performance improvement in :func:`pd.json_normalize` for basic cases (including separators) (:issue:`40035` :issue:`15621`)
- Performance improvement in :class:`core.window.rolling.ExpandingGroupby` aggregation methods (:issue:`39664`)
- Performance improvement in :class:`Styler` where render times are more than 50% reduced (:issue:`39972` :issue:`39952`)
- Performance improvement in :meth:`core.window.ewm.ExponentialMovingWindow.mean` with ``times`` (:issue:`39784`)
- Performance improvement in :meth:`.GroupBy.apply` when requiring the python fallback implementation (:issue:`40176`)
- Performance improvement for concatenation of data with type :class:`CategoricalDtype` (:issue:`40193`)

.. ---------------------------------------------------------------------------

.. _whatsnew_130.bug_fixes:

Bug fixes
~~~~~~~~~

Categorical
^^^^^^^^^^^
- Bug in :class:`CategoricalIndex` incorrectly failing to raise ``TypeError`` when scalar data is passed (:issue:`38614`)
- Bug in ``CategoricalIndex.reindex`` failed when ``Index`` passed with elements all in category (:issue:`28690`)
- Bug where constructing a :class:`Categorical` from an object-dtype array of ``date`` objects did not round-trip correctly with ``astype`` (:issue:`38552`)
- Bug in constructing a :class:`DataFrame` from an ``ndarray`` and a :class:`CategoricalDtype` (:issue:`38857`)
- Bug in :meth:`DataFrame.reindex` was throwing ``IndexError`` when new index contained duplicates and old index was :class:`CategoricalIndex` (:issue:`38906`)
- Bug in setting categorical values into an object-dtype column in a :class:`DataFrame` (:issue:`39136`)
- Bug in :meth:`DataFrame.reindex` was raising ``IndexError`` when new index contained duplicates and old index was :class:`CategoricalIndex` (:issue:`38906`)

Datetimelike
^^^^^^^^^^^^
- Bug in :class:`DataFrame` and :class:`Series` constructors sometimes dropping nanoseconds from :class:`Timestamp` (resp. :class:`Timedelta`) ``data``, with ``dtype=datetime64[ns]`` (resp. ``timedelta64[ns]``) (:issue:`38032`)
- Bug in :meth:`DataFrame.first` and :meth:`Series.first` returning two months for offset one month when first day is last calendar day (:issue:`29623`)
- Bug in constructing a :class:`DataFrame` or :class:`Series` with mismatched ``datetime64`` data and ``timedelta64`` dtype, or vice-versa, failing to raise ``TypeError`` (:issue:`38575`, :issue:`38764`, :issue:`38792`)
- Bug in constructing a :class:`Series` or :class:`DataFrame` with a ``datetime`` object out of bounds for ``datetime64[ns]`` dtype or a ``timedelta`` object out of bounds for ``timedelta64[ns]`` dtype (:issue:`38792`, :issue:`38965`)
- Bug in :meth:`DatetimeIndex.intersection`, :meth:`DatetimeIndex.symmetric_difference`, :meth:`PeriodIndex.intersection`, :meth:`PeriodIndex.symmetric_difference` always returning object-dtype when operating with :class:`CategoricalIndex` (:issue:`38741`)
- Bug in :meth:`Series.where` incorrectly casting ``datetime64`` values to ``int64`` (:issue:`37682`)
- Bug in :class:`Categorical` incorrectly typecasting ``datetime`` object to ``Timestamp`` (:issue:`38878`)
- Bug in comparisons between :class:`Timestamp` object and ``datetime64`` objects just outside the implementation bounds for nanosecond ``datetime64`` (:issue:`39221`)
- Bug in :meth:`Timestamp.round`, :meth:`Timestamp.floor`, :meth:`Timestamp.ceil` for values near the implementation bounds of :class:`Timestamp` (:issue:`39244`)
- Bug in :meth:`Timedelta.round`, :meth:`Timedelta.floor`, :meth:`Timedelta.ceil` for values near the implementation bounds of :class:`Timedelta` (:issue:`38964`)
- Bug in :func:`date_range` incorrectly creating :class:`DatetimeIndex` containing ``NaT`` instead of raising ``OutOfBoundsDatetime`` in corner cases (:issue:`24124`)
- Bug in :func:`infer_freq` incorrectly fails to infer 'H' frequency of :class:`DatetimeIndex` if the latter has a timezone and crosses DST boundaries (:issue:`39556`)

Timedelta
^^^^^^^^^
- Bug in constructing :class:`Timedelta` from ``np.timedelta64`` objects with non-nanosecond units that are out of bounds for ``timedelta64[ns]`` (:issue:`38965`)
- Bug in constructing a :class:`TimedeltaIndex` incorrectly accepting ``np.datetime64("NaT")`` objects (:issue:`39462`)
- Bug in constructing :class:`Timedelta` from input string with only symbols and no digits failed to raise an error (:issue:`39710`)
- Bug in :class:`TimedeltaIndex` and :func:`to_timedelta` failing to raise when passed non-nanosecond ``timedelta64`` arrays that overflow when converting to ``timedelta64[ns]`` (:issue:`40008`)

Timezones
^^^^^^^^^
- Bug in different ``tzinfo`` objects representing UTC not being treated as equivalent (:issue:`39216`)
- Bug in ``dateutil.tz.gettz("UTC")`` not being recognized as equivalent to other UTC-representing tzinfos (:issue:`39276`)
-

Numeric
^^^^^^^
- Bug in :meth:`DataFrame.quantile`, :meth:`DataFrame.sort_values` causing incorrect subsequent indexing behavior (:issue:`38351`)
- Bug in :meth:`DataFrame.sort_values` raising an :class:`IndexError` for empty ``by`` (:issue:`40258`)
- Bug in :meth:`DataFrame.select_dtypes` with ``include=np.number`` now retains numeric ``ExtensionDtype`` columns (:issue:`35340`)
- Bug in :meth:`DataFrame.mode` and :meth:`Series.mode` not keeping consistent integer :class:`Index` for empty input (:issue:`33321`)
- Bug in :meth:`DataFrame.rank` with ``np.inf`` and mixture of ``np.nan`` and ``np.inf`` (:issue:`32593`)
- Bug in :meth:`DataFrame.rank` with ``axis=0`` and columns holding incomparable types raising ``IndexError`` (:issue:`38932`)
- Bug in ``rank`` method for :class:`Series`, :class:`DataFrame`, :class:`DataFrameGroupBy`, and :class:`SeriesGroupBy` treating the most negative ``int64`` value as missing (:issue:`32859`)
- Bug in :func:`select_dtypes` different behavior between Windows and Linux with ``include="int"`` (:issue:`36569`)
- Bug in :meth:`DataFrame.apply` and :meth:`DataFrame.agg` when passed argument ``func="size"`` would operate on the entire ``DataFrame`` instead of rows or columns (:issue:`39934`)
- Bug in :meth:`DataFrame.transform` would raise ``SpecificationError`` when passed a dictionary and columns were missing; will now raise a ``KeyError`` instead (:issue:`40004`)
- Bug in :meth:`DataFrameGroupBy.rank` giving incorrect results with ``pct=True`` and equal values between consecutive groups (:issue:`40518`)
-

Conversion
^^^^^^^^^^
- Bug in :meth:`Series.to_dict` with ``orient='records'`` now returns python native types (:issue:`25969`)
- Bug in :meth:`Series.view` and :meth:`Index.view` when converting between datetime-like (``datetime64[ns]``, ``datetime64[ns, tz]``, ``timedelta64``, ``period``) dtypes (:issue:`39788`)
- Bug in creating a :class:`DataFrame` from an empty ``np.recarray`` not retaining the original dtypes (:issue:`40121`)
- Bug in :class:`DataFrame` failing to raise ``TypeError`` when constructing from a ``frozenset`` (:issue:`40163`)
- Bug in :class:`Index` construction silently ignoring a passed ``dtype`` when the data cannot be cast to that dtype (:issue:`21311`)
- Bug in :meth:`StringArray.astype` falling back to numpy and raising when converting to ``dtype='categorical'`` (:issue:`40450`)
- Bug in :class:`DataFrame` construction with a dictionary containing an arraylike with ``ExtensionDtype`` and ``copy=True`` failing to make a copy (:issue:`38939`)
-

Strings
^^^^^^^

-
-

Interval
^^^^^^^^
- Bug in :meth:`IntervalIndex.intersection` and :meth:`IntervalIndex.symmetric_difference` always returning object-dtype when operating with :class:`CategoricalIndex` (:issue:`38653`, :issue:`38741`)
- Bug in :meth:`IntervalIndex.intersection` returning duplicates when at least one of both Indexes has duplicates which are present in the other (:issue:`38743`)
- :meth:`IntervalIndex.union`, :meth:`IntervalIndex.intersection`, :meth:`IntervalIndex.difference`, and :meth:`IntervalIndex.symmetric_difference` now cast to the appropriate dtype instead of raising ``TypeError`` when operating with another :class:`IntervalIndex` with incompatible dtype (:issue:`39267`)
- :meth:`PeriodIndex.union`, :meth:`PeriodIndex.intersection`, :meth:`PeriodIndex.symmetric_difference`, :meth:`PeriodIndex.difference` now cast to object dtype instead of raising ``IncompatibleFrequency`` when operating with another :class:`PeriodIndex` with incompatible dtype (:issue:`??`)

Indexing
^^^^^^^^

- Bug in :meth:`Index.union` dropping duplicate ``Index`` values when ``Index`` was not monotonic or ``sort`` was set to ``False`` (:issue:`36289`, :issue:`31326`, :issue:`40862`)
- Bug in :meth:`CategoricalIndex.get_indexer` failing to raise ``InvalidIndexError`` when non-unique (:issue:`38372`)
- Bug in inserting many new columns into a :class:`DataFrame` causing incorrect subsequent indexing behavior (:issue:`38380`)
- Bug in :meth:`DataFrame.__setitem__` raising ``ValueError`` when setting multiple values to duplicate columns (:issue:`15695`)
- Bug in :meth:`DataFrame.loc`, :meth:`Series.loc`, :meth:`DataFrame.__getitem__` and :meth:`Series.__getitem__` returning incorrect elements for non-monotonic :class:`DatetimeIndex` for string slices (:issue:`33146`)
- Bug in :meth:`DataFrame.reindex` and :meth:`Series.reindex` with timezone aware indexes raising ``TypeError`` for ``method="ffill"`` and ``method="bfill"`` and specified ``tolerance`` (:issue:`38566`)
- Bug in :meth:`DataFrame.reindex` with ``datetime64[ns]`` or ``timedelta64[ns]`` incorrectly casting to integers when the ``fill_value`` requires casting to object dtype (:issue:`39755`)
- Bug in :meth:`DataFrame.__setitem__` raising ``ValueError`` with empty :class:`DataFrame` and specified columns for string indexer and non empty :class:`DataFrame` to set (:issue:`38831`)
- Bug in :meth:`DataFrame.loc.__setitem__` raising ValueError when expanding unique column for :class:`DataFrame` with duplicate columns (:issue:`38521`)
- Bug in :meth:`DataFrame.iloc.__setitem__` and :meth:`DataFrame.loc.__setitem__` with mixed dtypes when setting with a dictionary value (:issue:`38335`)
- Bug in :meth:`Series.loc.__setitem__` and :meth:`DataFrame.loc.__setitem__` raising ``KeyError`` for boolean Iterator indexer (:issue:`39614`)
- Bug in :meth:`Series.iloc` and :meth:`DataFrame.iloc` raising ``KeyError`` for Iterator indexer (:issue:`39614`)
- Bug in :meth:`DataFrame.__setitem__` not raising ``ValueError`` when right hand side is a :class:`DataFrame` with wrong number of columns (:issue:`38604`)
- Bug in :meth:`Series.__setitem__` raising ``ValueError`` when setting a :class:`Series` with a scalar indexer (:issue:`38303`)
- Bug in :meth:`DataFrame.loc` dropping levels of :class:`MultiIndex` when :class:`DataFrame` used as input has only one row (:issue:`10521`)
- Bug in :meth:`DataFrame.__getitem__` and :meth:`Series.__getitem__` always raising ``KeyError`` when slicing with existing strings an :class:`Index` with milliseconds (:issue:`33589`)
- Bug in setting ``timedelta64`` or ``datetime64`` values into numeric :class:`Series` failing to cast to object dtype (:issue:`39086`, issue:`39619`)
- Bug in setting :class:`Interval` values into a :class:`Series` or :class:`DataFrame` with mismatched :class:`IntervalDtype` incorrectly casting the new values to the existing dtype (:issue:`39120`)
- Bug in setting ``datetime64`` values into a :class:`Series` with integer-dtype incorrect casting the datetime64 values to integers (:issue:`39266`)
- Bug in setting ``np.datetime64("NaT")`` into a :class:`Series` with :class:`Datetime64TZDtype` incorrectly treating the timezone-naive value as timezone-aware (:issue:`39769`)
- Bug in :meth:`Index.get_loc` not raising ``KeyError`` when method is specified for ``NaN`` value when ``NaN`` is not in :class:`Index` (:issue:`39382`)
- Bug in :meth:`DatetimeIndex.insert` when inserting ``np.datetime64("NaT")`` into a timezone-aware index incorrectly treating the timezone-naive value as timezone-aware (:issue:`39769`)
- Bug in incorrectly raising in :meth:`Index.insert`, when setting a new column that cannot be held in the existing ``frame.columns``, or in :meth:`Series.reset_index` or :meth:`DataFrame.reset_index` instead of casting to a compatible dtype (:issue:`39068`)
- Bug in :meth:`RangeIndex.append` where a single object of length 1 was concatenated incorrectly (:issue:`39401`)
- Bug in setting ``numpy.timedelta64`` values into an object-dtype :class:`Series` using a boolean indexer (:issue:`39488`)
- Bug in setting numeric values into a into a boolean-dtypes :class:`Series` using ``at`` or ``iat`` failing to cast to object-dtype (:issue:`39582`)
- Bug in :meth:`DataFrame.loc.__setitem__` when setting-with-expansion incorrectly raising when the index in the expanding axis contains duplicates (:issue:`40096`)
- Bug in :meth:`DataFrame.loc` incorrectly matching non-boolean index elements (:issue:`20432`)
- Bug in :meth:`Series.__delitem__` with ``ExtensionDtype`` incorrectly casting to ``ndarray`` (:issue:`40386`)

Missing
^^^^^^^

- Bug in :class:`Grouper` now correctly propagates ``dropna`` argument and :meth:`DataFrameGroupBy.transform` now correctly handles missing values for ``dropna=True`` (:issue:`35612`)
- Bug in :func:`isna`, and :meth:`Series.isna`, :meth:`Index.isna`, :meth:`DataFrame.isna` (and the corresponding ``notna`` functions) not recognizing ``Decimal("NaN")`` objects (:issue:`39409`)
- Bug in :meth:`DataFrame.fillna` not accepting dictionary for ``downcast`` keyword (:issue:`40809`)

MultiIndex
^^^^^^^^^^

- Bug in :meth:`DataFrame.drop` raising ``TypeError`` when :class:`MultiIndex` is non-unique and ``level`` is not provided (:issue:`36293`)
- Bug in :meth:`MultiIndex.intersection` duplicating ``NaN`` in result (:issue:`38623`)
- Bug in :meth:`MultiIndex.equals` incorrectly returning ``True`` when :class:`MultiIndex` containing ``NaN`` even when they are differently ordered (:issue:`38439`)
- Bug in :meth:`MultiIndex.intersection` always returning empty when intersecting with :class:`CategoricalIndex` (:issue:`38653`)

I/O
^^^

- Bug in :meth:`Index.__repr__` when ``display.max_seq_items=1`` (:issue:`38415`)
- Bug in :func:`read_csv` not recognizing scientific notation if decimal is set for ``engine="python"`` (:issue:`31920`)
- Bug in :func:`read_csv` interpreting ``NA`` value as comment, when ``NA`` does contain the comment string fixed for ``engine="python"`` (:issue:`34002`)
- Bug in :func:`read_csv` raising ``IndexError`` with multiple header columns and ``index_col`` specified when file has no data rows (:issue:`38292`)
- Bug in :func:`read_csv` not accepting ``usecols`` with different length than ``names`` for ``engine="python"`` (:issue:`16469`)
- Bug in :meth:`read_csv` returning object dtype when ``delimiter=","`` with ``usecols`` and ``parse_dates`` specified for ``engine="python"`` (:issue:`35873`)
- Bug in :func:`read_csv` raising ``TypeError`` when ``names`` and ``parse_dates`` is specified for ``engine="c"`` (:issue:`33699`)
- Bug in :func:`read_clipboard`, :func:`DataFrame.to_clipboard` not working in WSL (:issue:`38527`)
- Allow custom error values for parse_dates argument of :func:`read_sql`, :func:`read_sql_query` and :func:`read_sql_table` (:issue:`35185`)
- Bug in :func:`to_hdf` raising ``KeyError`` when trying to apply for subclasses of ``DataFrame`` or ``Series`` (:issue:`33748`)
- Bug in :meth:`~HDFStore.put` raising a wrong ``TypeError`` when saving a DataFrame with non-string dtype (:issue:`34274`)
- Bug in :func:`json_normalize` resulting in the first element of a generator object not being included in the returned ``DataFrame`` (:issue:`35923`)
- Bug in :func:`read_csv` applying thousands separator to date columns when column should be parsed for dates and ``usecols`` is specified for ``engine="python"`` (:issue:`39365`)
- Bug in :func:`read_excel` forward filling :class:`MultiIndex` names with multiple header and index columns specified (:issue:`34673`)
- :func:`read_excel` now respects :func:`set_option` (:issue:`34252`)
- Bug in :func:`read_csv` not switching ``true_values`` and ``false_values`` for nullable ``boolean`` dtype (:issue:`34655`)
- Bug in :func:`read_json` when ``orient="split"`` does not maintain numeric string index (:issue:`28556`)
- :meth:`read_sql` returned an empty generator if ``chunksize`` was no-zero and the query returned no results. Now returns a generator with a single empty dataframe (:issue:`34411`)
- Bug in :func:`read_hdf` returning unexpected records when filtering on categorical string columns using ``where`` parameter (:issue:`39189`)
- Bug in :func:`read_sas` raising ``ValueError`` when ``datetimes`` were null (:issue:`39725`)
- Bug in :func:`read_excel` dropping empty values from single-column spreadsheets (:issue:`39808`)
<<<<<<< HEAD
- Bug in :func:`read_csv` failing to raise ParserError when first row had too many columns and ``index_col=False`` (:issue:`40333`)
=======
- Bug in :meth:`DataFrame.to_string` misplacing the truncation column when ``index=False`` (:issue:`40907`)
>>>>>>> 70435eba

Period
^^^^^^
- Comparisons of :class:`Period` objects or :class:`Index`, :class:`Series`, or :class:`DataFrame` with mismatched ``PeriodDtype`` now behave like other mismatched-type comparisons, returning ``False`` for equals, ``True`` for not-equal, and raising ``TypeError`` for inequality checks (:issue:`39274`)
-
-

Plotting
^^^^^^^^

- Bug in :func:`scatter_matrix` raising when 2d ``ax`` argument passed (:issue:`16253`)
- Prevent warnings when matplotlib's ``constrained_layout`` is enabled (:issue:`25261`)
- Bug in :func:`DataFrame.plot` was showing the wrong colors in the legend if the function was called repeatedly and some calls used ``yerr`` while others didn't (partial fix of :issue:`39522`)
- Bug in :func:`DataFrame.plot` was showing the wrong colors in the legend if the function was called repeatedly and some calls used ``secondary_y`` and others use ``legend=False`` (:issue:`40044`)


Groupby/resample/rolling
^^^^^^^^^^^^^^^^^^^^^^^^
- Bug in :meth:`DataFrameGroupBy.agg` and :meth:`SeriesGroupBy.agg` with :class:`PeriodDtype` columns incorrectly casting results too aggressively (:issue:`38254`)
- Bug in :meth:`SeriesGroupBy.value_counts` where unobserved categories in a grouped categorical series were not tallied (:issue:`38672`)
- Bug in :meth:`SeriesGroupBy.value_counts` where error was raised on an empty series (:issue:`39172`)
- Bug in :meth:`.GroupBy.indices` would contain non-existent indices when null values were present in the groupby keys (:issue:`9304`)
- Fixed bug in :meth:`DataFrameGroupBy.sum` and :meth:`SeriesGroupBy.sum` causing loss of precision through using Kahan summation (:issue:`38778`)
- Fixed bug in :meth:`DataFrameGroupBy.cumsum`, :meth:`SeriesGroupBy.cumsum`, :meth:`DataFrameGroupBy.mean` and :meth:`SeriesGroupBy.mean` causing loss of precision through using Kahan summation (:issue:`38934`)
- Bug in :meth:`.Resampler.aggregate` and :meth:`DataFrame.transform` raising ``TypeError`` instead of ``SpecificationError`` when missing keys had mixed dtypes (:issue:`39025`)
- Bug in :meth:`.DataFrameGroupBy.idxmin` and :meth:`.DataFrameGroupBy.idxmax` with ``ExtensionDtype`` columns (:issue:`38733`)
- Bug in :meth:`Series.resample` would raise when the index was a :class:`PeriodIndex` consisting of ``NaT`` (:issue:`39227`)
- Bug in :meth:`core.window.rolling.RollingGroupby.corr` and :meth:`core.window.expanding.ExpandingGroupby.corr` where the groupby column would return 0 instead of ``np.nan`` when providing ``other`` that was longer than each group (:issue:`39591`)
- Bug in :meth:`core.window.expanding.ExpandingGroupby.corr` and :meth:`core.window.expanding.ExpandingGroupby.cov` where 1 would be returned instead of ``np.nan`` when providing ``other`` that was longer than each group (:issue:`39591`)
- Bug in :meth:`.GroupBy.mean`, :meth:`.GroupBy.median` and :meth:`DataFrame.pivot_table` not propagating metadata (:issue:`28283`)
- Bug in :meth:`Series.rolling` and :meth:`DataFrame.rolling` not calculating window bounds correctly when window is an offset and dates are in descending order (:issue:`40002`)
- Bug in :class:`SeriesGroupBy` and :class:`DataFrameGroupBy` on an empty ``Series`` or ``DataFrame`` would lose index, columns, and/or data types when directly using the methods ``idxmax``, ``idxmin``, ``mad``, ``min``, ``max``, ``sum``, ``prod``, and ``skew`` or using them through ``apply``, ``aggregate``, or ``resample`` (:issue:`26411`)
- Bug in :meth:`DataFrameGroupBy.apply` where a :class:`MultiIndex` would be created instead of an :class:`Index` if a :class:`:meth:`core.window.rolling.RollingGroupby` object was created (:issue:`39732`)
- Bug in :meth:`DataFrameGroupBy.sample` where error was raised when ``weights`` was specified and the index was an :class:`Int64Index` (:issue:`39927`)
- Bug in :meth:`DataFrameGroupBy.aggregate` and :meth:`.Resampler.aggregate` would sometimes raise ``SpecificationError`` when passed a dictionary and columns were missing; will now always raise a ``KeyError`` instead (:issue:`40004`)
- Bug in :meth:`DataFrameGroupBy.sample` where column selection was not applied to sample result (:issue:`39928`)
- Bug in :class:`core.window.ewm.ExponentialMovingWindow` when calling ``__getitem__`` would incorrectly raise a ``ValueError`` when providing ``times`` (:issue:`40164`)
- Bug in :class:`core.window.ewm.ExponentialMovingWindow` when calling ``__getitem__`` would not retain ``com``, ``span``, ``alpha`` or ``halflife`` attributes  (:issue:`40164`)
- :class:`core.window.ewm.ExponentialMovingWindow` now raises a ``NotImplementedError`` when specifying ``times`` with ``adjust=False`` due to an incorrect calculation (:issue:`40098`)
- Bug in :meth:`core.window.ewm.ExponentialMovingWindowGroupby.mean` where the times argument was ignored when ``engine='numba'`` (:issue:`40951`)
- Bug in :meth:`core.window.ewm.ExponentialMovingWindowGroupby.mean` where the wrong times were used in case of multiple groups (:issue:`40951`)
- Bug in :class:`core.window.ewm.ExponentialMovingWindowGroupby` where the times vector and values became out of sync for non-trivial groups (:issue:`40951`)
- Bug in :meth:`Series.asfreq` and :meth:`DataFrame.asfreq` dropping rows when the index is not sorted (:issue:`39805`)
- Bug in aggregation functions for :class:`DataFrame` not respecting ``numeric_only`` argument when ``level`` keyword was given (:issue:`40660`)
- Bug in :meth:`SeriesGroupBy.aggregate` where using a user-defined function to aggregate a ``Series`` with an object-typed :class:`Index` causes an incorrect :class:`Index` shape (issue:`40014`)
- Bug in :class:`core.window.RollingGroupby` where ``as_index=False`` argument in ``groupby`` was ignored (:issue:`39433`)
- Bug in :meth:`.GroupBy.any` and :meth:`.GroupBy.all` raising ``ValueError`` when using with nullable type columns holding ``NA`` even with ``skipna=True`` (:issue:`40585`)
- Bug in :meth:`GroupBy.cummin` and :meth:`GroupBy.cummax` incorrectly rounding integer values near the ``int64`` implementations bounds (:issue:`40767`)

Reshaping
^^^^^^^^^
- Bug in :func:`merge` raising error when performing an inner join with partial index and ``right_index`` when no overlap between indices (:issue:`33814`)
- Bug in :meth:`DataFrame.unstack` with missing levels led to incorrect index names (:issue:`37510`)
- Bug in :func:`merge_asof` propagating the right Index with ``left_index=True`` and ``right_on`` specification instead of left Index (:issue:`33463`)
- Bug in :func:`join` over :class:`MultiIndex` returned wrong result, when one of both indexes had only one level (:issue:`36909`)
- :meth:`merge_asof` raises ``ValueError`` instead of cryptic ``TypeError`` in case of non-numerical merge columns (:issue:`29130`)
- Bug in :meth:`DataFrame.join` not assigning values correctly when having :class:`MultiIndex` where at least one dimension is from dtype ``Categorical`` with non-alphabetically sorted categories (:issue:`38502`)
- :meth:`Series.value_counts` and :meth:`Series.mode` return consistent keys in original order (:issue:`12679`, :issue:`11227` and :issue:`39007`)
- Bug in :meth:`DataFrame.stack` not handling ``NaN`` in :class:`MultiIndex` columns correct (:issue:`39481`)
- Bug in :meth:`DataFrame.apply` would give incorrect results when used with a string argument and ``axis=1`` when the axis argument was not supported and now raises a ``ValueError`` instead (:issue:`39211`)
- Bug in :meth:`DataFrame.sort_values` not reshaping index correctly after sorting on columns, when ``ignore_index=True`` (:issue:`39464`)
- Bug in :meth:`DataFrame.append` returning incorrect dtypes with combinations of ``ExtensionDtype`` dtypes (:issue:`39454`)
- Bug in :meth:`DataFrame.append` returning incorrect dtypes with combinations of ``datetime64`` and ``timedelta64`` dtypes (:issue:`39574`)
- Bug in :meth:`DataFrame.pivot_table` returning a ``MultiIndex`` for a single value when operating on and empty ``DataFrame`` (:issue:`13483`)
- Allow :class:`Index` to be passed to the :func:`numpy.all` function (:issue:`40180`)
- Bug in :meth:`DataFrame.stack` not preserving ``CategoricalDtype`` in a ``MultiIndex`` (:issue:`36991`)
- Bug in :func:`to_datetime` raising error when input sequence contains unhashable items (:issue:`39756`)
- Bug in :meth:`Series.explode` preserving index when ``ignore_index`` was ``True`` and values were scalars (:issue:`40487`)

Sparse
^^^^^^

- Bug in :meth:`DataFrame.sparse.to_coo` raising ``KeyError`` with columns that are a numeric :class:`Index` without a 0 (:issue:`18414`)
- Bug in :meth:`SparseArray.astype` with ``copy=False`` producing incorrect results when going from integer dtype to floating dtype (:issue:`34456`)
-

ExtensionArray
^^^^^^^^^^^^^^

- Bug in :meth:`DataFrame.where` when ``other`` is a :class:`Series` with :class:`ExtensionArray` dtype (:issue:`38729`)
- Fixed bug where :meth:`Series.idxmax`, :meth:`Series.idxmin` and ``argmax/min`` fail when the underlying data is :class:`ExtensionArray` (:issue:`32749`, :issue:`33719`, :issue:`36566`)
- Fixed a bug where some properties of subclasses of :class:`PandasExtensionDtype` where improperly cached (:issue:`40329`)
- Bug in :meth:`DataFrame.mask` where masking a :class:`Dataframe` with an :class:`ExtensionArray` dtype raises ``ValueError`` (:issue:`40941`)

Styler
^^^^^^

- Bug in :class:`Styler` where ``subset`` arg in methods raised an error for some valid multiindex slices (:issue:`33562`)
- :class:`Styler` rendered HTML output minor alterations to support w3 good code standard (:issue:`39626`)
- Bug in :class:`Styler` where rendered HTML was missing a column class identifier for certain header cells (:issue:`39716`)
- Bug in :meth:`Styler.background_gradient` where text-color was not determined correctly (:issue:`39888`)
- Bug in :class:`Styler` where multiple elements in CSS-selectors were not correctly added to ``table_styles`` (:issue:`39942`)
- Bug in :class:`.Styler` where copying from Jupyter dropped top left cell and misaligned headers (:issue:`12147`)
- Bug in :class:`.Styler.where` where ``kwargs`` were not passed to the applicable callable (:issue:`40845`)
- Bug in :class:`Styler` which caused CSS to duplicate on multiple renders. (:issue:`39395`, :issue:`40334`)


Other
^^^^^
- Bug in :class:`Index` constructor sometimes silently ignoring a specified ``dtype`` (:issue:`38879`)
- Bug in :func:`pandas.api.types.infer_dtype` not recognizing Series, Index or array with a period dtype (:issue:`23553`)
- Bug in :func:`pandas.api.types.infer_dtype` raising an error for general :class:`.ExtensionArray` objects. It will now return ``"unknown-array"`` instead of raising (:issue:`37367`)
- Bug in constructing a :class:`Series` from a list and a :class:`PandasDtype` (:issue:`39357`)
- ``inspect.getmembers(Series)`` no longer raises an ``AbstractMethodError`` (:issue:`38782`)
- Bug in :meth:`Series.where` with numeric dtype and ``other = None`` not casting to ``nan`` (:issue:`39761`)
- :meth:`Index.where` behavior now mirrors :meth:`Index.putmask` behavior, i.e. ``index.where(mask, other)`` matches ``index.putmask(~mask, other)`` (:issue:`39412`)
- Bug in :func:`pandas.testing.assert_series_equal`, :func:`pandas.testing.assert_frame_equal`, :func:`pandas.testing.assert_index_equal` and :func:`pandas.testing.assert_extension_array_equal` incorrectly raising when an attribute has an unrecognized NA type (:issue:`39461`)
- Bug in :meth:`DataFrame.equals`, :meth:`Series.equals`, :meth:`Index.equals` with object-dtype containing ``np.datetime64("NaT")`` or ``np.timedelta64("NaT")`` (:issue:`39650`)
- Bug in :func:`pandas.util.show_versions` where console JSON output was not proper JSON (:issue:`39701`)
- Bug in :meth:`DataFrame.convert_dtypes` incorrectly raised ValueError when called on an empty DataFrame (:issue:`40393`)

.. ---------------------------------------------------------------------------

.. _whatsnew_130.contributors:

Contributors
~~~~~~~~~~~~<|MERGE_RESOLUTION|>--- conflicted
+++ resolved
@@ -782,11 +782,10 @@
 - Bug in :func:`read_hdf` returning unexpected records when filtering on categorical string columns using ``where`` parameter (:issue:`39189`)
 - Bug in :func:`read_sas` raising ``ValueError`` when ``datetimes`` were null (:issue:`39725`)
 - Bug in :func:`read_excel` dropping empty values from single-column spreadsheets (:issue:`39808`)
-<<<<<<< HEAD
 - Bug in :func:`read_csv` failing to raise ParserError when first row had too many columns and ``index_col=False`` (:issue:`40333`)
-=======
 - Bug in :meth:`DataFrame.to_string` misplacing the truncation column when ``index=False`` (:issue:`40907`)
->>>>>>> 70435eba
+- Bug in :func:`read_csv` failing to raise ParserError when first row had too many columns and ``index_col=False`` (:issue:`40333`)
+- Bug in :func:`read_csv` failing to raise ParserError when ``names is not None`` and ``header=None`` (:issue:`22144`)
 
 Period
 ^^^^^^
