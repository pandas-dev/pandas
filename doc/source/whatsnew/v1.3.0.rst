.. _whatsnew_130:

What's new in 1.3.0 (??)
------------------------

These are the changes in pandas 1.3.0. See :ref:`release` for a full changelog
including other versions of pandas.

{{ header }}

.. warning::

   When reading new Excel 2007+ (``.xlsx``) files, the default argument
   ``engine=None`` to :func:`~pandas.read_excel` will now result in using the
   `openpyxl <https://openpyxl.readthedocs.io/en/stable/>`_ engine in all cases
   when the option :attr:`io.excel.xlsx.reader` is set to ``"auto"``.
   Previously, some cases would use the
   `xlrd <https://xlrd.readthedocs.io/en/latest/>`_ engine instead. See
   :ref:`What's new 1.2.0 <whatsnew_120>` for background on this change.

.. ---------------------------------------------------------------------------

Enhancements
~~~~~~~~~~~~

.. _whatsnew_130.read_csv_json_http_headers:

Custom HTTP(s) headers when reading csv or json files
^^^^^^^^^^^^^^^^^^^^^^^^^^^^^^^^^^^^^^^^^^^^^^^^^^^^^

When reading from a remote URL that is not handled by fsspec (ie. HTTP and
HTTPS) the dictionary passed to ``storage_options`` will be used to create the
headers included in the request.  This can be used to control the User-Agent
header or send other custom headers (:issue:`36688`).
For example:

.. ipython:: python

    headers = {"User-Agent": "pandas"}
    df = pd.read_csv(
        "https://download.bls.gov/pub/time.series/cu/cu.item",
        sep="\t",
        storage_options=headers
    )

.. _whatsnew_130.read_to_xml:

Read and write XML documents
^^^^^^^^^^^^^^^^^^^^^^^^^^^^

We added I/O support to read and render shallow versions of `XML`_ documents with
:func:`pandas.read_xml` and :meth:`DataFrame.to_xml`. Using `lxml`_ as parser,
both XPath 1.0 and XSLT 1.0 is available. (:issue:`27554`)

.. _XML: https://www.w3.org/standards/xml/core
.. _lxml: https://lxml.de

.. code-block:: ipython

    In [1]: xml = """<?xml version='1.0' encoding='utf-8'?>
       ...: <data>
       ...:  <row>
       ...:     <shape>square</shape>
       ...:     <degrees>360</degrees>
       ...:     <sides>4.0</sides>
       ...:  </row>
       ...:  <row>
       ...:     <shape>circle</shape>
       ...:     <degrees>360</degrees>
       ...:     <sides/>
       ...:  </row>
       ...:  <row>
       ...:     <shape>triangle</shape>
       ...:     <degrees>180</degrees>
       ...:     <sides>3.0</sides>
       ...:  </row>
       ...:  </data>"""

    In [2]: df = pd.read_xml(xml)
    In [3]: df
    Out[3]:
          shape  degrees  sides
    0    square      360    4.0
    1    circle      360    NaN
    2  triangle      180    3.0

    In [4]: df.to_xml()
    Out[4]:
    <?xml version='1.0' encoding='utf-8'?>
    <data>
      <row>
        <index>0</index>
        <shape>square</shape>
        <degrees>360</degrees>
        <sides>4.0</sides>
      </row>
      <row>
        <index>1</index>
        <shape>circle</shape>
        <degrees>360</degrees>
        <sides/>
      </row>
      <row>
        <index>2</index>
        <shape>triangle</shape>
        <degrees>180</degrees>
        <sides>3.0</sides>
      </row>
    </data>

For more, see :ref:`io.xml` in the user guide on IO tools.

Styler Upgrades
^^^^^^^^^^^^^^^

We provided some focused development on :class:`.Styler`, including altering methods
to accept more universal CSS language for arguments, such as ``'color:red;'`` instead of
``[('color', 'red')]`` (:issue:`39564`). This is also added to the built-in methods
to allow custom CSS highlighting instead of default background coloring (:issue:`40242`).

The :meth:`.Styler.apply` now consistently allows functions with ``ndarray`` output to
allow more flexible development of UDFs when ``axis`` is ``None`` ``0`` or ``1`` (:issue:`39393`).

:meth:`.Styler.set_tooltips` is a new method that allows adding on hover tooltips to
enhance interactive displays (:issue:`35643`). :meth:`.Styler.set_td_classes`, which was recently
introduced in v1.2.0 (:issue:`36159`) to allow adding specific CSS classes to data cells, has
been made as performant as :meth:`.Styler.apply` and :meth:`.Styler.applymap` (:issue:`40453`),
if not more performant in some cases. The overall performance of HTML
render times has been considerably improved to
match :meth:`DataFrame.to_html` (:issue:`39952` :issue:`37792` :issue:`40425`).

The :meth:`.Styler.format` has had upgrades to easily format missing data,
precision, and perform HTML escaping (:issue:`40437` :issue:`40134`). There have been numerous other bug fixes to
properly format HTML and eliminate some inconsistencies (:issue:`39942` :issue:`40356` :issue:`39807` :issue:`39889` :issue:`39627`)

Documentation has also seen major revisions in light of new features (:issue:`39720` :issue:`39317` :issue:`40493`)

.. _whatsnew_130.dataframe_honors_copy_with_dict:

DataFrame constructor honors ``copy=False`` with dict
^^^^^^^^^^^^^^^^^^^^^^^^^^^^^^^^^^^^^^^^^^^^^^^^^^^^^

When passing a dictionary to :class:`DataFrame` with ``copy=False``,
a copy will no longer be made (:issue:`32960`)

.. ipython:: python

    arr = np.array([1, 2, 3])
    df = pd.DataFrame({"A": arr, "B": arr.copy()}, copy=False)
    df

``df["A"]`` remains a view on ``arr``:

.. ipython:: python

    arr[0] = 0
    assert df.iloc[0, 0] == 0

The default behavior when not passing ``copy`` will remain unchanged, i.e.
a copy will be made.

.. _whatsnew_130.enhancements.other:

Other enhancements
^^^^^^^^^^^^^^^^^^

- :class:`Rolling` and :class:`Expanding` now support a ``method`` argument with a ``'table'`` option that performs the windowing operation over an entire :class:`DataFrame`. See ref:`window.overview` for performance and functional benefits (:issue:`15095`, :issue:`38995`)
- Added :meth:`MultiIndex.dtypes` (:issue:`37062`)
- Added ``end`` and ``end_day`` options for ``origin`` in :meth:`DataFrame.resample` (:issue:`37804`)
- Improve error message when ``usecols`` and ``names`` do not match for :func:`read_csv` and ``engine="c"`` (:issue:`29042`)
- Improved consistency of error message when passing an invalid ``win_type`` argument in :class:`Window` (:issue:`15969`)
- :func:`pandas.read_sql_query` now accepts a ``dtype`` argument to cast the columnar data from the SQL database based on user input (:issue:`10285`)
- Improved integer type mapping from pandas to SQLAlchemy when using :meth:`DataFrame.to_sql` (:issue:`35076`)
- :func:`to_numeric` now supports downcasting of nullable ``ExtensionDtype`` objects (:issue:`33013`)
- Add support for dict-like names in :class:`MultiIndex.set_names` and :class:`MultiIndex.rename` (:issue:`20421`)
- :func:`pandas.read_excel` can now auto detect .xlsb files (:issue:`35416`)
- :meth:`.Rolling.sum`, :meth:`.Expanding.sum`, :meth:`.Rolling.mean`, :meth:`.Expanding.mean`, :meth:`.Rolling.median`, :meth:`.Expanding.median`, :meth:`.Rolling.max`, :meth:`.Expanding.max`, :meth:`.Rolling.min`, and :meth:`.Expanding.min` now support ``Numba`` execution with the ``engine`` keyword (:issue:`38895`)
- :meth:`DataFrame.apply` can now accept NumPy unary operators as strings, e.g. ``df.apply("sqrt")``, which was already the case for :meth:`Series.apply` (:issue:`39116`)
- :meth:`DataFrame.apply` can now accept non-callable DataFrame properties as strings, e.g. ``df.apply("size")``, which was already the case for :meth:`Series.apply` (:issue:`39116`)
- :meth:`DataFrame.applymap` can now accept kwargs to pass on to func (:issue:`39987`)
- Disallow :class:`DataFrame` indexer for ``iloc`` for :meth:`Series.__getitem__` and :meth:`DataFrame.__getitem__`, (:issue:`39004`)
- :meth:`Series.apply` can now accept list-like or dictionary-like arguments that aren't lists or dictionaries, e.g. ``ser.apply(np.array(["sum", "mean"]))``, which was already the case for :meth:`DataFrame.apply` (:issue:`39140`)
- :meth:`DataFrame.plot.scatter` can now accept a categorical column as the argument to ``c`` (:issue:`12380`, :issue:`31357`)
- :meth:`.Styler.set_tooltips` allows on hover tooltips to be added to styled HTML dataframes (:issue:`35643`, :issue:`21266`, :issue:`39317`, :issue:`39708`, :issue:`40284`)
- :meth:`.Styler.set_table_styles` amended to optionally allow certain css-string input arguments (:issue:`39564`)
- :meth:`.Styler.apply` now more consistently accepts ndarray function returns, i.e. in all cases for ``axis`` is ``0, 1 or None`` (:issue:`39359`)
- :meth:`.Styler.apply` and :meth:`.Styler.applymap` now raise errors if wrong format CSS is passed on render (:issue:`39660`)
- :meth:`.Styler.format` adds keyword argument ``escape`` for optional HTML escaping (:issue:`40437`)
- :meth:`.Styler.clear` now clears :attr:`Styler.hidden_index` and :attr:`Styler.hidden_columns` as well (:issue:`40484`)
- Builtin highlighting methods in :class:`Styler` have a more consistent signature and css customisability (:issue:`40242`)
- :meth:`Series.loc.__getitem__` and :meth:`Series.loc.__setitem__` with :class:`MultiIndex` now raising helpful error message when indexer has too many dimensions (:issue:`35349`)
- :meth:`pandas.read_stata` and :class:`StataReader` support reading data from compressed files.
- Add support for parsing ``ISO 8601``-like timestamps with negative signs to :meth:`pandas.Timedelta` (:issue:`37172`)
- Add support for unary operators in :class:`FloatingArray` (:issue:`38749`)
- :class:`RangeIndex` can now be constructed by passing a ``range`` object directly e.g. ``pd.RangeIndex(range(3))`` (:issue:`12067`)
- :meth:`round` being enabled for the nullable integer and floating dtypes (:issue:`38844`)
- :meth:`pandas.read_csv` and :meth:`pandas.read_json` expose the argument ``encoding_errors`` to control how encoding errors are handled (:issue:`39450`)

.. ---------------------------------------------------------------------------

.. _whatsnew_130.notable_bug_fixes:

Notable bug fixes
~~~~~~~~~~~~~~~~~

These are bug fixes that might have notable behavior changes.


Preserve dtypes in  :meth:`~pandas.DataFrame.combine_first`
^^^^^^^^^^^^^^^^^^^^^^^^^^^^^^^^^^^^^^^^^^^^^^^^^^^^^^^^^^^

:meth:`~pandas.DataFrame.combine_first` will now preserve dtypes (:issue:`7509`)

.. ipython:: python

   df1 = pd.DataFrame({"A": [1, 2, 3], "B": [1, 2, 3]}, index=[0, 1, 2])
   df1
   df2 = pd.DataFrame({"B": [4, 5, 6], "C": [1, 2, 3]}, index=[2, 3, 4])
   df2
   combined = df1.combine_first(df2)

*pandas 1.2.x*

.. code-block:: ipython

   In [1]: combined.dtypes
   Out[2]:
   A    float64
   B    float64
   C    float64
   dtype: object

*pandas 1.3.0*

.. ipython:: python

   combined.dtypes


Try operating inplace when setting values with ``loc`` and ``iloc``
^^^^^^^^^^^^^^^^^^^^^^^^^^^^^^^^^^^^^^^^^^^^^^^^^^^^^^^^^^^^^^^^^^^

When setting an entire column using ``loc`` or ``iloc``, pandas will try to
insert the values into the existing data rather than create an entirely new array.

.. ipython:: python

   df = pd.DataFrame(range(3), columns=["A"], dtype="float64")
   values = df.values
   new = np.array([5, 6, 7], dtype="int64")
   df.loc[[0, 1, 2], "A"] = new

In both the new and old behavior, the data in ``values`` is overwritten, but in
the old behavior the dtype of ``df["A"]`` changed to ``int64``.

*pandas 1.2.x*

.. code-block:: ipython

   In [1]: df.dtypes
   Out[1]:
   A    int64
   dtype: object
   In [2]: np.shares_memory(df["A"].values, new)
   Out[2]: False
   In [3]: np.shares_memory(df["A"].values, values)
   Out[3]: False

In pandas 1.3.0, ``df`` continues to share data with ``values``

*pandas 1.3.0*

.. ipython:: python

   df.dtypes
   np.shares_memory(df["A"], new)
   np.shares_memory(df["A"], values)


.. _whatsnew_130.notable_bug_fixes.setitem_never_inplace:

Never Operate Inplace When Setting ``frame[keys] = values``
^^^^^^^^^^^^^^^^^^^^^^^^^^^^^^^^^^^^^^^^^^^^^^^^^^^^^^^^^^^

When setting multiple columns using ``frame[keys] = values`` new arrays will
replace pre-existing arrays for these keys, which will *not* be over-written
(:issue:`39510`).  As a result, the columns will retain the dtype(s) of ``values``,
never casting to the dtypes of the existing arrays.

.. ipython:: python

   df = pd.DataFrame(range(3), columns=["A"], dtype="float64")
   df[["A"]] = 5

In the old behavior, ``5`` was cast to ``float64`` and inserted into the existing
array backing ``df``:

*pandas 1.2.x*

.. code-block:: ipython

   In [1]: df.dtypes
   Out[1]:
   A    float64

In the new behavior, we get a new array, and retain an integer-dtyped ``5``:

*pandas 1.3.0*

.. ipython:: python

   df.dtypes


.. _whatsnew_130.notable_bug_fixes.setitem_with_bool_casting:

Consistent Casting With Setting Into Boolean Series
^^^^^^^^^^^^^^^^^^^^^^^^^^^^^^^^^^^^^^^^^^^^^^^^^^^

Setting non-boolean values into a :class:`Series with ``dtype=bool`` consistently
cast to ``dtype=object`` (:issue:`38709`)

.. ipython:: python

   orig = pd.Series([True, False])
   ser = orig.copy()
   ser.iloc[1] = np.nan
   ser2 = orig.copy()
   ser2.iloc[1] = 2.0

*pandas 1.2.x*

.. code-block:: ipython

   In [1]: ser
   Out [1]:
   0    1.0
   1    NaN
   dtype: float64

   In [2]:ser2
   Out [2]:
   0    True
   1     2.0
   dtype: object

*pandas 1.3.0*

.. ipython:: python

   ser
   ser2


.. _whatsnew_130.notable_bug_fixes.rolling_groupby_column:

GroupBy.rolling no longer returns grouped-by column in values
^^^^^^^^^^^^^^^^^^^^^^^^^^^^^^^^^^^^^^^^^^^^^^^^^^^^^^^^^^^^^

The group-by column will now be dropped from the result of a
``groupby.rolling`` operation (:issue:`32262`)

.. ipython:: python

    df = pd.DataFrame({"A": [1, 1, 2, 3], "B": [0, 1, 2, 3]})
    df

*Previous behavior*:

.. code-block:: ipython

    In [1]: df.groupby("A").rolling(2).sum()
    Out[1]:
           A    B
    A
    1 0  NaN  NaN
    1    2.0  1.0
    2 2  NaN  NaN
    3 3  NaN  NaN

*New behavior*:

.. ipython:: python

    df.groupby("A").rolling(2).sum()

.. _whatsnew_130.notable_bug_fixes.rolling_var_precision:

Removed artificial truncation in rolling variance and standard deviation
^^^^^^^^^^^^^^^^^^^^^^^^^^^^^^^^^^^^^^^^^^^^^^^^^^^^^^^^^^^^^^^^^^^^^^^^

:meth:`core.window.Rolling.std` and :meth:`core.window.Rolling.var` will no longer
artificially truncate results that are less than ``~1e-8`` and ``~1e-15`` respectively to
zero (:issue:`37051`, :issue:`40448`, :issue:`39872`).

However, floating point artifacts may now exist in the results when rolling over larger values.

.. ipython:: python

   s = pd.Series([7, 5, 5, 5])
   s.rolling(3).var()

.. _whatsnew_130.notable_bug_fixes.rolling_groupby_multiindex:

GroupBy.rolling with MultiIndex no longer drops levels in the result
^^^^^^^^^^^^^^^^^^^^^^^^^^^^^^^^^^^^^^^^^^^^^^^^^^^^^^^^^^^^^^^^^^^^

:class:`core.window.rolling.RollingGroupby` will no longer drop levels of a :class:`DataFrame`
with a :class:`MultiIndex` in the result. This can lead to a perceived duplication of levels in the resulting
:class:`MultiIndex`, but this change restores the behavior that was present in version 1.1.3 (:issue:`38787`, :issue:`38523`).


.. ipython:: python

   index = pd.MultiIndex.from_tuples([('idx1', 'idx2')], names=['label1', 'label2'])
   df = pd.DataFrame({'a': [1], 'b': [2]}, index=index)
   df

*Previous behavior*:

.. code-block:: ipython

    In [1]: df.groupby('label1').rolling(1).sum()
    Out[1]:
              a    b
    label1
    idx1    1.0  2.0

*New behavior*:

.. ipython:: python

    df.groupby('label1').rolling(1).sum()


.. _whatsnew_130.api_breaking.deps:

Increased minimum versions for dependencies
^^^^^^^^^^^^^^^^^^^^^^^^^^^^^^^^^^^^^^^^^^^
Some minimum supported versions of dependencies were updated.
If installed, we now require:

+-----------------+-----------------+----------+---------+
| Package         | Minimum Version | Required | Changed |
+=================+=================+==========+=========+
| numpy           | 1.16.5          |    X     |         |
+-----------------+-----------------+----------+---------+
| pytz            | 2017.3          |    X     |         |
+-----------------+-----------------+----------+---------+
| python-dateutil | 2.7.3           |    X     |         |
+-----------------+-----------------+----------+---------+
| bottleneck      | 1.2.1           |          |         |
+-----------------+-----------------+----------+---------+
| numexpr         | 2.6.8           |          |         |
+-----------------+-----------------+----------+---------+
| pytest (dev)    | 5.0.1           |          |         |
+-----------------+-----------------+----------+---------+
| mypy (dev)      | 0.800           |          |    X    |
+-----------------+-----------------+----------+---------+
| setuptools      | 38.6.0          |          |    X    |
+-----------------+-----------------+----------+---------+

For `optional libraries <https://pandas.pydata.org/docs/getting_started/install.html>`_ the general recommendation is to use the latest version.
The following table lists the lowest version per library that is currently being tested throughout the development of pandas.
Optional libraries below the lowest tested version may still work, but are not considered supported.

+-----------------+-----------------+---------+
| Package         | Minimum Version | Changed |
+=================+=================+=========+
| beautifulsoup4  | 4.6.0           |         |
+-----------------+-----------------+---------+
| fastparquet     | 0.4.0           |    X    |
+-----------------+-----------------+---------+
| fsspec          | 0.7.4           |         |
+-----------------+-----------------+---------+
| gcsfs           | 0.6.0           |         |
+-----------------+-----------------+---------+
| lxml            | 4.3.0           |         |
+-----------------+-----------------+---------+
| matplotlib      | 2.2.3           |         |
+-----------------+-----------------+---------+
| numba           | 0.46.0          |         |
+-----------------+-----------------+---------+
| openpyxl        | 3.0.0           |    X    |
+-----------------+-----------------+---------+
| pyarrow         | 0.15.0          |         |
+-----------------+-----------------+---------+
| pymysql         | 0.7.11          |         |
+-----------------+-----------------+---------+
| pytables        | 3.5.1           |         |
+-----------------+-----------------+---------+
| s3fs            | 0.4.0           |         |
+-----------------+-----------------+---------+
| scipy           | 1.2.0           |         |
+-----------------+-----------------+---------+
| sqlalchemy      | 1.2.8           |         |
+-----------------+-----------------+---------+
| tabulate        | 0.8.7           |    X    |
+-----------------+-----------------+---------+
| xarray          | 0.12.0          |         |
+-----------------+-----------------+---------+
| xlrd            | 1.2.0           |         |
+-----------------+-----------------+---------+
| xlsxwriter      | 1.0.2           |         |
+-----------------+-----------------+---------+
| xlwt            | 1.3.0           |         |
+-----------------+-----------------+---------+
| pandas-gbq      | 0.12.0          |         |
+-----------------+-----------------+---------+

See :ref:`install.dependencies` and :ref:`install.optional_dependencies` for more.

.. _whatsnew_130.api.other:

Other API changes
^^^^^^^^^^^^^^^^^
- Partially initialized :class:`CategoricalDtype` (i.e. those with ``categories=None`` objects will no longer compare as equal to fully initialized dtype objects.
- Accessing ``_constructor_expanddim`` on a :class:`DataFrame` and ``_constructor_sliced`` on a :class:`Series` now raise an ``AttributeError``. Previously a ``NotImplementedError`` was raised (:issue:`38782`)
-

.. ---------------------------------------------------------------------------

.. _whatsnew_130.deprecations:

Deprecations
~~~~~~~~~~~~
- Deprecated allowing scalars to be passed to the :class:`Categorical` constructor (:issue:`38433`)
- Deprecated allowing subclass-specific keyword arguments in the :class:`Index` constructor, use the specific subclass directly instead (:issue:`14093`, :issue:`21311`, :issue:`22315`, :issue:`26974`)
- Deprecated ``astype`` of datetimelike (``timedelta64[ns]``, ``datetime64[ns]``, ``Datetime64TZDtype``, ``PeriodDtype``) to integer dtypes, use ``values.view(...)`` instead (:issue:`38544`)
- Deprecated :meth:`MultiIndex.is_lexsorted` and :meth:`MultiIndex.lexsort_depth`, use :meth:`MultiIndex.is_monotonic_increasing` instead (:issue:`32259`)
- Deprecated keyword ``try_cast`` in :meth:`Series.where`, :meth:`Series.mask`, :meth:`DataFrame.where`, :meth:`DataFrame.mask`; cast results manually if desired (:issue:`38836`)
- Deprecated comparison of :class:`Timestamp` object with ``datetime.date`` objects.  Instead of e.g. ``ts <= mydate`` use ``ts <= pd.Timestamp(mydate)`` or ``ts.date() <= mydate`` (:issue:`36131`)
- Deprecated :attr:`Rolling.win_type` returning ``"freq"`` (:issue:`38963`)
- Deprecated :attr:`Rolling.is_datetimelike` (:issue:`38963`)
- Deprecated :class:`DataFrame` indexer for :meth:`Series.__setitem__` and :meth:`DataFrame.__setitem__` (:issue:`39004`)
- Deprecated :meth:`core.window.ewm.ExponentialMovingWindow.vol` (:issue:`39220`)
- Using ``.astype`` to convert between ``datetime64[ns]`` dtype and :class:`DatetimeTZDtype` is deprecated and will raise in a future version, use ``obj.tz_localize`` or ``obj.dt.tz_localize`` instead (:issue:`38622`)
- Deprecated casting ``datetime.date`` objects to ``datetime64`` when used as ``fill_value`` in :meth:`DataFrame.unstack`, :meth:`DataFrame.shift`, :meth:`Series.shift`, and :meth:`DataFrame.reindex`, pass ``pd.Timestamp(dateobj)`` instead (:issue:`39767`)
- Deprecated :meth:`.Styler.set_na_rep` and :meth:`.Styler.set_precision` in favour of :meth:`.Styler.format` with ``na_rep`` and ``precision`` as existing and new input arguments respectively (:issue:`40134`, :issue:`40425`)
- Deprecated allowing partial failure in :meth:`Series.transform` and :meth:`DataFrame.transform` when ``func`` is list-like or dict-like and raises anything but ``TypeError``; ``func`` raising anything but a ``TypeError`` will raise in a future version (:issue:`40211`)
- Deprecated support for ``np.ma.mrecords.MaskedRecords`` in the :class:`DataFrame` constructor, pass ``{name: data[name] for name in data.dtype.names}`` instead (:issue:`40363`)
- Deprecated the use of ``**kwargs`` in :class:`.ExcelWriter`; use the keyword argument ``engine_kwargs`` instead (:issue:`40430`)

.. ---------------------------------------------------------------------------


.. _whatsnew_130.performance:

Performance improvements
~~~~~~~~~~~~~~~~~~~~~~~~
- Performance improvement in :meth:`IntervalIndex.isin` (:issue:`38353`)
- Performance improvement in :meth:`Series.mean` for nullable data types (:issue:`34814`)
- Performance improvement in :meth:`Series.isin` for nullable data types (:issue:`38340`)
- Performance improvement in :meth:`DataFrame.fillna` with ``method="pad|backfill"`` for nullable floating and nullable integer dtypes (:issue:`39953`)
- Performance improvement in :meth:`DataFrame.corr` for method=kendall (:issue:`28329`)
- Performance improvement in :meth:`core.window.rolling.Rolling.corr` and :meth:`core.window.rolling.Rolling.cov` (:issue:`39388`)
- Performance improvement in :meth:`core.window.rolling.RollingGroupby.corr`, :meth:`core.window.expanding.ExpandingGroupby.corr`, :meth:`core.window.expanding.ExpandingGroupby.corr` and :meth:`core.window.expanding.ExpandingGroupby.cov` (:issue:`39591`)
- Performance improvement in :func:`unique` for object data type (:issue:`37615`)
- Performance improvement in :func:`pd.json_normalize` for basic cases (including separators) (:issue:`40035` :issue:`15621`)
- Performance improvement in :class:`core.window.rolling.ExpandingGroupby` aggregation methods (:issue:`39664`)
- Performance improvement in :class:`Styler` where render times are more than 50% reduced (:issue:`39972` :issue:`39952`)
- Performance improvement in :meth:`core.window.ewm.ExponentialMovingWindow.mean` with ``times`` (:issue:`39784`)
- Performance improvement in :meth:`.GroupBy.apply` when requiring the python fallback implementation (:issue:`40176`)

.. ---------------------------------------------------------------------------

.. _whatsnew_130.bug_fixes:

Bug fixes
~~~~~~~~~

Categorical
^^^^^^^^^^^
- Bug in :class:`CategoricalIndex` incorrectly failing to raise ``TypeError`` when scalar data is passed (:issue:`38614`)
- Bug in ``CategoricalIndex.reindex`` failed when ``Index`` passed with elements all in category (:issue:`28690`)
- Bug where constructing a :class:`Categorical` from an object-dtype array of ``date`` objects did not round-trip correctly with ``astype`` (:issue:`38552`)
- Bug in constructing a :class:`DataFrame` from an ``ndarray`` and a :class:`CategoricalDtype` (:issue:`38857`)
- Bug in :meth:`DataFrame.reindex` was throwing ``IndexError`` when new index contained duplicates and old index was :class:`CategoricalIndex` (:issue:`38906`)
- Bug in setting categorical values into an object-dtype column in a :class:`DataFrame` (:issue:`39136`)
- Bug in :meth:`DataFrame.reindex` was raising ``IndexError`` when new index contained duplicates and old index was :class:`CategoricalIndex` (:issue:`38906`)

Datetimelike
^^^^^^^^^^^^
- Bug in :class:`DataFrame` and :class:`Series` constructors sometimes dropping nanoseconds from :class:`Timestamp` (resp. :class:`Timedelta`) ``data``, with ``dtype=datetime64[ns]`` (resp. ``timedelta64[ns]``) (:issue:`38032`)
- Bug in :meth:`DataFrame.first` and :meth:`Series.first` returning two months for offset one month when first day is last calendar day (:issue:`29623`)
- Bug in constructing a :class:`DataFrame` or :class:`Series` with mismatched ``datetime64`` data and ``timedelta64`` dtype, or vice-versa, failing to raise ``TypeError`` (:issue:`38575`, :issue:`38764`, :issue:`38792`)
- Bug in constructing a :class:`Series` or :class:`DataFrame` with a ``datetime`` object out of bounds for ``datetime64[ns]`` dtype or a ``timedelta`` object out of bounds for ``timedelta64[ns]`` dtype (:issue:`38792`, :issue:`38965`)
- Bug in :meth:`DatetimeIndex.intersection`, :meth:`DatetimeIndex.symmetric_difference`, :meth:`PeriodIndex.intersection`, :meth:`PeriodIndex.symmetric_difference` always returning object-dtype when operating with :class:`CategoricalIndex` (:issue:`38741`)
- Bug in :meth:`Series.where` incorrectly casting ``datetime64`` values to ``int64`` (:issue:`37682`)
- Bug in :class:`Categorical` incorrectly typecasting ``datetime`` object to ``Timestamp`` (:issue:`38878`)
- Bug in comparisons between :class:`Timestamp` object and ``datetime64`` objects just outside the implementation bounds for nanosecond ``datetime64`` (:issue:`39221`)
- Bug in :meth:`Timestamp.round`, :meth:`Timestamp.floor`, :meth:`Timestamp.ceil` for values near the implementation bounds of :class:`Timestamp` (:issue:`39244`)
- Bug in :meth:`Timedelta.round`, :meth:`Timedelta.floor`, :meth:`Timedelta.ceil` for values near the implementation bounds of :class:`Timedelta` (:issue:`38964`)
- Bug in :func:`date_range` incorrectly creating :class:`DatetimeIndex` containing ``NaT`` instead of raising ``OutOfBoundsDatetime`` in corner cases (:issue:`24124`)
- Bug in :func:`infer_freq` incorrectly fails to infer 'H' frequency of :class:`DatetimeIndex` if the latter has a timezone and crosses DST boundaries (:issue:`39556`)

Timedelta
^^^^^^^^^
- Bug in constructing :class:`Timedelta` from ``np.timedelta64`` objects with non-nanosecond units that are out of bounds for ``timedelta64[ns]`` (:issue:`38965`)
- Bug in constructing a :class:`TimedeltaIndex` incorrectly accepting ``np.datetime64("NaT")`` objects (:issue:`39462`)
- Bug in constructing :class:`Timedelta` from input string with only symbols and no digits failed to raise an error (:issue:`39710`)
- Bug in :class:`TimedeltaIndex` and :func:`to_timedelta` failing to raise when passed non-nanosecond ``timedelta64`` arrays that overflow when converting to ``timedelta64[ns]`` (:issue:`40008`)

Timezones
^^^^^^^^^
- Bug in different ``tzinfo`` objects representing UTC not being treated as equivalent (:issue:`39216`)
- Bug in ``dateutil.tz.gettz("UTC")`` not being recognized as equivalent to other UTC-representing tzinfos (:issue:`39276`)
-

Numeric
^^^^^^^
- Bug in :meth:`DataFrame.quantile`, :meth:`DataFrame.sort_values` causing incorrect subsequent indexing behavior (:issue:`38351`)
- Bug in :meth:`DataFrame.sort_values` raising an :class:`IndexError` for empty ``by`` (:issue:`40258`)
- Bug in :meth:`DataFrame.select_dtypes` with ``include=np.number`` now retains numeric ``ExtensionDtype`` columns (:issue:`35340`)
- Bug in :meth:`DataFrame.mode` and :meth:`Series.mode` not keeping consistent integer :class:`Index` for empty input (:issue:`33321`)
- Bug in :meth:`DataFrame.rank` with ``np.inf`` and mixture of ``np.nan`` and ``np.inf`` (:issue:`32593`)
- Bug in :meth:`DataFrame.rank` with ``axis=0`` and columns holding incomparable types raising ``IndexError`` (:issue:`38932`)
- Bug in ``rank`` method for :class:`Series`, :class:`DataFrame`, :class:`DataFrameGroupBy`, and :class:`SeriesGroupBy` treating the most negative ``int64`` value as missing (:issue:`32859`)
- Bug in :func:`select_dtypes` different behavior between Windows and Linux with ``include="int"`` (:issue:`36569`)
- Bug in :meth:`DataFrame.apply` and :meth:`DataFrame.agg` when passed argument ``func="size"`` would operate on the entire ``DataFrame`` instead of rows or columns (:issue:`39934`)
- Bug in :meth:`DataFrame.transform` would raise ``SpecificationError`` when passed a dictionary and columns were missing; will now raise a ``KeyError`` instead (:issue:`40004`)
- Bug in :meth:`DataFrameGroupBy.rank` giving incorrect results with ``pct=True`` and equal values between consecutive groups (:issue:`40518`)
-

Conversion
^^^^^^^^^^
- Bug in :meth:`Series.to_dict` with ``orient='records'`` now returns python native types (:issue:`25969`)
- Bug in :meth:`Series.view` and :meth:`Index.view` when converting between datetime-like (``datetime64[ns]``, ``datetime64[ns, tz]``, ``timedelta64``, ``period``) dtypes (:issue:`39788`)
- Bug in creating a :class:`DataFrame` from an empty ``np.recarray`` not retaining the original dtypes (:issue:`40121`)
- Bug in :class:`DataFrame` failing to raise ``TypeError`` when constructing from a ``frozenset`` (:issue:`40163`)
- Bug in :class:`Index` construction silently ignoring a passed ``dtype`` when the data cannot be cast to that dtype (:issue:`21311`)
- Bug in :meth:`StringArray.astype` falling back to numpy and raising when converting to ``dtype='categorical'`` (:issue:`40450`)
- Bug in :class:`DataFrame` construction with a dictionary containing an arraylike with ``ExtensionDtype`` and ``copy=True`` failing to make a copy (:issue:`38939`)
-

Strings
^^^^^^^

-
-

Interval
^^^^^^^^
- Bug in :meth:`IntervalIndex.intersection` and :meth:`IntervalIndex.symmetric_difference` always returning object-dtype when operating with :class:`CategoricalIndex` (:issue:`38653`, :issue:`38741`)
- Bug in :meth:`IntervalIndex.intersection` returning duplicates when at least one of both Indexes has duplicates which are present in the other (:issue:`38743`)
- :meth:`IntervalIndex.union`, :meth:`IntervalIndex.intersection`, :meth:`IntervalIndex.difference`, and :meth:`IntervalIndex.symmetric_difference` now cast to the appropriate dtype instead of raising ``TypeError`` when operating with another :class:`IntervalIndex` with incompatible dtype (:issue:`39267`)
- :meth:`PeriodIndex.union`, :meth:`PeriodIndex.intersection`, :meth:`PeriodIndex.symmetric_difference`, :meth:`PeriodIndex.difference` now cast to object dtype instead of raising ``IncompatibleFrequency`` when operating with another :class:`PeriodIndex` with incompatible dtype (:issue:`??`)

Indexing
^^^^^^^^

- Bug in :meth:`Index.union` dropping duplicate ``Index`` values when ``Index`` was not monotonic or ``sort`` was set to ``False`` (:issue:`36289`, :issue:`31326`)
- Bug in :meth:`CategoricalIndex.get_indexer` failing to raise ``InvalidIndexError`` when non-unique (:issue:`38372`)
- Bug in inserting many new columns into a :class:`DataFrame` causing incorrect subsequent indexing behavior (:issue:`38380`)
- Bug in :meth:`DataFrame.__setitem__` raising ``ValueError`` when setting multiple values to duplicate columns (:issue:`15695`)
- Bug in :meth:`DataFrame.loc`, :meth:`Series.loc`, :meth:`DataFrame.__getitem__` and :meth:`Series.__getitem__` returning incorrect elements for non-monotonic :class:`DatetimeIndex` for string slices (:issue:`33146`)
- Bug in :meth:`DataFrame.reindex` and :meth:`Series.reindex` with timezone aware indexes raising ``TypeError`` for ``method="ffill"`` and ``method="bfill"`` and specified ``tolerance`` (:issue:`38566`)
- Bug in :meth:`DataFrame.reindex` with ``datetime64[ns]`` or ``timedelta64[ns]`` incorrectly casting to integers when the ``fill_value`` requires casting to object dtype (:issue:`39755`)
- Bug in :meth:`DataFrame.__setitem__` raising ``ValueError`` with empty :class:`DataFrame` and specified columns for string indexer and non empty :class:`DataFrame` to set (:issue:`38831`)
- Bug in :meth:`DataFrame.loc.__setitem__` raising ValueError when expanding unique column for :class:`DataFrame` with duplicate columns (:issue:`38521`)
- Bug in :meth:`DataFrame.iloc.__setitem__` and :meth:`DataFrame.loc.__setitem__` with mixed dtypes when setting with a dictionary value (:issue:`38335`)
- Bug in :meth:`DataFrame.__setitem__` not raising ``ValueError`` when right hand side is a :class:`DataFrame` with wrong number of columns (:issue:`38604`)
- Bug in :meth:`Series.__setitem__` raising ``ValueError`` when setting a :class:`Series` with a scalar indexer (:issue:`38303`)
- Bug in :meth:`DataFrame.loc` dropping levels of :class:`MultiIndex` when :class:`DataFrame` used as input has only one row (:issue:`10521`)
- Bug in :meth:`DataFrame.__getitem__` and :meth:`Series.__getitem__` always raising ``KeyError`` when slicing with existing strings an :class:`Index` with milliseconds (:issue:`33589`)
- Bug in setting ``timedelta64`` or ``datetime64`` values into numeric :class:`Series` failing to cast to object dtype (:issue:`39086`, issue:`39619`)
- Bug in setting :class:`Interval` values into a :class:`Series` or :class:`DataFrame` with mismatched :class:`IntervalDtype` incorrectly casting the new values to the existing dtype (:issue:`39120`)
- Bug in setting ``datetime64`` values into a :class:`Series` with integer-dtype incorrect casting the datetime64 values to integers (:issue:`39266`)
- Bug in setting ``np.datetime64("NaT")`` into a :class:`Series` with :class:`Datetime64TZDtype` incorrectly treating the timezone-naive value as timezone-aware (:issue:`39769`)
- Bug in :meth:`Index.get_loc` not raising ``KeyError`` when method is specified for ``NaN`` value when ``NaN`` is not in :class:`Index` (:issue:`39382`)
- Bug in :meth:`DatetimeIndex.insert` when inserting ``np.datetime64("NaT")`` into a timezone-aware index incorrectly treating the timezone-naive value as timezone-aware (:issue:`39769`)
- Bug in incorrectly raising in :meth:`Index.insert`, when setting a new column that cannot be held in the existing ``frame.columns``, or in :meth:`Series.reset_index` or :meth:`DataFrame.reset_index` instead of casting to a compatible dtype (:issue:`39068`)
- Bug in :meth:`RangeIndex.append` where a single object of length 1 was concatenated incorrectly (:issue:`39401`)
- Bug in setting ``numpy.timedelta64`` values into an object-dtype :class:`Series` using a boolean indexer (:issue:`39488`)
- Bug in setting numeric values into a into a boolean-dtypes :class:`Series` using ``at`` or ``iat`` failing to cast to object-dtype (:issue:`39582`)
- Bug in :meth:`DataFrame.loc.__setitem__` when setting-with-expansion incorrectly raising when the index in the expanding axis contains duplicates (:issue:`40096`)
<<<<<<< HEAD
- Bug in :meth:`DataFrame.loc` incorrectly matching non-boolean index elements (:issue:`20432`)
=======
- Bug in :meth:`Series.__delitem__` with ``ExtensionDtype`` incorrectly casting to ``ndarray`` (:issue:`40386`)
>>>>>>> ce34c1ce

Missing
^^^^^^^

- Bug in :class:`Grouper` now correctly propagates ``dropna`` argument and :meth:`DataFrameGroupBy.transform` now correctly handles missing values for ``dropna=True`` (:issue:`35612`)
- Bug in :func:`isna`, and :meth:`Series.isna`, :meth:`Index.isna`, :meth:`DataFrame.isna` (and the corresponding ``notna`` functions) not recognizing ``Decimal("NaN")`` objects (:issue:`39409`)
-

MultiIndex
^^^^^^^^^^

- Bug in :meth:`DataFrame.drop` raising ``TypeError`` when :class:`MultiIndex` is non-unique and ``level`` is not provided (:issue:`36293`)
- Bug in :meth:`MultiIndex.intersection` duplicating ``NaN`` in result (:issue:`38623`)
- Bug in :meth:`MultiIndex.equals` incorrectly returning ``True`` when :class:`MultiIndex` containing ``NaN`` even when they are differently ordered (:issue:`38439`)
- Bug in :meth:`MultiIndex.intersection` always returning empty when intersecting with :class:`CategoricalIndex` (:issue:`38653`)

I/O
^^^

- Bug in :meth:`Index.__repr__` when ``display.max_seq_items=1`` (:issue:`38415`)
- Bug in :func:`read_csv` not recognizing scientific notation if decimal is set for ``engine="python"`` (:issue:`31920`)
- Bug in :func:`read_csv` interpreting ``NA`` value as comment, when ``NA`` does contain the comment string fixed for ``engine="python"`` (:issue:`34002`)
- Bug in :func:`read_csv` raising ``IndexError`` with multiple header columns and ``index_col`` specified when file has no data rows (:issue:`38292`)
- Bug in :func:`read_csv` not accepting ``usecols`` with different length than ``names`` for ``engine="python"`` (:issue:`16469`)
- Bug in :meth:`read_csv` returning object dtype when ``delimiter=","`` with ``usecols`` and ``parse_dates`` specified for ``engine="python"`` (:issue:`35873`)
- Bug in :func:`read_csv` raising ``TypeError`` when ``names`` and ``parse_dates`` is specified for ``engine="c"`` (:issue:`33699`)
- Bug in :func:`read_clipboard`, :func:`DataFrame.to_clipboard` not working in WSL (:issue:`38527`)
- Allow custom error values for parse_dates argument of :func:`read_sql`, :func:`read_sql_query` and :func:`read_sql_table` (:issue:`35185`)
- Bug in :func:`to_hdf` raising ``KeyError`` when trying to apply for subclasses of ``DataFrame`` or ``Series`` (:issue:`33748`)
- Bug in :meth:`~HDFStore.put` raising a wrong ``TypeError`` when saving a DataFrame with non-string dtype (:issue:`34274`)
- Bug in :func:`json_normalize` resulting in the first element of a generator object not being included in the returned ``DataFrame`` (:issue:`35923`)
- Bug in :func:`read_csv` applying thousands separator to date columns when column should be parsed for dates and ``usecols`` is specified for ``engine="python"`` (:issue:`39365`)
- Bug in :func:`read_excel` forward filling :class:`MultiIndex` names with multiple header and index columns specified (:issue:`34673`)
- :func:`read_excel` now respects :func:`set_option` (:issue:`34252`)
- Bug in :func:`read_csv` not switching ``true_values`` and ``false_values`` for nullable ``boolean`` dtype (:issue:`34655`)
- Bug in :func:`read_json` when ``orient="split"`` does not maintain numeric string index (:issue:`28556`)
- :meth:`read_sql` returned an empty generator if ``chunksize`` was no-zero and the query returned no results. Now returns a generator with a single empty dataframe (:issue:`34411`)
- Bug in :func:`read_hdf` returning unexpected records when filtering on categorical string columns using ``where`` parameter (:issue:`39189`)
- Bug in :func:`read_sas` raising ``ValueError`` when ``datetimes`` were null (:issue:`39725`)
- Bug in :func:`read_excel` dropping empty values from single-column spreadsheets (:issue:`39808`)

Period
^^^^^^
- Comparisons of :class:`Period` objects or :class:`Index`, :class:`Series`, or :class:`DataFrame` with mismatched ``PeriodDtype`` now behave like other mismatched-type comparisons, returning ``False`` for equals, ``True`` for not-equal, and raising ``TypeError`` for inequality checks (:issue:`39274`)
-
-

Plotting
^^^^^^^^

- Bug in :func:`scatter_matrix` raising when 2d ``ax`` argument passed (:issue:`16253`)
- Prevent warnings when matplotlib's ``constrained_layout`` is enabled (:issue:`25261`)
-

Groupby/resample/rolling
^^^^^^^^^^^^^^^^^^^^^^^^
- Bug in :meth:`DataFrameGroupBy.agg` and :meth:`SeriesGroupBy.agg` with :class:`PeriodDtype` columns incorrectly casting results too aggressively (:issue:`38254`)
- Bug in :meth:`SeriesGroupBy.value_counts` where unobserved categories in a grouped categorical series were not tallied (:issue:`38672`)
- Bug in :meth:`SeriesGroupBy.value_counts` where error was raised on an empty series (:issue:`39172`)
- Bug in :meth:`.GroupBy.indices` would contain non-existent indices when null values were present in the groupby keys (:issue:`9304`)
- Fixed bug in :meth:`DataFrameGroupBy.sum` and :meth:`SeriesGroupBy.sum` causing loss of precision through using Kahan summation (:issue:`38778`)
- Fixed bug in :meth:`DataFrameGroupBy.cumsum`, :meth:`SeriesGroupBy.cumsum`, :meth:`DataFrameGroupBy.mean` and :meth:`SeriesGroupBy.mean` causing loss of precision through using Kahan summation (:issue:`38934`)
- Bug in :meth:`.Resampler.aggregate` and :meth:`DataFrame.transform` raising ``TypeError`` instead of ``SpecificationError`` when missing keys had mixed dtypes (:issue:`39025`)
- Bug in :meth:`.DataFrameGroupBy.idxmin` and :meth:`.DataFrameGroupBy.idxmax` with ``ExtensionDtype`` columns (:issue:`38733`)
- Bug in :meth:`Series.resample` would raise when the index was a :class:`PeriodIndex` consisting of ``NaT`` (:issue:`39227`)
- Bug in :meth:`core.window.rolling.RollingGroupby.corr` and :meth:`core.window.expanding.ExpandingGroupby.corr` where the groupby column would return 0 instead of ``np.nan`` when providing ``other`` that was longer than each group (:issue:`39591`)
- Bug in :meth:`core.window.expanding.ExpandingGroupby.corr` and :meth:`core.window.expanding.ExpandingGroupby.cov` where 1 would be returned instead of ``np.nan`` when providing ``other`` that was longer than each group (:issue:`39591`)
- Bug in :meth:`.GroupBy.mean`, :meth:`.GroupBy.median` and :meth:`DataFrame.pivot_table` not propagating metadata (:issue:`28283`)
- Bug in :meth:`Series.rolling` and :meth:`DataFrame.rolling` not calculating window bounds correctly when window is an offset and dates are in descending order (:issue:`40002`)
- Bug in :class:`SeriesGroupBy` and :class:`DataFrameGroupBy` on an empty ``Series`` or ``DataFrame`` would lose index, columns, and/or data types when directly using the methods ``idxmax``, ``idxmin``, ``mad``, ``min``, ``max``, ``sum``, ``prod``, and ``skew`` or using them through ``apply``, ``aggregate``, or ``resample`` (:issue:`26411`)
- Bug in :meth:`DataFrameGroupBy.apply` where a :class:`MultiIndex` would be created instead of an :class:`Index` if a :class:`:meth:`core.window.rolling.RollingGroupby` object was created (:issue:`39732`)
- Bug in :meth:`DataFrameGroupBy.sample` where error was raised when ``weights`` was specified and the index was an :class:`Int64Index` (:issue:`39927`)
- Bug in :meth:`DataFrameGroupBy.aggregate` and :meth:`.Resampler.aggregate` would sometimes raise ``SpecificationError`` when passed a dictionary and columns were missing; will now always raise a ``KeyError`` instead (:issue:`40004`)
- Bug in :meth:`DataFrameGroupBy.sample` where column selection was not applied to sample result (:issue:`39928`)
- Bug in :class:`core.window.ewm.ExponentialMovingWindow` when calling ``__getitem__`` would incorrectly raise a ``ValueError`` when providing ``times`` (:issue:`40164`)
- Bug in :class:`core.window.ewm.ExponentialMovingWindow` when calling ``__getitem__`` would not retain ``com``, ``span``, ``alpha`` or ``halflife`` attributes  (:issue:`40164`)
- :class:`core.window.ewm.ExponentialMovingWindow` now raises a ``NotImplementedError`` when specifying ``times`` with ``adjust=False`` due to an incorrect calculation (:issue:`40098`)
- Bug in :meth:`Series.asfreq` and :meth:`DataFrame.asfreq` dropping rows when the index is not sorted (:issue:`39805`)

Reshaping
^^^^^^^^^
- Bug in :func:`merge` raising error when performing an inner join with partial index and ``right_index`` when no overlap between indices (:issue:`33814`)
- Bug in :meth:`DataFrame.unstack` with missing levels led to incorrect index names (:issue:`37510`)
- Bug in :func:`join` over :class:`MultiIndex` returned wrong result, when one of both indexes had only one level (:issue:`36909`)
- :meth:`merge_asof` raises ``ValueError`` instead of cryptic ``TypeError`` in case of non-numerical merge columns (:issue:`29130`)
- Bug in :meth:`DataFrame.join` not assigning values correctly when having :class:`MultiIndex` where at least one dimension is from dtype ``Categorical`` with non-alphabetically sorted categories (:issue:`38502`)
- :meth:`Series.value_counts` and :meth:`Series.mode` return consistent keys in original order (:issue:`12679`, :issue:`11227` and :issue:`39007`)
- Bug in :meth:`DataFrame.stack` not handling ``NaN`` in :class:`MultiIndex` columns correct (:issue:`39481`)
- Bug in :meth:`DataFrame.apply` would give incorrect results when used with a string argument and ``axis=1`` when the axis argument was not supported and now raises a ``ValueError`` instead (:issue:`39211`)
- Bug in :meth:`DataFrame.sort_values` not reshaping index correctly after sorting on columns, when ``ignore_index=True`` (:issue:`39464`)
- Bug in :meth:`DataFrame.append` returning incorrect dtypes with combinations of ``ExtensionDtype`` dtypes (:issue:`39454`)
- Bug in :meth:`DataFrame.append` returning incorrect dtypes with combinations of ``datetime64`` and ``timedelta64`` dtypes (:issue:`39574`)
- Bug in :meth:`DataFrame.pivot_table` returning a ``MultiIndex`` for a single value when operating on and empty ``DataFrame`` (:issue:`13483`)
- Allow :class:`Index` to be passed to the :func:`numpy.all` function (:issue:`40180`)
- Bug in :meth:`DataFrame.stack` not preserving ``CategoricalDtype`` in a ``MultiIndex`` (:issue:`36991`)
- Bug in :func:`to_datetime` raising error when input sequence contains unhashable items (:issue:`39756`)
- Bug in :meth:`Series.explode` preserving index when ``ignore_index`` was ``True`` and values were scalars (:issue:`40487`)

Sparse
^^^^^^

- Bug in :meth:`DataFrame.sparse.to_coo` raising ``KeyError`` with columns that are a numeric :class:`Index` without a 0 (:issue:`18414`)
- Bug in :meth:`SparseArray.astype` with ``copy=False`` producing incorrect results when going from integer dtype to floating dtype (:issue:`34456`)
-

ExtensionArray
^^^^^^^^^^^^^^

- Bug in :meth:`DataFrame.where` when ``other`` is a :class:`Series` with :class:`ExtensionArray` dtype (:issue:`38729`)
- Fixed bug where :meth:`Series.idxmax`, :meth:`Series.idxmin` and ``argmax/min`` fail when the underlying data is :class:`ExtensionArray` (:issue:`32749`, :issue:`33719`, :issue:`36566`)
-

Other
^^^^^
- Bug in :class:`Index` constructor sometimes silently ignoring a specified ``dtype`` (:issue:`38879`)
- Bug in :func:`pandas.api.types.infer_dtype` not recognizing Series, Index or array with a period dtype (:issue:`23553`)
- Bug in :func:`pandas.api.types.infer_dtype` raising an error for general :class:`.ExtensionArray` objects. It will now return ``"unknown-array"`` instead of raising (:issue:`37367`)
- Bug in constructing a :class:`Series` from a list and a :class:`PandasDtype` (:issue:`39357`)
- Bug in :class:`Styler` which caused CSS to duplicate on multiple renders. (:issue:`39395`, :issue:`40334`)
- ``inspect.getmembers(Series)`` no longer raises an ``AbstractMethodError`` (:issue:`38782`)
- Bug in :meth:`Series.where` with numeric dtype and ``other = None`` not casting to ``nan`` (:issue:`39761`)
- :meth:`Index.where` behavior now mirrors :meth:`Index.putmask` behavior, i.e. ``index.where(mask, other)`` matches ``index.putmask(~mask, other)`` (:issue:`39412`)
- Bug in :func:`pandas.testing.assert_series_equal`, :func:`pandas.testing.assert_frame_equal`, :func:`pandas.testing.assert_index_equal` and :func:`pandas.testing.assert_extension_array_equal` incorrectly raising when an attribute has an unrecognized NA type (:issue:`39461`)
- Bug in :class:`Styler` where ``subset`` arg in methods raised an error for some valid multiindex slices (:issue:`33562`)
- :class:`Styler` rendered HTML output minor alterations to support w3 good code standard (:issue:`39626`)
- Bug in :class:`Styler` where rendered HTML was missing a column class identifier for certain header cells (:issue:`39716`)
- Bug in :meth:`Styler.background_gradient` where text-color was not determined correctly (:issue:`39888`)
- Bug in :class:`Styler` where multiple elements in CSS-selectors were not correctly added to ``table_styles`` (:issue:`39942`)
- Bug in :class:`.Styler` where copying from Jupyter dropped top left cell and misaligned headers (:issue:`12147`)
- Bug in :meth:`DataFrame.equals`, :meth:`Series.equals`, :meth:`Index.equals` with object-dtype containing ``np.datetime64("NaT")`` or ``np.timedelta64("NaT")`` (:issue:`39650`)
- Bug in :func:`pandas.util.show_versions` where console JSON output was not proper JSON (:issue:`39701`)
- Bug in :meth:`DataFrame.convert_dtypes` incorrectly raised ValueError when called on an empty DataFrame (:issue:`40393`)


.. ---------------------------------------------------------------------------

.. _whatsnew_130.contributors:

Contributors
~~~~~~~~~~~~<|MERGE_RESOLUTION|>--- conflicted
+++ resolved
@@ -674,11 +674,8 @@
 - Bug in setting ``numpy.timedelta64`` values into an object-dtype :class:`Series` using a boolean indexer (:issue:`39488`)
 - Bug in setting numeric values into a into a boolean-dtypes :class:`Series` using ``at`` or ``iat`` failing to cast to object-dtype (:issue:`39582`)
 - Bug in :meth:`DataFrame.loc.__setitem__` when setting-with-expansion incorrectly raising when the index in the expanding axis contains duplicates (:issue:`40096`)
-<<<<<<< HEAD
 - Bug in :meth:`DataFrame.loc` incorrectly matching non-boolean index elements (:issue:`20432`)
-=======
 - Bug in :meth:`Series.__delitem__` with ``ExtensionDtype`` incorrectly casting to ``ndarray`` (:issue:`40386`)
->>>>>>> ce34c1ce
 
 Missing
 ^^^^^^^
