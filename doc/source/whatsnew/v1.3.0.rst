--- conflicted
+++ resolved
@@ -172,10 +172,7 @@
 
 Categorical
 ^^^^^^^^^^^
-<<<<<<< HEAD
-=======
 - Bug in :class:`CategoricalIndex` incorrectly failing to raise ``TypeError`` when scalar data is passed (:issue:`38614`)
->>>>>>> 019d0531
 - Bug in ``CategoricalIndex.reindex`` failed when ``Index`` passed with elements all in category (:issue:`28690`)
 - Bug where construcing a :class:`Categorical` from an object-dtype array of ``date`` objects did not round-trip correctly with ``astype`` (:issue:`38552`)
 
