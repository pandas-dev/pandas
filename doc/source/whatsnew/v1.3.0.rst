--- conflicted
+++ resolved
@@ -680,11 +680,8 @@
 - Accessing ``_constructor_expanddim`` on a :class:`DataFrame` and ``_constructor_sliced`` on a :class:`Series` now raise an ``AttributeError``. Previously a ``NotImplementedError`` was raised (:issue:`38782`)
 - Added new ``engine`` and ``**engine_kwargs`` parameters to :meth:`DataFrame.to_sql` to support other future "SQL engines". Currently we still only use ``SQLAlchemy`` under the hood, but more engines are planned to be supported such as `turbodbc <https://turbodbc.readthedocs.io/en/latest/>`_ (:issue:`36893`)
 - Removed redundant ``freq`` from :class:`PeriodIndex` string representation (:issue:`41653`)
-<<<<<<< HEAD
-- :class:`StringArray` now accepts nan-likes(``None``, ``np.nan``) for the ``values`` parameter in its constructor in addition to strings and :attr:`pandas.NA`. (:issue:`40839`)
-=======
 - :meth:`ExtensionDtype.construct_array_type` is now a required method instead of an optional one for :class:`ExtensionDtype` subclasses (:issue:`24860`)
->>>>>>> 52f04db9
+- :class:`StringArray` now accepts nan-likes (``None``, ``np.nan``) for the ``values`` parameter in its constructor in addition to strings and :attr:`pandas.NA`. (:issue:`40839`)
 
 Build
 ^^^^^
