--- conflicted
+++ resolved
@@ -311,11 +311,7 @@
 - Bug in :meth:`DataFrame.unstack` with missing levels led to incorrect index names (:issue:`37510`)
 - Bug in :func:`join` over :class:`MultiIndex` returned wrong result, when one of both indexes had only one level (:issue:`36909`)
 - Bug in :func:`concat` incorrectly casting to ``object`` dtype in some cases when one or more of the operands is empty (:issue:`38843`, :issue:`38907`)
-<<<<<<< HEAD
-- Bug in :func:`concat` raising ``ValueError`` when index of at least one of both inputs was non-unique and non-monotonic (:issue.`31308`)
-=======
 - :meth:`merge_asof` raises ``ValueError`` instead of cryptic ``TypeError`` in case of non-numerical merge columns (:issue:`29130`)
->>>>>>> cd0224d2
 
 Sparse
 ^^^^^^
