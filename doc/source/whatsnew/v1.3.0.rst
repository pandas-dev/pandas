.. _whatsnew_130:

What's new in 1.3.0 (??)
------------------------

These are the changes in pandas 1.3.0. See :ref:`release` for a full changelog
including other versions of pandas.

{{ header }}

.. warning::

   When reading new Excel 2007+ (``.xlsx``) files, the default argument
   ``engine=None`` to :func:`read_excel` will now result in using the
   `openpyxl <https://openpyxl.readthedocs.io/en/stable/>`_ engine in all cases
   when the option :attr:`io.excel.xlsx.reader` is set to ``"auto"``.
   Previously, some cases would use the
   `xlrd <https://xlrd.readthedocs.io/en/latest/>`_ engine instead. See
   :ref:`What's new 1.2.0 <whatsnew_120>` for background on this change.

.. ---------------------------------------------------------------------------

Enhancements
~~~~~~~~~~~~

.. _whatsnew_130.read_csv_json_http_headers:

Custom HTTP(s) headers when reading csv or json files
^^^^^^^^^^^^^^^^^^^^^^^^^^^^^^^^^^^^^^^^^^^^^^^^^^^^^

When reading from a remote URL that is not handled by fsspec (e.g. HTTP and
HTTPS) the dictionary passed to ``storage_options`` will be used to create the
headers included in the request.  This can be used to control the User-Agent
header or send other custom headers (:issue:`36688`).
For example:

.. ipython:: python

    headers = {"User-Agent": "pandas"}
    df = pd.read_csv(
        "https://download.bls.gov/pub/time.series/cu/cu.item",
        sep="\t",
        storage_options=headers
    )

.. _whatsnew_130.read_to_xml:

Read and write XML documents
^^^^^^^^^^^^^^^^^^^^^^^^^^^^

We added I/O support to read and render shallow versions of `XML`_ documents with
:func:`read_xml` and :meth:`DataFrame.to_xml`. Using `lxml`_ as parser,
both XPath 1.0 and XSLT 1.0 are available. (:issue:`27554`)

.. _XML: https://www.w3.org/standards/xml/core
.. _lxml: https://lxml.de

.. code-block:: ipython

    In [1]: xml = """<?xml version='1.0' encoding='utf-8'?>
       ...: <data>
       ...:  <row>
       ...:     <shape>square</shape>
       ...:     <degrees>360</degrees>
       ...:     <sides>4.0</sides>
       ...:  </row>
       ...:  <row>
       ...:     <shape>circle</shape>
       ...:     <degrees>360</degrees>
       ...:     <sides/>
       ...:  </row>
       ...:  <row>
       ...:     <shape>triangle</shape>
       ...:     <degrees>180</degrees>
       ...:     <sides>3.0</sides>
       ...:  </row>
       ...:  </data>"""

    In [2]: df = pd.read_xml(xml)
    In [3]: df
    Out[3]:
          shape  degrees  sides
    0    square      360    4.0
    1    circle      360    NaN
    2  triangle      180    3.0

    In [4]: df.to_xml()
    Out[4]:
    <?xml version='1.0' encoding='utf-8'?>
    <data>
      <row>
        <index>0</index>
        <shape>square</shape>
        <degrees>360</degrees>
        <sides>4.0</sides>
      </row>
      <row>
        <index>1</index>
        <shape>circle</shape>
        <degrees>360</degrees>
        <sides/>
      </row>
      <row>
        <index>2</index>
        <shape>triangle</shape>
        <degrees>180</degrees>
        <sides>3.0</sides>
      </row>
    </data>

For more, see :ref:`io.xml` in the user guide on IO tools.

.. _whatsnew_130.styler_enhancements:

Styler enhancements
^^^^^^^^^^^^^^^^^^^

We provided some focused development on :class:`.Styler`. See also the `Styler documentation <../user_guide/style.ipynb>`_
which has been revised and improved (:issue:`39720`, :issue:`39317`, :issue:`40493`).

 - The method :meth:`.Styler.set_table_styles` can now accept more natural CSS language for arguments, such as ``'color:red;'`` instead of ``[('color', 'red')]`` (:issue:`39563`)
 - The methods :meth:`.Styler.highlight_null`, :meth:`.Styler.highlight_min`, and :meth:`.Styler.highlight_max` now allow custom CSS highlighting instead of the default background coloring (:issue:`40242`)
 - :meth:`.Styler.set_tooltips` allows on hover tooltips to be added to styled HTML dataframes (:issue:`35643`, :issue:`21266`, :issue:`39317`, :issue:`39708`, :issue:`40284`)
- :meth:`.Styler.apply` now accepts functions that return an ``ndarray`` when ``axis=None``, making it now consistent with the ``axis=0`` and ``axis=1`` behavior (:issue:`39359`)
- When incorrectly formatted CSS is given via :meth:`.Styler.apply` or :meth:`.Styler.applymap`, an error is now raised upon rendering (:issue:`39660`)
 - :meth:`.Styler.format` now accepts the keyword argument ``escape`` for optional HTML escaping (:issue:`40437`)
- :meth:`.Styler.background_gradient` has gained the argument ``gmap`` to supply a specific gradient map for shading (:issue:`22727`)
- :meth:`.Styler.clear` now clears :attr:`Styler.hidden_index` and :attr:`Styler.hidden_columns` as well (:issue:`40484`)
 - Added the method :meth:`.Styler.highlight_between` (:issue:`39821`)
 - Added the method :meth:`.Styler.highlight_quantile` (:issue:`40926`)
 - Added the method :meth:`.Styler.text_gradient` (:issue:`41098`)
 - Added the method :meth:`.Styler.set_tooltips` allowing hover tooltips; this can be used enhance interactive displays (:issue:`21266`)
 - Added the parameter ``escape`` to the method :meth:`.Styler.format` to escape data before it is passed to the formatter (:issue:`40388`)
 - Added the parameter ``precision`` to the method :meth:`.Styler.format` to control the display of floating point numbers (:issue:`40134`)
 - :class:`.Styler` rendered HTML output now follows the `w3 HTML Style Guide <https://www.w3schools.com/html/html5_syntax.asp>`_ (:issue:`39626`)
 - Many features of the :class:`.Styler` class are now either partially or fully usable on a DataFrame with a non-unique indexes or columns (:issue:`41143`)
 - One has greater control of the display through separate sparsification of the index or columns using the :ref:`new styler options <options.available>`, which are also usable via :func:`option_context` (:issue:`41142`)
- Added the option ``sytler.max.elements`` to avoid browser overload when styling large DataFrames (:issue:`40712`)
 - Added the method :meth:`.Styler.to_latex` (:issue:`21673`)
 - Added the method :meth:`.Styler.to_html` (:issue:`13379`)

.. _whatsnew_130.dataframe_honors_copy_with_dict:

DataFrame constructor honors ``copy=False`` with dict
^^^^^^^^^^^^^^^^^^^^^^^^^^^^^^^^^^^^^^^^^^^^^^^^^^^^^

When passing a dictionary to :class:`DataFrame` with ``copy=False``,
a copy will no longer be made (:issue:`32960`).

.. ipython:: python

    arr = np.array([1, 2, 3])
    df = pd.DataFrame({"A": arr, "B": arr.copy()}, copy=False)
    df

``df["A"]`` remains a view on ``arr``:

.. ipython:: python

    arr[0] = 0
    assert df.iloc[0, 0] == 0

The default behavior when not passing ``copy`` will remain unchanged, i.e.
a copy will be made.

Centered datetime-like rolling windows
^^^^^^^^^^^^^^^^^^^^^^^^^^^^^^^^^^^^^^

When performing rolling calculations on DataFrame and Series
objects with a datetime-like index, a centered datetime-like window can now be
used (:issue:`38780`).
For example:

.. ipython:: python

    df = pd.DataFrame(
        {"A": [0, 1, 2, 3, 4]}, index=pd.date_range("2020", periods=5, freq="1D")
    )
    df
    df.rolling("2D", center=True).mean()


.. _whatsnew_130.enhancements.other:

Other enhancements
^^^^^^^^^^^^^^^^^^

- :meth:`DataFrame.rolling`, :meth:`Series.rolling`, :meth:`DataFrame.expanding`, and :meth:`Series.expanding` now support a ``method`` argument with a ``'table'`` option that performs the windowing operation over an entire DataFrame. See :ref:`Window Overview <window.overview>` for performance and functional benefits (:issue:`15095`, :issue:`38995`)
- Added :meth:`MultiIndex.dtypes` (:issue:`37062`)
- Added ``end`` and ``end_day`` options for the ``origin`` argument in :meth:`DataFrame.resample` (:issue:`37804`)
<<<<<<< HEAD
- Improved error message when ``usecols`` and ``names`` do not match for :func:`read_csv` and ``engine="c"`` (:issue:`29042`)
- Improved consistency of error messages when passing an invalid ``win_type`` argument in :ref:`Window methods <api.window>` (:issue:`15969`)
=======
- Improve error message when ``usecols`` and ``names`` do not match for :func:`read_csv` and ``engine="c"`` (:issue:`29042`)
- Improved consistency of error messages when passing an invalid ``win_type`` argument in :class:`Window` (:issue:`15969`)
>>>>>>> dae5c597
- :func:`read_sql_query` now accepts a ``dtype`` argument to cast the columnar data from the SQL database based on user input (:issue:`10285`)
- Improved integer type mapping from pandas to SQLAlchemy when using :meth:`DataFrame.to_sql` (:issue:`35076`)
- :func:`to_numeric` now supports downcasting of nullable ``ExtensionDtype`` objects (:issue:`33013`)
- Add support for dict-like names in :meth:`Index.set_names` and :meth:`.Index.rename` in the case of a :class:`MultiIndex` (:issue:`20421`)
- :func:`read_excel` can now auto-detect .xlsb files and older .xls files (:issue:`35416`, :issue:`41225`)
- :class:`ExcelWriter` now accepts an ``if_sheet_exists`` parameter to control the behaviour of append mode when writing to existing sheets (:issue:`40230`)
- :meth:`.Rolling.sum`, :meth:`.Expanding.sum`, :meth:`.Rolling.mean`, :meth:`.Expanding.mean`, :meth:`.ExponentialMovingWindow.mean`, :meth:`.Rolling.median`, :meth:`.Expanding.median`, :meth:`.Rolling.max`, :meth:`.Expanding.max`, :meth:`.Rolling.min`, and :meth:`.Expanding.min` now support `Numba <http://numba.pydata.org/>`_ execution with the ``engine`` keyword (:issue:`38895`, :issue:`41267`)
- :meth:`DataFrame.apply` can now accept NumPy unary operators as strings, e.g. ``df.apply("sqrt")``, which was already the case for :meth:`Series.apply` (:issue:`39116`)
- :meth:`DataFrame.apply` can now accept non-callable DataFrame properties as strings, e.g. ``df.apply("size")``, which was already the case for :meth:`Series.apply` (:issue:`39116`)
<<<<<<< HEAD
- :meth:`DataFrame.applymap` can now accept kwargs to pass on to the user-provided ``func`` (:issue:`39987`)
- Passing a :class:`DataFrame` indexer to ``iloc`` is now disallowed for :meth:`Series.__getitem__` and :meth:`DataFrame.__getitem__` (:issue:`39004`)
- :meth:`Series.apply` can now accept list-like or dictionary-like arguments that aren't lists or dictionaries, e.g. ``ser.apply(np.array(["sum", "mean"]))``, which was already the case for :meth:`DataFrame.apply` (:issue:`39140`)
- :meth:`DataFrame.plot.scatter` can now accept a categorical column for the argument ``c`` (:issue:`12380`, :issue:`31357`)
=======
- :meth:`DataFrame.applymap` can now accept kwargs to pass on to func (:issue:`39987`)
- Passing a :class:`DataFrame` indexer to ``iloc`` is now disallowed for :meth:`Series.__getitem__` and :meth:`DataFrame.__getitem__` (:issue:`39004`)
- :meth:`Series.apply` can now accept list-like or dictionary-like arguments that aren't lists or dictionaries, e.g. ``ser.apply(np.array(["sum", "mean"]))``, which was already the case for :meth:`DataFrame.apply` (:issue:`39140`)
- :meth:`DataFrame.plot.scatter` can now accept a categorical column for the argument ``c`` (:issue:`12380`, :issue:`31357`)
- :meth:`.Styler.set_tooltips` allows on hover tooltips to be added to styled HTML dataframes (:issue:`35643`, :issue:`21266`, :issue:`39317`, :issue:`39708`, :issue:`40284`)
- :meth:`.Styler.set_table_styles` amended to optionally allow certain css-string input arguments (:issue:`39564`)
- :meth:`.Styler.apply` now more consistently accepts ndarray function returns, i.e. in all cases for ``axis`` is ``0, 1 or None`` (:issue:`39359`)
- :meth:`.Styler.apply` and :meth:`.Styler.applymap` now raise errors if incorrectly formatted CSS is passed on render(:issue:`39660`)
- :meth:`.Styler.format` now accepts the keyword argument ``escape`` for optional HTML and LaTeX escaping (:issue:`40437`)
- :meth:`.Styler.background_gradient` now allows the ability to supply a specific gradient map (:issue:`22727`)
- :meth:`.Styler.clear` now clears :attr:`Styler.hidden_index` and :attr:`Styler.hidden_columns` as well (:issue:`40484`)
- Builtin highlighting methods in :class:`.Styler` have a more consistent signature and css customisability (:issue:`40242`)
- :meth:`.Styler.highlight_between` added to list of builtin styling methods (:issue:`39821`)
>>>>>>> dae5c597
- :meth:`Series.loc` now raises a helpful error message when the Series has a :class:`MultiIndex` and the indexer has too many dimensions (:issue:`35349`)
- :func:`read_stata` now supports reading data from compressed files (:issue:`26599`)
- Added support for parsing ``ISO 8601``-like timestamps with negative signs to :class:`Timedelta` (:issue:`37172`)
- Added support for unary operators in :class:`FloatingArray` (:issue:`38749`)
- :class:`RangeIndex` can now be constructed by passing a ``range`` object directly e.g. ``pd.RangeIndex(range(3))`` (:issue:`12067`)
- :meth:`Series.round` and :meth:`DataFrame.round` now work with nullable integer and floating dtypes (:issue:`38844`)
- :meth:`read_csv` and :meth:`read_json` expose the argument ``encoding_errors`` to control how encoding errors are handled (:issue:`39450`)
- :meth:`.GroupBy.any` and :meth:`.GroupBy.all` use Kleene logic with nullable data types (:issue:`37506`)
- :meth:`.GroupBy.any` and :meth:`.GroupBy.all` return a ``BooleanDtype`` for columns with nullable data types (:issue:`33449`)
- :meth:`.GroupBy.rank` now supports object-dtype data (:issue:`38278`)
- Constructing a :class:`DataFrame` or :class:`Series` with the ``data`` argument being a Python iterable that is *not* a NumPy ``ndarray`` consisting of NumPy scalars will now result in a dtype with a precision the maximum of the NumPy scalars; this was already the case when ``data`` is a NumPy ``ndarray`` (:issue:`40908`)
- Add keyword ``sort`` to :func:`pivot_table` to allow non-sorting of the result (:issue:`39143`)
- Add keyword ``dropna`` to :meth:`DataFrame.value_counts` to allow counting rows that include ``NA`` values (:issue:`41325`)
- :meth:`Series.replace` will now cast results to ``PeriodDtype`` where possible instead of ``object`` dtype (:issue:`41526`)
- Improved error message in ``corr`` and ``cov`` methods on :class:`.Rolling`, :class:`.Expanding`, and :class:`.ExponentialMovingWindow` when ``other`` is not a :class:`DataFrame` or :class:`Series` (:issue:`41741`)

.. ---------------------------------------------------------------------------

.. _whatsnew_130.notable_bug_fixes:

Notable bug fixes
~~~~~~~~~~~~~~~~~

These are bug fixes that might have notable behavior changes.

``Categorical.unique`` now always maintains same dtype as original
^^^^^^^^^^^^^^^^^^^^^^^^^^^^^^^^^^^^^^^^^^^^^^^^^^^^^^^^^^^^^^^^^^

Previously, when calling :meth:`Categorical.unique` with categorical data, unused categories in the new array
<<<<<<< HEAD
would be removed, making the dtype of the new array different than the
original (:issue:`18291`)
=======
would be removed, meaning that the dtype of the new array would be different than the
original, if some categories are not present in the unique array (:issue:`18291`)
>>>>>>> dae5c597

As an example of this, given:

.. ipython:: python

        dtype = pd.CategoricalDtype(['bad', 'neutral', 'good'], ordered=True)
        cat = pd.Categorical(['good', 'good', 'bad', 'bad'], dtype=dtype)
        original = pd.Series(cat)
        unique = original.unique()

*pandas < 1.3.0*:

.. code-block:: ipython

    In [1]: unique
    ['good', 'bad']
    Categories (2, object): ['bad' < 'good']
    In [2]: original.dtype == unique.dtype
    False

*pandas >= 1.3.0*

.. ipython:: python

        unique
        original.dtype == unique.dtype

Preserve dtypes in :meth:`DataFrame.combine_first`
^^^^^^^^^^^^^^^^^^^^^^^^^^^^^^^^^^^^^^^^^^^^^^^^^^

:meth:`DataFrame.combine_first` will now preserve dtypes (:issue:`7509`)

.. ipython:: python

   df1 = pd.DataFrame({"A": [1, 2, 3], "B": [1, 2, 3]}, index=[0, 1, 2])
   df1
   df2 = pd.DataFrame({"B": [4, 5, 6], "C": [1, 2, 3]}, index=[2, 3, 4])
   df2
   combined = df1.combine_first(df2)

*pandas 1.2.x*

.. code-block:: ipython

   In [1]: combined.dtypes
   Out[2]:
   A    float64
   B    float64
   C    float64
   dtype: object

*pandas 1.3.0*

.. ipython:: python

   combined.dtypes

Group by methods agg and transform no longer changes return dtype for callables
^^^^^^^^^^^^^^^^^^^^^^^^^^^^^^^^^^^^^^^^^^^^^^^^^^^^^^^^^^^^^^^^^^^^^^^^^^^^^^^

Previously the methods :meth:`.DataFrameGroupBy.aggregate`,
:meth:`.SeriesGroupBy.aggregate`, :meth:`.DataFrameGroupBy.transform`, and
:meth:`.SeriesGroupBy.transform` might cast the result dtype when the argument ``func``
is callable, possibly leading to undesirable results (:issue:`21240`). The cast would
occur if the result is numeric and casting back to the input dtype does not change any
values as measured by ``np.allclose``. Now no such casting occurs.

.. ipython:: python

    df = pd.DataFrame({'key': [1, 1], 'a': [True, False], 'b': [True, True]})
    df

*pandas 1.2.x*

.. code-block:: ipython

    In [5]: df.groupby('key').agg(lambda x: x.sum())
    Out[5]:
            a  b
    key
    1    True  2

*pandas 1.3.0*

.. ipython:: python

    df.groupby('key').agg(lambda x: x.sum())

``float`` result for :meth:`.GroupBy.mean`, :meth:`.GroupBy.median`, and :meth:`.GroupBy.var`
^^^^^^^^^^^^^^^^^^^^^^^^^^^^^^^^^^^^^^^^^^^^^^^^^^^^^^^^^^^^^^^^^^^^^^^^^^^^^^^^^^^^^^^^^^^^^

Previously, these methods could result in different dtypes depending on the input values.
Now, these methods will always return a float dtype. (:issue:`41137`)

.. ipython:: python

    df = pd.DataFrame({'a': [True], 'b': [1], 'c': [1.0]})

*pandas 1.2.x*

.. code-block:: ipython

    In [5]: df.groupby(df.index).mean()
    Out[5]:
            a  b    c
    0    True  1  1.0

*pandas 1.3.0*

.. ipython:: python

    df.groupby(df.index).mean()

Try operating inplace when setting values with ``loc`` and ``iloc``
^^^^^^^^^^^^^^^^^^^^^^^^^^^^^^^^^^^^^^^^^^^^^^^^^^^^^^^^^^^^^^^^^^^

When setting an entire column using ``loc`` or ``iloc``, pandas will try to
insert the values into the existing data rather than create an entirely new array.

.. ipython:: python

   df = pd.DataFrame(range(3), columns=["A"], dtype="float64")
   values = df.values
   new = np.array([5, 6, 7], dtype="int64")
   df.loc[[0, 1, 2], "A"] = new

In both the new and old behavior, the data in ``values`` is overwritten, but in
the old behavior the dtype of ``df["A"]`` changed to ``int64``.

*pandas 1.2.x*

.. code-block:: ipython

   In [1]: df.dtypes
   Out[1]:
   A    int64
   dtype: object
   In [2]: np.shares_memory(df["A"].values, new)
   Out[2]: False
   In [3]: np.shares_memory(df["A"].values, values)
   Out[3]: False

In pandas 1.3.0, ``df`` continues to share data with ``values``

*pandas 1.3.0*

.. ipython:: python

   df.dtypes
   np.shares_memory(df["A"], new)
   np.shares_memory(df["A"], values)


.. _whatsnew_130.notable_bug_fixes.setitem_never_inplace:

Never operate inplace when setting ``frame[keys] = values``
^^^^^^^^^^^^^^^^^^^^^^^^^^^^^^^^^^^^^^^^^^^^^^^^^^^^^^^^^^^

When setting multiple columns using ``frame[keys] = values`` new arrays will
replace pre-existing arrays for these keys, which will *not* be over-written
(:issue:`39510`).  As a result, the columns will retain the dtype(s) of ``values``,
never casting to the dtypes of the existing arrays.

.. ipython:: python

   df = pd.DataFrame(range(3), columns=["A"], dtype="float64")
   df[["A"]] = 5

In the old behavior, ``5`` was cast to ``float64`` and inserted into the existing
array backing ``df``:

*pandas 1.2.x*

.. code-block:: ipython

   In [1]: df.dtypes
   Out[1]:
   A    float64

In the new behavior, we get a new array, and retain an integer-dtyped ``5``:

*pandas 1.3.0*

.. ipython:: python

   df.dtypes


.. _whatsnew_130.notable_bug_fixes.setitem_with_bool_casting:

Consistent casting with setting into Boolean Series
^^^^^^^^^^^^^^^^^^^^^^^^^^^^^^^^^^^^^^^^^^^^^^^^^^^

Setting non-boolean values into a :class:`Series` with ``dtype=bool`` now consistently
casts to ``dtype=object`` (:issue:`38709`)

.. ipython:: python

   orig = pd.Series([True, False])
   ser = orig.copy()
   ser.iloc[1] = np.nan
   ser2 = orig.copy()
   ser2.iloc[1] = 2.0

*pandas 1.2.x*

.. code-block:: ipython

   In [1]: ser
   Out [1]:
   0    1.0
   1    NaN
   dtype: float64

   In [2]:ser2
   Out [2]:
   0    True
   1     2.0
   dtype: object

*pandas 1.3.0*

.. ipython:: python

   ser
   ser2


.. _whatsnew_130.notable_bug_fixes.rolling_groupby_column:

GroupBy.rolling no longer returns grouped-by column in values
^^^^^^^^^^^^^^^^^^^^^^^^^^^^^^^^^^^^^^^^^^^^^^^^^^^^^^^^^^^^^

The group-by column will now be dropped from the result of a
``groupby.rolling`` operation (:issue:`32262`)

.. ipython:: python

    df = pd.DataFrame({"A": [1, 1, 2, 3], "B": [0, 1, 2, 3]})
    df

*Previous behavior*:

.. code-block:: ipython

    In [1]: df.groupby("A").rolling(2).sum()
    Out[1]:
           A    B
    A
    1 0  NaN  NaN
    1    2.0  1.0
    2 2  NaN  NaN
    3 3  NaN  NaN

*New behavior*:

.. ipython:: python

    df.groupby("A").rolling(2).sum()

.. _whatsnew_130.notable_bug_fixes.rolling_var_precision:

Removed artificial truncation in rolling variance and standard deviation
^^^^^^^^^^^^^^^^^^^^^^^^^^^^^^^^^^^^^^^^^^^^^^^^^^^^^^^^^^^^^^^^^^^^^^^^

:meth:`.Rolling.std` and :meth:`.Rolling.var` will no longer
artificially truncate results that are less than ``~1e-8`` and ``~1e-15`` respectively to
zero (:issue:`37051`, :issue:`40448`, :issue:`39872`).

However, floating point artifacts may now exist in the results when rolling over larger values.

.. ipython:: python

   s = pd.Series([7, 5, 5, 5])
   s.rolling(3).var()

.. _whatsnew_130.notable_bug_fixes.rolling_groupby_multiindex:

GroupBy.rolling with MultiIndex no longer drops levels in the result
^^^^^^^^^^^^^^^^^^^^^^^^^^^^^^^^^^^^^^^^^^^^^^^^^^^^^^^^^^^^^^^^^^^^

:meth:`GroupBy.rolling` will no longer drop levels of a :class:`DataFrame`
with a :class:`MultiIndex` in the result. This can lead to a perceived duplication of levels in the resulting
:class:`MultiIndex`, but this change restores the behavior that was present in version 1.1.3 (:issue:`38787`, :issue:`38523`).


.. ipython:: python

   index = pd.MultiIndex.from_tuples([('idx1', 'idx2')], names=['label1', 'label2'])
   df = pd.DataFrame({'a': [1], 'b': [2]}, index=index)
   df

*Previous behavior*:

.. code-block:: ipython

    In [1]: df.groupby('label1').rolling(1).sum()
    Out[1]:
              a    b
    label1
    idx1    1.0  2.0

*New behavior*:

.. ipython:: python

    df.groupby('label1').rolling(1).sum()


.. _whatsnew_130.api_breaking.deps:

Increased minimum versions for dependencies
^^^^^^^^^^^^^^^^^^^^^^^^^^^^^^^^^^^^^^^^^^^
Some minimum supported versions of dependencies were updated.
If installed, we now require:

+-----------------+-----------------+----------+---------+
| Package         | Minimum Version | Required | Changed |
+=================+=================+==========+=========+
| numpy           | 1.17.3          |    X     |    X    |
+-----------------+-----------------+----------+---------+
| pytz            | 2017.3          |    X     |         |
+-----------------+-----------------+----------+---------+
| python-dateutil | 2.7.3           |    X     |         |
+-----------------+-----------------+----------+---------+
| bottleneck      | 1.2.1           |          |         |
+-----------------+-----------------+----------+---------+
| numexpr         | 2.7.0           |          |    X    |
+-----------------+-----------------+----------+---------+
| pytest (dev)    | 6.0             |          |    X    |
+-----------------+-----------------+----------+---------+
| mypy (dev)      | 0.800           |          |    X    |
+-----------------+-----------------+----------+---------+
| setuptools      | 38.6.0          |          |    X    |
+-----------------+-----------------+----------+---------+

For `optional libraries <https://pandas.pydata.org/docs/getting_started/install.html>`_ the general recommendation is to use the latest version.
The following table lists the lowest version per library that is currently being tested throughout the development of pandas.
Optional libraries below the lowest tested version may still work, but are not considered supported.

+-----------------+-----------------+---------+
| Package         | Minimum Version | Changed |
+=================+=================+=========+
| beautifulsoup4  | 4.6.0           |         |
+-----------------+-----------------+---------+
| fastparquet     | 0.4.0           |    X    |
+-----------------+-----------------+---------+
| fsspec          | 0.7.4           |         |
+-----------------+-----------------+---------+
| gcsfs           | 0.6.0           |         |
+-----------------+-----------------+---------+
| lxml            | 4.3.0           |         |
+-----------------+-----------------+---------+
| matplotlib      | 2.2.3           |         |
+-----------------+-----------------+---------+
| numba           | 0.46.0          |         |
+-----------------+-----------------+---------+
| openpyxl        | 3.0.0           |    X    |
+-----------------+-----------------+---------+
| pyarrow         | 0.17.0          |    X    |
+-----------------+-----------------+---------+
| pymysql         | 0.8.1           |    X    |
+-----------------+-----------------+---------+
| pytables        | 3.5.1           |         |
+-----------------+-----------------+---------+
| s3fs            | 0.4.0           |         |
+-----------------+-----------------+---------+
| scipy           | 1.2.0           |         |
+-----------------+-----------------+---------+
| sqlalchemy      | 1.3.0           |    X    |
+-----------------+-----------------+---------+
| tabulate        | 0.8.7           |    X    |
+-----------------+-----------------+---------+
| xarray          | 0.12.0          |         |
+-----------------+-----------------+---------+
| xlrd            | 1.2.0           |         |
+-----------------+-----------------+---------+
| xlsxwriter      | 1.0.2           |         |
+-----------------+-----------------+---------+
| xlwt            | 1.3.0           |         |
+-----------------+-----------------+---------+
| pandas-gbq      | 0.12.0          |         |
+-----------------+-----------------+---------+

See :ref:`install.dependencies` and :ref:`install.optional_dependencies` for more.

.. _whatsnew_130.api.other:

Other API changes
^^^^^^^^^^^^^^^^^
<<<<<<< HEAD
- Partially initialized :class:`CategoricalDtype` objects (i.e. those with ``categories=None``) will no longer compare as equal to fully initialized dtype objects.
- Added new ``engine`` and ``**engine_kwargs`` parameters to :meth:`DataFrame.to_sql` to support other future "SQL engines". Currently we still only use ``SQLAlchemy`` under the hood, but more engines are planned to be supported such as `turbodbc <https://turbodbc.readthedocs.io/en/latest/>`_ (:issue:`36893`)
=======
- Partially initialized :class:`CategoricalDtype` objects (i.e. those with ``categories=None``) will no longer compare as equal to fully initialized dtype objects (:issue:`38516`)
- Accessing ``_constructor_expanddim`` on a :class:`DataFrame` and ``_constructor_sliced`` on a :class:`Series` now raise an ``AttributeError``. Previously a ``NotImplementedError`` was raised (:issue:`38782`)
- Added new ``engine`` and ``**engine_kwargs`` parameters to :meth:`DataFrame.to_sql` to support other future "SQL engines". Currently we still only use ``SQLAlchemy`` under the hood, but more engines are planned to be supported such as ``turbodbc`` (:issue:`36893`)
>>>>>>> dae5c597
- Removed redundant ``freq`` from :class:`PeriodIndex` string representation (:issue:`41653`)

Build
^^^^^

- Documentation in ``.pptx`` and ``.pdf`` formats are no longer included in wheels or source distributions. (:issue:`30741`)

.. ---------------------------------------------------------------------------

.. _whatsnew_130.deprecations:

Deprecations
~~~~~~~~~~~~
- Deprecated allowing scalars to be passed to the :class:`Categorical` constructor (:issue:`38433`)
- Deprecated constructing :class:`CategoricalIndex` without passing list-like data (:issue:`38944`)
- Deprecated allowing subclass-specific keyword arguments in the :class:`Index` constructor, use the specific subclass directly instead (:issue:`14093`, :issue:`21311`, :issue:`22315`, :issue:`26974`)
<<<<<<< HEAD
- Deprecated using the :meth:`astype` method of datetimelike (``timedelta64[ns]``, ``datetime64[ns]``, ``Datetime64TZDtype``, ``PeriodDtype``) to convert to integer dtypes, use ``values.view(...)`` instead (:issue:`38544`)
=======
- Deprecated the :meth:`astype` method of datetimelike (``timedelta64[ns]``, ``datetime64[ns]``, ``Datetime64TZDtype``, ``PeriodDtype``) to convert to integer dtypes, use ``values.view(...)`` instead (:issue:`38544`)
>>>>>>> dae5c597
- Deprecated :meth:`MultiIndex.is_lexsorted` and :meth:`MultiIndex.lexsort_depth`, use :meth:`MultiIndex.is_monotonic_increasing` instead (:issue:`32259`)
- Deprecated keyword ``try_cast`` in :meth:`Series.where`, :meth:`Series.mask`, :meth:`DataFrame.where`, :meth:`DataFrame.mask`; cast results manually if desired (:issue:`38836`)
- Deprecated comparison of :class:`Timestamp` objects with ``datetime.date`` objects.  Instead of e.g. ``ts <= mydate`` use ``ts <= pd.Timestamp(mydate)`` or ``ts.date() <= mydate`` (:issue:`36131`)
- Deprecated :attr:`Rolling.win_type` returning ``"freq"`` (:issue:`38963`)
- Deprecated :attr:`Rolling.is_datetimelike` (:issue:`38963`)
- Deprecated :class:`DataFrame` indexer for :meth:`Series.__setitem__` and :meth:`DataFrame.__setitem__` (:issue:`39004`)
- Deprecated :meth:`ExponentialMovingWindow.vol` (:issue:`39220`)
- Using ``.astype`` to convert between ``datetime64[ns]`` dtype and :class:`DatetimeTZDtype` is deprecated and will raise in a future version, use ``obj.tz_localize`` or ``obj.dt.tz_localize`` instead (:issue:`38622`)
- Deprecated casting ``datetime.date`` objects to ``datetime64`` when used as ``fill_value`` in :meth:`DataFrame.unstack`, :meth:`DataFrame.shift`, :meth:`Series.shift`, and :meth:`DataFrame.reindex`, pass ``pd.Timestamp(dateobj)`` instead (:issue:`39767`)
- Deprecated :meth:`.Styler.set_na_rep` and :meth:`.Styler.set_precision` in favour of :meth:`.Styler.format` with ``na_rep`` and ``precision`` as existing and new input arguments respectively (:issue:`40134`, :issue:`40425`)
- Deprecated allowing partial failure in :meth:`Series.transform` and :meth:`DataFrame.transform` when ``func`` is list-like or dict-like and raises anything but ``TypeError``; ``func`` raising anything but a ``TypeError`` will raise in a future version (:issue:`40211`)
- Deprecated arguments ``error_bad_lines`` and ``warn_bad_lines`` in :meth:`read_csv` and :meth:`read_table` in favor of argument ``on_bad_lines`` (:issue:`15122`)
- Deprecated support for ``np.ma.mrecords.MaskedRecords`` in the :class:`DataFrame` constructor, pass ``{name: data[name] for name in data.dtype.names}`` instead (:issue:`40363`)
- Deprecated using :func:`merge`, :meth:`DataFrame.merge`, and :meth:`DataFrame.join` on a different number of levels (:issue:`34862`)
- Deprecated the use of ``**kwargs`` in :class:`.ExcelWriter`; use the keyword argument ``engine_kwargs`` instead (:issue:`40430`)
<<<<<<< HEAD
- Deprecated the ``level`` keyword for :class:`DataFrame` and :class:`Series` aggregations (e.g. :meth:`DataFrame.sum`); use groupby instead (:issue:`39983`)
=======
- Deprecated the ``level`` keyword for :class:`DataFrame` and :class:`Series` aggregations; use groupby instead (:issue:`39983`)
>>>>>>> dae5c597
- Deprecated the ``inplace`` parameter of :meth:`Categorical.remove_categories`, :meth:`Categorical.add_categories`, :meth:`Categorical.reorder_categories`, :meth:`Categorical.rename_categories`, :meth:`Categorical.set_categories` and will be removed in a future version (:issue:`37643`)
- Deprecated :func:`merge` producing duplicated columns through the ``suffixes`` keyword  and already existing columns (:issue:`22818`)
- Deprecated the ``convert_float`` optional argument in :func:`read_excel` and :meth:`ExcelFile.parse` (:issue:`41127`)
- Deprecated behavior of :meth:`DatetimeIndex.union` with mixed timezones; in a future version both will be cast to UTC instead of object dtype (:issue:`39328`)
- Deprecated using ``usecols`` with out of bounds indices for :func:`read_csv` with ``engine="c"`` (:issue:`25623`)
- Deprecated passing arguments as positional (except for ``"codes"``) in :meth:`MultiIndex.codes` (:issue:`41485`)
- Deprecated passing arguments as positional in :meth:`Index.set_names` and :meth:`MultiIndex.set_names` (except for ``names``) (:issue:`41485`)
- Deprecated passing arguments (apart from ``cond`` and ``other``) as positional in :meth:`DataFrame.mask` and :meth:`Series.mask` (:issue:`41485`)
- Deprecated passing arguments as positional in :meth:`Resampler.interpolate` (other than ``"method"``) (:issue:`41485`)
- Deprecated passing arguments as positional in :meth:`DataFrame.clip` and :meth:`Series.clip` (other than ``"upper"`` and ``"lower"``) (:issue:`41485`)
- Deprecated special treatment of lists with first element a Categorical in the :class:`DataFrame` constructor; pass as ``pd.DataFrame({col: categorical, ...})`` instead (:issue:`38845`)
- Deprecated behavior of :class:`DataFrame` constructor when a ``dtype`` is passed and the data cannot be cast to that dtype. In a future version, this will raise instead of being silently ignored (:issue:`24435`)
- Deprecated passing arguments as positional (except for ``"method"``) in :meth:`DataFrame.interpolate` and :meth:`Series.interpolate` (:issue:`41485`)
- Deprecated the :attr:`Timestamp.freq` attribute.  For the properties that use it (``is_month_start``, ``is_month_end``, ``is_quarter_start``, ``is_quarter_end``, ``is_year_start``, ``is_year_end``), when you have a ``freq``, use e.g. ``freq.is_month_start(ts)`` (:issue:`15146`)
- Deprecated passing arguments as positional in :meth:`DataFrame.ffill`, :meth:`Series.ffill`, :meth:`DataFrame.bfill`, and :meth:`Series.bfill` (:issue:`41485`)
- Deprecated passing arguments as positional in :meth:`DataFrame.sort_values` (other than ``"by"``) and :meth:`Series.sort_values` (:issue:`41485`)
- Deprecated passing arguments as positional in :meth:`DataFrame.dropna` and :meth:`Series.dropna` (:issue:`41485`)
- Deprecated passing arguments as positional in :meth:`DataFrame.set_index` (other than ``"keys"``) (:issue:`41485`)
- Deprecated passing arguments as positional (except for ``"levels"``) in :meth:`MultiIndex.set_levels` (:issue:`41485`)
- Deprecated passing arguments as positional in :meth:`DataFrame.sort_index` and :meth:`Series.sort_index` (:issue:`41485`)
- Deprecated passing arguments as positional in :meth:`DataFrame.drop_duplicates` (except for ``subset``), :meth:`Series.drop_duplicates`, :meth:`Index.drop_duplicates` and :meth:`MultiIndex.drop_duplicates` (:issue:`41485`)
- Deprecated passing arguments (apart from ``value``) as positional in :meth:`DataFrame.fillna` and :meth:`Series.fillna` (:issue:`41485`)
- Deprecated passing arguments as positional in :meth:`DataFrame.reset_index` (other than ``"level"``) and :meth:`Series.reset_index` (:issue:`41485`)
- Deprecated construction of :class:`Series` or :class:`DataFrame` with ``DatetimeTZDtype`` data and ``datetime64[ns]`` dtype.  Use ``Series(data).dt.tz_localize(None)`` instead (:issue:`41555`, :issue:`33401`)
- Deprecated behavior of :class:`Series` construction with large-integer values and small-integer dtype silently overflowing; use ``Series(data).astype(dtype)`` instead (:issue:`41734`)
- Deprecated behavior of :class:`DataFrame` construction with floating data and integer dtype casting even when lossy; in a future version this will remain floating, matching :class:`Series` behavior (:issue:`41770`)
- Deprecated inference of ``timedelta64[ns]``, ``datetime64[ns]``, or ``DatetimeTZDtype`` dtypes in :class:`Series` construction when data containing strings is passed and no ``dtype`` is passed (:issue:`33558`)
- In a future version, constructing :class:`Series` or :class:`DataFrame` with ``datetime64[ns]`` data and ``DatetimeTZDtype`` will treat the data as wall-times instead of as UTC times (matching DatetimeIndex behavior). To treat the data as UTC times, use ``pd.Series(data).dt.tz_localize("UTC").dt.tz_convert(dtype.tz)`` or ``pd.Series(data.view("int64"), dtype=dtype)`` (:issue:`33401`)
- Deprecated passing arguments as positional in :meth:`DataFrame.set_axis` and :meth:`Series.set_axis` (other than ``"labels"``) (:issue:`41485`)
- Deprecated passing arguments as positional in :meth:`DataFrame.where` and :meth:`Series.where` (other than ``"cond"`` and ``"other"``) (:issue:`41485`)
- Deprecated passing arguments as positional (other than ``filepath_or_buffer``) in :func:`read_csv` (:issue:`41485`)
- Deprecated passing lists as ``key`` to :meth:`DataFrame.xs` and :meth:`Series.xs` (:issue:`41760`)
- Deprecated passing arguments as positional in :meth:`DataFrame.drop` (other than ``"labels"``) and :meth:`Series.drop` (:issue:`41485`)
- Deprecated passing arguments as positional (other than ``filepath_or_buffer``) in :func:`read_table` (:issue:`41485`)
- Deprecated passing arguments as positional (other than ``objs``) in :func:`concat` (:issue:`41485`)


.. _whatsnew_130.deprecations.nuisance_columns:

Deprecated dropping nuisance columns in DataFrame reductions and DataFrameGroupBy operations
~~~~~~~~~~~~~~~~~~~~~~~~~~~~~~~~~~~~~~~~~~~~~~~~~~~~~~~~~~~~~~~~~~~~~~~~~~~~~~~~~~~~~~~~~~~~
Calling a reduction (e.g. ``.min``, ``.max``, ``.sum``) on a :class:`DataFrame` with
``numeric_only=None`` (the default), columns where the reduction raises a ``TypeError``
are silently ignored and dropped from the result.

This behavior is deprecated. In a future version, the ``TypeError`` will be raised,
and users will need to select only valid columns before calling the function.

For example:

.. ipython:: python

   df = pd.DataFrame({"A": [1, 2, 3, 4], "B": pd.date_range("2016-01-01", periods=4)})
   df

*Old behavior*:

.. code-block:: ipython

    In [3]: df.prod()
    Out[3]:
    Out[3]:
    A    24
    dtype: int64

*Future behavior*:

.. code-block:: ipython

    In [4]: df.prod()
    ...
    TypeError: 'DatetimeArray' does not implement reduction 'prod'

    In [5]: df[["A"]].prod()
    Out[5]:
    A    24
    dtype: int64


Similarly, when applying a function to :class:`DataFrameGroupBy`, columns on which
the function raises ``TypeError`` are currently silently ignored and dropped
from the result.

This behavior is deprecated.  In a future version, the ``TypeError``
will be raised, and users will need to select only valid columns before calling
the function.

For example:

.. ipython:: python

   df = pd.DataFrame({"A": [1, 2, 3, 4], "B": pd.date_range("2016-01-01", periods=4)})
   gb = df.groupby([1, 1, 2, 2])

*Old behavior*:

.. code-block:: ipython

    In [4]: gb.prod(numeric_only=False)
    Out[4]:
    A
    1   2
    2  12

.. code-block:: ipython

    In [5]: gb.prod(numeric_only=False)
    ...
    TypeError: datetime64 type does not support prod operations

    In [6]: gb[["A"]].prod(numeric_only=False)
    Out[6]:
        A
    1   2
    2  12

.. ---------------------------------------------------------------------------


.. _whatsnew_130.performance:

Performance improvements
~~~~~~~~~~~~~~~~~~~~~~~~
- Performance improvement in :meth:`IntervalIndex.isin` (:issue:`38353`)
- Performance improvement in :meth:`Series.mean` for nullable data types (:issue:`34814`)
- Performance improvement in :meth:`Series.isin` for nullable data types (:issue:`38340`)
<<<<<<< HEAD
- Performance improvement in :meth:`DataFrame.fillna` with ``method="pad"`` or ``method="backfill"`` for nullable floating and nullable integer dtypes (:issue:`39953`)
=======
- Performance improvement in :meth:`DataFrame.fillna` with ``method="pad|backfill"`` for nullable floating and nullable integer dtypes (:issue:`39953`)
>>>>>>> dae5c597
- Performance improvement in :meth:`DataFrame.corr` for ``method=kendall`` (:issue:`28329`)
- Performance improvement in :meth:`.Rolling.corr` and :meth:`.Rolling.cov` (:issue:`39388`)
- Performance improvement in :meth:`.RollingGroupby.corr`, :meth:`.ExpandingGroupby.corr`, :meth:`.ExpandingGroupby.corr` and :meth:`.ExpandingGroupby.cov` (:issue:`39591`)
- Performance improvement in :func:`unique` for object data type (:issue:`37615`)
- Performance improvement in :func:`json_normalize` for basic cases (including separators) (:issue:`40035` :issue:`15621`)
- Performance improvement in :class:`.ExpandingGroupby` aggregation methods (:issue:`39664`)
- Performance improvement in :class:`.Styler` where render times are more than 50% reduced and now matches :meth:`DataFrame.to_html` (:issue:`39972` :issue:`39952`, :issue:`40425`)
- The method :meth:`.Styler.set_td_classes` is now as performant as :meth:`.Styler.apply` and :meth:`.Styler.applymap`, and even more so in some cases (:issue:`40453`)
- Performance improvement in :meth:`.ExponentialMovingWindow.mean` with ``times`` (:issue:`39784`)
- Performance improvement in :meth:`.GroupBy.apply` when requiring the python fallback implementation (:issue:`40176`)
- Performance improvement in the conversion of a PyArrow Boolean array to a pandas nullable Boolean array (:issue:`41051`)
- Performance improvement for concatenation of data with type :class:`CategoricalDtype` (:issue:`40193`)
- Performance improvement in :meth:`.GroupBy.cummin` and :meth:`.GroupBy.cummax` with nullable data types (:issue:`37493`)
- Performance improvement in :meth:`Series.nunique` with nan values (:issue:`40865`)
- Performance improvement in :meth:`DataFrame.transpose`, :meth:`Series.unstack` with ``DatetimeTZDtype`` (:issue:`40149`)
- Performance improvement in :meth:`Series.plot` and :meth:`DataFrame.plot` with entry point lazy loading (:issue:`41492`)

.. ---------------------------------------------------------------------------

.. _whatsnew_130.bug_fixes:

Bug fixes
~~~~~~~~~

Categorical
^^^^^^^^^^^
- Bug in :class:`CategoricalIndex` incorrectly failing to raise ``TypeError`` when scalar data is passed (:issue:`38614`)
<<<<<<< HEAD
- Bug in ``CategoricalIndex.reindex`` failed when the :class:`Index` passed was not categorical (:issue:`28690`)
=======
- Bug in ``CategoricalIndex.reindex`` failed when the :class:`Index` passed was not categorical but whose values were all labels in the category (:issue:`28690`)
>>>>>>> dae5c597
- Bug where constructing a :class:`Categorical` from an object-dtype array of ``date`` objects did not round-trip correctly with ``astype`` (:issue:`38552`)
- Bug in constructing a :class:`DataFrame` from an ``ndarray`` and a :class:`CategoricalDtype` (:issue:`38857`)
- Bug in setting categorical values into an object-dtype column in a :class:`DataFrame` (:issue:`39136`)
- Bug in :meth:`DataFrame.reindex` was raising an ``IndexError`` when the new index contained duplicates and the old index was a :class:`CategoricalIndex` (:issue:`38906`)

Datetimelike
^^^^^^^^^^^^
- Bug in :class:`DataFrame` and :class:`Series` constructors sometimes dropping nanoseconds from :class:`Timestamp` (resp. :class:`Timedelta`) ``data``, with ``dtype=datetime64[ns]`` (resp. ``timedelta64[ns]``) (:issue:`38032`)
- Bug in :meth:`DataFrame.first` and :meth:`Series.first` with an offset of one month returning an incorrect result when the first day is the last day of a month (:issue:`29623`)
- Bug in constructing a :class:`DataFrame` or :class:`Series` with mismatched ``datetime64`` data and ``timedelta64`` dtype, or vice-versa, failing to raise a ``TypeError`` (:issue:`38575`, :issue:`38764`, :issue:`38792`)
- Bug in constructing a :class:`Series` or :class:`DataFrame` with a ``datetime`` object out of bounds for ``datetime64[ns]`` dtype or a ``timedelta`` object out of bounds for ``timedelta64[ns]`` dtype (:issue:`38792`, :issue:`38965`)
- Bug in :meth:`DatetimeIndex.intersection`, :meth:`DatetimeIndex.symmetric_difference`, :meth:`PeriodIndex.intersection`, :meth:`PeriodIndex.symmetric_difference` always returning object-dtype when operating with :class:`CategoricalIndex` (:issue:`38741`)
- Bug in :meth:`Series.where` incorrectly casting ``datetime64`` values to ``int64`` (:issue:`37682`)
- Bug in :class:`Categorical` incorrectly typecasting ``datetime`` object to ``Timestamp`` (:issue:`38878`)
- Bug in comparisons between :class:`Timestamp` object and ``datetime64`` objects just outside the implementation bounds for nanosecond ``datetime64`` (:issue:`39221`)
- Bug in :meth:`Timestamp.round`, :meth:`Timestamp.floor`, :meth:`Timestamp.ceil` for values near the implementation bounds of :class:`Timestamp` (:issue:`39244`)
- Bug in :meth:`Timedelta.round`, :meth:`Timedelta.floor`, :meth:`Timedelta.ceil` for values near the implementation bounds of :class:`Timedelta` (:issue:`38964`)
- Bug in :func:`date_range` incorrectly creating :class:`DatetimeIndex` containing ``NaT`` instead of raising ``OutOfBoundsDatetime`` in corner cases (:issue:`24124`)
- Bug in :func:`infer_freq` incorrectly fails to infer 'H' frequency of :class:`DatetimeIndex` if the latter has a timezone and crosses DST boundaries (:issue:`39556`)

Timedelta
^^^^^^^^^
- Bug in constructing :class:`Timedelta` from ``np.timedelta64`` objects with non-nanosecond units that are out of bounds for ``timedelta64[ns]`` (:issue:`38965`)
- Bug in constructing a :class:`TimedeltaIndex` incorrectly accepting ``np.datetime64("NaT")`` objects (:issue:`39462`)
- Bug in constructing :class:`Timedelta` from an input string with only symbols and no digits failed to raise an error (:issue:`39710`)
- Bug in :class:`TimedeltaIndex` and :func:`to_timedelta` failing to raise when passed non-nanosecond ``timedelta64`` arrays that overflow when converting to ``timedelta64[ns]`` (:issue:`40008`)

Timezones
^^^^^^^^^
- Bug in different ``tzinfo`` objects representing UTC not being treated as equivalent (:issue:`39216`)
- Bug in ``dateutil.tz.gettz("UTC")`` not being recognized as equivalent to other UTC-representing tzinfos (:issue:`39276`)
-

Numeric
^^^^^^^
- Bug in :meth:`DataFrame.quantile`, :meth:`DataFrame.sort_values` causing incorrect subsequent indexing behavior (:issue:`38351`)
- Bug in :meth:`DataFrame.sort_values` raising an :class:`IndexError` for empty ``by`` (:issue:`40258`)
- Bug in :meth:`DataFrame.select_dtypes` with ``include=np.number`` would drop numeric ``ExtensionDtype`` columns (:issue:`35340`)
- Bug in :meth:`DataFrame.mode` and :meth:`Series.mode` not keeping consistent integer :class:`Index` for empty input (:issue:`33321`)
- Bug in :meth:`DataFrame.rank` when the DataFrame contained ``np.inf`` (:issue:`32593`)
- Bug in :meth:`DataFrame.rank` with ``axis=0`` and columns holding incomparable types raising an ``IndexError`` (:issue:`38932`)
- Bug in :meth:`Series.rank`, :meth:`DataFrame.rank`, and :meth:`.GroupBy.rank` treating the most negative ``int64`` value as missing (:issue:`32859`)
- Bug in :meth:`DataFrame.select_dtypes` different behavior between Windows and Linux with ``include="int"`` (:issue:`36596`)
- Bug in :meth:`DataFrame.apply` and :meth:`DataFrame.agg` when passed the argument ``func="size"`` would operate on the entire ``DataFrame`` instead of rows or columns (:issue:`39934`)
- Bug in :meth:`DataFrame.transform` would raise a ``SpecificationError`` when passed a dictionary and columns were missing; will now raise a ``KeyError`` instead (:issue:`40004`)
- Bug in :meth:`.GroupBy.rank` giving incorrect results with ``pct=True`` and equal values between consecutive groups (:issue:`40518`)
- Bug in :meth:`Series.count` would result in an ``int32`` result on 32-bit platforms when argument ``level=None`` (:issue:`40908`)
- Bug in :class:`Series` and :class:`DataFrame` reductions with methods ``any`` and ``all`` not returning Boolean results for object data (:issue:`12863`, :issue:`35450`, :issue:`27709`)
- Bug in :meth:`Series.clip` would fail if the Series contains NA values and has nullable int or float as a data type (:issue:`40851`)

Conversion
^^^^^^^^^^
- Bug in :meth:`Series.to_dict` with ``orient='records'`` now returns Python native types (:issue:`25969`)
- Bug in :meth:`Series.view` and :meth:`Index.view` when converting between datetime-like (``datetime64[ns]``, ``datetime64[ns, tz]``, ``timedelta64``, ``period``) dtypes (:issue:`39788`)
- Bug in creating a :class:`DataFrame` from an empty ``np.recarray`` not retaining the original dtypes (:issue:`40121`)
- Bug in :class:`DataFrame` failing to raise a ``TypeError`` when constructing from a ``frozenset`` (:issue:`40163`)
- Bug in :class:`Index` construction silently ignoring a passed ``dtype`` when the data cannot be cast to that dtype (:issue:`21311`)
- Bug in :meth:`StringArray.astype` falling back to NumPy and raising when converting to ``dtype='categorical'`` (:issue:`40450`)
- Bug in :func:`factorize` where, when given an array with a numeric NumPy dtype lower than int64, uint64 and float64, the unique values did not keep their original dtype (:issue:`41132`)
- Bug in :class:`DataFrame` construction with a dictionary containing an array-like with ``ExtensionDtype`` and ``copy=True`` failing to make a copy (:issue:`38939`)
- Bug in :meth:`qcut` raising error when taking ``Float64DType`` as input (:issue:`40730`)
- Bug in :class:`DataFrame` and :class:`Series` construction with ``datetime64[ns]`` data and ``dtype=object`` resulting in ``datetime`` objects instead of :class:`Timestamp` objects (:issue:`41599`)
- Bug in :class:`DataFrame` and :class:`Series` construction with ``timedelta64[ns]`` data and ``dtype=object`` resulting in ``np.timedelta64`` objects instead of :class:`Timedelta` objects (:issue:`41599`)
- Bug in :class:`DataFrame` construction when given a two-dimensional object-dtype ``np.ndarray`` of :class:`Period` or :class:`Interval` objects failing to cast to :class:`PeriodDtype` or :class:`IntervalDtype`, respectively (:issue:`41812`)

Strings
^^^^^^^

- Bug in the conversion from ``pyarrow.ChunkedArray`` to :class:`~arrays.StringArray` when the original had zero chunks (:issue:`41040`)
- Bug in :meth:`Series.replace` and :meth:`DataFrame.replace` ignoring replacements with ``regex=True`` for ``StringDType`` data (:issue:`41333`, :issue:`35977`)
- Bug in :meth:`Series.str.extract` with :class:`~arrays.StringArray` returning object dtype for an empty :class:`DataFrame` (:issue:`41441`)
- Bug in :meth:`Series.str.replace` where the ``case`` argument was ignored when ``regex=False`` (:issue:`41602`)

Interval
^^^^^^^^
- Bug in :meth:`IntervalIndex.intersection` and :meth:`IntervalIndex.symmetric_difference` always returning object-dtype when operating with :class:`CategoricalIndex` (:issue:`38653`, :issue:`38741`)
- Bug in :meth:`IntervalIndex.intersection` returning duplicates when at least one of the :class:`Index` objects have duplicates which are present in the other (:issue:`38743`)
- :meth:`IntervalIndex.union`, :meth:`IntervalIndex.intersection`, :meth:`IntervalIndex.difference`, and :meth:`IntervalIndex.symmetric_difference` now cast to the appropriate dtype instead of raising a ``TypeError`` when operating with another :class:`IntervalIndex` with incompatible dtype (:issue:`39267`)
- :meth:`PeriodIndex.union`, :meth:`PeriodIndex.intersection`, :meth:`PeriodIndex.symmetric_difference`, :meth:`PeriodIndex.difference` now cast to object dtype instead of raising ``IncompatibleFrequency`` when operating with another :class:`PeriodIndex` with incompatible dtype (:issue:`39306`)

Indexing
^^^^^^^^

- Bug in :meth:`Index.union` and :meth:`MultiIndex.union` dropping duplicate ``Index`` values when ``Index`` was not monotonic or ``sort`` was set to ``False`` (:issue:`36289`, :issue:`31326`, :issue:`40862`)
- Bug in :meth:`CategoricalIndex.get_indexer` failing to raise ``InvalidIndexError`` when non-unique (:issue:`38372`)
- Bug in :meth:`Series.loc` raising a ``ValueError`` when input was filtered with a Boolean list and values to set were a list with lower dimension (:issue:`20438`)
- Bug in inserting many new columns into a :class:`DataFrame` causing incorrect subsequent indexing behavior (:issue:`38380`)
- Bug in :meth:`DataFrame.__setitem__` raising a ``ValueError`` when setting multiple values to duplicate columns (:issue:`15695`)
- Bug in :meth:`DataFrame.loc`, :meth:`Series.loc`, :meth:`DataFrame.__getitem__` and :meth:`Series.__getitem__` returning incorrect elements for non-monotonic :class:`DatetimeIndex` for string slices (:issue:`33146`)
- Bug in :meth:`DataFrame.reindex` and :meth:`Series.reindex` with timezone aware indexes raising a ``TypeError`` for ``method="ffill"`` and ``method="bfill"`` and specified ``tolerance`` (:issue:`38566`)
- Bug in :meth:`DataFrame.reindex` with ``datetime64[ns]`` or ``timedelta64[ns]`` incorrectly casting to integers when the ``fill_value`` requires casting to object dtype (:issue:`39755`)
- Bug in :meth:`DataFrame.__setitem__` raising a ``ValueError`` when setting on an empty :class:`DataFrame` using specified columns and a nonempty :class:`DataFrame` value (:issue:`38831`)
<<<<<<< HEAD
- Bug in :meth:`DataFrame.loc.__setitem__` raising ValueError when operating on a unique column when the :class:`DataFrame` has duplicate columns (:issue:`38521`)
- Bug in :meth:`DataFrame.iloc.__setitem__` and :meth:`DataFrame.loc.__setitem__` with mixed dtypes when setting with a dictionary value (:issue:`38335`)
- Bug in :meth:`Series.loc.__setitem__` and :meth:`DataFrame.loc.__setitem__` raising ``KeyError`` for a Boolean generator (:issue:`39614`)
- Bug in :meth:`Series.iloc` and :meth:`DataFrame.iloc` raising a ``KeyError`` for iterator indexer (:issue:`39614`)
=======
- Bug in :meth:`DataFrame.loc.__setitem__` raising ValueError when expanding unique column for :class:`DataFrame` with duplicate columns (:issue:`38521`)
- Bug in :meth:`DataFrame.iloc.__setitem__` and :meth:`DataFrame.loc.__setitem__` with mixed dtypes when setting with a dictionary value (:issue:`38335`)
- Bug in :meth:`Series.loc.__setitem__` and :meth:`DataFrame.loc.__setitem__` raising ``KeyError`` when provided a Boolean generator (:issue:`39614`)
- Bug in :meth:`Series.iloc` and :meth:`DataFrame.iloc` raising a ``KeyError`` when provided a generator (:issue:`39614`)
>>>>>>> dae5c597
- Bug in :meth:`DataFrame.__setitem__` not raising a ``ValueError`` when the right hand side is a :class:`DataFrame` with wrong number of columns (:issue:`38604`)
- Bug in :meth:`Series.__setitem__` raising a ``ValueError`` when setting a :class:`Series` with a scalar indexer (:issue:`38303`)
- Bug in :meth:`DataFrame.loc` dropping levels of a :class:`MultiIndex` when the :class:`DataFrame` used as input has only one row (:issue:`10521`)
- Bug in :meth:`DataFrame.__getitem__` and :meth:`Series.__getitem__` always raising ``KeyError`` when slicing with existing strings where the :class:`Index` has milliseconds (:issue:`33589`)
- Bug in setting ``timedelta64`` or ``datetime64`` values into numeric :class:`Series` failing to cast to object dtype (:issue:`39086`, :issue:`39619`)
- Bug in setting :class:`Interval` values into a :class:`Series` or :class:`DataFrame` with mismatched :class:`IntervalDtype` incorrectly casting the new values to the existing dtype (:issue:`39120`)
- Bug in setting ``datetime64`` values into a :class:`Series` with integer-dtype incorrectly casting the datetime64 values to integers (:issue:`39266`)
- Bug in setting ``np.datetime64("NaT")`` into a :class:`Series` with :class:`Datetime64TZDtype` incorrectly treating the timezone-naive value as timezone-aware (:issue:`39769`)
- Bug in :meth:`Index.get_loc` not raising ``KeyError`` when ``key=NaN`` and ``method`` is specified but ``NaN`` is not in the :class:`Index` (:issue:`39382`)
- Bug in :meth:`DatetimeIndex.insert` when inserting ``np.datetime64("NaT")`` into a timezone-aware index incorrectly treating the timezone-naive value as timezone-aware (:issue:`39769`)
- Bug in incorrectly raising in :meth:`Index.insert`, when setting a new column that cannot be held in the existing ``frame.columns``, or in :meth:`Series.reset_index` or :meth:`DataFrame.reset_index` instead of casting to a compatible dtype (:issue:`39068`)
- Bug in :meth:`RangeIndex.append` where a single object of length 1 was concatenated incorrectly (:issue:`39401`)
- Bug in :meth:`RangeIndex.astype` where when converting to :class:`CategoricalIndex`, the categories became a :class:`Int64Index` instead of a :class:`RangeIndex` (:issue:`41263`)
- Bug in setting ``numpy.timedelta64`` values into an object-dtype :class:`Series` using a Boolean indexer (:issue:`39488`)
- Bug in setting numeric values into a into a boolean-dtypes :class:`Series` using ``at`` or ``iat`` failing to cast to object-dtype (:issue:`39582`)
- Bug in :meth:`DataFrame.__setitem__` and :meth:`DataFrame.iloc.__setitem__` raising ``ValueError`` when trying to index with a row-slice and setting a list as values (:issue:`40440`)
- Bug in :meth:`DataFrame.loc` not raising ``KeyError`` when the key was not found in :class:`MultiIndex` and the levels were not fully specified (:issue:`41170`)
- Bug in :meth:`DataFrame.loc.__setitem__` when setting-with-expansion incorrectly raising when the index in the expanding axis contained duplicates (:issue:`40096`)
- Bug in :meth:`DataFrame.loc.__getitem__` with :class:`MultiIndex` casting to float when at least one index column has float dtype and we retrieve a scalar (:issue:`41369`)
- Bug in :meth:`DataFrame.loc` incorrectly matching non-Boolean index elements (:issue:`20432`)
- Bug in :meth:`Series.__delitem__` with ``ExtensionDtype`` incorrectly casting to ``ndarray`` (:issue:`40386`)
- Bug in :meth:`DataFrame.loc` returning a :class:`MultiIndex` in the wrong order if an indexer has duplicates (:issue:`40978`)
- Bug in :meth:`DataFrame.__setitem__` raising a ``TypeError`` when using a ``str`` subclass as the column name with a :class:`DatetimeIndex` (:issue:`37366`)
- Bug in :meth:`PeriodIndex.get_loc` failing to raise a ``KeyError`` when given a :class:`Period` with a mismatched ``freq`` (:issue:`41670`)
- Bug ``.loc.__getitem__`` with a :class:`UInt64Index` and negative-integer keys raising ``OverflowError`` instead of ``KeyError`` in some cases, wrapping around to positive integers in others (:issue:`41777`)

Missing
^^^^^^^

- Bug in :class:`Grouper` did not correctly propagate the ``dropna`` argument; :meth:`.DataFrameGroupBy.transform` now correctly handles missing values for ``dropna=True`` (:issue:`35612`)
<<<<<<< HEAD
- Bug in :func:`isna`, and :meth:`Series.isna`, :meth:`Index.isna`, :meth:`DataFrame.isna`, and the corresponding ``notna`` functions not recognizing ``Decimal("NaN")`` objects (:issue:`39409`)
=======
- Bug in :func:`isna`, :meth:`Series.isna`, :meth:`Index.isna`, :meth:`DataFrame.isna`, and the corresponding ``notna`` functions not recognizing ``Decimal("NaN")`` objects (:issue:`39409`)
>>>>>>> dae5c597
- Bug in :meth:`DataFrame.fillna` not accepting a dictionary for the ``downcast`` keyword (:issue:`40809`)
- Bug in :func:`isna` not returning a copy of the mask for nullable types, causing any subsequent mask modification to change the original array (:issue:`40935`)
- Bug in :class:`DataFrame` construction with float data containing ``NaN`` and an integer ``dtype`` casting instead of retaining the ``NaN`` (:issue:`26919`)

MultiIndex
^^^^^^^^^^

- Bug in :meth:`DataFrame.drop` raising a ``TypeError`` when the :class:`MultiIndex` is non-unique and ``level`` is not provided (:issue:`36293`)
- Bug in :meth:`MultiIndex.intersection` duplicating ``NaN`` in the result (:issue:`38623`)
- Bug in :meth:`MultiIndex.equals` incorrectly returning ``True`` when the :class:`MultiIndex` contained ``NaN`` even when they are differently ordered (:issue:`38439`)
- Bug in :meth:`MultiIndex.intersection` always returning an empty result when intersecting with :class:`CategoricalIndex` (:issue:`38653`)
- Bug in :meth:`MultiIndex.reindex` raising a ``ValueError`` when used on an empty :class:`MultiIndex` and indexing only a specific level (:issue:`41170`)
- Bug in :meth:`MultiIndex.reindex` raising ``TypeError`` when reindexing against a flat :class:`Index` (:issue:`41707`)

I/O
^^^

- Bug in :meth:`Index.__repr__` when ``display.max_seq_items=1`` (:issue:`38415`)
- Bug in :func:`read_csv` not recognizing scientific notation if the argument ``decimal`` is set and ``engine="python"`` (:issue:`31920`)
- Bug in :func:`read_csv` interpreting ``NA`` value as comment, when ``NA`` does contain the comment string fixed for ``engine="python"`` (:issue:`34002`)
- Bug in :func:`read_csv` raising an ``IndexError`` with multiple header columns and ``index_col`` is specified when the file has no data rows (:issue:`38292`)
- Bug in :func:`read_csv` not accepting ``usecols`` with a different length than ``names`` for ``engine="python"`` (:issue:`16469`)
- Bug in :meth:`read_csv` returning object dtype when ``delimiter=","`` with ``usecols`` and ``parse_dates`` specified for ``engine="python"`` (:issue:`35873`)
- Bug in :func:`read_csv` raising a ``TypeError`` when ``names`` and ``parse_dates`` is specified for ``engine="c"`` (:issue:`33699`)
- Bug in :func:`read_clipboard` and :func:`DataFrame.to_clipboard` not working in WSL (:issue:`38527`)
- Allow custom error values for the ``parse_dates`` argument of :func:`read_sql`, :func:`read_sql_query` and :func:`read_sql_table` (:issue:`35185`)
- Bug in :meth:`DataFrame.to_hdf` and :meth:`Series.to_hdf` raising a ``KeyError`` when trying to apply for subclasses of ``DataFrame`` or ``Series`` (:issue:`33748`)
- Bug in :meth:`.HDFStore.put` raising a wrong ``TypeError`` when saving a DataFrame with non-string dtype (:issue:`34274`)
<<<<<<< HEAD
- Bug in :func:`json_normalize` resulting in the first element of a generator object not being included in the returned DataFrame (:issue:`35923`)
=======
- Bug in :func:`json_normalize` resulting in the first element of a generator object not being included in the returned ``DataFrame`` (:issue:`35923`)
>>>>>>> dae5c597
- Bug in :func:`read_csv` applying the thousands separator to date columns when the column should be parsed for dates and ``usecols`` is specified for ``engine="python"`` (:issue:`39365`)
- Bug in :func:`read_excel` forward filling :class:`MultiIndex` names when multiple header and index columns are specified (:issue:`34673`)
- Bug in :func:`read_excel` not respecting :func:`set_option` (:issue:`34252`)
- Bug in :func:`read_csv` not switching ``true_values`` and ``false_values`` for nullable Boolean dtype (:issue:`34655`)
- Bug in :func:`read_json` when ``orient="split"`` not maintaining a numeric string index (:issue:`28556`)
- :meth:`read_sql` returned an empty generator if ``chunksize`` was non-zero and the query returned no results. Now returns a generator with a single empty DataFrame (:issue:`34411`)
- Bug in :func:`read_hdf` returning unexpected records when filtering on categorical string columns using the ``where`` parameter (:issue:`39189`)
- Bug in :func:`read_sas` raising a ``ValueError`` when ``datetimes`` were null (:issue:`39725`)
- Bug in :func:`read_excel` dropping empty values from single-column spreadsheets (:issue:`39808`)
- Bug in :func:`read_excel` loading trailing empty rows/columns for some filetypes (:issue:`41167`)
- Bug in :func:`read_excel` raising an ``AttributeError`` when the excel file had a ``MultiIndex`` header followed by two empty rows and no index (:issue:`40442`)
- Bug in :func:`read_excel`, :func:`read_csv`, :func:`read_table`, :func:`read_fwf`, and :func:`read_clipboard` where one blank row after a ``MultiIndex`` header with no index would be dropped (:issue:`40442`)
- Bug in :meth:`DataFrame.to_string` misplacing the truncation column when ``index=False`` (:issue:`40904`)
- Bug in :meth:`DataFrame.to_string` adding an extra dot and misaligning the truncation row when ``index=False`` (:issue:`40904`)
- Bug in :func:`read_orc` always raising an ``AttributeError`` (:issue:`40918`)
- Bug in :func:`read_csv` and :func:`read_table` silently ignoring ``prefix`` if ``names`` and ``prefix`` are defined, now raising a ``ValueError`` (:issue:`39123`)
- Bug in :func:`read_csv` and :func:`read_excel` not respecting the dtype for a duplicated column name when ``mangle_dupe_cols`` is set to ``True`` (:issue:`35211`)
- Bug in :func:`read_csv` silently ignoring ``sep`` if ``delimiter`` and ``sep`` are defined, now raising a ``ValueError`` (:issue:`39823`)
- Bug in :func:`read_csv` and :func:`read_table` misinterpreting arguments when ``sys.setprofile`` had been previously called (:issue:`41069`)
- Bug in the conversion from PyArrow to pandas (e.g. for reading Parquet) with nullable dtypes and a PyArrow array whose data buffer size is not a multiple of the dtype size (:issue:`40896`)
<<<<<<< HEAD
- Bug in :func:`read_excel` would raise an error when pandas could not determine the file type even though the user specified the ``engine`` argument (:issue:`41225`)
=======
- Bug in :func:`read_excel` would raise an error when pandas could not determine the file type, even when user specified the ``engine`` argument (:issue:`41225`)
>>>>>>> dae5c597
- Bug in :func:`read_clipboard` copying from an excel file shifts values into the wrong column if there are null values in first column (:issue:`41108`)

Period
^^^^^^
- Comparisons of :class:`Period` objects or :class:`Index`, :class:`Series`, or :class:`DataFrame` with mismatched ``PeriodDtype`` now behave like other mismatched-type comparisons, returning ``False`` for equals, ``True`` for not-equal, and raising ``TypeError`` for inequality checks (:issue:`39274`)
-
-

Plotting
^^^^^^^^

- Bug in :func:`plotting.scatter_matrix` raising when 2d ``ax`` argument passed (:issue:`16253`)
- Prevent warnings when Matplotlib's ``constrained_layout`` is enabled (:issue:`25261`)
- Bug in :func:`DataFrame.plot` was showing the wrong colors in the legend if the function was called repeatedly and some calls used ``yerr`` while others didn't (:issue:`39522`)
- Bug in :func:`DataFrame.plot` was showing the wrong colors in the legend if the function was called repeatedly and some calls used ``secondary_y`` and others use ``legend=False`` (:issue:`40044`)
- Bug in :meth:`DataFrame.plot.box` when ``dark_background`` theme was selected, caps or min/max markers for the plot were not visible (:issue:`40769`)


Groupby/resample/rolling
^^^^^^^^^^^^^^^^^^^^^^^^
- Bug in :meth:`.GroupBy.agg` with :class:`PeriodDtype` columns incorrectly casting results too aggressively (:issue:`38254`)
- Bug in :meth:`.SeriesGroupBy.value_counts` where unobserved categories in a grouped categorical Series were not tallied (:issue:`38672`)
- Bug in :meth:`.SeriesGroupBy.value_counts` where an error was raised on an empty Series (:issue:`39172`)
- Bug in :meth:`.GroupBy.indices` would contain non-existent indices when null values were present in the groupby keys (:issue:`9304`)
- Fixed bug in :meth:`.GroupBy.sum` causing a loss of precision by now using Kahan summation (:issue:`38778`)
- Fixed bug in :meth:`.GroupBy.cumsum` and :meth:`.GroupBy.mean` causing loss of precision through using Kahan summation (:issue:`38934`)
- Bug in :meth:`.Resampler.aggregate` and :meth:`DataFrame.transform` raising a ``TypeError`` instead of ``SpecificationError`` when missing keys had mixed dtypes (:issue:`39025`)
- Bug in :meth:`.DataFrameGroupBy.idxmin` and :meth:`.DataFrameGroupBy.idxmax` with ``ExtensionDtype`` columns (:issue:`38733`)
- Bug in :meth:`Series.resample` would raise when the index was a :class:`PeriodIndex` consisting of ``NaT`` (:issue:`39227`)
- Bug in :meth:`.RollingGroupby.corr` and :meth:`.ExpandingGroupby.corr` where the groupby column would return ``0`` instead of ``np.nan`` when providing ``other`` that was longer than each group (:issue:`39591`)
- Bug in :meth:`.ExpandingGroupby.corr` and :meth:`.ExpandingGroupby.cov` where ``1`` would be returned instead of ``np.nan`` when providing ``other`` that was longer than each group (:issue:`39591`)
- Bug in :meth:`.GroupBy.mean`, :meth:`.GroupBy.median` and :meth:`DataFrame.pivot_table` not propagating metadata (:issue:`28283`)
- Bug in :meth:`Series.rolling` and :meth:`DataFrame.rolling` not calculating window bounds correctly when window is an offset and dates are in descending order (:issue:`40002`)
- Bug in :meth:`Series.groupby` and :meth:`DataFrame.groupby` on an empty ``Series`` or ``DataFrame`` would lose index, columns, and/or data types when directly using the methods ``idxmax``, ``idxmin``, ``mad``, ``min``, ``max``, ``sum``, ``prod``, and ``skew`` or using them through ``apply``, ``aggregate``, or ``resample`` (:issue:`26411`)
- Bug in :meth:`.GroupBy.apply` where a :class:`MultiIndex` would be created instead of an :class:`Index` when used on a :class:`.RollingGroupby` object (:issue:`39732`)
- Bug in :meth:`.DataFrameGroupBy.sample` where an error was raised when ``weights`` was specified and the index was an :class:`Int64Index` (:issue:`39927`)
- Bug in :meth:`.DataFrameGroupBy.aggregate` and :meth:`.Resampler.aggregate` would sometimes raise a ``SpecificationError`` when passed a dictionary and columns were missing; will now always raise a ``KeyError`` instead (:issue:`40004`)
<<<<<<< HEAD
- Bug in :meth:`.DataFrameGroupBy.sample` where column selection was not applied to before computing the result (:issue:`39928`)
=======
- Bug in :meth:`.DataFrameGroupBy.sample` where column selection was not applied before computing the result (:issue:`39928`)
>>>>>>> dae5c597
- Bug in :class:`.ExponentialMovingWindow` when calling ``__getitem__`` would incorrectly raise a ``ValueError`` when providing ``times`` (:issue:`40164`)
- Bug in :class:`.ExponentialMovingWindow` when calling ``__getitem__`` would not retain ``com``, ``span``, ``alpha`` or ``halflife`` attributes  (:issue:`40164`)
- :class:`.ExponentialMovingWindow` now raises a ``NotImplementedError`` when specifying ``times`` with ``adjust=False`` due to an incorrect calculation (:issue:`40098`)
- Bug in :meth:`.ExponentialMovingWindowGroupby.mean` where the ``times`` argument was ignored when ``engine='numba'`` (:issue:`40951`)
- Bug in :meth:`.ExponentialMovingWindowGroupby.mean` where the wrong times were used the in case of multiple groups (:issue:`40951`)
- Bug in :class:`.ExponentialMovingWindowGroupby` where the times vector and values became out of sync for non-trivial groups (:issue:`40951`)
- Bug in :meth:`Series.asfreq` and :meth:`DataFrame.asfreq` dropping rows when the index was not sorted (:issue:`39805`)
- Bug in aggregation functions for :class:`DataFrame` not respecting ``numeric_only`` argument when ``level`` keyword was given (:issue:`40660`)
- Bug in :meth:`.SeriesGroupBy.aggregate` where using a user-defined function to aggregate a Series with an object-typed :class:`Index` causes an incorrect :class:`Index` shape (:issue:`40014`)
- Bug in :class:`.RollingGroupby` where ``as_index=False`` argument in ``groupby`` was ignored (:issue:`39433`)
- Bug in :meth:`.GroupBy.any` and :meth:`.GroupBy.all` raising a ``ValueError`` when using with nullable type columns holding ``NA`` even with ``skipna=True`` (:issue:`40585`)
- Bug in :meth:`.GroupBy.cummin` and :meth:`.GroupBy.cummax` incorrectly rounding integer values near the ``int64`` implementations bounds (:issue:`40767`)
- Bug in :meth:`.GroupBy.rank` with nullable dtypes incorrectly raising a ``TypeError`` (:issue:`41010`)
- Bug in :meth:`.GroupBy.cummin` and :meth:`.GroupBy.cummax` computing wrong result with nullable data types too large to roundtrip when casting to float (:issue:`37493`)
- Bug in :meth:`DataFrame.rolling` returning mean zero for all ``NaN`` window with ``min_periods=0`` if calculation is not numerical stable (:issue:`41053`)
- Bug in :meth:`DataFrame.rolling` returning sum not zero for all ``NaN`` window with ``min_periods=0`` if calculation is not numerical stable (:issue:`41053`)
- Bug in :meth:`.SeriesGroupBy.agg` failing to retain ordered :class:`CategoricalDtype` on order-preserving aggregations (:issue:`41147`)
- Bug in :meth:`.GroupBy.min` and :meth:`.GroupBy.max` with multiple object-dtype columns and ``numeric_only=False`` incorrectly raising a ``ValueError`` (:issue:`41111`)
- Bug in :meth:`.DataFrameGroupBy.rank` with the GroupBy object's ``axis=0`` and the ``rank`` method's keyword ``axis=1`` (:issue:`41320`)
- Bug in :meth:`DataFrameGroupBy.__getitem__` with non-unique columns incorrectly returning a malformed :class:`SeriesGroupBy` instead of :class:`DataFrameGroupBy` (:issue:`41427`)
- Bug in :meth:`.DataFrameGroupBy.transform` with non-unique columns incorrectly raising an ``AttributeError`` (:issue:`41427`)
- Bug in :meth:`.Resampler.apply` with non-unique columns incorrectly dropping duplicated columns (:issue:`41445`)
- Bug in :meth:`Series.groupby` aggregations incorrectly returning empty :class:`Series` instead of raising ``TypeError`` on aggregations that are invalid for its dtype, e.g. ``.prod`` with ``datetime64[ns]`` dtype (:issue:`41342`)
- Bug in :class:`DataFrameGroupBy` aggregations incorrectly failing to drop columns with invalid dtypes for that aggregation when there are no valid columns (:issue:`41291`)
- Bug in :meth:`DataFrame.rolling.__iter__` where ``on`` was not assigned to the index of the resulting objects (:issue:`40373`)
- Bug in :meth:`.DataFrameGroupBy.transform` and :meth:`.DataFrameGroupBy.agg` with ``engine="numba"`` where ``*args`` were being cached with the user passed function (:issue:`41647`)

Reshaping
^^^^^^^^^
- Bug in :func:`merge` raising error when performing an inner join with partial index and ``right_index=True`` when there was no overlap between indices (:issue:`33814`)
- Bug in :meth:`DataFrame.unstack` with missing levels led to incorrect index names (:issue:`37510`)
- Bug in :func:`merge_asof` propagating the right Index with ``left_index=True`` and ``right_on`` specification instead of left Index (:issue:`33463`)
- Bug in :meth:`DataFrame.join` on a DataFrame with a :class:`MultiIndex` returned the wrong result when one of both indexes had only one level (:issue:`36909`)
<<<<<<< HEAD
- :meth:`merge_asof` now raises a ``ValueError`` instead of a cryptic ``TypeError`` in case of non-numerical merge columns (:issue:`29130`)
- Bug in :meth:`DataFrame.join` not assigning values correctly when the DataFrame had a :class:`MultiIndex` and at least one dimension had dtype ``Categorical`` with non-alphabetically sorted categories (:issue:`38502`)
- :meth:`Series.value_counts` and :meth:`Series.mode` now return consistent keys in original order (:issue:`12679`, :issue:`11227` and :issue:`39007`)
- Bug in :meth:`DataFrame.stack` did not handle ``NaN`` in :class:`MultiIndex` columns correctly (:issue:`39481`)
- Bug in :meth:`DataFrame.apply` would give incorrect results when used with a string argument, ``axis=1``, and the axis argument was not supported; now raises a ``ValueError`` instead (:issue:`39211`)
=======
- :func:`merge_asof` now raises a ``ValueError`` instead of a cryptic ``TypeError`` in case of non-numerical merge columns (:issue:`29130`)
- Bug in :meth:`DataFrame.join` not assigning values correctly when the DataFrame had a :class:`MultiIndex` where at least one dimension had dtype ``Categorical`` with non-alphabetically sorted categories (:issue:`38502`)
- :meth:`Series.value_counts` and :meth:`Series.mode` now return consistent keys in original order (:issue:`12679`, :issue:`11227` and :issue:`39007`)
- Bug in :meth:`DataFrame.stack` not handling ``NaN`` in :class:`MultiIndex` columns correctly (:issue:`39481`)
- Bug in :meth:`DataFrame.apply` would give incorrect results when the argument ``func`` was a string, ``axis=1``, and the axis argument was not supported; now raises a ``ValueError`` instead (:issue:`39211`)
>>>>>>> dae5c597
- Bug in :meth:`DataFrame.sort_values` not reshaping the index correctly after sorting on columns when ``ignore_index=True`` (:issue:`39464`)
- Bug in :meth:`DataFrame.append` returning incorrect dtypes with combinations of ``ExtensionDtype`` dtypes (:issue:`39454`)
- Bug in :meth:`DataFrame.append` returning incorrect dtypes when used with combinations of ``datetime64`` and ``timedelta64`` dtypes (:issue:`39574`)
- Bug in :meth:`DataFrame.append` with a :class:`DataFrame` with a :class:`MultiIndex` and appending a :class:`Series` whose :class:`Index` is not a :class:`MultiIndex` (:issue:`41707`)
- Bug in :meth:`DataFrame.pivot_table` returning a :class:`MultiIndex` for a single value when operating on an empty DataFrame (:issue:`13483`)
- :class:`Index` can now be passed to the :func:`numpy.all` function (:issue:`40180`)
- Bug in :meth:`DataFrame.stack` not preserving ``CategoricalDtype`` in a :class:`MultiIndex` (:issue:`36991`)
- Bug in :func:`to_datetime` raising an error when the input sequence contained unhashable items (:issue:`39756`)
- Bug in :meth:`Series.explode` preserving the index when ``ignore_index`` was ``True`` and values were scalars (:issue:`40487`)
- Bug in :func:`to_datetime` raising a ``ValueError`` when :class:`Series` contains ``None`` and ``NaT`` and has more than 50 elements (:issue:`39882`)

Sparse
^^^^^^

- Bug in :meth:`DataFrame.sparse.to_coo` raising a ``KeyError`` with columns that are a numeric :class:`Index` without a ``0`` (:issue:`18414`)
- Bug in :meth:`SparseArray.astype` with ``copy=False`` producing incorrect results when going from integer dtype to floating dtype (:issue:`34456`)
- Bug in :meth:`SparseArray.max` and :meth:`SparseArray.min` would always return an empty result (:issue:`40921`)

ExtensionArray
^^^^^^^^^^^^^^

<<<<<<< HEAD
- Bug in :meth:`DataFrame.where` when ``other`` is a Series with :class:`ExtensionArray` dtype (:issue:`38729`)
- Fixed bug where :meth:`Series.idxmax`, :meth:`Series.idxmin`, :meth:`Series.argmax`, and :meth:`Series.argmin` would fail when the underlying data is an :class:`ExtensionArray` (:issue:`32749`, :issue:`33719`, :issue:`36566`)
- Fixed bug where some properties of subclasses of :class:`PandasExtensionDtype` where improperly cached (:issue:`40329`)
- Bug in :meth:`DataFrame.mask` where masking a DataFrame with an :class:`ExtensionArray` dtype raises ``ValueError`` (:issue:`40941`)
=======
- Bug in :meth:`DataFrame.where` when ``other`` is a :class:`Series` with :class:`ExtensionArray` dtype (:issue:`38729`)
- Fixed bug where :meth:`Series.idxmax`, :meth:`Series.idxmin`, :meth:`Series.argmax`, and :meth:`Series.argmin` would fail when the underlying data is an :class:`ExtensionArray` (:issue:`32749`, :issue:`33719`, :issue:`36566`)
- Fixed bug where some properties of subclasses of :class:`PandasExtensionDtype` where improperly cached (:issue:`40329`)
- Bug in :meth:`DataFrame.mask` where masking a :class:`Dataframe` with an :class:`ExtensionArray` dtype raises ``ValueError`` (:issue:`40941`)
>>>>>>> dae5c597

Styler
^^^^^^

- Bug in :class:`.Styler` where the ``subset`` argument in methods raised an error for some valid MultiIndex slices (:issue:`33562`)
- :class:`.Styler` rendered HTML output has seen minor alterations to support w3 good code standards (:issue:`39626`)
- Bug in :class:`.Styler` where rendered HTML was missing a column class identifier for certain header cells (:issue:`39716`)
- Bug in :meth:`.Styler.background_gradient` where text-color was not determined correctly (:issue:`39888`)
<<<<<<< HEAD
- Bug in :meth:`.Styler.set_table_styles` where multiple elements in CSS-selectors of the ``table_styles`` argument were not correctly added (:issue:`34061`)
=======
- Bug in :class:`.Styler` where multiple elements in CSS-selectors were not correctly added to ``table_styles`` (:issue:`39942`)
>>>>>>> dae5c597
- Bug in :class:`.Styler` where copying from Jupyter dropped the top left cell and misaligned headers (:issue:`12147`)
- Bug in :class:`Styler.where` where ``kwargs`` were not passed to the applicable callable (:issue:`40845`)
- Bug in :class:`.Styler` caused CSS to duplicate on multiple renders (:issue:`39395`, :issue:`40334`)


Other
^^^^^
- Bug in :class:`Index` constructor sometimes silently ignoring a specified ``dtype`` (:issue:`38879`)
- Bug in :func:`.infer_dtype` not recognizing Series, Index, or array with a Period dtype (:issue:`23553`)
- Bug in :func:`.infer_dtype` raising an error for general :class:`.ExtensionArray` objects. It will now return ``"unknown-array"`` instead of raising (:issue:`37367`)
- Bug in constructing a :class:`Series` from a list and a :class:`PandasDtype` (:issue:`39357`)
- ``inspect.getmembers(Series)`` no longer raises an ``AbstractMethodError`` (:issue:`38782`)
- Bug in :meth:`Series.where` with numeric dtype and ``other=None`` not casting to ``nan`` (:issue:`39761`)
- :meth:`Index.where` behavior now mirrors :meth:`Index.putmask` behavior, i.e. ``index.where(mask, other)`` matches ``index.putmask(~mask, other)`` (:issue:`39412`)
- Bug in :func:`.assert_series_equal`, :func:`.assert_frame_equal`, :func:`.assert_index_equal` and :func:`.assert_extension_array_equal` incorrectly raising when an attribute has an unrecognized NA type (:issue:`39461`)
- Bug in :func:`.assert_index_equal` with ``exact=True`` not raising when comparing :class:`CategoricalIndex` instances with ``Int64Index`` and ``RangeIndex`` categories (:issue:`41263`)
- Bug in :meth:`DataFrame.equals`, :meth:`Series.equals`, and :meth:`Index.equals` with object-dtype containing ``np.datetime64("NaT")`` or ``np.timedelta64("NaT")`` (:issue:`39650`)
- Bug in :func:`show_versions` where console JSON output was not proper JSON (:issue:`39701`)
- pandas can now compile on z/OS when using `xlc <https://www.ibm.com/products/xl-cpp-compiler-zos>`_ (:issue:`35826`)
- Bug in :meth:`DataFrame.convert_dtypes` incorrectly raised a ``ValueError`` when called on an empty DataFrame (:issue:`40393`)
- Bug in :meth:`DataFrame.agg()` not sorting the aggregated axis in the order of the provided aggragation functions when one or more aggregation function fails to produce results (:issue:`33634`)
- Bug in :meth:`DataFrame.clip` not interpreting missing values as no threshold (:issue:`40420`)
- Bug in :class:`Series` backed by :class:`DatetimeArray` or :class:`TimedeltaArray` sometimes failing to set the array's ``freq`` to ``None`` (:issue:`41425`)
- Bug in creating a :class:`Series` from a ``range`` object that does not fit in the bounds of ``int64`` dtype (:issue:`30173`)
- Bug in creating a :class:`Series` from a ``dict`` with all-tuple keys and an :class:`Index` that requires reindexing (:issue:`41707`)

.. ---------------------------------------------------------------------------

.. _whatsnew_130.contributors:

Contributors
~~~~~~~~~~~~<|MERGE_RESOLUTION|>--- conflicted
+++ resolved
@@ -188,13 +188,8 @@
 - :meth:`DataFrame.rolling`, :meth:`Series.rolling`, :meth:`DataFrame.expanding`, and :meth:`Series.expanding` now support a ``method`` argument with a ``'table'`` option that performs the windowing operation over an entire DataFrame. See :ref:`Window Overview <window.overview>` for performance and functional benefits (:issue:`15095`, :issue:`38995`)
 - Added :meth:`MultiIndex.dtypes` (:issue:`37062`)
 - Added ``end`` and ``end_day`` options for the ``origin`` argument in :meth:`DataFrame.resample` (:issue:`37804`)
-<<<<<<< HEAD
 - Improved error message when ``usecols`` and ``names`` do not match for :func:`read_csv` and ``engine="c"`` (:issue:`29042`)
 - Improved consistency of error messages when passing an invalid ``win_type`` argument in :ref:`Window methods <api.window>` (:issue:`15969`)
-=======
-- Improve error message when ``usecols`` and ``names`` do not match for :func:`read_csv` and ``engine="c"`` (:issue:`29042`)
-- Improved consistency of error messages when passing an invalid ``win_type`` argument in :class:`Window` (:issue:`15969`)
->>>>>>> dae5c597
 - :func:`read_sql_query` now accepts a ``dtype`` argument to cast the columnar data from the SQL database based on user input (:issue:`10285`)
 - Improved integer type mapping from pandas to SQLAlchemy when using :meth:`DataFrame.to_sql` (:issue:`35076`)
 - :func:`to_numeric` now supports downcasting of nullable ``ExtensionDtype`` objects (:issue:`33013`)
@@ -204,26 +199,10 @@
 - :meth:`.Rolling.sum`, :meth:`.Expanding.sum`, :meth:`.Rolling.mean`, :meth:`.Expanding.mean`, :meth:`.ExponentialMovingWindow.mean`, :meth:`.Rolling.median`, :meth:`.Expanding.median`, :meth:`.Rolling.max`, :meth:`.Expanding.max`, :meth:`.Rolling.min`, and :meth:`.Expanding.min` now support `Numba <http://numba.pydata.org/>`_ execution with the ``engine`` keyword (:issue:`38895`, :issue:`41267`)
 - :meth:`DataFrame.apply` can now accept NumPy unary operators as strings, e.g. ``df.apply("sqrt")``, which was already the case for :meth:`Series.apply` (:issue:`39116`)
 - :meth:`DataFrame.apply` can now accept non-callable DataFrame properties as strings, e.g. ``df.apply("size")``, which was already the case for :meth:`Series.apply` (:issue:`39116`)
-<<<<<<< HEAD
 - :meth:`DataFrame.applymap` can now accept kwargs to pass on to the user-provided ``func`` (:issue:`39987`)
 - Passing a :class:`DataFrame` indexer to ``iloc`` is now disallowed for :meth:`Series.__getitem__` and :meth:`DataFrame.__getitem__` (:issue:`39004`)
 - :meth:`Series.apply` can now accept list-like or dictionary-like arguments that aren't lists or dictionaries, e.g. ``ser.apply(np.array(["sum", "mean"]))``, which was already the case for :meth:`DataFrame.apply` (:issue:`39140`)
 - :meth:`DataFrame.plot.scatter` can now accept a categorical column for the argument ``c`` (:issue:`12380`, :issue:`31357`)
-=======
-- :meth:`DataFrame.applymap` can now accept kwargs to pass on to func (:issue:`39987`)
-- Passing a :class:`DataFrame` indexer to ``iloc`` is now disallowed for :meth:`Series.__getitem__` and :meth:`DataFrame.__getitem__` (:issue:`39004`)
-- :meth:`Series.apply` can now accept list-like or dictionary-like arguments that aren't lists or dictionaries, e.g. ``ser.apply(np.array(["sum", "mean"]))``, which was already the case for :meth:`DataFrame.apply` (:issue:`39140`)
-- :meth:`DataFrame.plot.scatter` can now accept a categorical column for the argument ``c`` (:issue:`12380`, :issue:`31357`)
-- :meth:`.Styler.set_tooltips` allows on hover tooltips to be added to styled HTML dataframes (:issue:`35643`, :issue:`21266`, :issue:`39317`, :issue:`39708`, :issue:`40284`)
-- :meth:`.Styler.set_table_styles` amended to optionally allow certain css-string input arguments (:issue:`39564`)
-- :meth:`.Styler.apply` now more consistently accepts ndarray function returns, i.e. in all cases for ``axis`` is ``0, 1 or None`` (:issue:`39359`)
-- :meth:`.Styler.apply` and :meth:`.Styler.applymap` now raise errors if incorrectly formatted CSS is passed on render(:issue:`39660`)
-- :meth:`.Styler.format` now accepts the keyword argument ``escape`` for optional HTML and LaTeX escaping (:issue:`40437`)
-- :meth:`.Styler.background_gradient` now allows the ability to supply a specific gradient map (:issue:`22727`)
-- :meth:`.Styler.clear` now clears :attr:`Styler.hidden_index` and :attr:`Styler.hidden_columns` as well (:issue:`40484`)
-- Builtin highlighting methods in :class:`.Styler` have a more consistent signature and css customisability (:issue:`40242`)
-- :meth:`.Styler.highlight_between` added to list of builtin styling methods (:issue:`39821`)
->>>>>>> dae5c597
 - :meth:`Series.loc` now raises a helpful error message when the Series has a :class:`MultiIndex` and the indexer has too many dimensions (:issue:`35349`)
 - :func:`read_stata` now supports reading data from compressed files (:issue:`26599`)
 - Added support for parsing ``ISO 8601``-like timestamps with negative signs to :class:`Timedelta` (:issue:`37172`)
@@ -253,13 +232,8 @@
 ^^^^^^^^^^^^^^^^^^^^^^^^^^^^^^^^^^^^^^^^^^^^^^^^^^^^^^^^^^^^^^^^^^
 
 Previously, when calling :meth:`Categorical.unique` with categorical data, unused categories in the new array
-<<<<<<< HEAD
 would be removed, making the dtype of the new array different than the
 original (:issue:`18291`)
-=======
-would be removed, meaning that the dtype of the new array would be different than the
-original, if some categories are not present in the unique array (:issue:`18291`)
->>>>>>> dae5c597
 
 As an example of this, given:
 
@@ -650,14 +624,9 @@
 
 Other API changes
 ^^^^^^^^^^^^^^^^^
-<<<<<<< HEAD
-- Partially initialized :class:`CategoricalDtype` objects (i.e. those with ``categories=None``) will no longer compare as equal to fully initialized dtype objects.
-- Added new ``engine`` and ``**engine_kwargs`` parameters to :meth:`DataFrame.to_sql` to support other future "SQL engines". Currently we still only use ``SQLAlchemy`` under the hood, but more engines are planned to be supported such as `turbodbc <https://turbodbc.readthedocs.io/en/latest/>`_ (:issue:`36893`)
-=======
 - Partially initialized :class:`CategoricalDtype` objects (i.e. those with ``categories=None``) will no longer compare as equal to fully initialized dtype objects (:issue:`38516`)
 - Accessing ``_constructor_expanddim`` on a :class:`DataFrame` and ``_constructor_sliced`` on a :class:`Series` now raise an ``AttributeError``. Previously a ``NotImplementedError`` was raised (:issue:`38782`)
-- Added new ``engine`` and ``**engine_kwargs`` parameters to :meth:`DataFrame.to_sql` to support other future "SQL engines". Currently we still only use ``SQLAlchemy`` under the hood, but more engines are planned to be supported such as ``turbodbc`` (:issue:`36893`)
->>>>>>> dae5c597
+- Added new ``engine`` and ``**engine_kwargs`` parameters to :meth:`DataFrame.to_sql` to support other future "SQL engines". Currently we still only use ``SQLAlchemy`` under the hood, but more engines are planned to be supported such as `turbodbc <https://turbodbc.readthedocs.io/en/latest/>`_ (:issue:`36893`)
 - Removed redundant ``freq`` from :class:`PeriodIndex` string representation (:issue:`41653`)
 
 Build
@@ -674,11 +643,7 @@
 - Deprecated allowing scalars to be passed to the :class:`Categorical` constructor (:issue:`38433`)
 - Deprecated constructing :class:`CategoricalIndex` without passing list-like data (:issue:`38944`)
 - Deprecated allowing subclass-specific keyword arguments in the :class:`Index` constructor, use the specific subclass directly instead (:issue:`14093`, :issue:`21311`, :issue:`22315`, :issue:`26974`)
-<<<<<<< HEAD
-- Deprecated using the :meth:`astype` method of datetimelike (``timedelta64[ns]``, ``datetime64[ns]``, ``Datetime64TZDtype``, ``PeriodDtype``) to convert to integer dtypes, use ``values.view(...)`` instead (:issue:`38544`)
-=======
 - Deprecated the :meth:`astype` method of datetimelike (``timedelta64[ns]``, ``datetime64[ns]``, ``Datetime64TZDtype``, ``PeriodDtype``) to convert to integer dtypes, use ``values.view(...)`` instead (:issue:`38544`)
->>>>>>> dae5c597
 - Deprecated :meth:`MultiIndex.is_lexsorted` and :meth:`MultiIndex.lexsort_depth`, use :meth:`MultiIndex.is_monotonic_increasing` instead (:issue:`32259`)
 - Deprecated keyword ``try_cast`` in :meth:`Series.where`, :meth:`Series.mask`, :meth:`DataFrame.where`, :meth:`DataFrame.mask`; cast results manually if desired (:issue:`38836`)
 - Deprecated comparison of :class:`Timestamp` objects with ``datetime.date`` objects.  Instead of e.g. ``ts <= mydate`` use ``ts <= pd.Timestamp(mydate)`` or ``ts.date() <= mydate`` (:issue:`36131`)
@@ -694,11 +659,7 @@
 - Deprecated support for ``np.ma.mrecords.MaskedRecords`` in the :class:`DataFrame` constructor, pass ``{name: data[name] for name in data.dtype.names}`` instead (:issue:`40363`)
 - Deprecated using :func:`merge`, :meth:`DataFrame.merge`, and :meth:`DataFrame.join` on a different number of levels (:issue:`34862`)
 - Deprecated the use of ``**kwargs`` in :class:`.ExcelWriter`; use the keyword argument ``engine_kwargs`` instead (:issue:`40430`)
-<<<<<<< HEAD
 - Deprecated the ``level`` keyword for :class:`DataFrame` and :class:`Series` aggregations (e.g. :meth:`DataFrame.sum`); use groupby instead (:issue:`39983`)
-=======
-- Deprecated the ``level`` keyword for :class:`DataFrame` and :class:`Series` aggregations; use groupby instead (:issue:`39983`)
->>>>>>> dae5c597
 - Deprecated the ``inplace`` parameter of :meth:`Categorical.remove_categories`, :meth:`Categorical.add_categories`, :meth:`Categorical.reorder_categories`, :meth:`Categorical.rename_categories`, :meth:`Categorical.set_categories` and will be removed in a future version (:issue:`37643`)
 - Deprecated :func:`merge` producing duplicated columns through the ``suffixes`` keyword  and already existing columns (:issue:`22818`)
 - Deprecated the ``convert_float`` optional argument in :func:`read_excel` and :meth:`ExcelFile.parse` (:issue:`41127`)
@@ -825,11 +786,7 @@
 - Performance improvement in :meth:`IntervalIndex.isin` (:issue:`38353`)
 - Performance improvement in :meth:`Series.mean` for nullable data types (:issue:`34814`)
 - Performance improvement in :meth:`Series.isin` for nullable data types (:issue:`38340`)
-<<<<<<< HEAD
 - Performance improvement in :meth:`DataFrame.fillna` with ``method="pad"`` or ``method="backfill"`` for nullable floating and nullable integer dtypes (:issue:`39953`)
-=======
-- Performance improvement in :meth:`DataFrame.fillna` with ``method="pad|backfill"`` for nullable floating and nullable integer dtypes (:issue:`39953`)
->>>>>>> dae5c597
 - Performance improvement in :meth:`DataFrame.corr` for ``method=kendall`` (:issue:`28329`)
 - Performance improvement in :meth:`.Rolling.corr` and :meth:`.Rolling.cov` (:issue:`39388`)
 - Performance improvement in :meth:`.RollingGroupby.corr`, :meth:`.ExpandingGroupby.corr`, :meth:`.ExpandingGroupby.corr` and :meth:`.ExpandingGroupby.cov` (:issue:`39591`)
@@ -857,11 +814,7 @@
 Categorical
 ^^^^^^^^^^^
 - Bug in :class:`CategoricalIndex` incorrectly failing to raise ``TypeError`` when scalar data is passed (:issue:`38614`)
-<<<<<<< HEAD
-- Bug in ``CategoricalIndex.reindex`` failed when the :class:`Index` passed was not categorical (:issue:`28690`)
-=======
 - Bug in ``CategoricalIndex.reindex`` failed when the :class:`Index` passed was not categorical but whose values were all labels in the category (:issue:`28690`)
->>>>>>> dae5c597
 - Bug where constructing a :class:`Categorical` from an object-dtype array of ``date`` objects did not round-trip correctly with ``astype`` (:issue:`38552`)
 - Bug in constructing a :class:`DataFrame` from an ``ndarray`` and a :class:`CategoricalDtype` (:issue:`38857`)
 - Bug in setting categorical values into an object-dtype column in a :class:`DataFrame` (:issue:`39136`)
@@ -954,17 +907,10 @@
 - Bug in :meth:`DataFrame.reindex` and :meth:`Series.reindex` with timezone aware indexes raising a ``TypeError`` for ``method="ffill"`` and ``method="bfill"`` and specified ``tolerance`` (:issue:`38566`)
 - Bug in :meth:`DataFrame.reindex` with ``datetime64[ns]`` or ``timedelta64[ns]`` incorrectly casting to integers when the ``fill_value`` requires casting to object dtype (:issue:`39755`)
 - Bug in :meth:`DataFrame.__setitem__` raising a ``ValueError`` when setting on an empty :class:`DataFrame` using specified columns and a nonempty :class:`DataFrame` value (:issue:`38831`)
-<<<<<<< HEAD
 - Bug in :meth:`DataFrame.loc.__setitem__` raising ValueError when operating on a unique column when the :class:`DataFrame` has duplicate columns (:issue:`38521`)
-- Bug in :meth:`DataFrame.iloc.__setitem__` and :meth:`DataFrame.loc.__setitem__` with mixed dtypes when setting with a dictionary value (:issue:`38335`)
-- Bug in :meth:`Series.loc.__setitem__` and :meth:`DataFrame.loc.__setitem__` raising ``KeyError`` for a Boolean generator (:issue:`39614`)
-- Bug in :meth:`Series.iloc` and :meth:`DataFrame.iloc` raising a ``KeyError`` for iterator indexer (:issue:`39614`)
-=======
-- Bug in :meth:`DataFrame.loc.__setitem__` raising ValueError when expanding unique column for :class:`DataFrame` with duplicate columns (:issue:`38521`)
 - Bug in :meth:`DataFrame.iloc.__setitem__` and :meth:`DataFrame.loc.__setitem__` with mixed dtypes when setting with a dictionary value (:issue:`38335`)
 - Bug in :meth:`Series.loc.__setitem__` and :meth:`DataFrame.loc.__setitem__` raising ``KeyError`` when provided a Boolean generator (:issue:`39614`)
 - Bug in :meth:`Series.iloc` and :meth:`DataFrame.iloc` raising a ``KeyError`` when provided a generator (:issue:`39614`)
->>>>>>> dae5c597
 - Bug in :meth:`DataFrame.__setitem__` not raising a ``ValueError`` when the right hand side is a :class:`DataFrame` with wrong number of columns (:issue:`38604`)
 - Bug in :meth:`Series.__setitem__` raising a ``ValueError`` when setting a :class:`Series` with a scalar indexer (:issue:`38303`)
 - Bug in :meth:`DataFrame.loc` dropping levels of a :class:`MultiIndex` when the :class:`DataFrame` used as input has only one row (:issue:`10521`)
@@ -995,11 +941,7 @@
 ^^^^^^^
 
 - Bug in :class:`Grouper` did not correctly propagate the ``dropna`` argument; :meth:`.DataFrameGroupBy.transform` now correctly handles missing values for ``dropna=True`` (:issue:`35612`)
-<<<<<<< HEAD
-- Bug in :func:`isna`, and :meth:`Series.isna`, :meth:`Index.isna`, :meth:`DataFrame.isna`, and the corresponding ``notna`` functions not recognizing ``Decimal("NaN")`` objects (:issue:`39409`)
-=======
 - Bug in :func:`isna`, :meth:`Series.isna`, :meth:`Index.isna`, :meth:`DataFrame.isna`, and the corresponding ``notna`` functions not recognizing ``Decimal("NaN")`` objects (:issue:`39409`)
->>>>>>> dae5c597
 - Bug in :meth:`DataFrame.fillna` not accepting a dictionary for the ``downcast`` keyword (:issue:`40809`)
 - Bug in :func:`isna` not returning a copy of the mask for nullable types, causing any subsequent mask modification to change the original array (:issue:`40935`)
 - Bug in :class:`DataFrame` construction with float data containing ``NaN`` and an integer ``dtype`` casting instead of retaining the ``NaN`` (:issue:`26919`)
@@ -1028,11 +970,7 @@
 - Allow custom error values for the ``parse_dates`` argument of :func:`read_sql`, :func:`read_sql_query` and :func:`read_sql_table` (:issue:`35185`)
 - Bug in :meth:`DataFrame.to_hdf` and :meth:`Series.to_hdf` raising a ``KeyError`` when trying to apply for subclasses of ``DataFrame`` or ``Series`` (:issue:`33748`)
 - Bug in :meth:`.HDFStore.put` raising a wrong ``TypeError`` when saving a DataFrame with non-string dtype (:issue:`34274`)
-<<<<<<< HEAD
 - Bug in :func:`json_normalize` resulting in the first element of a generator object not being included in the returned DataFrame (:issue:`35923`)
-=======
-- Bug in :func:`json_normalize` resulting in the first element of a generator object not being included in the returned ``DataFrame`` (:issue:`35923`)
->>>>>>> dae5c597
 - Bug in :func:`read_csv` applying the thousands separator to date columns when the column should be parsed for dates and ``usecols`` is specified for ``engine="python"`` (:issue:`39365`)
 - Bug in :func:`read_excel` forward filling :class:`MultiIndex` names when multiple header and index columns are specified (:issue:`34673`)
 - Bug in :func:`read_excel` not respecting :func:`set_option` (:issue:`34252`)
@@ -1053,11 +991,7 @@
 - Bug in :func:`read_csv` silently ignoring ``sep`` if ``delimiter`` and ``sep`` are defined, now raising a ``ValueError`` (:issue:`39823`)
 - Bug in :func:`read_csv` and :func:`read_table` misinterpreting arguments when ``sys.setprofile`` had been previously called (:issue:`41069`)
 - Bug in the conversion from PyArrow to pandas (e.g. for reading Parquet) with nullable dtypes and a PyArrow array whose data buffer size is not a multiple of the dtype size (:issue:`40896`)
-<<<<<<< HEAD
 - Bug in :func:`read_excel` would raise an error when pandas could not determine the file type even though the user specified the ``engine`` argument (:issue:`41225`)
-=======
-- Bug in :func:`read_excel` would raise an error when pandas could not determine the file type, even when user specified the ``engine`` argument (:issue:`41225`)
->>>>>>> dae5c597
 - Bug in :func:`read_clipboard` copying from an excel file shifts values into the wrong column if there are null values in first column (:issue:`41108`)
 
 Period
@@ -1095,11 +1029,7 @@
 - Bug in :meth:`.GroupBy.apply` where a :class:`MultiIndex` would be created instead of an :class:`Index` when used on a :class:`.RollingGroupby` object (:issue:`39732`)
 - Bug in :meth:`.DataFrameGroupBy.sample` where an error was raised when ``weights`` was specified and the index was an :class:`Int64Index` (:issue:`39927`)
 - Bug in :meth:`.DataFrameGroupBy.aggregate` and :meth:`.Resampler.aggregate` would sometimes raise a ``SpecificationError`` when passed a dictionary and columns were missing; will now always raise a ``KeyError`` instead (:issue:`40004`)
-<<<<<<< HEAD
-- Bug in :meth:`.DataFrameGroupBy.sample` where column selection was not applied to before computing the result (:issue:`39928`)
-=======
 - Bug in :meth:`.DataFrameGroupBy.sample` where column selection was not applied before computing the result (:issue:`39928`)
->>>>>>> dae5c597
 - Bug in :class:`.ExponentialMovingWindow` when calling ``__getitem__`` would incorrectly raise a ``ValueError`` when providing ``times`` (:issue:`40164`)
 - Bug in :class:`.ExponentialMovingWindow` when calling ``__getitem__`` would not retain ``com``, ``span``, ``alpha`` or ``halflife`` attributes  (:issue:`40164`)
 - :class:`.ExponentialMovingWindow` now raises a ``NotImplementedError`` when specifying ``times`` with ``adjust=False`` due to an incorrect calculation (:issue:`40098`)
@@ -1133,19 +1063,11 @@
 - Bug in :meth:`DataFrame.unstack` with missing levels led to incorrect index names (:issue:`37510`)
 - Bug in :func:`merge_asof` propagating the right Index with ``left_index=True`` and ``right_on`` specification instead of left Index (:issue:`33463`)
 - Bug in :meth:`DataFrame.join` on a DataFrame with a :class:`MultiIndex` returned the wrong result when one of both indexes had only one level (:issue:`36909`)
-<<<<<<< HEAD
-- :meth:`merge_asof` now raises a ``ValueError`` instead of a cryptic ``TypeError`` in case of non-numerical merge columns (:issue:`29130`)
-- Bug in :meth:`DataFrame.join` not assigning values correctly when the DataFrame had a :class:`MultiIndex` and at least one dimension had dtype ``Categorical`` with non-alphabetically sorted categories (:issue:`38502`)
-- :meth:`Series.value_counts` and :meth:`Series.mode` now return consistent keys in original order (:issue:`12679`, :issue:`11227` and :issue:`39007`)
-- Bug in :meth:`DataFrame.stack` did not handle ``NaN`` in :class:`MultiIndex` columns correctly (:issue:`39481`)
-- Bug in :meth:`DataFrame.apply` would give incorrect results when used with a string argument, ``axis=1``, and the axis argument was not supported; now raises a ``ValueError`` instead (:issue:`39211`)
-=======
 - :func:`merge_asof` now raises a ``ValueError`` instead of a cryptic ``TypeError`` in case of non-numerical merge columns (:issue:`29130`)
 - Bug in :meth:`DataFrame.join` not assigning values correctly when the DataFrame had a :class:`MultiIndex` where at least one dimension had dtype ``Categorical`` with non-alphabetically sorted categories (:issue:`38502`)
 - :meth:`Series.value_counts` and :meth:`Series.mode` now return consistent keys in original order (:issue:`12679`, :issue:`11227` and :issue:`39007`)
 - Bug in :meth:`DataFrame.stack` not handling ``NaN`` in :class:`MultiIndex` columns correctly (:issue:`39481`)
 - Bug in :meth:`DataFrame.apply` would give incorrect results when the argument ``func`` was a string, ``axis=1``, and the axis argument was not supported; now raises a ``ValueError`` instead (:issue:`39211`)
->>>>>>> dae5c597
 - Bug in :meth:`DataFrame.sort_values` not reshaping the index correctly after sorting on columns when ``ignore_index=True`` (:issue:`39464`)
 - Bug in :meth:`DataFrame.append` returning incorrect dtypes with combinations of ``ExtensionDtype`` dtypes (:issue:`39454`)
 - Bug in :meth:`DataFrame.append` returning incorrect dtypes when used with combinations of ``datetime64`` and ``timedelta64`` dtypes (:issue:`39574`)
@@ -1167,17 +1089,10 @@
 ExtensionArray
 ^^^^^^^^^^^^^^
 
-<<<<<<< HEAD
 - Bug in :meth:`DataFrame.where` when ``other`` is a Series with :class:`ExtensionArray` dtype (:issue:`38729`)
 - Fixed bug where :meth:`Series.idxmax`, :meth:`Series.idxmin`, :meth:`Series.argmax`, and :meth:`Series.argmin` would fail when the underlying data is an :class:`ExtensionArray` (:issue:`32749`, :issue:`33719`, :issue:`36566`)
 - Fixed bug where some properties of subclasses of :class:`PandasExtensionDtype` where improperly cached (:issue:`40329`)
 - Bug in :meth:`DataFrame.mask` where masking a DataFrame with an :class:`ExtensionArray` dtype raises ``ValueError`` (:issue:`40941`)
-=======
-- Bug in :meth:`DataFrame.where` when ``other`` is a :class:`Series` with :class:`ExtensionArray` dtype (:issue:`38729`)
-- Fixed bug where :meth:`Series.idxmax`, :meth:`Series.idxmin`, :meth:`Series.argmax`, and :meth:`Series.argmin` would fail when the underlying data is an :class:`ExtensionArray` (:issue:`32749`, :issue:`33719`, :issue:`36566`)
-- Fixed bug where some properties of subclasses of :class:`PandasExtensionDtype` where improperly cached (:issue:`40329`)
-- Bug in :meth:`DataFrame.mask` where masking a :class:`Dataframe` with an :class:`ExtensionArray` dtype raises ``ValueError`` (:issue:`40941`)
->>>>>>> dae5c597
 
 Styler
 ^^^^^^
@@ -1186,11 +1101,7 @@
 - :class:`.Styler` rendered HTML output has seen minor alterations to support w3 good code standards (:issue:`39626`)
 - Bug in :class:`.Styler` where rendered HTML was missing a column class identifier for certain header cells (:issue:`39716`)
 - Bug in :meth:`.Styler.background_gradient` where text-color was not determined correctly (:issue:`39888`)
-<<<<<<< HEAD
 - Bug in :meth:`.Styler.set_table_styles` where multiple elements in CSS-selectors of the ``table_styles`` argument were not correctly added (:issue:`34061`)
-=======
-- Bug in :class:`.Styler` where multiple elements in CSS-selectors were not correctly added to ``table_styles`` (:issue:`39942`)
->>>>>>> dae5c597
 - Bug in :class:`.Styler` where copying from Jupyter dropped the top left cell and misaligned headers (:issue:`12147`)
 - Bug in :class:`Styler.where` where ``kwargs`` were not passed to the applicable callable (:issue:`40845`)
 - Bug in :class:`.Styler` caused CSS to duplicate on multiple renders (:issue:`39395`, :issue:`40334`)
