.. _whatsnew_0252:

What's new in 0.25.2 (October XX, 2019)
---------------------------------------

These are the changes in pandas 0.25.2. See :ref:`release` for a full changelog
including other versions of pandas.

.. _whatsnew_0252.bug_fixes:

Bug fixes
~~~~~~~~~

Categorical
^^^^^^^^^^^

-

Datetimelike
^^^^^^^^^^^^

-
-
-

Timezones
^^^^^^^^^

-

Numeric
^^^^^^^

-
-
-
-

Conversion
^^^^^^^^^^

-

Interval
^^^^^^^^

-

Indexing
^^^^^^^^

<<<<<<< HEAD
- Bug in ``RangeIndex.get_indexer`` for decreasing :class:`RangeIndex` where target values may be improperly identified as missing/present (:issue:`28678`)
=======
- Fix regression in :meth:`DataFrame.reindex` not following ``limit`` argument (:issue:`28631`).
>>>>>>> 313cb2e2
-
-

Missing
^^^^^^^

-

I/O
^^^

- Fix regression in notebook display where <th> tags not used for :attr:`DataFrame.index` (:issue:`28204`).
- Regression in :meth:`~DataFrame.to_csv` where writing a :class:`Series` or :class:`DataFrame` indexed by an :class:`IntervalIndex` would incorrectly raise a ``TypeError`` (:issue:`28210`)
-
-

Plotting
^^^^^^^^

-
-
-

Groupby/resample/rolling
^^^^^^^^^^^^^^^^^^^^^^^^

- Bug incorrectly raising an ``IndexError`` when passing a list of quantiles to :meth:`pandas.core.groupby.DataFrameGroupBy.quantile` (:issue:`28113`).
- Bug in :meth:`pandas.core.groupby.GroupBy.shift`, :meth:`pandas.core.groupby.GroupBy.bfill` and :meth:`pandas.core.groupby.GroupBy.ffill` where timezone information would be dropped (:issue:`19995`, :issue:`27992`)
-
-
-

Reshaping
^^^^^^^^^

-
-
-
-
-

Sparse
^^^^^^

-

Other
^^^^^

- Compatibility with Python 3.8 in :meth:`DataFrame.query` (:issue:`27261`)
- Fix to ensure that tab-completion in an IPython console does not raise
  warnings for deprecated attributes (:issue:`27900`).

.. _whatsnew_0.252.contributors:

Contributors
~~~~~~~~~~~~

.. contributors:: v0.25.1..HEAD<|MERGE_RESOLUTION|>--- conflicted
+++ resolved
@@ -49,11 +49,8 @@
 Indexing
 ^^^^^^^^
 
-<<<<<<< HEAD
+- Fix regression in :meth:`DataFrame.reindex` not following ``limit`` argument (:issue:`28631`).
 - Bug in ``RangeIndex.get_indexer`` for decreasing :class:`RangeIndex` where target values may be improperly identified as missing/present (:issue:`28678`)
-=======
-- Fix regression in :meth:`DataFrame.reindex` not following ``limit`` argument (:issue:`28631`).
->>>>>>> 313cb2e2
 -
 -
 
