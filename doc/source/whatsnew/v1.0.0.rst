.. _whatsnew_1000:

What's new in 1.0.0 (??)
------------------------

.. warning::

   Starting with the 1.x series of releases, pandas only supports Python 3.6.1 and higher.

New Deprecation Policy
~~~~~~~~~~~~~~~~~~~~~~

Starting with Pandas 1.0.0, pandas will adopt a version of `SemVer`_.

Historically, pandas has used a "rolling" deprecation policy, with occasional
outright breaking API changes. Where possible, we would deprecate the behavior
we'd like to change, giving an option to adopt the new behavior (via a keyword
or an alternative method), and issuing a warning for users of the old behavior.
Sometimes, a deprecation was not possible, and we would make an outright API
breaking change.

We'll continue to *introduce* deprecations in major and minor releases (e.g.
1.0.0, 1.1.0, ...). Those deprecations will be *enforced* in the next major
release.

Note that *behavior changes* and *API breaking changes* are not identical. API
breaking changes will only be released in major versions. If we consider a
behavior to be a bug, and fixing that bug induces a behavior change, we'll
release that change in a minor release. This is a sometimes difficult judgment
call that we'll do our best on.

This doesn't mean that pandas' pace of development will slow down. In the `2019
Pandas User Survey`_, about 95% of the respondents said they considered pandas
"stable enough". This indicates there's an appetite for new features, even if it
comes at the cost of break API. The difference is that now API breaking changes
will be accompanied with a bump in the major version number (e.g. pandas 1.5.1
-> 2.0.0).

See :ref:`policies.version` for more.

.. _2019 Pandas User Survey: http://dev.pandas.io/pandas-blog/2019-pandas-user-survey.html
.. _SemVer: https://semver.org

{{ header }}

These are the changes in pandas 1.0.0. See :ref:`release` for a full changelog
including other versions of pandas.


Enhancements
~~~~~~~~~~~~

.. _whatsnew_100.string:

Dedicated string data type
^^^^^^^^^^^^^^^^^^^^^^^^^^

We've added :class:`StringDtype`, an extension type dedicated to string data.
Previously, strings were typically stored in object-dtype NumPy arrays.

.. warning::

   ``StringDtype`` is currently considered experimental. The implementation
   and parts of the API may change without warning.

The ``'string'`` extension type solves several issues with object-dtype NumPy arrays:

1. You can accidentally store a *mixture* of strings and non-strings in an
   ``object`` dtype array. A ``StringArray`` can only store strings.
2. ``object`` dtype breaks dtype-specific operations like :meth:`DataFrame.select_dtypes`.
   There isn't a clear way to select *just* text while excluding non-text,
   but still object-dtype columns.
3. When reading code, the contents of an ``object`` dtype array is less clear
   than ``string``.


.. ipython:: python

   pd.Series(['abc', None, 'def'], dtype=pd.StringDtype())

You can use the alias ``"string"`` as well.

.. ipython:: python

   s = pd.Series(['abc', None, 'def'], dtype="string")
   s

The usual string accessor methods work. Where appropriate, the return type
of the Series or columns of a DataFrame will also have string dtype.

.. ipython:: python

   s.str.upper()
   s.str.split('b', expand=True).dtypes

String accessor methods returning integers will return a value with :class:`Int64Dtype`

.. ipython:: python

   s.str.count("a")

We recommend explicitly using the ``string`` data type when working with strings.
See :ref:`text.types` for more.

.. _whatsnew_1000.enhancements.other:

Other enhancements
^^^^^^^^^^^^^^^^^^

- :meth:`DataFrame.to_string` added the ``max_colwidth`` parameter to control when wide columns are truncated (:issue:`9784`)
- :meth:`MultiIndex.from_product` infers level names from inputs if not explicitly provided (:issue:`27292`)
- :meth:`DataFrame.to_latex` now accepts ``caption`` and ``label`` arguments (:issue:`25436`)
- The :ref:`integer dtype <integer_na>` with support for missing values and the
  new :ref:`string dtype <text.types>` can now be converted to ``pyarrow`` (>=
  0.15.0), which means that it is supported in writing to the Parquet file
  format when using the ``pyarrow`` engine. It is currently not yet supported
  when converting back to pandas, so it will become an integer or float
  (depending on the presence of missing data) or object dtype column. (:issue:`28368`)
- :meth:`DataFrame.to_json` now accepts an ``indent`` integer argument to enable pretty printing of JSON output (:issue:`12004`)
- :meth:`read_stata` can read Stata 119 dta files. (:issue:`28250`)
- Implemented :meth:`pandas.core.window.Window.var` and :meth:`pandas.core.window.Window.std` functions (:issue:`26597`)
- Added ``encoding`` argument to :meth:`DataFrame.to_string` for non-ascii text (:issue:`28766`)
- Added ``encoding`` argument to :func:`DataFrame.to_html` for non-ascii text (:issue:`28663`)
- :meth:`Styler.background_gradient` now accepts ``vmin`` and ``vmax`` arguments (:issue:`12145`)
- Roundtripping DataFrames with nullable integer or string data types to parquet
  (:meth:`~DataFrame.to_parquet` / :func:`read_parquet`) using the `'pyarrow'` engine
  now preserve those data types with pyarrow >= 1.0.0 (:issue:`20612`).

Build Changes
^^^^^^^^^^^^^

Pandas has added a `pyproject.toml <https://www.python.org/dev/peps/pep-0517/>`_ file and will no longer include
cythonized files in the source distribution uploaded to PyPI (:issue:`28341`, :issue:`20775`). If you're installing
a built distribution (wheel) or via conda, this shouldn't have any effect on you. If you're building pandas from
source, you should no longer need to install Cython into your build environment before calling ``pip install pandas``.

.. _whatsnew_1000.api_breaking:

Backwards incompatible API changes
~~~~~~~~~~~~~~~~~~~~~~~~~~~~~~~~~~

.. _whatsnew_1000.api_breaking.MultiIndex._names:

Avoid using names from ``MultiIndex.levels``
^^^^^^^^^^^^^^^^^^^^^^^^^^^^^^^^^^^^^^^^^^^^

As part of a larger refactor to :class:`MultiIndex` the level names are now
stored separately from the levels (:issue:`27242`). We recommend using
:attr:`MultiIndex.names` to access the names, and :meth:`Index.set_names`
to update the names.

For backwards compatibility, you can still *access* the names via the levels.

.. ipython:: python

   mi = pd.MultiIndex.from_product([[1, 2], ['a', 'b']], names=['x', 'y'])
   mi.levels[0].name

However, it is no longer possible to *update* the names of the ``MultiIndex``
via the name of the level. The following will **silently** fail to update the
name of the ``MultiIndex``

.. ipython:: python

   mi.levels[0].name = "new name"
   mi.names

To update, use ``MultiIndex.set_names``, which returns a new ``MultiIndex``.

.. ipython:: python

   mi2 = mi.set_names("new name", level=0)
   mi2.names

New repr for :class:`pandas.core.arrays.IntervalArray`
^^^^^^^^^^^^^^^^^^^^^^^^^^^^^^^^^^^^^^^^^^^^^^^^^^^^^^

- :class:`pandas.core.arrays.IntervalArray` adopts a new ``__repr__`` in accordance with other array classes (:issue:`25022`)

*pandas 0.25.x*

.. code-block:: ipython

   In [1]: pd.arrays.IntervalArray.from_tuples([(0, 1), (2, 3)])
   Out[2]:
   IntervalArray([(0, 1], (2, 3]],
                 closed='right',
                 dtype='interval[int64]')


*pandas 1.0.0*

.. ipython:: python

   pd.arrays.IntervalArray.from_tuples([(0, 1), (2, 3)])


All :class:`SeriesGroupBy` aggregation methods now respect the ``observed`` keyword
^^^^^^^^^^^^^^^^^^^^^^^^^^^^^^^^^^^^^^^^^^^^^^^^^^^^^^^^^^^^^^^^^^^^^^^^^^^^^^^^^^^
The following methods now also correctly output values for unobserved categories when called through ``groupby(..., observed=False)`` (:issue:`17605`)

- :meth:`SeriesGroupBy.count`
- :meth:`SeriesGroupBy.size`
- :meth:`SeriesGroupBy.nunique`
- :meth:`SeriesGroupBy.nth`

.. ipython:: python

    df = pd.DataFrame({
        "cat_1": pd.Categorical(list("AABB"), categories=list("ABC")),
        "cat_2": pd.Categorical(list("AB") * 2, categories=list("ABC")),
        "value": [0.1] * 4,
    })
    df


*pandas 0.25.x*

.. code-block:: ipython

   In [2]: df.groupby(["cat_1", "cat_2"], observed=False)["value"].count()
   Out[2]:
        cat_1  cat_2
        A      A        1
               B        1
        B      A        1
               B        1
    Name: value, dtype: int64


*pandas 1.0.0*

.. ipython:: python

   df.groupby(["cat_1", "cat_2"], observed=False)["value"].count()


.. _whatsnew_1000.api.other:

Other API changes
^^^^^^^^^^^^^^^^^

- Bumpded the minimum supported version of ``s3fs`` from 0.0.8 to 0.3.0 (:issue:`28616`)
- :class:`pandas.core.groupby.GroupBy.transform` now raises on invalid operation names (:issue:`27489`)
- :meth:`pandas.api.types.infer_dtype` will now return "integer-na" for integer and ``np.nan`` mix (:issue:`27283`)
- :meth:`MultiIndex.from_arrays` will no longer infer names from arrays if ``names=None`` is explicitly provided (:issue:`27292`)
- In order to improve tab-completion, Pandas does not include most deprecated attributes when introspecting a pandas object using ``dir`` (e.g. ``dir(df)``).
  To see which attributes are excluded, see an object's ``_deprecations`` attribute, for example ``pd.DataFrame._deprecations`` (:issue:`28805`).
- The returned dtype of ::func:`pd.unique` now matches the input dtype. (:issue:`27874`)
- Changed the default configuration value for ``options.matplotlib.register_converters`` from ``True`` to ``"auto"`` (:issue:`18720`).
  Now, pandas custom formatters will only be applied to plots created by pandas, through :meth:`~DataFrame.plot`.
  Previously, pandas' formatters would be applied to all plots created *after* a :meth:`~DataFrame.plot`.
  See :ref:`units registration <whatsnew_1000.matplotlib_units>` for more.
- :meth:`Series.dropna` has dropped its ``**kwargs`` argument in favor of a single ``how`` parameter.
  Supplying anything else than ``how`` to ``**kwargs`` raised a ``TypeError`` previously (:issue:`29388`)
-


.. _whatsnew_1000.api.documentation:

Documentation Improvements
^^^^^^^^^^^^^^^^^^^^^^^^^^

- Added new section on :ref:`scale` (:issue:`28315`).
- Added sub-section Query MultiIndex in IO tools user guide (:issue:`28791`)

.. _whatsnew_1000.deprecations:

Deprecations
~~~~~~~~~~~~

- ``Index.set_value`` has been deprecated. For a given index ``idx``, array ``arr``,
  value in ``idx`` of ``idx_val`` and a new value of ``val``, ``idx.set_value(arr, idx_val, val)``
  is equivalent to ``arr[idx.get_loc(idx_val)] = val``, which should be used instead (:issue:`28621`).
<<<<<<< HEAD
- The parameter ``numeric_only`` of :meth:`Categorical.min` and :meth:`Categorical.max` is deprecated and replaced with ``skipna`` (:issue:`25303`)
-
=======
- :func:`is_extension_type` is deprecated, :func:`is_extension_array_dtype` should be used instead (:issue:`29457`)

>>>>>>> 6d11aa89

.. _whatsnew_1000.prior_deprecations:


Removed SparseSeries and SparseDataFrame
~~~~~~~~~~~~~~~~~~~~~~~~~~~~~~~~~~~~~~~~~

``SparseSeries``, ``SparseDataFrame`` and the ``DataFrame.to_sparse`` method
have been removed (:issue:`28425`). We recommend using a ``Series`` or
``DataFrame`` with sparse values instead. See :ref:`sparse.migration` for help
with migrating existing code.

Removal of prior version deprecations/changes
~~~~~~~~~~~~~~~~~~~~~~~~~~~~~~~~~~~~~~~~~~~~~

.. _whatsnew_1000.matplotlib_units:

**Matplotlib unit registration**

Previously, pandas would register converters with matplotlib as a side effect of importing pandas (:issue:`18720`).
This changed the output of plots made via matplotlib plots after pandas was imported, even if you were using
matplotlib directly rather than rather than :meth:`~DataFrame.plot`.

To use pandas formatters with a matplotlib plot, specify

.. code-block:: python

   >>> import pandas as pd
   >>> pd.options.plotting.matplotlib.register_converters = True

Note that plots created by :meth:`DataFrame.plot` and :meth:`Series.plot` *do* register the converters
automatically. The only behavior change is when plotting a date-like object via ``matplotlib.pyplot.plot``
or ``matplotlib.Axes.plot``. See :ref:`plotting.formatters` for more.

**Other removals**

- Removed the previously deprecated :meth:`Series.get_value`, :meth:`Series.set_value`, :meth:`DataFrame.get_value`, :meth:`DataFrame.set_value` (:issue:`17739`)
- Changed the the default value of `inplace` in :meth:`DataFrame.set_index` and :meth:`Series.set_axis`. It now defaults to False (:issue:`27600`)
- Removed support for nested renaming in :meth:`DataFrame.aggregate`, :meth:`Series.aggregate`, :meth:`DataFrameGroupBy.aggregate`, :meth:`SeriesGroupBy.aggregate`, :meth:`Rolling.aggregate` (:issue:`18529`)
- Removed :meth:`Series.from_array` (:issue:`18258`)
- Removed :meth:`DataFrame.from_items` (:issue:`18458`)
- Removed :meth:`DataFrame.as_matrix`, :meth:`Series.as_matrix` (:issue:`18458`)
- Removed :meth:`Series.asobject` (:issue:`18477`)
- Removed :meth:`DataFrame.as_blocks`, :meth:`Series.as_blocks`, `DataFrame.blocks`, :meth:`Series.blocks` (:issue:`17656`)
- :meth:`pandas.Series.str.cat` now defaults to aligning ``others``, using ``join='left'`` (:issue:`27611`)
- :meth:`pandas.Series.str.cat` does not accept list-likes *within* list-likes anymore (:issue:`27611`)
- Removed the previously deprecated :meth:`ExtensionArray._formatting_values`. Use :attr:`ExtensionArray._formatter` instead. (:issue:`23601`)
- :func:`read_excel` removed support for "skip_footer" argument, use "skipfooter" instead (:issue:`18836`)
- :meth:`DataFrame.to_records` no longer supports the argument "convert_datetime64" (:issue:`18902`)
- Removed the previously deprecated ``IntervalIndex.from_intervals`` in favor of the :class:`IntervalIndex` constructor (:issue:`19263`)
- Changed the default value for the "keep_tz" argument in :meth:`DatetimeIndex.to_series` to ``True`` (:issue:`23739`)
- Ability to read pickles containing :class:`Categorical` instances created with pre-0.16 version of pandas has been removed (:issue:`27538`)
- Removed previously deprecated :func:`pandas.tseries.plotting.tsplot` (:issue:`18627`)
- Removed the previously deprecated ``reduce`` and ``broadcast`` arguments from :meth:`DataFrame.apply` (:issue:`18577`)
- Removed the previously deprecated ``assert_raises_regex`` function in ``pandas.util.testing`` (:issue:`29174`)
- Removed previously deprecated "nthreads" argument from :func:`read_feather`, use "use_threads" instead (:issue:`23053`)
- Removed :meth:`Index.is_lexsorted_for_tuple` (:issue:`29305`)
- Removed support for nexted renaming in :meth:`DataFrame.aggregate`, :meth:`Series.aggregate`, :meth:`DataFrameGroupBy.aggregate`, :meth:`SeriesGroupBy.aggregate`, :meth:`Rolling.aggregate` (:issue:`29608`)
- Removed previously deprecated "order" argument from :func:`factorize` (:issue:`19751`)
- Removed previously deprecated "v" argument from :meth:`FrozenNDarray.searchsorted`, use "value" instead (:issue:`22672`)
- :func:`read_stata` and :meth:`DataFrame.to_stata` no longer supports the "encoding" argument (:issue:`21400`)
- Removed previously deprecated "raise_conflict" argument from :meth:`DataFrame.update`, use "errors" instead (:issue:`23585`)
- Removed previously deprecated keyword "n" from :meth:`DatetimeIndex.shift`, :meth:`TimedeltaIndex.shift`, :meth:`PeriodIndex.shift`, use "periods" instead (:issue:`22458`)
-

.. _whatsnew_1000.performance:

Performance improvements
~~~~~~~~~~~~~~~~~~~~~~~~

- Performance improvement in indexing with a non-unique :class:`IntervalIndex` (:issue:`27489`)
- Performance improvement in `MultiIndex.is_monotonic` (:issue:`27495`)
- Performance improvement in :func:`cut` when ``bins`` is an :class:`IntervalIndex` (:issue:`27668`)
- Performance improvement in :meth:`DataFrame.corr` when ``method`` is ``"spearman"`` (:issue:`28139`)
- Performance improvement in :meth:`DataFrame.replace` when provided a list of values to replace (:issue:`28099`)
- Performance improvement in :meth:`DataFrame.select_dtypes` by using vectorization instead of iterating over a loop (:issue:`28317`)
- Performance improvement in :meth:`Categorical.searchsorted` and  :meth:`CategoricalIndex.searchsorted` (:issue:`28795`)

.. _whatsnew_1000.bug_fixes:

Bug fixes
~~~~~~~~~


Categorical
^^^^^^^^^^^

- Added test to assert the :func:`fillna` raises the correct ValueError message when the value isn't a value from categories (:issue:`13628`)
- Bug in :meth:`Categorical.astype` where ``NaN`` values were handled incorrectly when casting to int (:issue:`28406`)
- :meth:`DataFrame.reindex` with a :class:`CategoricalIndex` would fail when the targets contained duplicates, and wouldn't fail if the source contained duplicates (:issue:`28107`)
- Bug in :meth:`Categorical.astype` not allowing for casting to extension dtypes (:issue:`28668`)
- Bug where :func:`merge` was unable to join on categorical and extension dtype columns (:issue:`28668`)
- :meth:`Categorical.searchsorted` and :meth:`CategoricalIndex.searchsorted` now work on unordered categoricals also (:issue:`21667`)
- Added test to assert roundtripping to parquet with :func:`DataFrame.to_parquet` or :func:`read_parquet` will preserve Categorical dtypes for string types (:issue:`27955`)
- Changed the error message in :meth:`Categorical.remove_categories` to always show the invalid removals as a set (:issue:`28669`)
- Using date accessors on a categorical dtyped :class:`Series` of datetimes was not returning an object of the
  same type as if one used the :meth:`.str.` / :meth:`.dt.` on a :class:`Series` of that type. E.g. when accessing :meth:`Series.dt.tz_localize` on a
  :class:`Categorical` with duplicate entries, the accessor was skipping duplicates (:issue: `27952`)
- Bug in :meth:`DataFrame.replace` and :meth:`Series.replace` that would give incorrect results on categorical data (:issue:`26988`)


Datetimelike
^^^^^^^^^^^^
- Bug in :meth:`Series.__setitem__` incorrectly casting ``np.timedelta64("NaT")`` to ``np.datetime64("NaT")`` when inserting into a :class:`Series` with datetime64 dtype (:issue:`27311`)
- Bug in :meth:`Series.dt` property lookups when the underlying data is read-only (:issue:`27529`)
- Bug in ``HDFStore.__getitem__`` incorrectly reading tz attribute created in Python 2 (:issue:`26443`)
- Bug in :func:`to_datetime` where passing arrays of malformed ``str`` with errors="coerce" could incorrectly lead to raising ``ValueError`` (:issue:`28299`)
- Bug in :meth:`pandas.core.groupby.SeriesGroupBy.nunique` where ``NaT`` values were interfering with the count of unique values (:issue:`27951`)
- Bug in :class:`Timestamp` subtraction when subtracting a :class:`Timestamp` from a ``np.datetime64`` object incorrectly raising ``TypeError`` (:issue:`28286`)
- Addition and subtraction of integer or integer-dtype arrays with :class:`Timestamp` will now raise ``NullFrequencyError`` instead of ``ValueError`` (:issue:`28268`)
- Bug in :class:`Series` and :class:`DataFrame` with integer dtype failing to raise ``TypeError`` when adding or subtracting a ``np.datetime64`` object (:issue:`28080`)
- Bug in :class:`Week` with ``weekday`` incorrectly raising ``AttributeError`` instead of ``TypeError`` when adding or subtracting an invalid type (:issue:`28530`)
- Bug in :class:`DataFrame` arithmetic operations when operating with a :class:`Series` with dtype `'timedelta64[ns]'` (:issue:`28049`)
- Bug in :func:`pandas.core.groupby.generic.SeriesGroupBy.apply` raising ``ValueError`` when a column in the original DataFrame is a datetime and the column labels are not standard integers (:issue:`28247`)
- Bug in :func:`pandas._config.localization.get_locales` where the ``locales -a`` encodes the locales list as windows-1252 (:issue:`23638`, :issue:`24760`, :issue:`27368`)
- Bug in :meth:`Series.var` failing to raise ``TypeError`` when called with ``timedelta64[ns]`` dtype (:issue:`28289`)
- Bug in :meth:`DatetimeIndex.strftime` and :meth:`Series.dt.strftime` where ``NaT`` was converted to the string ``'NaT'`` instead of ``np.nan`` (:issue:`29578`)

Timedelta
^^^^^^^^^
- Bug in subtracting a :class:`TimedeltaIndex` or :class:`TimedeltaArray` from a ``np.datetime64`` object (:issue:`29558`)
-
-

Timezones
^^^^^^^^^

-
-


Numeric
^^^^^^^
- Bug in :meth:`DataFrame.quantile` with zero-column :class:`DataFrame` incorrectly raising (:issue:`23925`)
- :class:`DataFrame` flex inequality comparisons methods (:meth:`DataFrame.lt`, :meth:`DataFrame.le`, :meth:`DataFrame.gt`, :meth: `DataFrame.ge`) with object-dtype and ``complex`` entries failing to raise ``TypeError`` like their :class:`Series` counterparts (:issue:`28079`)
- Bug in :class:`DataFrame` logical operations (`&`, `|`, `^`) not matching :class:`Series` behavior by filling NA values (:issue:`28741`)
- Bug in :meth:`DataFrame.interpolate` where specifying axis by name references variable before it is assigned (:issue:`29142`)
- Bug in :meth:`Series.var` not computing the right value with a nullable integer dtype series not passing through ddof argument (:issue:`29128`)
- Improved error message when using `frac` > 1 and `replace` = False (:issue:`27451`)
- Bug in numeric indexes resulted in it being possible to instantiate an :class:`Int64Index`, :class:`UInt64Index`, or :class:`Float64Index` with an invalid dtype (e.g. datetime-like) (:issue:`29539`)
- Bug in :class:`UInt64Index` precision loss while constructing from a list with values in the ``np.uint64`` range (:issue:`29526`)
-

Conversion
^^^^^^^^^^

-
-

Strings
^^^^^^^

- Calling :meth:`Series.str.isalnum` (and other "ismethods") on an empty Series would return an object dtype instead of bool (:issue:`29624`)
-


Interval
^^^^^^^^

-
-

Indexing
^^^^^^^^

- Bug in assignment using a reverse slicer (:issue:`26939`)
- Bug in :meth:`DataFrame.explode` would duplicate frame in the presence of duplicates in the index (:issue:`28010`)
- Bug in reindexing a :meth:`PeriodIndex` with another type of index that contained a `Period` (:issue:`28323`) (:issue:`28337`)
- Fix assignment of column via `.loc` with numpy non-ns datetime type (:issue:`27395`)
- Bug in :meth:`Float64Index.astype` where ``np.inf`` was not handled properly when casting to an integer dtype (:issue:`28475`)
- :meth:`Index.union` could fail when the left contained duplicates (:issue:`28257`)
- :meth:`Index.get_indexer_non_unique` could fail with `TypeError` in some cases, such as when searching for ints in a string index (:issue:`28257`)
-

Missing
^^^^^^^

-
-

MultiIndex
^^^^^^^^^^

- Constructior for :class:`MultiIndex` verifies that the given ``sortorder`` is compatible with the actual ``lexsort_depth``  if ``verify_integrity`` parameter is ``True`` (the default) (:issue:`28735`)
-
-

I/O
^^^

- :meth:`read_csv` now accepts binary mode file buffers when using the Python csv engine (:issue:`23779`)
- Bug in :meth:`DataFrame.to_json` where using a Tuple as a column or index value and using ``orient="columns"`` or ``orient="index"`` would produce invalid JSON (:issue:`20500`)
- Improve infinity parsing. :meth:`read_csv` now interprets ``Infinity``, ``+Infinity``, ``-Infinity`` as floating point values (:issue:`10065`)
- Bug in :meth:`DataFrame.to_csv` where values were truncated when the length of ``na_rep`` was shorter than the text input data. (:issue:`25099`)
- Bug in :func:`DataFrame.to_string` where values were truncated using display options instead of outputting the full content (:issue:`9784`)
- Bug in :meth:`DataFrame.to_json` where a datetime column label would not be written out in ISO format with ``orient="table"`` (:issue:`28130`)
- Bug in :func:`DataFrame.to_parquet` where writing to GCS would fail with `engine='fastparquet'` if the file did not already exist (:issue:`28326`)
- Bug in :func:`read_hdf` closing stores that it didn't open when Exceptions are raised (:issue:`28699`)
- Bug in :meth:`DataFrame.read_json` where using ``orient="index"`` would not maintain the order (:issue:`28557`)
- Bug in :meth:`DataFrame.to_html` where the length of the ``formatters`` argument was not verified (:issue:`28469`)
- Bug in :meth:`DataFrame.read_excel` with ``engine='ods'`` when ``sheet_name`` argument references a non-existent sheet (:issue:`27676`)
- Bug in :meth:`pandas.io.formats.style.Styler` formatting for floating values not displaying decimals correctly (:issue:`13257`)
- Bug in :meth:`DataFrame.to_html` when using ``formatters=<list>`` and ``max_cols`` together. (:issue:`25955`)
- Bug in :meth:`Styler.background_gradient` not able to work with dtype ``Int64`` (:issue:`28869`)
- Bug in :meth:`DataFrame.to_clipboard` which did not work reliably in ipython (:issue:`22707`)
- Bug in :func:`read_json` where default encoding was not set to ``utf-8`` (:issue:`29565`)
-

Plotting
^^^^^^^^

- Bug in :meth:`Series.plot` not able to plot boolean values (:issue:`23719`)
-
- Bug in :meth:`DataFrame.plot` not able to plot when no rows (:issue:`27758`)
- Bug in :meth:`DataFrame.plot` producing incorrect legend markers when plotting multiple series on the same axis (:issue:`18222`)
- Bug in :meth:`DataFrame.plot` when ``kind='box'`` and data contains datetime or timedelta data. These types are now automatically dropped (:issue:`22799`)
- Bug in :meth:`DataFrame.plot.line` and :meth:`DataFrame.plot.area` produce wrong xlim in x-axis (:issue:`27686`, :issue:`25160`, :issue:`24784`)
- Bug where :meth:`DataFrame.boxplot` would not accept a `color` parameter like `DataFrame.plot.box` (:issue:`26214`)
- Bug in the ``xticks`` argument being ignored for :meth:`DataFrame.plot.bar` (:issue:`14119`)
- :func:`set_option` now validates that the plot backend provided to ``'plotting.backend'`` implements the backend when the option is set, rather than when a plot is created (:issue:`28163`)
- :meth:`DataFrame.plot` now allow a ``backend`` keyword arugment to allow changing between backends in one session (:issue:`28619`).
- Bug in color validation incorrectly raising for non-color styles (:issue:`29122`).

Groupby/resample/rolling
^^^^^^^^^^^^^^^^^^^^^^^^

-
- Bug in :meth:`DataFrame.groupby` with multiple groups where an ``IndexError`` would be raised if any group contained all NA values (:issue:`20519`)
- Bug in :meth:`pandas.core.resample.Resampler.size` and :meth:`pandas.core.resample.Resampler.count` returning wrong dtype when used with an empty series or dataframe (:issue:`28427`)
- Bug in :meth:`DataFrame.rolling` not allowing for rolling over datetimes when ``axis=1`` (:issue: `28192`)
- Bug in :meth:`DataFrame.rolling` not allowing rolling over multi-index levels (:issue: `15584`).
- Bug in :meth:`DataFrame.rolling` not allowing rolling on monotonic decreasing time indexes (:issue: `19248`).
- Bug in :meth:`DataFrame.groupby` not offering selection by column name when ``axis=1`` (:issue:`27614`)
- Bug in :meth:`DataFrameGroupby.agg` not able to use lambda function with named aggregation (:issue:`27519`)
- Bug in :meth:`DataFrame.groupby` losing column name information when grouping by a categorical column (:issue:`28787`)
- Bug in :meth:`DataFrameGroupBy.rolling().quantile()` ignoring ``interpolation`` keyword argument (:issue:`28779`)
- Bug in :meth:`DataFrame.groupby` where ``any``, ``all``, ``nunique`` and transform functions would incorrectly handle duplicate column labels (:issue:`21668`)

Reshaping
^^^^^^^^^

- Bug in :meth:`DataFrame.apply` that caused incorrect output with empty :class:`DataFrame` (:issue:`28202`, :issue:`21959`)
- Bug in :meth:`DataFrame.stack` not handling non-unique indexes correctly when creating MultiIndex (:issue: `28301`)
- Bug :func:`merge_asof` could not use :class:`datetime.timedelta` for ``tolerance`` kwarg (:issue:`28098`)
- Bug in :func:`merge`, did not append suffixes correctly with MultiIndex (:issue:`28518`)
- :func:`qcut` and :func:`cut` now handle boolean input (:issue:`20303`)
- Fix to ensure all int dtypes can be used in :func:`merge_asof` when using a tolerance value. Previously every non-int64 type would raise an erroneous ``MergeError`` (:issue:`28870`).
- Better error message in :func:`get_dummies` when `columns` isn't a list-like value (:issue:`28383`)
- Bug :meth:`Series.pct_change` where supplying an anchored frequency would throw a ValueError (:issue:`28664`)
- Bug where :meth:`DataFrame.equals` returned True incorrectly in some cases when two DataFrames had the same columns in different orders (:issue:`28839`)
- Bug in :meth:`DataFrame.replace` that caused non-numeric replacer's dtype not respected (:issue:`26632`)

Sparse
^^^^^^
- Bug in :class:`SparseDataFrame` arithmetic operations incorrectly casting inputs to float (:issue:`28107`)
-
-

ExtensionArray
^^^^^^^^^^^^^^

- Bug in :class:`arrays.PandasArray` when setting a scalar string (:issue:`28118`, :issue:`28150`).
-


Other
^^^^^
- Trying to set the ``display.precision``, ``display.max_rows`` or ``display.max_columns`` using :meth:`set_option` to anything but a ``None`` or a positive int will raise a ``ValueError`` (:issue:`23348`)
- Using :meth:`DataFrame.replace` with overlapping keys in a nested dictionary will no longer raise, now matching the behavior of a flat dictionary (:issue:`27660`)
- :meth:`DataFrame.to_csv` and :meth:`Series.to_csv` now support dicts as ``compression`` argument with key ``'method'`` being the compression method and others as additional compression options when the compression method is ``'zip'``. (:issue:`26023`)
- Bug in :meth:`Series.diff` where a boolean series would incorrectly raise a ``TypeError`` (:issue:`17294`)
- :meth:`Series.append` will no longer raise a ``TypeError`` when passed a tuple of ``Series`` (:issue:`28410`)
- :meth:`SeriesGroupBy.value_counts` will be able to handle the case even when the :class:`Grouper` makes empty groups (:issue: 28479)
- Fix corrupted error message when calling ``pandas.libs._json.encode()`` on a 0d array (:issue:`18878`)
- Bug in :meth:`DataFrame.append` that raised ``IndexError`` when appending with empty list (:issue:`28769`)
- Fix :class:`AbstractHolidayCalendar` to return correct results for
  years after 2030 (now goes up to 2200) (:issue:`27790`)


.. _whatsnew_1000.contributors:

Contributors
~~~~~~~~~~~~<|MERGE_RESOLUTION|>--- conflicted
+++ resolved
@@ -272,13 +272,10 @@
 - ``Index.set_value`` has been deprecated. For a given index ``idx``, array ``arr``,
   value in ``idx`` of ``idx_val`` and a new value of ``val``, ``idx.set_value(arr, idx_val, val)``
   is equivalent to ``arr[idx.get_loc(idx_val)] = val``, which should be used instead (:issue:`28621`).
-<<<<<<< HEAD
+- :func:`is_extension_type` is deprecated, :func:`is_extension_array_dtype` should be used instead (:issue:`29457`)
 - The parameter ``numeric_only`` of :meth:`Categorical.min` and :meth:`Categorical.max` is deprecated and replaced with ``skipna`` (:issue:`25303`)
 -
-=======
-- :func:`is_extension_type` is deprecated, :func:`is_extension_array_dtype` should be used instead (:issue:`29457`)
-
->>>>>>> 6d11aa89
+
 
 .. _whatsnew_1000.prior_deprecations:
 
