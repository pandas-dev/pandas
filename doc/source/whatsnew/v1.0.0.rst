.. _whatsnew_1000:

What's new in 1.0.0 (??)
------------------------

.. warning::

   Starting with the 1.x series of releases, pandas only supports Python 3.6.1 and higher.

New Deprecation Policy
~~~~~~~~~~~~~~~~~~~~~~

Starting with Pandas 1.0.0, pandas will adopt a version of `SemVer`_.

Historically, pandas has used a "rolling" deprecation policy, with occasional
outright breaking API changes. Where possible, we would deprecate the behavior
we'd like to change, giving an option to adopt the new behavior (via a keyword
or an alternative method), and issuing a warning for users of the old behavior.
Sometimes, a deprecation was not possible, and we would make an outright API
breaking change.

We'll continue to *introduce* deprecations in major and minor releases (e.g.
1.0.0, 1.1.0, ...). Those deprecations will be *enforced* in the next major
release.

Note that *behavior changes* and *API breaking changes* are not identical. API
breaking changes will only be released in major versions. If we consider a
behavior to be a bug, and fixing that bug induces a behavior change, we'll
release that change in a minor release. This is a sometimes difficult judgment
call that we'll do our best on.

This doesn't mean that pandas' pace of development will slow down. In the `2019
Pandas User Survey`_, about 95% of the respondents said they considered pandas
"stable enough". This indicates there's an appetite for new features, even if it
comes at the cost of break API. The difference is that now API breaking changes
will be accompanied with a bump in the major version number (e.g. pandas 1.5.1
-> 2.0.0).

See :ref:`policies.version` for more.

.. _2019 Pandas User Survey: http://dev.pandas.io/pandas-blog/2019-pandas-user-survey.html
.. _SemVer: https://semver.org

{{ header }}

These are the changes in pandas 1.0.0. See :ref:`release` for a full changelog
including other versions of pandas.


Enhancements
~~~~~~~~~~~~

.. _whatsnew_100.string:

Dedicated string data type
^^^^^^^^^^^^^^^^^^^^^^^^^^

We've added :class:`StringDtype`, an extension type dedicated to string data.
Previously, strings were typically stored in object-dtype NumPy arrays.

.. warning::

   ``StringDtype`` is currently considered experimental. The implementation
   and parts of the API may change without warning.

The ``'string'`` extension type solves several issues with object-dtype NumPy arrays:

1. You can accidentally store a *mixture* of strings and non-strings in an
   ``object`` dtype array. A ``StringArray`` can only store strings.
2. ``object`` dtype breaks dtype-specific operations like :meth:`DataFrame.select_dtypes`.
   There isn't a clear way to select *just* text while excluding non-text,
   but still object-dtype columns.
3. When reading code, the contents of an ``object`` dtype array is less clear
   than ``string``.


.. ipython:: python

   pd.Series(['abc', None, 'def'], dtype=pd.StringDtype())

You can use the alias ``"string"`` as well.

.. ipython:: python

   s = pd.Series(['abc', None, 'def'], dtype="string")
   s

The usual string accessor methods work. Where appropriate, the return type
of the Series or columns of a DataFrame will also have string dtype.

.. ipython:: python

   s.str.upper()
   s.str.split('b', expand=True).dtypes

String accessor methods returning integers will return a value with :class:`Int64Dtype`

.. ipython:: python

   s.str.count("a")

We recommend explicitly using the ``string`` data type when working with strings.
See :ref:`text.types` for more.

.. _whatsnew_100.NA:

Experimental ``NA`` scalar to denote missing values
^^^^^^^^^^^^^^^^^^^^^^^^^^^^^^^^^^^^^^^^^^^^^^^^^^^

A new ``pd.NA`` value (singleton) is introduced to represent scalar missing
values. Up to now, ``np.nan`` is used for this for float data, ``np.nan`` or
``None`` for object-dtype data and ``pd.NaT`` for datetime-like data. The
goal of ``pd.NA`` is provide a "missing" indicator that can be used
consistently accross data types. For now, the nullable integer and boolean
data types and the new string data type make use of ``pd.NA`` (:issue:`28095`).

.. warning::

   Experimental: the behaviour of ``pd.NA`` can still change without warning.

For example, creating a Series using the nullable integer dtype:

.. ipython:: python

    s = pd.Series([1, 2, None], dtype="Int64")
    s
    s[2]

Compared to ``np.nan``, ``pd.NA`` behaves differently in certain operations.
In addition to arithmetic operations, ``pd.NA`` also propagates as "missing"
or "unknown" in comparison operations:

.. ipython:: python

    np.nan > 1
    pd.NA > 1

For logical operations, ``pd.NA`` follows the rules of the
`three-valued logic <https://en.wikipedia.org/wiki/Three-valued_logic>`__ (or
*Kleene logic*). For example:

.. ipython:: python

    pd.NA | True

For more, see :ref:`NA section <missing_data.NA>` in the user guide on missing
data.

.. _whatsnew_100.boolean:

Boolean data type with missing values support
^^^^^^^^^^^^^^^^^^^^^^^^^^^^^^^^^^^^^^^^^^^^^

We've added :class:`BooleanDtype` / :class:`~arrays.BooleanArray`, an extension
type dedicated to boolean data that can hold missing values. With the default
``'bool`` data type based on a numpy bool array, the column can only hold
True or False values and not missing values. This new :class:`BooleanDtype`
can store missing values as well by keeping track of this in a separate mask.
(:issue:`29555`, :issue:`30095`)

.. ipython:: python

   pd.Series([True, False, None], dtype=pd.BooleanDtype())

You can use the alias ``"boolean"`` as well.

.. ipython:: python

   s = pd.Series([True, False, None], dtype="boolean")
   s

.. _whatsnew_1000.custom_window:

Defining custom windows for rolling operations
^^^^^^^^^^^^^^^^^^^^^^^^^^^^^^^^^^^^^^^^^^^^^^

We've added a :func:`pandas.api.indexers.BaseIndexer` class that allows users to define how
window bounds are created during ``rolling`` operations. Users can define their own ``get_window_bounds``
method on a :func:`pandas.api.indexers.BaseIndexer` subclass that will generate the start and end
indices used for each window during the rolling aggregation. For more details and example usage, see
the :ref:`custom window rolling documentation <stats.custom_rolling_window>`

.. _whatsnew_1000.enhancements.other:

Other enhancements
^^^^^^^^^^^^^^^^^^

- :meth:`DataFrame.to_string` added the ``max_colwidth`` parameter to control when wide columns are truncated (:issue:`9784`)
- :meth:`MultiIndex.from_product` infers level names from inputs if not explicitly provided (:issue:`27292`)
- :meth:`DataFrame.to_latex` now accepts ``caption`` and ``label`` arguments (:issue:`25436`)
- The :ref:`integer dtype <integer_na>` with support for missing values and the
  new :ref:`string dtype <text.types>` can now be converted to ``pyarrow`` (>=
  0.15.0), which means that it is supported in writing to the Parquet file
  format when using the ``pyarrow`` engine. It is currently not yet supported
  when converting back to pandas, so it will become an integer or float
  (depending on the presence of missing data) or object dtype column. (:issue:`28368`)
- :meth:`DataFrame.to_json` now accepts an ``indent`` integer argument to enable pretty printing of JSON output (:issue:`12004`)
- :meth:`read_stata` can read Stata 119 dta files. (:issue:`28250`)
- Implemented :meth:`pandas.core.window.Window.var` and :meth:`pandas.core.window.Window.std` functions (:issue:`26597`)
- Added ``encoding`` argument to :meth:`DataFrame.to_string` for non-ascii text (:issue:`28766`)
- Added ``encoding`` argument to :func:`DataFrame.to_html` for non-ascii text (:issue:`28663`)
- :meth:`Styler.background_gradient` now accepts ``vmin`` and ``vmax`` arguments (:issue:`12145`)
- :meth:`Styler.format` added the ``na_rep`` parameter to help format the missing values (:issue:`21527`, :issue:`28358`)
- Roundtripping DataFrames with nullable integer or string data types to parquet
  (:meth:`~DataFrame.to_parquet` / :func:`read_parquet`) using the `'pyarrow'` engine
  now preserve those data types with pyarrow >= 1.0.0 (:issue:`20612`).
- The ``partition_cols`` argument in :meth:`DataFrame.to_parquet` now accepts a string (:issue:`27117`)

Build Changes
^^^^^^^^^^^^^

Pandas has added a `pyproject.toml <https://www.python.org/dev/peps/pep-0517/>`_ file and will no longer include
cythonized files in the source distribution uploaded to PyPI (:issue:`28341`, :issue:`20775`). If you're installing
a built distribution (wheel) or via conda, this shouldn't have any effect on you. If you're building pandas from
source, you should no longer need to install Cython into your build environment before calling ``pip install pandas``.

.. _whatsnew_1000.api_breaking:

Backwards incompatible API changes
~~~~~~~~~~~~~~~~~~~~~~~~~~~~~~~~~~

.. _whatsnew_1000.api_breaking.MultiIndex._names:

Avoid using names from ``MultiIndex.levels``
^^^^^^^^^^^^^^^^^^^^^^^^^^^^^^^^^^^^^^^^^^^^

As part of a larger refactor to :class:`MultiIndex` the level names are now
stored separately from the levels (:issue:`27242`). We recommend using
:attr:`MultiIndex.names` to access the names, and :meth:`Index.set_names`
to update the names.

For backwards compatibility, you can still *access* the names via the levels.

.. ipython:: python

   mi = pd.MultiIndex.from_product([[1, 2], ['a', 'b']], names=['x', 'y'])
   mi.levels[0].name

However, it is no longer possible to *update* the names of the ``MultiIndex``
via the name of the level. The following will **silently** fail to update the
name of the ``MultiIndex``

.. ipython:: python

   mi.levels[0].name = "new name"
   mi.names

To update, use ``MultiIndex.set_names``, which returns a new ``MultiIndex``.

.. ipython:: python

   mi2 = mi.set_names("new name", level=0)
   mi2.names

New repr for :class:`pandas.core.arrays.IntervalArray`
^^^^^^^^^^^^^^^^^^^^^^^^^^^^^^^^^^^^^^^^^^^^^^^^^^^^^^

- :class:`pandas.core.arrays.IntervalArray` adopts a new ``__repr__`` in accordance with other array classes (:issue:`25022`)

*pandas 0.25.x*

.. code-block:: ipython

   In [1]: pd.arrays.IntervalArray.from_tuples([(0, 1), (2, 3)])
   Out[2]:
   IntervalArray([(0, 1], (2, 3]],
                 closed='right',
                 dtype='interval[int64]')


*pandas 1.0.0*

.. ipython:: python

   pd.arrays.IntervalArray.from_tuples([(0, 1), (2, 3)])


All :class:`SeriesGroupBy` aggregation methods now respect the ``observed`` keyword
^^^^^^^^^^^^^^^^^^^^^^^^^^^^^^^^^^^^^^^^^^^^^^^^^^^^^^^^^^^^^^^^^^^^^^^^^^^^^^^^^^^
The following methods now also correctly output values for unobserved categories when called through ``groupby(..., observed=False)`` (:issue:`17605`)

- :meth:`SeriesGroupBy.count`
- :meth:`SeriesGroupBy.size`
- :meth:`SeriesGroupBy.nunique`
- :meth:`SeriesGroupBy.nth`

.. ipython:: python

    df = pd.DataFrame({
        "cat_1": pd.Categorical(list("AABB"), categories=list("ABC")),
        "cat_2": pd.Categorical(list("AB") * 2, categories=list("ABC")),
        "value": [0.1] * 4,
    })
    df


*pandas 0.25.x*

.. code-block:: ipython

   In [2]: df.groupby(["cat_1", "cat_2"], observed=False)["value"].count()
   Out[2]:
        cat_1  cat_2
        A      A        1
               B        1
        B      A        1
               B        1
    Name: value, dtype: int64


*pandas 1.0.0*

.. ipython:: python

   df.groupby(["cat_1", "cat_2"], observed=False)["value"].count()

:meth:`pandas.array` inference changes
^^^^^^^^^^^^^^^^^^^^^^^^^^^^^^^^^^^^^^

:meth:`pandas.array` now infers pandas' new extension types in several cases (:issue:`29791`):

1. String data (including missing values) now returns a :class:`arrays.StringArray`.
2. Integer data (including missing values) now returns a :class:`arrays.IntegerArray`.
3. Boolean data (including missing values) now returns the new :class:`arrays.BooleanArray`

*pandas 0.25.x*

.. code-block:: python

   >>> pd.array(["a", None])
   <PandasArray>
   ['a', None]
   Length: 2, dtype: object

   >>> pd.array([1, None])
   <PandasArray>
   [1, None]
   Length: 2, dtype: object


*pandas 1.0.0*

.. ipython:: python

   pd.array(["a", None])
   pd.array([1, None])

As a reminder, you can specify the ``dtype`` to disable all inference.

By default :meth:`Categorical.min` now returns the minimum instead of np.nan
^^^^^^^^^^^^^^^^^^^^^^^^^^^^^^^^^^^^^^^^^^^^^^^^^^^^^^^^^^^^^^^^^^^^^^^^^^^^

When :class:`Categorical` contains ``np.nan``,
:meth:`Categorical.min` no longer return ``np.nan`` by default (skipna=True) (:issue:`25303`)

*pandas 0.25.x*

.. code-block:: ipython

   In [1]: pd.Categorical([1, 2, np.nan], ordered=True).min()
   Out[1]: nan


*pandas 1.0.0*

.. ipython:: python

   pd.Categorical([1, 2, np.nan], ordered=True).min()


Default dtype of empty :class:`pandas.Series`
^^^^^^^^^^^^^^^^^^^^^^^^^^^^^^^^^^^^^^^^^^^^^

Initialising an empty :class:`pandas.Series` without specifying a dtype will raise a `DeprecationWarning` now
(:issue:`17261`). The default dtype will change from ``float64`` to ``object`` in future releases so that it is
consistent with the behaviour of :class:`DataFrame` and :class:`Index`.

*pandas 1.0.0*

.. code-block:: ipython

   In [1]: pd.Series()
   Out[2]:
   DeprecationWarning: The default dtype for empty Series will be 'object' instead of 'float64' in a future version. Specify a dtype explicitly to silence this warning.
   Series([], dtype: float64)

.. _whatsnew_1000.api_breaking.deps:

Increased minimum versions for dependencies
^^^^^^^^^^^^^^^^^^^^^^^^^^^^^^^^^^^^^^^^^^^

Some minimum supported versions of dependencies were updated (:issue:`29766`, :issue:`29723`).
If installed, we now require:

+-----------------+-----------------+----------+---------+
| Package         | Minimum Version | Required | Changed |
+=================+=================+==========+=========+
| numpy           | 1.13.3          |    X     |         |
+-----------------+-----------------+----------+---------+
| pytz            | 2015.4          |    X     |         |
+-----------------+-----------------+----------+---------+
| python-dateutil | 2.6.1           |    X     |         |
+-----------------+-----------------+----------+---------+
| bottleneck      | 1.2.1           |          |         |
+-----------------+-----------------+----------+---------+
| numexpr         | 2.6.2           |          |         |
+-----------------+-----------------+----------+---------+
| pytest (dev)    | 4.0.2           |          |         |
+-----------------+-----------------+----------+---------+

For `optional libraries <https://dev.pandas.io/docs/install.html#dependencies>`_ the general recommendation is to use the latest version.
The following table lists the lowest version per library that is currently being tested throughout the development of pandas.
Optional libraries below the lowest tested version may still work, but are not considered supported.

+-----------------+-----------------+---------+
| Package         | Minimum Version | Changed |
+=================+=================+=========+
| beautifulsoup4  | 4.6.0           |         |
+-----------------+-----------------+---------+
| fastparquet     | 0.3.2           |    X    |
+-----------------+-----------------+---------+
| gcsfs           | 0.2.2           |         |
+-----------------+-----------------+---------+
| lxml            | 3.8.0           |         |
+-----------------+-----------------+---------+
| matplotlib      | 2.2.2           |         |
+-----------------+-----------------+---------+
| openpyxl        | 2.5.7           |    X    |
+-----------------+-----------------+---------+
| pyarrow         | 0.12.0          |    X    |
+-----------------+-----------------+---------+
| pymysql         | 0.7.1           |         |
+-----------------+-----------------+---------+
| pytables        | 3.4.2           |         |
+-----------------+-----------------+---------+
| s3fs            | 0.3.0           |    X    |
+-----------------+-----------------+---------+
| scipy           | 0.19.0          |         |
+-----------------+-----------------+---------+
| sqlalchemy      | 1.1.4           |         |
+-----------------+-----------------+---------+
| xarray          | 0.8.2           |         |
+-----------------+-----------------+---------+
| xlrd            | 1.1.0           |         |
+-----------------+-----------------+---------+
| xlsxwriter      | 0.9.8           |         |
+-----------------+-----------------+---------+
| xlwt            | 1.2.0           |         |
+-----------------+-----------------+---------+

See :ref:`install.dependencies` and :ref:`install.optional_dependencies` for more.


.. _whatsnew_1000.api.other:

Other API changes
^^^^^^^^^^^^^^^^^

- Bumped the minimum supported version of ``s3fs`` from 0.0.8 to 0.3.0 (:issue:`28616`)
- :class:`pandas.core.groupby.GroupBy.transform` now raises on invalid operation names (:issue:`27489`)
- :meth:`pandas.api.types.infer_dtype` will now return "integer-na" for integer and ``np.nan`` mix (:issue:`27283`)
- :meth:`MultiIndex.from_arrays` will no longer infer names from arrays if ``names=None`` is explicitly provided (:issue:`27292`)
- In order to improve tab-completion, Pandas does not include most deprecated attributes when introspecting a pandas object using ``dir`` (e.g. ``dir(df)``).
  To see which attributes are excluded, see an object's ``_deprecations`` attribute, for example ``pd.DataFrame._deprecations`` (:issue:`28805`).
- The returned dtype of ::func:`pd.unique` now matches the input dtype. (:issue:`27874`)
- Changed the default configuration value for ``options.matplotlib.register_converters`` from ``True`` to ``"auto"`` (:issue:`18720`).
  Now, pandas custom formatters will only be applied to plots created by pandas, through :meth:`~DataFrame.plot`.
  Previously, pandas' formatters would be applied to all plots created *after* a :meth:`~DataFrame.plot`.
  See :ref:`units registration <whatsnew_1000.matplotlib_units>` for more.
- :meth:`Series.dropna` has dropped its ``**kwargs`` argument in favor of a single ``how`` parameter.
  Supplying anything else than ``how`` to ``**kwargs`` raised a ``TypeError`` previously (:issue:`29388`)
- When testing pandas, the new minimum required version of pytest is 5.0.1 (:issue:`29664`)
- :meth:`Series.str.__iter__` was deprecated and will be removed in future releases (:issue:`28277`).


.. _whatsnew_1000.api.documentation:

Documentation Improvements
^^^^^^^^^^^^^^^^^^^^^^^^^^

- Added new section on :ref:`scale` (:issue:`28315`).
- Added sub-section Query MultiIndex in IO tools user guide (:issue:`28791`)

.. _whatsnew_1000.deprecations:

Deprecations
~~~~~~~~~~~~
- :func:`pandas.json_normalize` is now exposed in the top-level namespace.
  Usage of ``json_normalize`` as ``pandas.io.json.json_normalize`` is now deprecated and
  it is recommended to use ``json_normalize`` as :func:`pandas.json_normalize` instead (:issue:`27586`).
- ``Index.set_value`` has been deprecated. For a given index ``idx``, array ``arr``,
  value in ``idx`` of ``idx_val`` and a new value of ``val``, ``idx.set_value(arr, idx_val, val)``
  is equivalent to ``arr[idx.get_loc(idx_val)] = val``, which should be used instead (:issue:`28621`).
- :func:`is_extension_type` is deprecated, :func:`is_extension_array_dtype` should be used instead (:issue:`29457`)
<<<<<<< HEAD
=======
- :func:`eval` keyword argument "truediv" is deprecated and will be removed in a future version (:issue:`29812`)
- :meth:`Categorical.take_nd` is deprecated, use :meth:`Categorical.take` instead (:issue:`27745`)
- The parameter ``numeric_only`` of :meth:`Categorical.min` and :meth:`Categorical.max` is deprecated and replaced with ``skipna`` (:issue:`25303`)
- The parameter ``label`` in :func:`lreshape` has been deprecated and will be removed in a future version (:issue:`29742`)
- ``pandas.core.index`` has been deprecated and will be removed in a future version, the public classes are available in the top-level namespace (:issue:`19711`)
-
>>>>>>> 2208c409

.. _whatsnew_1000.prior_deprecations:


Removed SparseSeries and SparseDataFrame
~~~~~~~~~~~~~~~~~~~~~~~~~~~~~~~~~~~~~~~~~

``SparseSeries``, ``SparseDataFrame`` and the ``DataFrame.to_sparse`` method
have been removed (:issue:`28425`). We recommend using a ``Series`` or
``DataFrame`` with sparse values instead. See :ref:`sparse.migration` for help
with migrating existing code.

Removal of prior version deprecations/changes
~~~~~~~~~~~~~~~~~~~~~~~~~~~~~~~~~~~~~~~~~~~~~

.. _whatsnew_1000.matplotlib_units:

**Matplotlib unit registration**

Previously, pandas would register converters with matplotlib as a side effect of importing pandas (:issue:`18720`).
This changed the output of plots made via matplotlib plots after pandas was imported, even if you were using
matplotlib directly rather than :meth:`~DataFrame.plot`.

To use pandas formatters with a matplotlib plot, specify

.. code-block:: python

   >>> import pandas as pd
   >>> pd.options.plotting.matplotlib.register_converters = True

Note that plots created by :meth:`DataFrame.plot` and :meth:`Series.plot` *do* register the converters
automatically. The only behavior change is when plotting a date-like object via ``matplotlib.pyplot.plot``
or ``matplotlib.Axes.plot``. See :ref:`plotting.formatters` for more.

**Other removals**

- Removed the previously deprecated "index" keyword from :func:`read_stata`, :class:`StataReader`, and :meth:`StataReader.read`, use "index_col" instead (:issue:`17328`)
- Removed the previously deprecated :meth:`StataReader.data` method, use :meth:`StataReader.read` instead (:issue:`9493`)
- Removed the previously deprecated :func:`pandas.plotting._matplotlib.tsplot`, use :meth:`Series.plot` instead (:issue:`19980`)
- :func:`pandas.tseries.converter.register` has been moved to :func:`pandas.plotting.register_matplotlib_converters` (:issue:`18307`)
- :meth:`Series.plot` no longer accepts positional arguments, pass keyword arguments instead (:issue:`30003`)
- :meth:`DataFrame.hist` and :meth:`Series.hist` no longer allows ``figsize="default"``, specify figure size by passinig a tuple instead (:issue:`30003`)
- Floordiv of integer-dtyped array by :class:`Timedelta` now raises ``TypeError`` (:issue:`21036`)
- :class:`TimedeltaIndex` and :class:`DatetimeIndex` no longer accept non-nanosecond dtype strings like "timedelta64" or "datetime64", use "timedelta64[ns]" and "datetime64[ns]" instead (:issue:`24806`)
- :func:`pandas.api.types.infer_dtype` argument ``skipna`` defaults to ``True`` instead of ``False`` (:issue:`24050`)
- Removed the previously deprecated :attr:`Series.ix` and :attr:`DataFrame.ix` (:issue:`26438`)
- Removed the previously deprecated :meth:`Index.summary` (:issue:`18217`)
- Removed the previously deprecated "fastpath" keyword from the :class:`Index` constructor (:issue:`23110`)
- Removed the previously deprecated :meth:`Series.get_value`, :meth:`Series.set_value`, :meth:`DataFrame.get_value`, :meth:`DataFrame.set_value` (:issue:`17739`)
- Removed the previously deprecated :meth:`Series.compound` and :meth:`DataFrame.compound` (:issue:`26405`)
- Changed the the default value of `inplace` in :meth:`DataFrame.set_index` and :meth:`Series.set_axis`. It now defaults to ``False`` (:issue:`27600`)
- Removed the previously deprecated :attr:`Series.cat.categorical`, :attr:`Series.cat.index`, :attr:`Series.cat.name` (:issue:`24751`)
- :func:`to_datetime` and :func:`to_timedelta` no longer accept "box" argument, always returns :class:`DatetimeIndex`, :class:`TimedeltaIndex`, :class:`Index`, :class:`Series`, or :class:`DataFrame` (:issue:`24486`)
- :func:`to_timedelta`, :class:`Timedelta`, and :class:`TimedeltaIndex` no longer allow "M", "y", or "Y" for the "unit" argument (:issue:`23264`)
- Removed the previously deprecated ``time_rule`` keyword from (non-public) :func:`offsets.generate_range`, which has been moved to :func:`core.arrays._ranges.generate_range` (:issue:`24157`)
- :meth:`DataFrame.loc` or :meth:`Series.loc` with listlike indexers and missing labels will no longer reindex (:issue:`17295`)
- :meth:`DataFrame.to_excel` and :meth:`Series.to_excel` with non-existent columns will no longer reindex (:issue:`17295`)
- :func:`concat` parameter "join_axes" has been removed, use ``reindex_like`` on the result instead (:issue:`22318`)
- Removed the previously deprecated "by" keyword from :meth:`DataFrame.sort_index`, use :meth:`DataFrame.sort_values` instead (:issue:`10726`)
- Removed support for nested renaming in :meth:`DataFrame.aggregate`, :meth:`Series.aggregate`, :meth:`DataFrameGroupBy.aggregate`, :meth:`SeriesGroupBy.aggregate`, :meth:`Rolling.aggregate` (:issue:`18529`)
- Passing ``datetime64`` data to :class:`TimedeltaIndex` or ``timedelta64`` data to ``DatetimeIndex`` now raises ``TypeError`` (:issue:`23539`, :issue:`23937`)
- Passing ``int64`` values to :class:`DatetimeIndex` and a timezone now interprets the values as nanosecond timestamps in UTC, not wall times in the given timezone (:issue:`24559`)
- A tuple passed to :meth:`DataFrame.groupby` is now exclusively treated as a single key (:issue:`18314`)
- Removed the previously deprecated :meth:`Index.contains`, use ``key in index`` instead (:issue:`30103`)
- Addition and subtraction of ``int`` or integer-arrays is no longer allowed in :class:`Timestamp`, :class:`DatetimeIndex`, :class:`TimedeltaIndex`, use ``obj + n * obj.freq`` instead of ``obj + n`` (:issue:`22535`)
- Removed :meth:`Series.from_array` (:issue:`18258`)
- Removed :meth:`DataFrame.from_items` (:issue:`18458`)
- Removed :meth:`DataFrame.as_matrix`, :meth:`Series.as_matrix` (:issue:`18458`)
- Removed :meth:`Series.asobject` (:issue:`18477`)
- Removed :meth:`DataFrame.as_blocks`, :meth:`Series.as_blocks`, `DataFrame.blocks`, :meth:`Series.blocks` (:issue:`17656`)
- :meth:`pandas.Series.str.cat` now defaults to aligning ``others``, using ``join='left'`` (:issue:`27611`)
- :meth:`pandas.Series.str.cat` does not accept list-likes *within* list-likes anymore (:issue:`27611`)
- :meth:`Series.where` with ``Categorical`` dtype (or :meth:`DataFrame.where` with ``Categorical`` column) no longer allows setting new categories (:issue:`24114`)
- :class:`DatetimeIndex`, :class:`TimedeltaIndex`, and :class:`PeriodIndex` constructors no longer allow ``start``, ``end``, and ``periods`` keywords, use :func:`date_range`, :func:`timedelta_range`, and :func:`period_range` instead (:issue:`23919`)
- :class:`DatetimeIndex` and :class:`TimedeltaIndex` constructors no longer have a ``verify_integrity`` keyword argument (:issue:`23919`)
- :func:`core.internals.blocks.make_block` no longer accepts the "fastpath" keyword(:issue:`19265`)
- :meth:`Block.make_block_same_class` no longer accepts the "dtype" keyword(:issue:`19434`)
- Removed the previously deprecated :meth:`ExtensionArray._formatting_values`. Use :attr:`ExtensionArray._formatter` instead. (:issue:`23601`)
- Removed the previously deprecated :meth:`MultiIndex.to_hierarchical` (:issue:`21613`)
- Removed the previously deprecated :attr:`MultiIndex.labels`, use :attr:`MultiIndex.codes` instead (:issue:`23752`)
- Removed the previously deprecated "labels" keyword from the :class:`MultiIndex` constructor, use "codes" instead (:issue:`23752`)
- Removed the previously deprecated :meth:`MultiIndex.set_labels`, use :meth:`MultiIndex.set_codes` instead (:issue:`23752`)
- Removed the previously deprecated "labels" keyword from :meth:`MultiIndex.set_codes`, :meth:`MultiIndex.copy`, :meth:`MultiIndex.drop`, use "codes" instead (:issue:`23752`)
- Removed support for legacy HDF5 formats (:issue:`29787`)
- Passing a dtype alias (e.g. 'datetime64[ns, UTC]') to :class:`DatetimeTZDtype` is no longer allowed, use :meth:`DatetimeTZDtype.construct_from_string` instead (:issue:`23990`)
- :func:`read_excel` removed support for "skip_footer" argument, use "skipfooter" instead (:issue:`18836`)
- :func:`read_excel` no longer allows an integer value for the parameter ``usecols``, instead pass a list of integers from 0 to ``usecols`` inclusive (:issue:`23635`)
- :meth:`DataFrame.to_records` no longer supports the argument "convert_datetime64" (:issue:`18902`)
- Removed the previously deprecated ``IntervalIndex.from_intervals`` in favor of the :class:`IntervalIndex` constructor (:issue:`19263`)
- Changed the default value for the "keep_tz" argument in :meth:`DatetimeIndex.to_series` to ``True`` (:issue:`23739`)
- Removed the previously deprecated :func:`api.types.is_period` and :func:`api.types.is_datetimetz` (:issue:`23917`)
- Ability to read pickles containing :class:`Categorical` instances created with pre-0.16 version of pandas has been removed (:issue:`27538`)
- Removed previously deprecated :func:`pandas.tseries.plotting.tsplot` (:issue:`18627`)
- Removed the previously deprecated ``reduce`` and ``broadcast`` arguments from :meth:`DataFrame.apply` (:issue:`18577`)
- Removed the previously deprecated ``assert_raises_regex`` function in ``pandas.util.testing`` (:issue:`29174`)
- Removed the previously deprecated ``FrozenNDArray`` class in ``pandas.core.indexes.frozen`` (:issue:`29335`)
- Removed previously deprecated "nthreads" argument from :func:`read_feather`, use "use_threads" instead (:issue:`23053`)
- Removed :meth:`Index.is_lexsorted_for_tuple` (:issue:`29305`)
- Removed support for nexted renaming in :meth:`DataFrame.aggregate`, :meth:`Series.aggregate`, :meth:`DataFrameGroupBy.aggregate`, :meth:`SeriesGroupBy.aggregate`, :meth:`Rolling.aggregate` (:issue:`29608`)
- Removed the previously deprecated :meth:`Series.valid`; use :meth:`Series.dropna` instead (:issue:`18800`)
- Removed the previously properties :attr:`DataFrame.is_copy`, :attr:`Series.is_copy` (:issue:`18812`)
- Removed the previously deprecated :meth:`DataFrame.get_ftype_counts`, :meth:`Series.get_ftype_counts` (:issue:`18243`)
- Removed the previously deprecated :meth:`DataFrame.ftypes`, :meth:`Series.ftypes`, :meth:`Series.ftype` (:issue:`26744`)
- Removed the previously deprecated :meth:`Index.get_duplicates`, use ``idx[idx.duplicated()].unique()`` instead (:issue:`20239`)
- Removed the previously deprecated :meth:`Series.clip_upper`, :meth:`Series.clip_lower`, :meth:`DataFrame.clip_upper`, :meth:`DataFrame.clip_lower` (:issue:`24203`)
- Removed the ability to alter :attr:`DatetimeIndex.freq`, :attr:`TimedeltaIndex.freq`, or :attr:`PeriodIndex.freq` (:issue:`20772`)
- Removed the previously deprecated :attr:`DatetimeIndex.offset` (:issue:`20730`)
- Removed the previously deprecated :meth:`DatetimeIndex.asobject`, :meth:`TimedeltaIndex.asobject`, :meth:`PeriodIndex.asobject`, use ``astype(object)`` instead (:issue:`29801`)
- Removed previously deprecated "order" argument from :func:`factorize` (:issue:`19751`)
- :func:`read_stata` and :meth:`DataFrame.to_stata` no longer supports the "encoding" argument (:issue:`21400`)
- In :func:`concat` the default value for ``sort`` has been changed from ``None`` to ``False`` (:issue:`20613`)
- Removed previously deprecated "raise_conflict" argument from :meth:`DataFrame.update`, use "errors" instead (:issue:`23585`)
- Removed previously deprecated keyword "n" from :meth:`DatetimeIndex.shift`, :meth:`TimedeltaIndex.shift`, :meth:`PeriodIndex.shift`, use "periods" instead (:issue:`22458`)
- Removed previously deprecated keywords ``how``, ``fill_method``, and ``limit`` from :meth:`DataFrame.resample` (:issue:`30139`)
- Passing an integer to :meth:`Series.fillna` or :meth:`DataFrame.fillna` with ``timedelta64[ns]`` dtype now raises ``TypeError`` (:issue:`24694`)
- Passing multiple axes to :meth:`DataFrame.dropna` is no longer supported (:issue:`20995`)
- Removed previously deprecated :meth:`Series.nonzero`, use `to_numpy().nonzero()` instead (:issue:`24048`)
- Passing floating dtype ``codes`` to :meth:`Categorical.from_codes` is no longer supported, pass ``codes.astype(np.int64)`` instead (:issue:`21775`)
- :meth:`Series.str.partition` and :meth:`Series.str.rpartition` no longer accept "pat" keyword, use "sep" instead (:issue:`23767`)
- Removed the previously deprecated :meth:`Series.put` (:issue:`27106`)
- Removed the previously deprecated :attr:`Series.real`, :attr:`Series.imag` (:issue:`27106`)
- Removed the previously deprecated :meth:`Series.to_dense`, :meth:`DataFrame.to_dense` (:issue:`26684`)
- Removed the previously deprecated :meth:`Index.dtype_str`, use ``str(index.dtype)`` instead (:issue:`27106`)
- :meth:`Categorical.ravel` returns a :class:`Categorical` instead of a ``ndarray`` (:issue:`27199`)
- The 'outer' method on Numpy ufuncs, e.g. ``np.subtract.outer`` operating on :class:`Series` objects is no longer supported, and will raise ``NotImplementedError`` (:issue:`27198`)
- Removed previously deprecated :meth:`Series.get_dtype_counts` and :meth:`DataFrame.get_dtype_counts` (:issue:`27145`)
- Changed the default ``fill_value`` in :meth:`Categorical.take` from ``True`` to ``False`` (:issue:`20841`)
- Changed the default value for the `raw` argument in :func:`Series.rolling().apply() <pandas.core.window.Rolling.apply>`, :func:`DataFrame.rolling().apply() <pandas.core.window.Rolling.apply>`,
- :func:`Series.expanding().apply() <pandas.core.window.Expanding.apply>`, and :func:`DataFrame.expanding().apply() <pandas.core.window.Expanding.apply>` to ``False`` (:issue:`20584`)
- Removed deprecated behavior of :meth:`Series.argmin` and :meth:`Series.argmax`, use :meth:`Series.idxmin` and :meth:`Series.idxmax` for the old behavior (:issue:`16955`)
- Passing a tz-aware ``datetime.datetime`` or :class:`Timestamp` into the :class:`Timestamp` constructor with the ``tz`` argument now raises a ``ValueError`` (:issue:`23621`)
- Removed the previously deprecated :attr:`Series.base`, :attr:`Index.base`, :attr:`Categorical.base`, :attr:`Series.flags`, :attr:`Index.flags`, :attr:`PeriodArray.flags`, :attr:`Series.strides`, :attr:`Index.strides`, :attr:`Series.itemsize`, :attr:`Index.itemsize`, :attr:`Series.data`, :attr:`Index.data` (:issue:`20721`)
- Changed :meth:`Timedelta.resolution` to match the behavior of the standard library ``datetime.timedelta.resolution``, for the old behavior, use :meth:`Timedelta.resolution_string` (:issue:`26839`)
- Removed previously deprecated :attr:`Timestamp.weekday_name`, :attr:`DatetimeIndex.weekday_name`, and :attr:`Series.dt.weekday_name` (:issue:`18164`)
- Removed previously deprecated ``errors`` argument in :meth:`Timestamp.tz_localize`, :meth:`DatetimeIndex.tz_localize`, and :meth:`Series.tz_localize` (:issue:`22644`)
- Changed the default value for ``ordered`` in :class:`CategoricalDtype` from ``None`` to ``False`` (:issue:`26336`)
- :meth:`Series.set_axis` and :meth:`DataFrame.set_axis` now require "labels" as the first argument and "axis" as an optional named parameter (:issue:`30089`)
- Removed the previously deprecated :func:`to_msgpack`, :func:`read_msgpack`, :meth:`DataFrame.to_msgpack`, :meth:`Series.to_msgpack` (:issue:`27103`)
-
- Removed the previously deprecated keyword "fill_value" from :meth:`Categorical.fillna`, use "value" instead (:issue:`19269`)
- Removed the previously deprecated keyword "data" from :func:`andrews_curves`, use "frame" instead (:issue:`6956`)
- Removed the previously deprecated keyword "data" from :func:`parallel_coordinates`, use "frame" instead (:issue:`6956`)
- Removed the previously deprecated keyword "colors" from :func:`parallel_coordinates`, use "color" instead (:issue:`6956`)
- Removed the previously deprecated keywords "verbose" and "private_key" from :func:`read_gbq` (:issue:`30200`)
-

.. _whatsnew_1000.performance:

Performance improvements
~~~~~~~~~~~~~~~~~~~~~~~~

- Performance improvement in indexing with a non-unique :class:`IntervalIndex` (:issue:`27489`)
- Performance improvement in `MultiIndex.is_monotonic` (:issue:`27495`)
- Performance improvement in :func:`cut` when ``bins`` is an :class:`IntervalIndex` (:issue:`27668`)
- Performance improvement when initializing a :class:`DataFrame` using a ``range`` (:issue:`30171`)
- Performance improvement in :meth:`DataFrame.corr` when ``method`` is ``"spearman"`` (:issue:`28139`)
- Performance improvement in :meth:`DataFrame.replace` when provided a list of values to replace (:issue:`28099`)
- Performance improvement in :meth:`DataFrame.select_dtypes` by using vectorization instead of iterating over a loop (:issue:`28317`)
- Performance improvement in :meth:`Categorical.searchsorted` and  :meth:`CategoricalIndex.searchsorted` (:issue:`28795`)
- Performance improvement when comparing a :class:`Categorical` with a scalar and the scalar is not found in the categories (:issue:`29750`)
- Performance improvement when checking if values in a :class:`Categorical` are equal, equal or larger or larger than a given scalar.
  The improvement is not present if checking if the :class:`Categorical` is less than or less than or equal than the scalar (:issue:`29820`)
- Performance improvement in :meth:`Index.equals` and  :meth:`MultiIndex.equals` (:issue:`29134`)

.. _whatsnew_1000.bug_fixes:

Bug fixes
~~~~~~~~~


Categorical
^^^^^^^^^^^

- Added test to assert the :func:`fillna` raises the correct ``ValueError`` message when the value isn't a value from categories (:issue:`13628`)
- Bug in :meth:`Categorical.astype` where ``NaN`` values were handled incorrectly when casting to int (:issue:`28406`)
- :meth:`DataFrame.reindex` with a :class:`CategoricalIndex` would fail when the targets contained duplicates, and wouldn't fail if the source contained duplicates (:issue:`28107`)
- Bug in :meth:`Categorical.astype` not allowing for casting to extension dtypes (:issue:`28668`)
- Bug where :func:`merge` was unable to join on categorical and extension dtype columns (:issue:`28668`)
- :meth:`Categorical.searchsorted` and :meth:`CategoricalIndex.searchsorted` now work on unordered categoricals also (:issue:`21667`)
- Added test to assert roundtripping to parquet with :func:`DataFrame.to_parquet` or :func:`read_parquet` will preserve Categorical dtypes for string types (:issue:`27955`)
- Changed the error message in :meth:`Categorical.remove_categories` to always show the invalid removals as a set (:issue:`28669`)
- Using date accessors on a categorical dtyped :class:`Series` of datetimes was not returning an object of the
  same type as if one used the :meth:`.str.` / :meth:`.dt.` on a :class:`Series` of that type. E.g. when accessing :meth:`Series.dt.tz_localize` on a
  :class:`Categorical` with duplicate entries, the accessor was skipping duplicates (:issue:`27952`)
- Bug in :meth:`DataFrame.replace` and :meth:`Series.replace` that would give incorrect results on categorical data (:issue:`26988`)
- Bug where calling :meth:`Categorical.min` or :meth:`Categorical.max` on an empty Categorical would raise a numpy exception (:issue:`30227`)


Datetimelike
^^^^^^^^^^^^
- Bug in :meth:`Series.__setitem__` incorrectly casting ``np.timedelta64("NaT")`` to ``np.datetime64("NaT")`` when inserting into a :class:`Series` with datetime64 dtype (:issue:`27311`)
- Bug in :meth:`Series.dt` property lookups when the underlying data is read-only (:issue:`27529`)
- Bug in ``HDFStore.__getitem__`` incorrectly reading tz attribute created in Python 2 (:issue:`26443`)
- Bug in :func:`to_datetime` where passing arrays of malformed ``str`` with errors="coerce" could incorrectly lead to raising ``ValueError`` (:issue:`28299`)
- Bug in :meth:`pandas.core.groupby.SeriesGroupBy.nunique` where ``NaT`` values were interfering with the count of unique values (:issue:`27951`)
- Bug in :class:`Timestamp` subtraction when subtracting a :class:`Timestamp` from a ``np.datetime64`` object incorrectly raising ``TypeError`` (:issue:`28286`)
- Addition and subtraction of integer or integer-dtype arrays with :class:`Timestamp` will now raise ``NullFrequencyError`` instead of ``ValueError`` (:issue:`28268`)
- Bug in :class:`Series` and :class:`DataFrame` with integer dtype failing to raise ``TypeError`` when adding or subtracting a ``np.datetime64`` object (:issue:`28080`)
- Bug in :class:`Week` with ``weekday`` incorrectly raising ``AttributeError`` instead of ``TypeError`` when adding or subtracting an invalid type (:issue:`28530`)
- Bug in :class:`DataFrame` arithmetic operations when operating with a :class:`Series` with dtype `'timedelta64[ns]'` (:issue:`28049`)
- Bug in :func:`pandas.core.groupby.generic.SeriesGroupBy.apply` raising ``ValueError`` when a column in the original DataFrame is a datetime and the column labels are not standard integers (:issue:`28247`)
- Bug in :func:`pandas._config.localization.get_locales` where the ``locales -a`` encodes the locales list as windows-1252 (:issue:`23638`, :issue:`24760`, :issue:`27368`)
- Bug in :meth:`Series.var` failing to raise ``TypeError`` when called with ``timedelta64[ns]`` dtype (:issue:`28289`)
- Bug in :meth:`DatetimeIndex.strftime` and :meth:`Series.dt.strftime` where ``NaT`` was converted to the string ``'NaT'`` instead of ``np.nan`` (:issue:`29578`)
- Bug in :attr:`Timestamp.resolution` being a property instead of a class attribute (:issue:`29910`)
- Bug in :func:`pandas.to_datetime` when called with ``None`` raising ``TypeError`` instead of returning ``NaT`` (:issue:`30011`)
- Bug in :func:`pandas.to_datetime` failing for `deques` when using ``cache=True`` (the default) (:issue:`29403`)

Timedelta
^^^^^^^^^
- Bug in subtracting a :class:`TimedeltaIndex` or :class:`TimedeltaArray` from a ``np.datetime64`` object (:issue:`29558`)
-
-

Timezones
^^^^^^^^^

-
-


Numeric
^^^^^^^
- Bug in :meth:`DataFrame.quantile` with zero-column :class:`DataFrame` incorrectly raising (:issue:`23925`)
- :class:`DataFrame` flex inequality comparisons methods (:meth:`DataFrame.lt`, :meth:`DataFrame.le`, :meth:`DataFrame.gt`, :meth:`DataFrame.ge`) with object-dtype and ``complex`` entries failing to raise ``TypeError`` like their :class:`Series` counterparts (:issue:`28079`)
- Bug in :class:`DataFrame` logical operations (`&`, `|`, `^`) not matching :class:`Series` behavior by filling NA values (:issue:`28741`)
- Bug in :meth:`DataFrame.interpolate` where specifying axis by name references variable before it is assigned (:issue:`29142`)
- Bug in :meth:`Series.var` not computing the right value with a nullable integer dtype series not passing through ddof argument (:issue:`29128`)
- Improved error message when using `frac` > 1 and `replace` = False (:issue:`27451`)
- Bug in numeric indexes resulted in it being possible to instantiate an :class:`Int64Index`, :class:`UInt64Index`, or :class:`Float64Index` with an invalid dtype (e.g. datetime-like) (:issue:`29539`)
- Bug in :class:`UInt64Index` precision loss while constructing from a list with values in the ``np.uint64`` range (:issue:`29526`)
- Bug in :class:`NumericIndex` construction that caused indexing to fail when integers in the ``np.uint64`` range were used (:issue:`28023`)
- Bug in :class:`NumericIndex` construction that caused :class:`UInt64Index` to be casted to :class:`Float64Index` when integers in the ``np.uint64`` range were used to index a :class:`DataFrame` (:issue:`28279`)
- Bug in :meth:`Series.interpolate` when using method=`index` with an unsorted index, would previously return incorrect results. (:issue:`21037`)
- Bug in :meth:`DataFrame.round` where a :class:`DataFrame` with a :class:`CategoricalIndex` of :class:`IntervalIndex` columns would incorrectly raise a ``TypeError`` (:issue:`30063`)

Conversion
^^^^^^^^^^

-
-

Strings
^^^^^^^

- Calling :meth:`Series.str.isalnum` (and other "ismethods") on an empty Series would return an object dtype instead of bool (:issue:`29624`)
-


Interval
^^^^^^^^

- Bug in :meth:`IntervalIndex.get_indexer` where a :class:`Categorical` or :class:`CategoricalIndex` ``target`` would incorrectly raise a ``TypeError`` (:issue:`30063`)
-

Indexing
^^^^^^^^

- Bug in assignment using a reverse slicer (:issue:`26939`)
- Bug in :meth:`DataFrame.explode` would duplicate frame in the presence of duplicates in the index (:issue:`28010`)
- Bug in reindexing a :meth:`PeriodIndex` with another type of index that contained a `Period` (:issue:`28323`) (:issue:`28337`)
- Fix assignment of column via `.loc` with numpy non-ns datetime type (:issue:`27395`)
- Bug in :meth:`Float64Index.astype` where ``np.inf`` was not handled properly when casting to an integer dtype (:issue:`28475`)
- :meth:`Index.union` could fail when the left contained duplicates (:issue:`28257`)
- Bug when indexing with ``.loc`` where the index was a :class:`CategoricalIndex` with non-string categories didn't work (:issue:`17569`, :issue:`30225`)
- :meth:`Index.get_indexer_non_unique` could fail with `TypeError` in some cases, such as when searching for ints in a string index (:issue:`28257`)
- Bug in :meth:`Float64Index.get_loc` incorrectly raising ``TypeError`` instead of ``KeyError`` (:issue:`29189`)

Missing
^^^^^^^

-
-

MultiIndex
^^^^^^^^^^

- Constructior for :class:`MultiIndex` verifies that the given ``sortorder`` is compatible with the actual ``lexsort_depth``  if ``verify_integrity`` parameter is ``True`` (the default) (:issue:`28735`)
-
-

I/O
^^^

- :meth:`read_csv` now accepts binary mode file buffers when using the Python csv engine (:issue:`23779`)
- Bug in :meth:`DataFrame.to_json` where using a Tuple as a column or index value and using ``orient="columns"`` or ``orient="index"`` would produce invalid JSON (:issue:`20500`)
- Improve infinity parsing. :meth:`read_csv` now interprets ``Infinity``, ``+Infinity``, ``-Infinity`` as floating point values (:issue:`10065`)
- Bug in :meth:`DataFrame.to_csv` where values were truncated when the length of ``na_rep`` was shorter than the text input data. (:issue:`25099`)
- Bug in :func:`DataFrame.to_string` where values were truncated using display options instead of outputting the full content (:issue:`9784`)
- Bug in :meth:`DataFrame.to_json` where a datetime column label would not be written out in ISO format with ``orient="table"`` (:issue:`28130`)
- Bug in :func:`DataFrame.to_parquet` where writing to GCS would fail with `engine='fastparquet'` if the file did not already exist (:issue:`28326`)
- Bug in :func:`read_hdf` closing stores that it didn't open when Exceptions are raised (:issue:`28699`)
- Bug in :meth:`DataFrame.read_json` where using ``orient="index"`` would not maintain the order (:issue:`28557`)
- Bug in :meth:`DataFrame.to_html` where the length of the ``formatters`` argument was not verified (:issue:`28469`)
- Bug in :meth:`DataFrame.read_excel` with ``engine='ods'`` when ``sheet_name`` argument references a non-existent sheet (:issue:`27676`)
- Bug in :meth:`pandas.io.formats.style.Styler` formatting for floating values not displaying decimals correctly (:issue:`13257`)
- Bug in :meth:`DataFrame.to_html` when using ``formatters=<list>`` and ``max_cols`` together. (:issue:`25955`)
- Bug in :meth:`Styler.background_gradient` not able to work with dtype ``Int64`` (:issue:`28869`)
- Bug in :meth:`DataFrame.to_clipboard` which did not work reliably in ipython (:issue:`22707`)
- Bug in :func:`read_json` where default encoding was not set to ``utf-8`` (:issue:`29565`)
- Bug in :class:`PythonParser` where str and bytes were being mixed when dealing with the decimal field (:issue:`29650`)
- :meth:`read_gbq` now accepts ``progress_bar_type`` to display progress bar while the data downloads. (:issue:`29857`)
-

Plotting
^^^^^^^^

- Bug in :meth:`Series.plot` not able to plot boolean values (:issue:`23719`)
-
- Bug in :meth:`DataFrame.plot` not able to plot when no rows (:issue:`27758`)
- Bug in :meth:`DataFrame.plot` producing incorrect legend markers when plotting multiple series on the same axis (:issue:`18222`)
- Bug in :meth:`DataFrame.plot` when ``kind='box'`` and data contains datetime or timedelta data. These types are now automatically dropped (:issue:`22799`)
- Bug in :meth:`DataFrame.plot.line` and :meth:`DataFrame.plot.area` produce wrong xlim in x-axis (:issue:`27686`, :issue:`25160`, :issue:`24784`)
- Bug where :meth:`DataFrame.boxplot` would not accept a `color` parameter like `DataFrame.plot.box` (:issue:`26214`)
- Bug in the ``xticks`` argument being ignored for :meth:`DataFrame.plot.bar` (:issue:`14119`)
- :func:`set_option` now validates that the plot backend provided to ``'plotting.backend'`` implements the backend when the option is set, rather than when a plot is created (:issue:`28163`)
- :meth:`DataFrame.plot` now allow a ``backend`` keyword arugment to allow changing between backends in one session (:issue:`28619`).
- Bug in color validation incorrectly raising for non-color styles (:issue:`29122`).

Groupby/resample/rolling
^^^^^^^^^^^^^^^^^^^^^^^^

-
- Bug in :meth:`DataFrame.groupby` with multiple groups where an ``IndexError`` would be raised if any group contained all NA values (:issue:`20519`)
- Bug in :meth:`pandas.core.resample.Resampler.size` and :meth:`pandas.core.resample.Resampler.count` returning wrong dtype when used with an empty series or dataframe (:issue:`28427`)
- Bug in :meth:`DataFrame.rolling` not allowing for rolling over datetimes when ``axis=1`` (:issue:`28192`)
- Bug in :meth:`DataFrame.rolling` not allowing rolling over multi-index levels (:issue:`15584`).
- Bug in :meth:`DataFrame.rolling` not allowing rolling on monotonic decreasing time indexes (:issue:`19248`).
- Bug in :meth:`DataFrame.groupby` not offering selection by column name when ``axis=1`` (:issue:`27614`)
- Bug in :meth:`DataFrameGroupby.agg` not able to use lambda function with named aggregation (:issue:`27519`)
- Bug in :meth:`DataFrame.groupby` losing column name information when grouping by a categorical column (:issue:`28787`)
- Remove error raised due to duplicated input functions in named aggregation in :meth:`DataFrame.groupby` and :meth:`Series.groupby`. Previously error will be raised if the same function is applied on the same column and now it is allowed if new assigned names are different. (:issue:`28426`)
- :meth:`SeriesGroupBy.value_counts` will be able to handle the case even when the :class:`Grouper` makes empty groups (:issue: 28479)
- Bug in :meth:`DataFrameGroupBy.rolling().quantile()` ignoring ``interpolation`` keyword argument (:issue:`28779`)
- Bug in :meth:`DataFrame.groupby` where ``any``, ``all``, ``nunique`` and transform functions would incorrectly handle duplicate column labels (:issue:`21668`)
- Bug in :meth:`DataFrameGroupBy.agg` with timezone-aware datetime64 column incorrectly casting results to the original dtype (:issue:`29641`)
- Bug in :meth:`DataFrame.groupby` when using axis=1 and having a single level columns index (:issue:`30208`)

Reshaping
^^^^^^^^^

- Bug in :meth:`DataFrame.apply` that caused incorrect output with empty :class:`DataFrame` (:issue:`28202`, :issue:`21959`)
- Bug in :meth:`DataFrame.stack` not handling non-unique indexes correctly when creating MultiIndex (:issue:`28301`)
- Bug in :meth:`pivot_table` not returning correct type ``float`` when ``margins=True`` and ``aggfunc='mean'`` (:issue:`24893`)
- Bug :func:`merge_asof` could not use :class:`datetime.timedelta` for ``tolerance`` kwarg (:issue:`28098`)
- Bug in :func:`merge`, did not append suffixes correctly with MultiIndex (:issue:`28518`)
- :func:`qcut` and :func:`cut` now handle boolean input (:issue:`20303`)
- Fix to ensure all int dtypes can be used in :func:`merge_asof` when using a tolerance value. Previously every non-int64 type would raise an erroneous ``MergeError`` (:issue:`28870`).
- Better error message in :func:`get_dummies` when `columns` isn't a list-like value (:issue:`28383`)
- Bug :meth:`Series.pct_change` where supplying an anchored frequency would throw a ValueError (:issue:`28664`)
- Bug where :meth:`DataFrame.equals` returned True incorrectly in some cases when two DataFrames had the same columns in different orders (:issue:`28839`)
- Bug in :meth:`DataFrame.replace` that caused non-numeric replacer's dtype not respected (:issue:`26632`)
- Bug in :func:`melt` where supplying mixed strings and numeric values for ``id_vars`` or ``value_vars`` would incorrectly raise a ``ValueError`` (:issue:`29718`)
- Bug in :func:`merge_asof` merging on a tz-aware ``left_index`` and ``right_on`` a tz-aware column (:issue:`29864`)
-

Sparse
^^^^^^
- Bug in :class:`SparseDataFrame` arithmetic operations incorrectly casting inputs to float (:issue:`28107`)
-
-

ExtensionArray
^^^^^^^^^^^^^^

- Bug in :class:`arrays.PandasArray` when setting a scalar string (:issue:`28118`, :issue:`28150`).
- Bug where nullable integers could not be compared to strings (:issue:`28930`)
- Bug where :class:`DataFrame` constructor raised ValueError with list-like data and ``dtype`` specified (:issue:`30280`)


Other
^^^^^
- Trying to set the ``display.precision``, ``display.max_rows`` or ``display.max_columns`` using :meth:`set_option` to anything but a ``None`` or a positive int will raise a ``ValueError`` (:issue:`23348`)
- Using :meth:`DataFrame.replace` with overlapping keys in a nested dictionary will no longer raise, now matching the behavior of a flat dictionary (:issue:`27660`)
- :meth:`DataFrame.to_csv` and :meth:`Series.to_csv` now support dicts as ``compression`` argument with key ``'method'`` being the compression method and others as additional compression options when the compression method is ``'zip'``. (:issue:`26023`)
- Bug in :meth:`Series.diff` where a boolean series would incorrectly raise a ``TypeError`` (:issue:`17294`)
- :meth:`Series.append` will no longer raise a ``TypeError`` when passed a tuple of ``Series`` (:issue:`28410`)
- Fix corrupted error message when calling ``pandas.libs._json.encode()`` on a 0d array (:issue:`18878`)
- Bug in :meth:`DataFrame.append` that raised ``IndexError`` when appending with empty list (:issue:`28769`)
- Fix :class:`AbstractHolidayCalendar` to return correct results for
  years after 2030 (now goes up to 2200) (:issue:`27790`)
- Fixed :class:`IntegerArray` returning ``inf`` rather than ``NaN`` for operations dividing by 0 (:issue:`27398`)
- Fixed ``pow`` operations for :class:`IntegerArray` when the other value is ``0`` or ``1`` (:issue:`29997`)
- Bug in :meth:`Series.count` raises if use_inf_as_na is enabled (:issue:`29478`)


.. _whatsnew_1000.contributors:

Contributors
~~~~~~~~~~~~<|MERGE_RESOLUTION|>--- conflicted
+++ resolved
@@ -485,22 +485,19 @@
 
 Deprecations
 ~~~~~~~~~~~~
-- :func:`pandas.json_normalize` is now exposed in the top-level namespace.
-  Usage of ``json_normalize`` as ``pandas.io.json.json_normalize`` is now deprecated and
-  it is recommended to use ``json_normalize`` as :func:`pandas.json_normalize` instead (:issue:`27586`).
 - ``Index.set_value`` has been deprecated. For a given index ``idx``, array ``arr``,
   value in ``idx`` of ``idx_val`` and a new value of ``val``, ``idx.set_value(arr, idx_val, val)``
   is equivalent to ``arr[idx.get_loc(idx_val)] = val``, which should be used instead (:issue:`28621`).
 - :func:`is_extension_type` is deprecated, :func:`is_extension_array_dtype` should be used instead (:issue:`29457`)
-<<<<<<< HEAD
-=======
 - :func:`eval` keyword argument "truediv" is deprecated and will be removed in a future version (:issue:`29812`)
 - :meth:`Categorical.take_nd` is deprecated, use :meth:`Categorical.take` instead (:issue:`27745`)
 - The parameter ``numeric_only`` of :meth:`Categorical.min` and :meth:`Categorical.max` is deprecated and replaced with ``skipna`` (:issue:`25303`)
 - The parameter ``label`` in :func:`lreshape` has been deprecated and will be removed in a future version (:issue:`29742`)
 - ``pandas.core.index`` has been deprecated and will be removed in a future version, the public classes are available in the top-level namespace (:issue:`19711`)
--
->>>>>>> 2208c409
+- :func:`pandas.json_normalize` is now exposed in the top-level namespace.
+  Usage of ``json_normalize`` as ``pandas.io.json.json_normalize`` is now deprecated and
+  it is recommended to use ``json_normalize`` as :func:`pandas.json_normalize` instead (:issue:`27586`).
+-
 
 .. _whatsnew_1000.prior_deprecations:
 
