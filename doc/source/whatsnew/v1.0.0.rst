--- conflicted
+++ resolved
@@ -109,11 +109,8 @@
   (:issue:`28368`)
 - :meth:`DataFrame.to_json` now accepts an ``indent`` integer argument to enable pretty printing of JSON output (:issue:`12004`)
 - :meth:`read_stata` can read Stata 119 dta files. (:issue:`28250`)
-<<<<<<< HEAD
 - Added ``encoding`` argument to :meth:`DataFrame.to_string` for non-ascii text (:issue:`28766`)
-=======
 - Added ``encoding`` argument to :func:`DataFrame.to_html` for non-ascii text (:issue:`28663`)
->>>>>>> 86e187f4
 
 Build Changes
 ^^^^^^^^^^^^^
