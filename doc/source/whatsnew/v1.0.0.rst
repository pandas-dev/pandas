.. _whatsnew_1000:

What's new in 1.0.0 (??)
------------------------

New Deprecation Policy
~~~~~~~~~~~~~~~~~~~~~~

Starting with Pandas 1.0.0, pandas will adopt a version of `SemVer`_.

Historically, pandas has used a "rolling" deprecation policy, with occasional
outright breaking API changes. Where possible, we would deprecate the behavior
we'd like to change, giving an option to adopt the new behavior (via a keyword
or an alternative method), and issuing a warning for users of the old behavior.
Sometimes, a deprecation was not possible, and we would make an outright API
breaking change.

We'll continue to *introduce* deprecations in major and minor releases (e.g.
1.0.0, 1.1.0, ...). Those deprecations will be *enforced* in the next major
release.

Note that *behavior changes* and *API breaking changes* are not identical. API
breaking changes will only be released in major versions. If we consider a
behavior to be a bug, and fixing that bug induces a behavior change, we'll
release that change in a minor release. This is a sometimes difficult judgment
call that we'll do our best on.

This doesn't mean that pandas' pace of development will slow down. In the `2019
Pandas User Survey`_, about 95% of the respondents said they considered pandas
"stable enough". This indicates there's an appetite for new features, even if it
comes at the cost of break API. The difference is that now API breaking changes
will be accompanied with a bump in the major version number (e.g. pandas 1.5.1
-> 2.0.0).

See :ref:`policies.version` for more.

.. _2019 Pandas User Survey: http://dev.pandas.io/pandas-blog/2019-pandas-user-survey.html
.. _SemVer: https://semver.org

.. warning::

   The minimum supported Python version will be bumped to 3.6 in a future release.

{{ header }}

These are the changes in pandas 1.0.0. See :ref:`release` for a full changelog
including other versions of pandas.


Enhancements
~~~~~~~~~~~~

.. _whatsnew_100.string:

Dedicated string data type
^^^^^^^^^^^^^^^^^^^^^^^^^^

We've added :class:`StringDtype`, an extension type dedicated to string data.
Previously, strings were typically stored in object-dtype NumPy arrays.

.. warning::

   ``StringDtype`` is currently considered experimental. The implementation
   and parts of the API may change without warning.

The text extension type solves several issues with object-dtype NumPy arrays:

1. You can accidentally store a *mixture* of strings and non-strings in an
   ``object`` dtype array. A ``StringArray`` can only store strings.
2. ``object`` dtype breaks dtype-specific operations like :meth:`DataFrame.select_dtypes`.
   There isn't a clear way to select *just* text while excluding non-text,
   but still object-dtype columns.
3. When reading code, the contents of an ``object`` dtype array is less clear
   than ``string``.


.. ipython:: python

   pd.Series(['abc', None, 'def'], dtype=pd.StringDtype())

You can use the alias ``"string"`` as well.

.. ipython:: python

   s = pd.Series(['abc', None, 'def'], dtype="string")
   s

The usual string accessor methods work. Where appropriate, the return type
of the Series or columns of a DataFrame will also have string dtype.

   s.str.upper()
   s.str.split('b', expand=True).dtypes

We recommend explicitly using the ``string`` data type when working with strings.
See :ref:`text.types` for more.

.. _whatsnew_1000.enhancements.other:

Other enhancements
^^^^^^^^^^^^^^^^^^

- :meth:`DataFrame.to_string` added the ``max_colwidth`` parameter to control when wide columns are truncated (:issue:`9784`)
- :meth:`MultiIndex.from_product` infers level names from inputs if not explicitly provided (:issue:`27292`)
- :meth:`DataFrame.to_latex` now accepts ``caption`` and ``label`` arguments (:issue:`25436`)
- The :ref:`integer dtype <integer_na>` with support for missing values and the
  new :ref:`string dtype <text.types>` can now be converted to ``pyarrow`` (>=
  0.15.0), which means that it is supported in writing to the Parquet file
  format when using the ``pyarrow`` engine. It is currently not yet supported
  when converting back to pandas, so it will become an integer or float
  (depending on the presence of missing data) or object dtype column. (:issue:`28368`)
- :meth:`DataFrame.to_json` now accepts an ``indent`` integer argument to enable pretty printing of JSON output (:issue:`12004`)
- :meth:`read_stata` can read Stata 119 dta files. (:issue:`28250`)
<<<<<<< HEAD
- Implemented :meth:`pandas.core.window.Window.var` and :meth:`pandas.core.window.Window.std` functions (:issue:`26597`)
=======
- Added ``encoding`` argument to :meth:`DataFrame.to_string` for non-ascii text (:issue:`28766`)
- Added ``encoding`` argument to :func:`DataFrame.to_html` for non-ascii text (:issue:`28663`)
- :meth:`Styler.background_gradient` now accepts ``vmin`` and ``vmax`` arguments (:issue:`12145`)
>>>>>>> 67ee16a2

Build Changes
^^^^^^^^^^^^^

Pandas has added a `pyproject.toml <https://www.python.org/dev/peps/pep-0517/>`_ file and will no longer include
cythonized files in the source distribution uploaded to PyPI (:issue:`28341`, :issue:`20775`). If you're installing
a built distribution (wheel) or via conda, this shouldn't have any effect on you. If you're building pandas from
source, you should no longer need to install Cython into your build environment before calling ``pip install pandas``.

.. _whatsnew_1000.api_breaking:

Backwards incompatible API changes
~~~~~~~~~~~~~~~~~~~~~~~~~~~~~~~~~~

.. _whatsnew_1000.api_breaking.MultiIndex._names:

``MultiIndex.levels`` do not hold level names any longer
^^^^^^^^^^^^^^^^^^^^^^^^^^^^^^^^^^^^^^^^^^^^^^^^^^^^^^^^

- A :class:`MultiIndex` previously stored the level names as attributes of each of its
  :attr:`MultiIndex.levels`. From Pandas 1.0, the names are only accessed through
  :attr:`MultiIndex.names` (which was also possible previously). This is done in order to
  make :attr:`MultiIndex.levels` more similar to :attr:`CategoricalIndex.categories` (:issue:`27242`:).

*pandas 0.25.x*

.. code-block:: ipython

   In [1]: mi = pd.MultiIndex.from_product([[1, 2], ['a', 'b']], names=['x', 'y'])
   Out[2]: mi
   MultiIndex([(1, 'a'),
               (1, 'b'),
               (2, 'a'),
               (2, 'b')],
              names=['x', 'y'])
   Out[3]: mi.levels[0].name
   'x'

*pandas 1.0.0*

.. ipython:: python

   mi = pd.MultiIndex.from_product([[1, 2], ['a', 'b']], names=['x', 'y'])
   mi.levels[0].name

- :class:`pandas.core.arrays.IntervalArray` adopts a new ``__repr__`` in accordance with other array classes (:issue:`25022`)

*pandas 0.25.x*

.. code-block:: ipython

   In [1]: pd.arrays.IntervalArray.from_tuples([(0, 1), (2, 3)])
   Out[2]:
   IntervalArray([(0, 1], (2, 3]],
                 closed='right',
                 dtype='interval[int64]')


*pandas 1.0.0*

.. ipython:: python

   pd.arrays.IntervalArray.from_tuples([(0, 1), (2, 3)])

.. _whatsnew_1000.api.other:

Other API changes
^^^^^^^^^^^^^^^^^

- :class:`pandas.core.groupby.GroupBy.transform` now raises on invalid operation names (:issue:`27489`)
- :meth:`pandas.api.types.infer_dtype` will now return "integer-na" for integer and ``np.nan`` mix (:issue:`27283`)
- :meth:`MultiIndex.from_arrays` will no longer infer names from arrays if ``names=None`` is explicitly provided (:issue:`27292`)
- In order to improve tab-completion, Pandas does not include most deprecated attributes when introspecting a pandas object using ``dir`` (e.g. ``dir(df)``).
  To see which attributes are excluded, see an object's ``_deprecations`` attribute, for example ``pd.DataFrame._deprecations`` (:issue:`28805`).
- The returned dtype of ::func:`pd.unique` now matches the input dtype. (:issue:`27874`)
- Changed the default configuration value for ``options.matplotlib.register_converters`` from ``True`` to ``"auto"`` (:issue:`18720`).
  Now, pandas custom formatters will only be applied to plots created by pandas, through :meth:`~DataFrame.plot`.
  Previously, pandas' formatters would be applied to all plots created *after* a :meth:`~DataFrame.plot`.
  See :ref:`units registration <whatsnew_1000.matplotlib_units>` for more.
- :meth:`Series.dropna` has dropped its ``**kwargs`` argument in favor of a single ``how`` parameter.
  Supplying anything else than ``how`` to ``**kwargs`` raised a ``TypeError`` previously (:issue:`29388`)
-


.. _whatsnew_1000.api.documentation:

Documentation Improvements
^^^^^^^^^^^^^^^^^^^^^^^^^^

- Added new section on :ref:`scale` (:issue:`28315`).
- Added sub-section Query MultiIndex in IO tools user guide (:issue:`28791`)

.. _whatsnew_1000.deprecations:

Deprecations
~~~~~~~~~~~~

- ``Index.set_value`` has been deprecated. For a given index ``idx``, array ``arr``,
  value in ``idx`` of ``idx_val`` and a new value of ``val``, ``idx.set_value(arr, idx_val, val)``
  is equivalent to ``arr[idx.get_loc(idx_val)] = val``, which should be used instead (:issue:`28621`).
-

.. _whatsnew_1000.prior_deprecations:


Removed SparseSeries and SparseDataFrame
~~~~~~~~~~~~~~~~~~~~~~~~~~~~~~~~~~~~~~~~~

``SparseSeries``, ``SparseDataFrame`` and the ``DataFrame.to_sparse`` method
have been removed (:issue:`28425`). We recommend using a ``Series`` or
``DataFrame`` with sparse values instead. See :ref:`sparse.migration` for help
with migrating existing code.

Removal of prior version deprecations/changes
~~~~~~~~~~~~~~~~~~~~~~~~~~~~~~~~~~~~~~~~~~~~~

.. _whatsnew_1000.matplotlib_units:

**Matplotlib unit registration**

Previously, pandas would register converters with matplotlib as a side effect of importing pandas (:issue:`18720`).
This changed the output of plots made via matplotlib plots after pandas was imported, even if you were using
matplotlib directly rather than rather than :meth:`~DataFrame.plot`.

To use pandas formatters with a matplotlib plot, specify

.. code-block:: python

   >>> import pandas as pd
   >>> pd.options.plotting.matplotlib.register_converters = True

Note that plots created by :meth:`DataFrame.plot` and :meth:`Series.plot` *do* register the converters
automatically. The only behavior change is when plotting a date-like object via ``matplotlib.pyplot.plot``
or ``matplotlib.Axes.plot``. See :ref:`plotting.formatters` for more.

**Other removals**

- Removed the previously deprecated :meth:`Series.get_value`, :meth:`Series.set_value`, :meth:`DataFrame.get_value`, :meth:`DataFrame.set_value` (:issue:`17739`)
- Changed the the default value of `inplace` in :meth:`DataFrame.set_index` and :meth:`Series.set_axis`. It now defaults to False (:issue:`27600`)
- :meth:`pandas.Series.str.cat` now defaults to aligning ``others``, using ``join='left'`` (:issue:`27611`)
- :meth:`pandas.Series.str.cat` does not accept list-likes *within* list-likes anymore (:issue:`27611`)
- Removed the previously deprecated :meth:`ExtensionArray._formatting_values`. Use :attr:`ExtensionArray._formatter` instead. (:issue:`23601`)
- Removed the previously deprecated ``IntervalIndex.from_intervals`` in favor of the :class:`IntervalIndex` constructor (:issue:`19263`)
- Ability to read pickles containing :class:`Categorical` instances created with pre-0.16 version of pandas has been removed (:issue:`27538`)
- Removed the previously deprecated ``reduce`` and ``broadcast`` arguments from :meth:`DataFrame.apply` (:issue:`18577`)
- Removed the previously deprecated ``assert_raises_regex`` function in ``pandas.util.testing`` (:issue:`29174`)
- Removed :meth:`Index.is_lexsorted_for_tuple` (:issue:`29305`)
-

.. _whatsnew_1000.performance:

Performance improvements
~~~~~~~~~~~~~~~~~~~~~~~~

- Performance improvement in indexing with a non-unique :class:`IntervalIndex` (:issue:`27489`)
- Performance improvement in `MultiIndex.is_monotonic` (:issue:`27495`)
- Performance improvement in :func:`cut` when ``bins`` is an :class:`IntervalIndex` (:issue:`27668`)
- Performance improvement in :meth:`DataFrame.corr` when ``method`` is ``"spearman"`` (:issue:`28139`)
- Performance improvement in :meth:`DataFrame.replace` when provided a list of values to replace (:issue:`28099`)
- Performance improvement in :meth:`DataFrame.select_dtypes` by using vectorization instead of iterating over a loop (:issue:`28317`)
- Performance improvement in :meth:`Categorical.searchsorted` and  :meth:`CategoricalIndex.searchsorted` (:issue:`28795`)

.. _whatsnew_1000.bug_fixes:

Bug fixes
~~~~~~~~~


Categorical
^^^^^^^^^^^

- Added test to assert the :func:`fillna` raises the correct ValueError message when the value isn't a value from categories (:issue:`13628`)
- Bug in :meth:`Categorical.astype` where ``NaN`` values were handled incorrectly when casting to int (:issue:`28406`)
- :meth:`DataFrame.reindex` with a :class:`CategoricalIndex` would fail when the targets contained duplicates, and wouldn't fail if the source contained duplicates (:issue:`28107`)
- Bug in :meth:`Categorical.astype` not allowing for casting to extension dtypes (:issue:`28668`)
- Bug where :func:`merge` was unable to join on categorical and extension dtype columns (:issue:`28668`)
- :meth:`Categorical.searchsorted` and :meth:`CategoricalIndex.searchsorted` now work on unordered categoricals also (:issue:`21667`)
- Added test to assert roundtripping to parquet with :func:`DataFrame.to_parquet` or :func:`read_parquet` will preserve Categorical dtypes for string types (:issue:`27955`)
- Changed the error message in :meth:`Categorical.remove_categories` to always show the invalid removals as a set (:issue:`28669`)
- Using date accessors on a categorical dtyped :class:`Series` of datetimes was not returning an object of the
  same type as if one used the :meth:`.str.` / :meth:`.dt.` on a :class:`Series` of that type. E.g. when accessing :meth:`Series.dt.tz_localize` on a
  :class:`Categorical` with duplicate entries, the accessor was skipping duplicates (:issue: `27952`)


Datetimelike
^^^^^^^^^^^^
- Bug in :meth:`Series.__setitem__` incorrectly casting ``np.timedelta64("NaT")`` to ``np.datetime64("NaT")`` when inserting into a :class:`Series` with datetime64 dtype (:issue:`27311`)
- Bug in :meth:`Series.dt` property lookups when the underlying data is read-only (:issue:`27529`)
- Bug in ``HDFStore.__getitem__`` incorrectly reading tz attribute created in Python 2 (:issue:`26443`)
- Bug in :func:`to_datetime` where passing arrays of malformed ``str`` with errors="coerce" could incorrectly lead to raising ``ValueError`` (:issue:`28299`)
- Bug in :meth:`pandas.core.groupby.SeriesGroupBy.nunique` where ``NaT`` values were interfering with the count of unique values (:issue:`27951`)
- Bug in :class:`Timestamp` subtraction when subtracting a :class:`Timestamp` from a ``np.datetime64`` object incorrectly raising ``TypeError`` (:issue:`28286`)
- Addition and subtraction of integer or integer-dtype arrays with :class:`Timestamp` will now raise ``NullFrequencyError`` instead of ``ValueError`` (:issue:`28268`)
- Bug in :class:`Series` and :class:`DataFrame` with integer dtype failing to raise ``TypeError`` when adding or subtracting a ``np.datetime64`` object (:issue:`28080`)
- Bug in :class:`Week` with ``weekday`` incorrectly raising ``AttributeError`` instead of ``TypeError`` when adding or subtracting an invalid type (:issue:`28530`)
- Bug in :class:`DataFrame` arithmetic operations when operating with a :class:`Series` with dtype `'timedelta64[ns]'` (:issue:`28049`)
- Bug in :func:`pandas.core.groupby.generic.SeriesGroupBy.apply` raising ``ValueError`` when a column in the original DataFrame is a datetime and the column labels are not standard integers (:issue:`28247`)
- Bug in :func:`pandas._config.localization.get_locales` where the ``locales -a`` encodes the locales list as windows-1252 (:issue:`23638`, :issue:`24760`, :issue:`27368`)
- Bug in :meth:`Series.var` failing to raise ``TypeError`` when called with ``timedelta64[ns]`` dtype (:issue:`28289`)
-

Timedelta
^^^^^^^^^

-
-

Timezones
^^^^^^^^^

-
-


Numeric
^^^^^^^
- Bug in :meth:`DataFrame.quantile` with zero-column :class:`DataFrame` incorrectly raising (:issue:`23925`)
- :class:`DataFrame` flex inequality comparisons methods (:meth:`DataFrame.lt`, :meth:`DataFrame.le`, :meth:`DataFrame.gt`, :meth: `DataFrame.ge`) with object-dtype and ``complex`` entries failing to raise ``TypeError`` like their :class:`Series` counterparts (:issue:`28079`)
- Bug in :class:`DataFrame` logical operations (`&`, `|`, `^`) not matching :class:`Series` behavior by filling NA values (:issue:`28741`)
- Bug in :meth:`DataFrame.interpolate` where specifying axis by name references variable before it is assigned (:issue:`29142`)
- Improved error message when using `frac` > 1 and `replace` = False (:issue:`27451`)
-

Conversion
^^^^^^^^^^

-
-

Strings
^^^^^^^

-
-


Interval
^^^^^^^^

-
-

Indexing
^^^^^^^^

- Bug in assignment using a reverse slicer (:issue:`26939`)
- Bug in :meth:`DataFrame.explode` would duplicate frame in the presence of duplicates in the index (:issue:`28010`)
- Bug in reindexing a :meth:`PeriodIndex` with another type of index that contained a `Period` (:issue:`28323`) (:issue:`28337`)
- Fix assignment of column via `.loc` with numpy non-ns datetime type (:issue:`27395`)
- Bug in :meth:`Float64Index.astype` where ``np.inf`` was not handled properly when casting to an integer dtype (:issue:`28475`)
- :meth:`Index.union` could fail when the left contained duplicates (:issue:`28257`)
- :meth:`Index.get_indexer_non_unique` could fail with `TypeError` in some cases, such as when searching for ints in a string index (:issue:`28257`)
-

Missing
^^^^^^^

-
-

MultiIndex
^^^^^^^^^^

- Constructior for :class:`MultiIndex` verifies that the given ``sortorder`` is compatible with the actual ``lexsort_depth``  if ``verify_integrity`` parameter is ``True`` (the default) (:issue:`28735`)
-
-

I/O
^^^

- :meth:`read_csv` now accepts binary mode file buffers when using the Python csv engine (:issue:`23779`)
- Bug in :meth:`DataFrame.to_json` where using a Tuple as a column or index value and using ``orient="columns"`` or ``orient="index"`` would produce invalid JSON (:issue:`20500`)
- Improve infinity parsing. :meth:`read_csv` now interprets ``Infinity``, ``+Infinity``, ``-Infinity`` as floating point values (:issue:`10065`)
- Bug in :meth:`DataFrame.to_csv` where values were truncated when the length of ``na_rep`` was shorter than the text input data. (:issue:`25099`)
- Bug in :func:`DataFrame.to_string` where values were truncated using display options instead of outputting the full content (:issue:`9784`)
- Bug in :meth:`DataFrame.to_json` where a datetime column label would not be written out in ISO format with ``orient="table"`` (:issue:`28130`)
- Bug in :func:`DataFrame.to_parquet` where writing to GCS would fail with `engine='fastparquet'` if the file did not already exist (:issue:`28326`)
- Bug in :func:`read_hdf` closing stores that it didn't open when Exceptions are raised (:issue:`28699`)
- Bug in :meth:`DataFrame.read_json` where using ``orient="index"`` would not maintain the order (:issue:`28557`)
- Bug in :meth:`DataFrame.to_html` where the length of the ``formatters`` argument was not verified (:issue:`28469`)
- Bug in :meth:`DataFrame.read_excel` with ``engine='ods'`` when ``sheet_name`` argument references a non-existent sheet (:issue:`27676`)
- Bug in :meth:`pandas.io.formats.style.Styler` formatting for floating values not displaying decimals correctly (:issue:`13257`)
- Bug in :meth:`DataFrame.to_html` when using ``formatters=<list>`` and ``max_cols`` together. (:issue:`25955`)
- Bug in :meth:`Styler.background_gradient` not able to work with dtype ``Int64`` (:issue:`28869`)
- Bug in :meth:`DataFrame.to_clipboard` which did not work reliably in ipython (:issue:`22707`)

Plotting
^^^^^^^^

- Bug in :meth:`Series.plot` not able to plot boolean values (:issue:`23719`)
-
- Bug in :meth:`DataFrame.plot` not able to plot when no rows (:issue:`27758`)
- Bug in :meth:`DataFrame.plot` producing incorrect legend markers when plotting multiple series on the same axis (:issue:`18222`)
- Bug in :meth:`DataFrame.plot` when ``kind='box'`` and data contains datetime or timedelta data. These types are now automatically dropped (:issue:`22799`)
- Bug in :meth:`DataFrame.plot.line` and :meth:`DataFrame.plot.area` produce wrong xlim in x-axis (:issue:`27686`, :issue:`25160`, :issue:`24784`)
- Bug where :meth:`DataFrame.boxplot` would not accept a `color` parameter like `DataFrame.plot.box` (:issue:`26214`)
- Bug in the ``xticks`` argument being ignored for :meth:`DataFrame.plot.bar` (:issue:`14119`)
- :func:`set_option` now validates that the plot backend provided to ``'plotting.backend'`` implements the backend when the option is set, rather than when a plot is created (:issue:`28163`)
- :meth:`DataFrame.plot` now allow a ``backend`` keyword arugment to allow changing between backends in one session (:issue:`28619`).

Groupby/resample/rolling
^^^^^^^^^^^^^^^^^^^^^^^^

-
- Bug in :meth:`DataFrame.groupby` with multiple groups where an ``IndexError`` would be raised if any group contained all NA values (:issue:`20519`)
- Bug in :meth:`DataFrame.rolling` not allowing for rolling over datetimes when ``axis=1`` (:issue: `28192`)
- Bug in :meth:`DataFrame.rolling` not allowing rolling over multi-index levels (:issue: `15584`).
- Bug in :meth:`DataFrame.rolling` not allowing rolling on monotonic decreasing time indexes (:issue: `19248`).
- Bug in :meth:`DataFrame.groupby` not offering selection by column name when ``axis=1`` (:issue:`27614`)
- Bug in :meth:`DataFrameGroupby.agg` not able to use lambda function with named aggregation (:issue:`27519`)
- Bug in :meth:`DataFrame.groupby` losing column name information when grouping by a categorical column (:issue:`28787`)

Reshaping
^^^^^^^^^

- Bug in :meth:`DataFrame.apply` that caused incorrect output with empty :class:`DataFrame` (:issue:`28202`, :issue:`21959`)
- Bug in :meth:`DataFrame.stack` not handling non-unique indexes correctly when creating MultiIndex (:issue: `28301`)
- Bug :func:`merge_asof` could not use :class:`datetime.timedelta` for ``tolerance`` kwarg (:issue:`28098`)
- Bug in :func:`merge`, did not append suffixes correctly with MultiIndex (:issue:`28518`)
- :func:`qcut` and :func:`cut` now handle boolean input (:issue:`20303`)
- Fix to ensure all int dtypes can be used in :func:`merge_asof` when using a tolerance value. Previously every non-int64 type would raise an erroneous ``MergeError`` (:issue:`28870`).
- Better error message in :func:`get_dummies` when `columns` isn't a list-like value (:issue:`28383`)

Sparse
^^^^^^
- Bug in :class:`SparseDataFrame` arithmetic operations incorrectly casting inputs to float (:issue:`28107`)
-
-

ExtensionArray
^^^^^^^^^^^^^^

- Bug in :class:`arrays.PandasArray` when setting a scalar string (:issue:`28118`, :issue:`28150`).
-


Other
^^^^^
- Trying to set the ``display.precision``, ``display.max_rows`` or ``display.max_columns`` using :meth:`set_option` to anything but a ``None`` or a positive int will raise a ``ValueError`` (:issue:`23348`)
- Using :meth:`DataFrame.replace` with overlapping keys in a nested dictionary will no longer raise, now matching the behavior of a flat dictionary (:issue:`27660`)
- :meth:`DataFrame.to_csv` and :meth:`Series.to_csv` now support dicts as ``compression`` argument with key ``'method'`` being the compression method and others as additional compression options when the compression method is ``'zip'``. (:issue:`26023`)
- Bug in :meth:`Series.diff` where a boolean series would incorrectly raise a ``TypeError`` (:issue:`17294`)
- :meth:`Series.append` will no longer raise a ``TypeError`` when passed a tuple of ``Series`` (:issue:`28410`)
- :meth:`SeriesGroupBy.value_counts` will be able to handle the case even when the :class:`Grouper` makes empty groups (:issue: 28479)
- Fix corrupted error message when calling ``pandas.libs._json.encode()`` on a 0d array (:issue:`18878`)
- Fix :class:`AbstractHolidayCalendar` to return correct results for
  years after 2030 (now goes up to 2200) (:issue:`27790`)


.. _whatsnew_1000.contributors:

Contributors
~~~~~~~~~~~~<|MERGE_RESOLUTION|>--- conflicted
+++ resolved
@@ -110,13 +110,10 @@
   (depending on the presence of missing data) or object dtype column. (:issue:`28368`)
 - :meth:`DataFrame.to_json` now accepts an ``indent`` integer argument to enable pretty printing of JSON output (:issue:`12004`)
 - :meth:`read_stata` can read Stata 119 dta files. (:issue:`28250`)
-<<<<<<< HEAD
 - Implemented :meth:`pandas.core.window.Window.var` and :meth:`pandas.core.window.Window.std` functions (:issue:`26597`)
-=======
 - Added ``encoding`` argument to :meth:`DataFrame.to_string` for non-ascii text (:issue:`28766`)
 - Added ``encoding`` argument to :func:`DataFrame.to_html` for non-ascii text (:issue:`28663`)
 - :meth:`Styler.background_gradient` now accepts ``vmin`` and ``vmax`` arguments (:issue:`12145`)
->>>>>>> 67ee16a2
 
 Build Changes
 ^^^^^^^^^^^^^
