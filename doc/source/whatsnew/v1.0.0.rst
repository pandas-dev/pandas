--- conflicted
+++ resolved
@@ -456,11 +456,8 @@
 - :meth:`DataFrame.to_csv` and :meth:`Series.to_csv` now support dicts as ``compression`` argument with key ``'method'`` being the compression method and others as additional compression options when the compression method is ``'zip'``. (:issue:`26023`)
 - Bug in :meth:`Series.diff` where a boolean series would incorrectly raise a ``TypeError`` (:issue:`17294`)
 - :meth:`Series.append` will no longer raise a ``TypeError`` when passed a tuple of ``Series`` (:issue:`28410`)
-<<<<<<< HEAD
 - Remove error raised due to duplicated input functions in named aggregation in :meth:`DataFrame.groupby` and :meth:`Series.groupby` (:issue:`28426`)
-=======
 - :meth:`SeriesGroupBy.value_counts` will be able to handle the case even when the :class:`Grouper` makes empty groups (:issue: 28479)
->>>>>>> 67ee16a2
 - Fix corrupted error message when calling ``pandas.libs._json.encode()`` on a 0d array (:issue:`18878`)
 - Fix :class:`AbstractHolidayCalendar` to return correct results for
   years after 2030 (now goes up to 2200) (:issue:`27790`)
