--- conflicted
+++ resolved
@@ -20,7 +20,6 @@
 
 Enhancements
 ~~~~~~~~~~~~
-<<<<<<< HEAD
 
 Dedicated string data type
 ^^^^^^^^^^^^^^^^^^^^^^^^^^
@@ -48,18 +47,12 @@
 We recommend explicitly using the ``string`` data type when working with strings.
 See :ref:`text.types` for more.
 
-
--
-=======
-- :meth:`DataFrame.to_latex` now accepts ``caption`` and ``label`` arguments (:issue:`25436`)
->>>>>>> e0c63b4c
--
-
 .. _whatsnew_1000.enhancements.other:
 
 Other enhancements
 ^^^^^^^^^^^^^^^^^^
 
+- :meth:`DataFrame.to_latex` now accepts ``caption`` and ``label`` arguments (:issue:`25436`)
 -
 -
 
