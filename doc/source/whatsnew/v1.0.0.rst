--- conflicted
+++ resolved
@@ -193,11 +193,8 @@
 - Bug in :meth:`DataFrame.to_json` where using a Tuple as a column or index value and using ``orient="columns"`` or ``orient="index"`` would produce invalid JSON (:issue:`20500`)
 - Improve infinity parsing. :meth:`read_csv` now interprets ``Infinity``, ``+Infinity``, ``-Infinity`` as floating point values (:issue:`10065`)
 - Bug in :meth:`DataFrame.to_csv` where values were truncated when the length of ``na_rep`` was shorter than the text input data. (:issue:`25099`)
-<<<<<<< HEAD
-- Bug in :meth:`DataFrame.to_json` where a datetime column label would not be written out in iso format with ``orient="table"`` (:issue:`28130`)
-=======
 - Bug in :func:`DataFrame.to_string` where values were truncated using display options instead of outputting the full content (:issue:`9784`)
->>>>>>> 944e26ef
+- Bug in :meth:`DataFrame.to_json` where a datetime column label would not be written out in iso format with ``orient="table"`` (:issue:`28130`)  
 
 Plotting
 ^^^^^^^^
