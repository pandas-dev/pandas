--- conflicted
+++ resolved
@@ -319,6 +319,7 @@
 - :meth:`to_csv` did not support zip compression for binary file object not having a filename (:issue:`35058`)
 - :meth:`to_csv` and :meth:`read_csv` did not honor `compression` and `encoding` for path-like objects that are internally converted to file-like objects (:issue:`35677`, :issue:`26124`, and :issue:`32392`)
 - :meth:`to_picke` and :meth:`read_pickle` did not support compression for file-objects (:issue:`26237`, :issue:`29054`, and :issue:`29570`)
+- Bug in :func:`LongTableBuilder.middle_separator` was duplicating LaTeX longtable entires in the List of Tables of a LaTeX document (:issue:`34360`)
 
 Plotting
 ^^^^^^^^
@@ -367,12 +368,8 @@
 ^^^^^
 - Bug in :meth:`DataFrame.replace` and :meth:`Series.replace` incorrectly raising ``AssertionError`` instead of ``ValueError`` when invalid parameter combinations are passed (:issue:`36045`)
 - Bug in :meth:`DataFrame.replace` and :meth:`Series.replace` with numeric values and string ``to_replace`` (:issue:`34789`)
-- Bug in :func:`LongTableBuilder.middle_separator` was duplicating LaTeX longtable entires in the List of Tables of a LaTeX document (:issue:`34360`)
 - Bug in :meth:`Series.transform` would give incorrect results or raise when the argument ``func`` was dictionary (:issue:`35811`)
-<<<<<<< HEAD
-=======
 - Bug in :meth:`Index.union` behaving differently depending on whether operand is a :class:`Index` or other list-like (:issue:`36384`)
->>>>>>> aed64e85
 
 .. ---------------------------------------------------------------------------
 
