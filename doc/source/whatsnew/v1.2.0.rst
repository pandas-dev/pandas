.. _whatsnew_120:

What's new in 1.2.0 (??)
------------------------

These are the changes in pandas 1.2.0. See :ref:`release` for a full changelog
including other versions of pandas.

{{ header }}

.. ---------------------------------------------------------------------------

Enhancements
~~~~~~~~~~~~

.. _whatsnew_120.duplicate_labels:

Optionally disallow duplicate labels
^^^^^^^^^^^^^^^^^^^^^^^^^^^^^^^^^^^^

:class:`Series` and :class:`DataFrame` can now be created with ``allows_duplicate_labels=False`` flag to
control whether the index or columns can contain duplicate labels (:issue:`28394`). This can be used to
prevent accidental introduction of duplicate labels, which can affect downstream operations.

By default, duplicates continue to be allowed

.. ipython:: python

   pd.Series([1, 2], index=['a', 'a'])

.. ipython:: python
   :okexcept:

   pd.Series([1, 2], index=['a', 'a']).set_flags(allows_duplicate_labels=False)

pandas will propagate the ``allows_duplicate_labels`` property through many operations.

.. ipython:: python
   :okexcept:

   a = (
       pd.Series([1, 2], index=['a', 'b'])
         .set_flags(allows_duplicate_labels=False)
   )
   a
   # An operation introducing duplicates
   a.reindex(['a', 'b', 'a'])

.. warning::

   This is an experimental feature. Currently, many methods fail to
   propagate the ``allows_duplicate_labels`` value. In future versions
   it is expected that every method taking or returning one or more
   DataFrame or Series objects will propagate ``allows_duplicate_labels``.

See :ref:`duplicates` for more.

The ``allows_duplicate_labels`` flag is stored in the new :attr:`DataFrame.flags`
attribute. This stores global attributes that apply to the *pandas object*. This
differs from :attr:`DataFrame.attrs`, which stores information that applies to
the dataset.

Passing arguments to fsspec backends
^^^^^^^^^^^^^^^^^^^^^^^^^^^^^^^^^^^^

Many read/write functions have acquired the ``storage_options`` optional argument,
to pass a dictionary of parameters to the storage backend. This allows, for
example, for passing credentials to S3 and GCS storage. The details of what
parameters can be passed to which backends can be found in the documentation
of the individual storage backends (detailed from the fsspec docs for
`builtin implementations`_ and linked to `external ones`_). See
Section :ref:`io.remote`.

:issue:`35655` added fsspec support (including ``storage_options``)
for reading excel files.

.. _builtin implementations: https://filesystem-spec.readthedocs.io/en/latest/api.html#built-in-implementations
.. _external ones: https://filesystem-spec.readthedocs.io/en/latest/api.html#other-known-implementations

.. _whatsnew_120.binary_handle_to_csv:

Support for binary file handles in ``to_csv``
^^^^^^^^^^^^^^^^^^^^^^^^^^^^^^^^^^^^^^^^^^^^^

:meth:`to_csv` supports file handles in binary mode (:issue:`19827` and :issue:`35058`)
with ``encoding`` (:issue:`13068` and :issue:`23854`) and ``compression`` (:issue:`22555`).
``mode`` has to contain a ``b`` for binary handles to be supported.

For example:

.. ipython:: python

   import io

   data = pd.DataFrame([0, 1, 2])
   buffer = io.BytesIO()
   data.to_csv(buffer, mode="w+b", encoding="utf-8", compression="gzip")

.. _whatsnew_120.read_csv_table_precision_default:

Change in default floating precision for ``read_csv`` and ``read_table``
^^^^^^^^^^^^^^^^^^^^^^^^^^^^^^^^^^^^^^^^^^^^^^^^^^^^^^^^^^^^^^^^^^^^^^^^

For the C parsing engine, the methods :meth:`read_csv` and :meth:`read_table` previously defaulted to a parser that
could read floating point numbers slightly incorrectly with respect to the last bit in precision.
The option ``floating_precision="high"`` has always been available to avoid this issue.
Beginning with this version, the default is now to use the more accurate parser by making
``floating_precision=None`` correspond to the high precision parser, and the new option
``floating_precision="legacy"`` to use the legacy parser. The change to using the higher precision
parser by default should have no impact on performance. (:issue:`17154`)

.. _whatsnew_120.floating:

Experimental nullable data types for float data
^^^^^^^^^^^^^^^^^^^^^^^^^^^^^^^^^^^^^^^^^^^^^^^

We've added :class:`Float32Dtype` / :class:`Float64Dtype` and :class:`~arrays.FloatingArray`,
an extension data type dedicated to floating point data that can hold the
``pd.NA`` missing value indicator (:issue:`32265`, :issue:`34307`).

While the default float data type already supports missing values using ``np.nan``,
this new data type uses ``pd.NA`` (and its corresponding behaviour) as missing
value indicator, in line with the already existing nullable :ref:`integer <integer_na>`
and :ref:`boolean <boolean>` data types.

One example where the behaviour of ``np.nan`` and ``pd.NA`` is different is
comparison operations:

.. ipython:: python

  # the default numpy float64 dtype
  s1 = pd.Series([1.5, None])
  s1
  s1 > 1

.. ipython:: python

  # the new nullable float64 dtype
  s2 = pd.Series([1.5, None], dtype="Float64")
  s2
  s2 > 1

See the :ref:`missing_data.NA` doc section for more details on the behaviour
when using the ``pd.NA`` missing value indicator.

As shown above, the dtype can be specified using the "Float64" or "Float32"
string (capitalized to distinguish it from the default "float64" data type).
Alternatively, you can also use the dtype object:

.. ipython:: python

   pd.Series([1.5, None], dtype=pd.Float32Dtype())

.. warning::

   Experimental: the new floating data types are currently experimental, and its
   behaviour or API may still change without warning. Expecially the behaviour
   regarding NaN (distinct from NA missing values) is subject to change.

.. _whatsnew_120.enhancements.other:

Other enhancements
^^^^^^^^^^^^^^^^^^
- Added :meth:`~DataFrame.set_flags` for setting table-wide flags on a ``Series`` or ``DataFrame`` (:issue:`28394`)
- :meth:`DataFrame.applymap` now supports ``na_action`` (:issue:`23803`)
- :class:`Index` with object dtype supports division and multiplication (:issue:`34160`)
- :meth:`DataFrame.explode` and :meth:`Series.explode` now support exploding of sets (:issue:`35614`)
- ``Styler`` now allows direct CSS class name addition to individual data cells (:issue:`36159`)
- :meth:`Rolling.mean()` and :meth:`Rolling.sum()` use Kahan summation to calculate the mean to avoid numerical problems (:issue:`10319`, :issue:`11645`, :issue:`13254`, :issue:`32761`, :issue:`36031`)
- :meth:`DatetimeIndex.searchsorted`, :meth:`TimedeltaIndex.searchsorted`, :meth:`PeriodIndex.searchsorted`, and :meth:`Series.searchsorted` with datetimelike dtypes will now try to cast string arguments (listlike and scalar) to the matching datetimelike type (:issue:`36346`)
- Added methods :meth:`IntegerArray.prod`, :meth:`IntegerArray.min`, and :meth:`IntegerArray.max` (:issue:`33790`)
- Where possible :meth:`RangeIndex.difference` and :meth:`RangeIndex.symmetric_difference` will return :class:`RangeIndex` instead of :class:`Int64Index` (:issue:`36564`)

.. _whatsnew_120.api_breaking.python:

Increased minimum version for Python
^^^^^^^^^^^^^^^^^^^^^^^^^^^^^^^^^^^^

pandas 1.2.0 supports Python 3.7.1 and higher (:issue:`35214`).

.. _whatsnew_120.api_breaking.deps:

Increased minimum versions for dependencies
^^^^^^^^^^^^^^^^^^^^^^^^^^^^^^^^^^^^^^^^^^^

Some minimum supported versions of dependencies were updated (:issue:`35214`).
If installed, we now require:

+-----------------+-----------------+----------+---------+
| Package         | Minimum Version | Required | Changed |
+=================+=================+==========+=========+
| numpy           | 1.16.5          |    X     |    X    |
+-----------------+-----------------+----------+---------+
| pytz            | 2017.3          |    X     |    X    |
+-----------------+-----------------+----------+---------+
| python-dateutil | 2.7.3           |    X     |         |
+-----------------+-----------------+----------+---------+
| bottleneck      | 1.2.1           |          |         |
+-----------------+-----------------+----------+---------+
| numexpr         | 2.6.8           |          |    X    |
+-----------------+-----------------+----------+---------+
| pytest (dev)    | 5.0.1           |          |    X    |
+-----------------+-----------------+----------+---------+
| mypy (dev)      | 0.782           |          |    X    |
+-----------------+-----------------+----------+---------+

For `optional libraries <https://dev.pandas.io/docs/install.html#dependencies>`_ the general recommendation is to use the latest version.
The following table lists the lowest version per library that is currently being tested throughout the development of pandas.
Optional libraries below the lowest tested version may still work, but are not considered supported.

+-----------------+-----------------+---------+
| Package         | Minimum Version | Changed |
+=================+=================+=========+
| beautifulsoup4  | 4.6.0           |         |
+-----------------+-----------------+---------+
| fastparquet     | 0.3.2           |         |
+-----------------+-----------------+---------+
| fsspec          | 0.7.4           |         |
+-----------------+-----------------+---------+
| gcsfs           | 0.6.0           |         |
+-----------------+-----------------+---------+
| lxml            | 4.3.0           |    X    |
+-----------------+-----------------+---------+
| matplotlib      | 2.2.3           |    X    |
+-----------------+-----------------+---------+
| numba           | 0.46.0          |         |
+-----------------+-----------------+---------+
| openpyxl        | 2.6.0           |    X    |
+-----------------+-----------------+---------+
| pyarrow         | 0.15.0          |    X    |
+-----------------+-----------------+---------+
| pymysql         | 0.7.11          |    X    |
+-----------------+-----------------+---------+
| pytables        | 3.5.1           |    X    |
+-----------------+-----------------+---------+
| s3fs            | 0.4.0           |         |
+-----------------+-----------------+---------+
| scipy           | 1.2.0           |         |
+-----------------+-----------------+---------+
| sqlalchemy      | 1.2.8           |    X    |
+-----------------+-----------------+---------+
| xarray          | 0.12.0          |    X    |
+-----------------+-----------------+---------+
| xlrd            | 1.2.0           |    X    |
+-----------------+-----------------+---------+
| xlsxwriter      | 1.0.2           |    X    |
+-----------------+-----------------+---------+
| xlwt            | 1.3.0           |    X    |
+-----------------+-----------------+---------+
| pandas-gbq      | 0.12.0          |         |
+-----------------+-----------------+---------+

See :ref:`install.dependencies` and :ref:`install.optional_dependencies` for more.

.. ---------------------------------------------------------------------------

.. _whatsnew_120.deprecations:

Deprecations
~~~~~~~~~~~~
- Deprecated parameter ``inplace`` in :meth:`MultiIndex.set_codes` and :meth:`MultiIndex.set_levels` (:issue:`35626`)
- Deprecated parameter ``dtype`` in :meth:`~Index.copy` on method all index classes. Use the :meth:`~Index.astype` method instead for changing dtype (:issue:`35853`)
- Deprecated parameters ``levels`` and ``codes`` in :meth:`~MultiIndex.copy`. Use the :meth:`~MultiIndex.set_levels` and :meth:`~MultiIndex.set_codes` methods instead (:issue:`36685`)
- Date parser functions :func:`~pandas.io.date_converters.parse_date_time`, :func:`~pandas.io.date_converters.parse_date_fields`, :func:`~pandas.io.date_converters.parse_all_fields` and :func:`~pandas.io.date_converters.generic_parser` from ``pandas.io.date_converters`` are deprecated and will be removed in a future version; use :func:`to_datetime` instead (:issue:`35741`)
- :meth:`DataFrame.lookup` is deprecated and will be removed in a future version, use :meth:`DataFrame.melt` and :meth:`DataFrame.loc` instead (:issue:`18682`)
- The :meth:`Index.to_native_types` is deprecated. Use ``.astype(str)`` instead (:issue:`28867`)
- Deprecated indexing :class:`DataFrame` rows with datetime-like strings ``df[string]``, use ``df.loc[string]`` instead (:issue:`36179`)
- Deprecated casting an object-dtype index of ``datetime`` objects to :class:`DatetimeIndex` in the :class:`Series` constructor (:issue:`23598`)
- Deprecated :meth:`Index.is_all_dates` (:issue:`27744`)
- Deprecated automatic alignment on comparison operations between :class:`DataFrame` and :class:`Series`, do ``frame, ser = frame.align(ser, axis=1, copy=False)`` before e.g. ``frame == ser`` (:issue:`28759`)
- :meth:`Rolling.count` with ``min_periods=None`` will default to the size of the window in a future version (:issue:`31302`)
- :meth:`Index.ravel` returning a ``np.ndarray`` is deprecated, in the future this will return a view on the same index (:issue:`19956`)

.. ---------------------------------------------------------------------------


.. _whatsnew_120.performance:

Performance improvements
~~~~~~~~~~~~~~~~~~~~~~~~

- Performance improvements when creating DataFrame or Series with dtype ``str`` or :class:`StringDtype` from array with many string elements (:issue:`36304`, :issue:`36317`, :issue:`36325`, :issue:`36432`)
- Performance improvement in :meth:`GroupBy.agg` with the ``numba`` engine (:issue:`35759`)
- Performance improvements when creating :meth:`pd.Series.map` from a huge dictionary (:issue:`34717`)
- Performance improvement in :meth:`GroupBy.transform` with the ``numba`` engine (:issue:`36240`)
- ``Styler`` uuid method altered to compress data transmission over web whilst maintaining reasonably low table collision probability (:issue:`36345`)
- Performance improvement in :meth:`pd.to_datetime` with non-ns time unit for ``float`` ``dtype`` columns (:issue:`20445`)
- Performance improvement in setting values on a :class:`IntervalArray` (:issue:`36310`)
- The internal index method :meth:`~Index._shallow_copy` now makes the new index and original index share cached attributes,
  avoiding creating these again, if created on either. This can speed up operations that depend on creating copies of existing indexes (:issue:`36840`)
- Performance improvement in :meth:`RollingGroupby.count` (:issue:`35625`)

.. ---------------------------------------------------------------------------

.. _whatsnew_120.bug_fixes:

Bug fixes
~~~~~~~~~

Categorical
^^^^^^^^^^^
- :meth:`Categorical.fillna` will always return a copy, will validate a passed fill value regardless of whether there are any NAs to fill, and will disallow a ``NaT`` as a fill value for numeric categories (:issue:`36530`)
- Bug in :meth:`Categorical.__setitem__` that incorrectly raised when trying to set a tuple value (:issue:`20439`)
-

Datetimelike
^^^^^^^^^^^^
- Bug in :attr:`DatetimeArray.date` where a ``ValueError`` would be raised with a read-only backing array (:issue:`33530`)
- Bug in ``NaT`` comparisons failing to raise ``TypeError`` on invalid inequality comparisons (:issue:`35046`)
- Bug in :class:`DateOffset` where attributes reconstructed from pickle files differ from original objects when input values exceed normal ranges (e.g months=12) (:issue:`34511`)
- Bug in :meth:`DatetimeIndex.get_slice_bound` where ``datetime.date`` objects were not accepted or naive :class:`Timestamp` with a tz-aware :class:`DatetimeIndex` (:issue:`35690`)
- Bug in :meth:`DatetimeIndex.slice_locs` where ``datetime.date`` objects were not accepted (:issue:`34077`)
- Bug in :meth:`DatetimeIndex.searchsorted`, :meth:`TimedeltaIndex.searchsorted`, :meth:`PeriodIndex.searchsorted`, and :meth:`Series.searchsorted` with ``datetime64``, ``timedelta64`` or ``Period`` dtype placement of ``NaT`` values being inconsistent with ``NumPy`` (:issue:`36176`, :issue:`36254`)
- Inconsistency in :class:`DatetimeArray`, :class:`TimedeltaArray`, and :class:`PeriodArray`  setitem casting arrays of strings to datetimelike scalars but not scalar strings (:issue:`36261`)
- Bug in :class:`DatetimeIndex.shift` incorrectly raising when shifting empty indexes (:issue:`14811`)
- :class:`Timestamp` and :class:`DatetimeIndex` comparisons between timezone-aware and timezone-naive objects now follow the standard library ``datetime`` behavior, returning ``True``/``False`` for ``!=``/``==`` and raising for inequality comparisons (:issue:`28507`)
- Bug in :meth:`DatetimeIndex.equals` and :meth:`TimedeltaIndex.equals` incorrectly considering ``int64`` indexes as equal (:issue:`36744`)

Timedelta
^^^^^^^^^
- Bug in :class:`TimedeltaIndex`, :class:`Series`, and :class:`DataFrame` floor-division with ``timedelta64`` dtypes and ``NaT`` in the denominator (:issue:`35529`)
-
-

Timezones
^^^^^^^^^

- Bug in :func:`date_range` was raising AmbiguousTimeError for valid input with ``ambiguous=False`` (:issue:`35297`)
-


Numeric
^^^^^^^
- Bug in :func:`to_numeric` where float precision was incorrect (:issue:`31364`)
- Bug in :meth:`DataFrame.any` with ``axis=1`` and ``bool_only=True`` ignoring the ``bool_only`` keyword (:issue:`32432`)
- Bug in :meth:`Series.equals` where a ``ValueError`` was raised when numpy arrays were compared to scalars (:issue:`35267`)
- Bug in :class:`Series` where two :class:`Series` each have a :class:`DatetimeIndex` with different timezones having those indexes incorrectly changed when performing arithmetic operations (:issue:`33671`)
- Bug in :meth:`pd._testing.assert_almost_equal` was incorrect for complex numeric types (:issue:`28235`)
- Bug in :meth:`DataFrame.__rmatmul__` error handling reporting transposed shapes (:issue:`21581`)
<<<<<<< HEAD
- Bug in :class:`Series` flex arithmetic methods where the result when operating with a ``list``, ``tuple`` or ``np.ndarray`` would have an incorrect name (:issue:`36760`)
=======
- Bug in :class:`IntegerArray` multiplication with ``timedelta`` and ``np.timedelta64`` objects (:issue:`36870`)
>>>>>>> 4f674a18

Conversion
^^^^^^^^^^

-
-

Strings
^^^^^^^
- Bug in :meth:`Series.to_string`, :meth:`DataFrame.to_string`, and :meth:`DataFrame.to_latex` adding a leading space when ``index=False`` (:issue:`24980`)
-
-


Interval
^^^^^^^^

-
-

Indexing
^^^^^^^^

- Bug in :meth:`PeriodIndex.get_loc` incorrectly raising ``ValueError`` on non-datelike strings instead of ``KeyError``, causing similar errors in :meth:`Series.__geitem__`, :meth:`Series.__contains__`, and :meth:`Series.loc.__getitem__` (:issue:`34240`)
- Bug in :meth:`Index.sort_values` where, when empty values were passed, the method would break by trying to compare missing values instead of pushing them to the end of the sort order. (:issue:`35584`)
- Bug in :meth:`Index.get_indexer` and :meth:`Index.get_indexer_non_unique` where int64 arrays are returned instead of intp. (:issue:`36359`)
- Bug in :meth:`DataFrame.sort_index` where parameter ascending passed as a list on a single level index gives wrong result. (:issue:`32334`)

Missing
^^^^^^^

- Bug in :meth:`SeriesGroupBy.transform` now correctly handles missing values for ``dropna=False`` (:issue:`35014`)
-

MultiIndex
^^^^^^^^^^

- Bug in :meth:`DataFrame.xs` when used with :class:`IndexSlice` raises ``TypeError`` with message ``"Expected label or tuple of labels"`` (:issue:`35301`)
- Bug in :meth:`DataFrame.reset_index` with ``NaT`` values in index raises ``ValueError`` with message ``"cannot convert float NaN to integer"`` (:issue:`36541`)
-

I/O
^^^

- :func:`read_sas` no longer leaks resources on failure (:issue:`35566`)
- Bug in :meth:`to_csv` caused a ``ValueError`` when it was called with a filename in combination with ``mode`` containing a ``b`` (:issue:`35058`)
- In :meth:`read_csv` ``float_precision='round_trip'`` now handles ``decimal`` and ``thousands`` parameters (:issue:`35365`)
- :meth:`to_pickle` and :meth:`read_pickle` were closing user-provided file objects (:issue:`35679`)
- :meth:`to_csv` passes compression arguments for ``'gzip'`` always to ``gzip.GzipFile`` (:issue:`28103`)
- :meth:`to_csv` did not support zip compression for binary file object not having a filename (:issue:`35058`)
- :meth:`to_csv` and :meth:`read_csv` did not honor ``compression`` and ``encoding`` for path-like objects that are internally converted to file-like objects (:issue:`35677`, :issue:`26124`, and :issue:`32392`)
- :meth:`to_picke` and :meth:`read_pickle` did not support compression for file-objects (:issue:`26237`, :issue:`29054`, and :issue:`29570`)
- Bug in :func:`LongTableBuilder.middle_separator` was duplicating LaTeX longtable entries in the List of Tables of a LaTeX document (:issue:`34360`)
- Bug in :meth:`read_csv` with ``engine='python'`` truncating data if multiple items present in first row and first element started with BOM (:issue:`36343`)
- Removed ``private_key`` and ``verbose`` from :func:`read_gbq` as they are no longer supported in ``pandas-gbq`` (:issue:`34654`, :issue:`30200`)
- Bumped minimum pytables version to 3.5.1 to avoid a ``ValueError`` in :meth:`read_hdf` (:issue:`24839`)
- Bug in :meth:`read_parquet` with fixed offset timezones. String representation of timezones was not recognized (:issue:`35997`, :issue:`36004`)

Plotting
^^^^^^^^

- Bug in :meth:`DataFrame.plot` was rotating xticklabels when ``subplots=True``, even if the x-axis wasn't an irregular time series (:issue:`29460`)
- Bug in :meth:`DataFrame.plot` where a marker letter in the ``style`` keyword sometimes causes a ``ValueError`` (:issue:`21003`)
- Twinned axes were losing their tick labels which should only happen to all but the last row or column of 'externally' shared axes (:issue:`33819`)

Groupby/resample/rolling
^^^^^^^^^^^^^^^^^^^^^^^^

- Bug in :meth:`DataFrameGroupBy.count` and :meth:`SeriesGroupBy.sum` returning ``NaN`` for missing categories when grouped on multiple ``Categoricals``. Now returning ``0`` (:issue:`35028`)
- Bug in :meth:`DataFrameGroupBy.apply` that would some times throw an erroneous ``ValueError`` if the grouping axis had duplicate entries (:issue:`16646`)
- Bug in :meth:`DataFrame.resample(...)` that would throw a ``ValueError`` when resampling from "D" to "24H" over a transition into daylight savings time (DST) (:issue:`35219`)
- Bug when combining methods :meth:`DataFrame.groupby` with :meth:`DataFrame.resample` and :meth:`DataFrame.interpolate` raising an ``TypeError`` (:issue:`35325`)
- Bug in :meth:`DataFrameGroupBy.apply` where a non-nuisance grouping column would be dropped from the output columns if another groupby method was called before ``.apply()`` (:issue:`34656`)
- Bug in :meth:`DataFrameGroupby.apply` would drop a :class:`CategoricalIndex` when grouped on. (:issue:`35792`)
- Bug when subsetting columns on a :class:`~pandas.core.groupby.DataFrameGroupBy` (e.g. ``df.groupby('a')[['b']])``) would reset the attributes ``axis``, ``dropna``, ``group_keys``, ``level``, ``mutated``, ``sort``, and ``squeeze`` to their default values. (:issue:`9959`)
- Bug in :meth:`DataFrameGroupby.tshift` failing to raise ``ValueError`` when a frequency cannot be inferred for the index of a group (:issue:`35937`)
- Bug in :meth:`DataFrame.groupby` does not always maintain column index name for ``any``, ``all``, ``bfill``, ``ffill``, ``shift`` (:issue:`29764`)
- Bug in :meth:`DataFrameGroupBy.apply` raising error with ``np.nan`` group(s) when ``dropna=False`` (:issue:`35889`)
- Bug in :meth:`Rolling.sum()` returned wrong values when dtypes where mixed between float and integer and axis was equal to one (:issue:`20649`, :issue:`35596`)
- Bug in :meth:`Rolling.count` returned ``np.nan`` with :class:`pandas.api.indexers.FixedForwardWindowIndexer` as window, ``min_periods=0`` and only missing values in window (:issue:`35579`)
- Bug where :class:`pandas.core.window.Rolling` produces incorrect window sizes when using a ``PeriodIndex`` (:issue:`34225`)

Reshaping
^^^^^^^^^

- Bug in :meth:`DataFrame.pivot_table` with ``aggfunc='count'`` or ``aggfunc='sum'`` returning ``NaN`` for missing categories when pivoted on a ``Categorical``. Now returning ``0`` (:issue:`31422`)
- Bug in :func:`union_indexes` where input index names are not preserved in some cases. Affects :func:`concat` and :class:`DataFrame` constructor (:issue:`13475`)
- Bug in func :meth:`crosstab` when using multiple columns with ``margins=True`` and ``normalize=True`` (:issue:`35144`)
- Bug in :meth:`DataFrame.agg` with ``func={'name':<FUNC>}`` incorrectly raising ``TypeError`` when ``DataFrame.columns==['Name']`` (:issue:`36212`)
- Bug in :meth:`Series.transform` would give incorrect results or raise when the argument ``func`` was dictionary (:issue:`35811`)
-

Sparse
^^^^^^

-
-

ExtensionArray
^^^^^^^^^^^^^^

- Fixed Bug where :class:`DataFrame` column set to scalar extension type via a dict instantion was considered an object type rather than the extension type (:issue:`35965`)
- Fixed bug where ``astype()`` with equal dtype and ``copy=False`` would return a new object (:issue:`284881`)
- Fixed bug when applying a NumPy ufunc with multiple outputs to a :class:`pandas.arrays.IntegerArray` returning None (:issue:`36913`)


Other
^^^^^

- Bug in :meth:`DataFrame.replace` and :meth:`Series.replace` incorrectly raising ``AssertionError`` instead of ``ValueError`` when invalid parameter combinations are passed (:issue:`36045`)
- Bug in :meth:`DataFrame.replace` and :meth:`Series.replace` with numeric values and string ``to_replace`` (:issue:`34789`)
- Fixed metadata propagation in the :class:`Series.dt` accessor (:issue:`28283`)
- Bug in :meth:`Index.union` behaving differently depending on whether operand is a :class:`Index` or other list-like (:issue:`36384`)

.. ---------------------------------------------------------------------------

.. _whatsnew_120.contributors:

Contributors
~~~~~~~~~~~~<|MERGE_RESOLUTION|>--- conflicted
+++ resolved
@@ -337,11 +337,8 @@
 - Bug in :class:`Series` where two :class:`Series` each have a :class:`DatetimeIndex` with different timezones having those indexes incorrectly changed when performing arithmetic operations (:issue:`33671`)
 - Bug in :meth:`pd._testing.assert_almost_equal` was incorrect for complex numeric types (:issue:`28235`)
 - Bug in :meth:`DataFrame.__rmatmul__` error handling reporting transposed shapes (:issue:`21581`)
-<<<<<<< HEAD
 - Bug in :class:`Series` flex arithmetic methods where the result when operating with a ``list``, ``tuple`` or ``np.ndarray`` would have an incorrect name (:issue:`36760`)
-=======
 - Bug in :class:`IntegerArray` multiplication with ``timedelta`` and ``np.timedelta64`` objects (:issue:`36870`)
->>>>>>> 4f674a18
 
 Conversion
 ^^^^^^^^^^
