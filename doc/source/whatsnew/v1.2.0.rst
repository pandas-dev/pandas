.. _whatsnew_120:

What's new in 1.2.0 (??)
------------------------

These are the changes in pandas 1.2.0. See :ref:`release` for a full changelog
including other versions of pandas.

{{ header }}

.. ---------------------------------------------------------------------------

Enhancements
~~~~~~~~~~~~

.. _whatsnew_120.duplicate_labels:

Optionally disallow duplicate labels
^^^^^^^^^^^^^^^^^^^^^^^^^^^^^^^^^^^^

:class:`Series` and :class:`DataFrame` can now be created with ``allows_duplicate_labels=False`` flag to
control whether the index or columns can contain duplicate labels (:issue:`28394`). This can be used to
prevent accidental introduction of duplicate labels, which can affect downstream operations.

By default, duplicates continue to be allowed

.. ipython:: python

   pd.Series([1, 2], index=['a', 'a'])

.. ipython:: python
   :okexcept:

   pd.Series([1, 2], index=['a', 'a']).set_flags(allows_duplicate_labels=False)

pandas will propagate the ``allows_duplicate_labels`` property through many operations.

.. ipython:: python
   :okexcept:

   a = (
       pd.Series([1, 2], index=['a', 'b'])
         .set_flags(allows_duplicate_labels=False)
   )
   a
   # An operation introducing duplicates
   a.reindex(['a', 'b', 'a'])

.. warning::

   This is an experimental feature. Currently, many methods fail to
   propagate the ``allows_duplicate_labels`` value. In future versions
   it is expected that every method taking or returning one or more
   DataFrame or Series objects will propagate ``allows_duplicate_labels``.

See :ref:`duplicates` for more.

The ``allows_duplicate_labels`` flag is stored in the new :attr:`DataFrame.flags`
attribute. This stores global attributes that apply to the *pandas object*. This
differs from :attr:`DataFrame.attrs`, which stores information that applies to
the dataset.

Passing arguments to fsspec backends
^^^^^^^^^^^^^^^^^^^^^^^^^^^^^^^^^^^^

Many read/write functions have acquired the ``storage_options`` optional argument,
to pass a dictionary of parameters to the storage backend. This allows, for
example, for passing credentials to S3 and GCS storage. The details of what
parameters can be passed to which backends can be found in the documentation
of the individual storage backends (detailed from the fsspec docs for
`builtin implementations`_ and linked to `external ones`_). See
Section :ref:`io.remote`.

:issue:`35655` added fsspec support (including ``storage_options``)
for reading excel files.

.. _builtin implementations: https://filesystem-spec.readthedocs.io/en/latest/api.html#built-in-implementations
.. _external ones: https://filesystem-spec.readthedocs.io/en/latest/api.html#other-known-implementations

.. _whatsnew_120.binary_handle_to_csv:

Support for binary file handles in ``to_csv``
^^^^^^^^^^^^^^^^^^^^^^^^^^^^^^^^^^^^^^^^^^^^^

:meth:`to_csv` supports file handles in binary mode (:issue:`19827` and :issue:`35058`)
with ``encoding`` (:issue:`13068` and :issue:`23854`) and ``compression`` (:issue:`22555`).
``mode`` has to contain a ``b`` for binary handles to be supported.

For example:

.. ipython:: python

   import io

   data = pd.DataFrame([0, 1, 2])
   buffer = io.BytesIO()
   data.to_csv(buffer, mode="w+b", encoding="utf-8", compression="gzip")

.. _whatsnew_120.read_csv_table_precision_default:

Change in default floating precision for ``read_csv`` and ``read_table``
^^^^^^^^^^^^^^^^^^^^^^^^^^^^^^^^^^^^^^^^^^^^^^^^^^^^^^^^^^^^^^^^^^^^^^^^

For the C parsing engine, the methods :meth:`read_csv` and :meth:`read_table` previously defaulted to a parser that
could read floating point numbers slightly incorrectly with respect to the last bit in precision.
The option ``floating_precision="high"`` has always been available to avoid this issue.
Beginning with this version, the default is now to use the more accurate parser by making
``floating_precision=None`` correspond to the high precision parser, and the new option
``floating_precision="legacy"`` to use the legacy parser. The change to using the higher precision
parser by default should have no impact on performance. (:issue:`17154`)

.. _whatsnew_120.floating:

Experimental nullable data types for float data
^^^^^^^^^^^^^^^^^^^^^^^^^^^^^^^^^^^^^^^^^^^^^^^

We've added :class:`Float32Dtype` / :class:`Float64Dtype` and :class:`~arrays.FloatingArray`,
an extension data type dedicated to floating point data that can hold the
``pd.NA`` missing value indicator (:issue:`32265`, :issue:`34307`).

While the default float data type already supports missing values using ``np.nan``,
this new data type uses ``pd.NA`` (and its corresponding behaviour) as missing
value indicator, in line with the already existing nullable :ref:`integer <integer_na>`
and :ref:`boolean <boolean>` data types.

One example where the behaviour of ``np.nan`` and ``pd.NA`` is different is
comparison operations:

.. ipython:: python

  # the default numpy float64 dtype
  s1 = pd.Series([1.5, None])
  s1
  s1 > 1

.. ipython:: python

  # the new nullable float64 dtype
  s2 = pd.Series([1.5, None], dtype="Float64")
  s2
  s2 > 1

See the :ref:`missing_data.NA` doc section for more details on the behaviour
when using the ``pd.NA`` missing value indicator.

As shown above, the dtype can be specified using the "Float64" or "Float32"
string (capitalized to distinguish it from the default "float64" data type).
Alternatively, you can also use the dtype object:

.. ipython:: python

   pd.Series([1.5, None], dtype=pd.Float32Dtype())

.. warning::

   Experimental: the new floating data types are currently experimental, and its
   behaviour or API may still change without warning. Expecially the behaviour
   regarding NaN (distinct from NA missing values) is subject to change.

.. _whatsnew_120.index_name_preservation:

Index/column name preservation when aggregating
^^^^^^^^^^^^^^^^^^^^^^^^^^^^^^^^^^^^^^^^^^^^^^^

When aggregating using :meth:`concat` or the :class:`DataFrame` constructor, Pandas
will attempt to preserve index (and column) names whenever possible (:issue:`35847`).
In the case where all inputs share a common name, this name will be assigned to the
result. When the input names do not all agree, the result will be unnamed. Here is an
example where the index name is preserved:

.. ipython:: python

    idx = pd.Index(range(5), name='abc')
    ser = pd.Series(range(5, 10), index=idx)
    pd.concat({'x': ser[1:], 'y': ser[:-1]}, axis=1)

The same is true for :class:`MultiIndex`, but the logic is applied separately on a
level-by-level basis.

.. _whatsnew_120.enhancements.other:

Other enhancements
^^^^^^^^^^^^^^^^^^
- Added :meth:`~DataFrame.set_flags` for setting table-wide flags on a ``Series`` or ``DataFrame`` (:issue:`28394`)
- :meth:`DataFrame.applymap` now supports ``na_action`` (:issue:`23803`)
- :class:`Index` with object dtype supports division and multiplication (:issue:`34160`)
- :meth:`DataFrame.explode` and :meth:`Series.explode` now support exploding of sets (:issue:`35614`)
- ``Styler`` now allows direct CSS class name addition to individual data cells (:issue:`36159`)
- :meth:`Rolling.mean()` and :meth:`Rolling.sum()` use Kahan summation to calculate the mean to avoid numerical problems (:issue:`10319`, :issue:`11645`, :issue:`13254`, :issue:`32761`, :issue:`36031`)
- :meth:`DatetimeIndex.searchsorted`, :meth:`TimedeltaIndex.searchsorted`, :meth:`PeriodIndex.searchsorted`, and :meth:`Series.searchsorted` with datetimelike dtypes will now try to cast string arguments (listlike and scalar) to the matching datetimelike type (:issue:`36346`)
- Added methods :meth:`IntegerArray.prod`, :meth:`IntegerArray.min`, and :meth:`IntegerArray.max` (:issue:`33790`)
- Where possible :meth:`RangeIndex.difference` and :meth:`RangeIndex.symmetric_difference` will return :class:`RangeIndex` instead of :class:`Int64Index` (:issue:`36564`)

.. _whatsnew_120.api_breaking.python:

Increased minimum version for Python
^^^^^^^^^^^^^^^^^^^^^^^^^^^^^^^^^^^^

pandas 1.2.0 supports Python 3.7.1 and higher (:issue:`35214`).

.. _whatsnew_120.api_breaking.deps:

Increased minimum versions for dependencies
^^^^^^^^^^^^^^^^^^^^^^^^^^^^^^^^^^^^^^^^^^^

Some minimum supported versions of dependencies were updated (:issue:`35214`).
If installed, we now require:

+-----------------+-----------------+----------+---------+
| Package         | Minimum Version | Required | Changed |
+=================+=================+==========+=========+
| numpy           | 1.16.5          |    X     |    X    |
+-----------------+-----------------+----------+---------+
| pytz            | 2017.3          |    X     |    X    |
+-----------------+-----------------+----------+---------+
| python-dateutil | 2.7.3           |    X     |         |
+-----------------+-----------------+----------+---------+
| bottleneck      | 1.2.1           |          |         |
+-----------------+-----------------+----------+---------+
| numexpr         | 2.6.8           |          |    X    |
+-----------------+-----------------+----------+---------+
| pytest (dev)    | 5.0.1           |          |    X    |
+-----------------+-----------------+----------+---------+
| mypy (dev)      | 0.782           |          |    X    |
+-----------------+-----------------+----------+---------+

For `optional libraries <https://dev.pandas.io/docs/install.html#dependencies>`_ the general recommendation is to use the latest version.
The following table lists the lowest version per library that is currently being tested throughout the development of pandas.
Optional libraries below the lowest tested version may still work, but are not considered supported.

+-----------------+-----------------+---------+
| Package         | Minimum Version | Changed |
+=================+=================+=========+
| beautifulsoup4  | 4.6.0           |         |
+-----------------+-----------------+---------+
| fastparquet     | 0.3.2           |         |
+-----------------+-----------------+---------+
| fsspec          | 0.7.4           |         |
+-----------------+-----------------+---------+
| gcsfs           | 0.6.0           |         |
+-----------------+-----------------+---------+
| lxml            | 4.3.0           |    X    |
+-----------------+-----------------+---------+
| matplotlib      | 2.2.3           |    X    |
+-----------------+-----------------+---------+
| numba           | 0.46.0          |         |
+-----------------+-----------------+---------+
| openpyxl        | 2.6.0           |    X    |
+-----------------+-----------------+---------+
| pyarrow         | 0.15.0          |    X    |
+-----------------+-----------------+---------+
| pymysql         | 0.7.11          |    X    |
+-----------------+-----------------+---------+
| pytables        | 3.5.1           |    X    |
+-----------------+-----------------+---------+
| s3fs            | 0.4.0           |         |
+-----------------+-----------------+---------+
| scipy           | 1.2.0           |         |
+-----------------+-----------------+---------+
| sqlalchemy      | 1.2.8           |    X    |
+-----------------+-----------------+---------+
| xarray          | 0.12.0          |    X    |
+-----------------+-----------------+---------+
| xlrd            | 1.2.0           |    X    |
+-----------------+-----------------+---------+
| xlsxwriter      | 1.0.2           |    X    |
+-----------------+-----------------+---------+
| xlwt            | 1.3.0           |    X    |
+-----------------+-----------------+---------+
| pandas-gbq      | 0.12.0          |         |
+-----------------+-----------------+---------+

See :ref:`install.dependencies` and :ref:`install.optional_dependencies` for more.

.. ---------------------------------------------------------------------------

.. _whatsnew_120.deprecations:

Deprecations
~~~~~~~~~~~~
- Deprecated parameter ``inplace`` in :meth:`MultiIndex.set_codes` and :meth:`MultiIndex.set_levels` (:issue:`35626`)
- Deprecated parameter ``dtype`` in :meth:`~Index.copy` on method all index classes. Use the :meth:`~Index.astype` method instead for changing dtype (:issue:`35853`)
- Deprecated parameters ``levels`` and ``codes`` in :meth:`~MultiIndex.copy`. Use the :meth:`~MultiIndex.set_levels` and :meth:`~MultiIndex.set_codes` methods instead (:issue:`36685`)
- Date parser functions :func:`~pandas.io.date_converters.parse_date_time`, :func:`~pandas.io.date_converters.parse_date_fields`, :func:`~pandas.io.date_converters.parse_all_fields` and :func:`~pandas.io.date_converters.generic_parser` from ``pandas.io.date_converters`` are deprecated and will be removed in a future version; use :func:`to_datetime` instead (:issue:`35741`)
- :meth:`DataFrame.lookup` is deprecated and will be removed in a future version, use :meth:`DataFrame.melt` and :meth:`DataFrame.loc` instead (:issue:`18682`)
- The :meth:`Index.to_native_types` is deprecated. Use ``.astype(str)`` instead (:issue:`28867`)
- Deprecated indexing :class:`DataFrame` rows with datetime-like strings ``df[string]``, use ``df.loc[string]`` instead (:issue:`36179`)
- Deprecated casting an object-dtype index of ``datetime`` objects to :class:`DatetimeIndex` in the :class:`Series` constructor (:issue:`23598`)
- Deprecated :meth:`Index.is_all_dates` (:issue:`27744`)
- Deprecated automatic alignment on comparison operations between :class:`DataFrame` and :class:`Series`, do ``frame, ser = frame.align(ser, axis=1, copy=False)`` before e.g. ``frame == ser`` (:issue:`28759`)
- :meth:`Rolling.count` with ``min_periods=None`` will default to the size of the window in a future version (:issue:`31302`)
- Deprecated slice-indexing on timezone-aware :class:`DatetimeIndex` with naive ``datetime`` objects, to match scalar indexing behavior (:issue:`36148`)
- :meth:`Index.ravel` returning a ``np.ndarray`` is deprecated, in the future this will return a view on the same index (:issue:`19956`)

.. ---------------------------------------------------------------------------


.. _whatsnew_120.performance:

Performance improvements
~~~~~~~~~~~~~~~~~~~~~~~~

- Performance improvements when creating DataFrame or Series with dtype ``str`` or :class:`StringDtype` from array with many string elements (:issue:`36304`, :issue:`36317`, :issue:`36325`, :issue:`36432`)
- Performance improvement in :meth:`GroupBy.agg` with the ``numba`` engine (:issue:`35759`)
- Performance improvements when creating :meth:`pd.Series.map` from a huge dictionary (:issue:`34717`)
- Performance improvement in :meth:`GroupBy.transform` with the ``numba`` engine (:issue:`36240`)
- ``Styler`` uuid method altered to compress data transmission over web whilst maintaining reasonably low table collision probability (:issue:`36345`)
- Performance improvement in :meth:`pd.to_datetime` with non-ns time unit for ``float`` ``dtype`` columns (:issue:`20445`)
- Performance improvement in setting values on a :class:`IntervalArray` (:issue:`36310`)
- The internal index method :meth:`~Index._shallow_copy` now makes the new index and original index share cached attributes,
  avoiding creating these again, if created on either. This can speed up operations that depend on creating copies of existing indexes (:issue:`36840`)
- Performance improvement in :meth:`RollingGroupby.count` (:issue:`35625`)

.. ---------------------------------------------------------------------------

.. _whatsnew_120.bug_fixes:

Bug fixes
~~~~~~~~~

Categorical
^^^^^^^^^^^
- :meth:`Categorical.fillna` will always return a copy, will validate a passed fill value regardless of whether there are any NAs to fill, and will disallow a ``NaT`` as a fill value for numeric categories (:issue:`36530`)
- Bug in :meth:`Categorical.__setitem__` that incorrectly raised when trying to set a tuple value (:issue:`20439`)
-

Datetimelike
^^^^^^^^^^^^
- Bug in :attr:`DatetimeArray.date` where a ``ValueError`` would be raised with a read-only backing array (:issue:`33530`)
- Bug in ``NaT`` comparisons failing to raise ``TypeError`` on invalid inequality comparisons (:issue:`35046`)
- Bug in :class:`DateOffset` where attributes reconstructed from pickle files differ from original objects when input values exceed normal ranges (e.g months=12) (:issue:`34511`)
- Bug in :meth:`DatetimeIndex.get_slice_bound` where ``datetime.date`` objects were not accepted or naive :class:`Timestamp` with a tz-aware :class:`DatetimeIndex` (:issue:`35690`)
- Bug in :meth:`DatetimeIndex.slice_locs` where ``datetime.date`` objects were not accepted (:issue:`34077`)
- Bug in :meth:`DatetimeIndex.searchsorted`, :meth:`TimedeltaIndex.searchsorted`, :meth:`PeriodIndex.searchsorted`, and :meth:`Series.searchsorted` with ``datetime64``, ``timedelta64`` or ``Period`` dtype placement of ``NaT`` values being inconsistent with ``NumPy`` (:issue:`36176`, :issue:`36254`)
- Inconsistency in :class:`DatetimeArray`, :class:`TimedeltaArray`, and :class:`PeriodArray`  setitem casting arrays of strings to datetimelike scalars but not scalar strings (:issue:`36261`)
- Bug in :class:`DatetimeIndex.shift` incorrectly raising when shifting empty indexes (:issue:`14811`)
- :class:`Timestamp` and :class:`DatetimeIndex` comparisons between timezone-aware and timezone-naive objects now follow the standard library ``datetime`` behavior, returning ``True``/``False`` for ``!=``/``==`` and raising for inequality comparisons (:issue:`28507`)
- Bug in :meth:`DatetimeIndex.equals` and :meth:`TimedeltaIndex.equals` incorrectly considering ``int64`` indexes as equal (:issue:`36744`)

Timedelta
^^^^^^^^^
- Bug in :class:`TimedeltaIndex`, :class:`Series`, and :class:`DataFrame` floor-division with ``timedelta64`` dtypes and ``NaT`` in the denominator (:issue:`35529`)
-
-

Timezones
^^^^^^^^^

- Bug in :func:`date_range` was raising AmbiguousTimeError for valid input with ``ambiguous=False`` (:issue:`35297`)
-


Numeric
^^^^^^^
- Bug in :func:`to_numeric` where float precision was incorrect (:issue:`31364`)
- Bug in :meth:`DataFrame.any` with ``axis=1`` and ``bool_only=True`` ignoring the ``bool_only`` keyword (:issue:`32432`)
- Bug in :meth:`Series.equals` where a ``ValueError`` was raised when numpy arrays were compared to scalars (:issue:`35267`)
- Bug in :class:`Series` where two :class:`Series` each have a :class:`DatetimeIndex` with different timezones having those indexes incorrectly changed when performing arithmetic operations (:issue:`33671`)
- Bug in :meth:`pd._testing.assert_almost_equal` was incorrect for complex numeric types (:issue:`28235`)
- Bug in :meth:`DataFrame.__rmatmul__` error handling reporting transposed shapes (:issue:`21581`)
- Bug in :class:`Series` flex arithmetic methods where the result when operating with a ``list``, ``tuple`` or ``np.ndarray`` would have an incorrect name (:issue:`36760`)
- Bug in :class:`IntegerArray` multiplication with ``timedelta`` and ``np.timedelta64`` objects (:issue:`36870`)

Conversion
^^^^^^^^^^

-
-

Strings
^^^^^^^
- Bug in :meth:`Series.to_string`, :meth:`DataFrame.to_string`, and :meth:`DataFrame.to_latex` adding a leading space when ``index=False`` (:issue:`24980`)
-
-


Interval
^^^^^^^^

-
-

Indexing
^^^^^^^^

- Bug in :meth:`PeriodIndex.get_loc` incorrectly raising ``ValueError`` on non-datelike strings instead of ``KeyError``, causing similar errors in :meth:`Series.__geitem__`, :meth:`Series.__contains__`, and :meth:`Series.loc.__getitem__` (:issue:`34240`)
- Bug in :meth:`Index.sort_values` where, when empty values were passed, the method would break by trying to compare missing values instead of pushing them to the end of the sort order. (:issue:`35584`)
- Bug in :meth:`Index.get_indexer` and :meth:`Index.get_indexer_non_unique` where int64 arrays are returned instead of intp. (:issue:`36359`)
- Bug in :meth:`DataFrame.sort_index` where parameter ascending passed as a list on a single level index gives wrong result. (:issue:`32334`)

Missing
^^^^^^^

- Bug in :meth:`SeriesGroupBy.transform` now correctly handles missing values for ``dropna=False`` (:issue:`35014`)
-

MultiIndex
^^^^^^^^^^

- Bug in :meth:`DataFrame.xs` when used with :class:`IndexSlice` raises ``TypeError`` with message ``"Expected label or tuple of labels"`` (:issue:`35301`)
- Bug in :meth:`DataFrame.reset_index` with ``NaT`` values in index raises ``ValueError`` with message ``"cannot convert float NaN to integer"`` (:issue:`36541`)
-

I/O
^^^

- :func:`read_sas` no longer leaks resources on failure (:issue:`35566`)
- Bug in :meth:`to_csv` caused a ``ValueError`` when it was called with a filename in combination with ``mode`` containing a ``b`` (:issue:`35058`)
- In :meth:`read_csv` ``float_precision='round_trip'`` now handles ``decimal`` and ``thousands`` parameters (:issue:`35365`)
- :meth:`to_pickle` and :meth:`read_pickle` were closing user-provided file objects (:issue:`35679`)
- :meth:`to_csv` passes compression arguments for ``'gzip'`` always to ``gzip.GzipFile`` (:issue:`28103`)
- :meth:`to_csv` did not support zip compression for binary file object not having a filename (:issue:`35058`)
- :meth:`to_csv` and :meth:`read_csv` did not honor ``compression`` and ``encoding`` for path-like objects that are internally converted to file-like objects (:issue:`35677`, :issue:`26124`, and :issue:`32392`)
- :meth:`to_picke` and :meth:`read_pickle` did not support compression for file-objects (:issue:`26237`, :issue:`29054`, and :issue:`29570`)
- Bug in :func:`LongTableBuilder.middle_separator` was duplicating LaTeX longtable entries in the List of Tables of a LaTeX document (:issue:`34360`)
- Bug in :meth:`read_csv` with ``engine='python'`` truncating data if multiple items present in first row and first element started with BOM (:issue:`36343`)
- Removed ``private_key`` and ``verbose`` from :func:`read_gbq` as they are no longer supported in ``pandas-gbq`` (:issue:`34654`, :issue:`30200`)
- Bumped minimum pytables version to 3.5.1 to avoid a ``ValueError`` in :meth:`read_hdf` (:issue:`24839`)
- Bug in :func:`read_table` and :func:`read_csv` when ``delim_whitespace=True`` and ``sep=default`` (:issue:`36583`)
- Bug in :meth:`read_parquet` with fixed offset timezones. String representation of timezones was not recognized (:issue:`35997`, :issue:`36004`)

Plotting
^^^^^^^^

- Bug in :meth:`DataFrame.plot` was rotating xticklabels when ``subplots=True``, even if the x-axis wasn't an irregular time series (:issue:`29460`)
- Bug in :meth:`DataFrame.plot` where a marker letter in the ``style`` keyword sometimes causes a ``ValueError`` (:issue:`21003`)
- Twinned axes were losing their tick labels which should only happen to all but the last row or column of 'externally' shared axes (:issue:`33819`)

Groupby/resample/rolling
^^^^^^^^^^^^^^^^^^^^^^^^

- Bug in :meth:`DataFrameGroupBy.count` and :meth:`SeriesGroupBy.sum` returning ``NaN`` for missing categories when grouped on multiple ``Categoricals``. Now returning ``0`` (:issue:`35028`)
- Bug in :meth:`DataFrameGroupBy.apply` that would some times throw an erroneous ``ValueError`` if the grouping axis had duplicate entries (:issue:`16646`)
- Bug in :meth:`DataFrame.resample(...)` that would throw a ``ValueError`` when resampling from "D" to "24H" over a transition into daylight savings time (DST) (:issue:`35219`)
- Bug when combining methods :meth:`DataFrame.groupby` with :meth:`DataFrame.resample` and :meth:`DataFrame.interpolate` raising an ``TypeError`` (:issue:`35325`)
- Bug in :meth:`DataFrameGroupBy.apply` where a non-nuisance grouping column would be dropped from the output columns if another groupby method was called before ``.apply()`` (:issue:`34656`)
- Bug in :meth:`DataFrameGroupby.apply` would drop a :class:`CategoricalIndex` when grouped on. (:issue:`35792`)
- Bug when subsetting columns on a :class:`~pandas.core.groupby.DataFrameGroupBy` (e.g. ``df.groupby('a')[['b']])``) would reset the attributes ``axis``, ``dropna``, ``group_keys``, ``level``, ``mutated``, ``sort``, and ``squeeze`` to their default values. (:issue:`9959`)
- Bug in :meth:`DataFrameGroupby.tshift` failing to raise ``ValueError`` when a frequency cannot be inferred for the index of a group (:issue:`35937`)
- Bug in :meth:`DataFrame.groupby` does not always maintain column index name for ``any``, ``all``, ``bfill``, ``ffill``, ``shift`` (:issue:`29764`)
- Bug in :meth:`DataFrameGroupBy.apply` raising error with ``np.nan`` group(s) when ``dropna=False`` (:issue:`35889`)
- Bug in :meth:`Rolling.sum()` returned wrong values when dtypes where mixed between float and integer and axis was equal to one (:issue:`20649`, :issue:`35596`)
- Bug in :meth:`Rolling.count` returned ``np.nan`` with :class:`pandas.api.indexers.FixedForwardWindowIndexer` as window, ``min_periods=0`` and only missing values in window (:issue:`35579`)
- Bug where :class:`pandas.core.window.Rolling` produces incorrect window sizes when using a ``PeriodIndex`` (:issue:`34225`)

Reshaping
^^^^^^^^^

- Bug in :meth:`DataFrame.pivot_table` with ``aggfunc='count'`` or ``aggfunc='sum'`` returning ``NaN`` for missing categories when pivoted on a ``Categorical``. Now returning ``0`` (:issue:`31422`)
- Bug in :func:`union_indexes` where input index names are not preserved in some cases. Affects :func:`concat` and :class:`DataFrame` constructor (:issue:`13475`)
- Bug in func :meth:`crosstab` when using multiple columns with ``margins=True`` and ``normalize=True`` (:issue:`35144`)
- Bug in :meth:`DataFrame.agg` with ``func={'name':<FUNC>}`` incorrectly raising ``TypeError`` when ``DataFrame.columns==['Name']`` (:issue:`36212`)
- Bug in :meth:`Series.transform` would give incorrect results or raise when the argument ``func`` was dictionary (:issue:`35811`)
-

Sparse
^^^^^^

-
-

ExtensionArray
^^^^^^^^^^^^^^

<<<<<<< HEAD
- Bug in :meth:`Dataframe.replace` not working for ``regex=True`` and ``dtype='string'`` Now working as expected (:issue:`35977`)
-
=======
- Fixed Bug where :class:`DataFrame` column set to scalar extension type via a dict instantion was considered an object type rather than the extension type (:issue:`35965`)
- Fixed bug where ``astype()`` with equal dtype and ``copy=False`` would return a new object (:issue:`284881`)
- Fixed bug when applying a NumPy ufunc with multiple outputs to a :class:`pandas.arrays.IntegerArray` returning None (:issue:`36913`)
>>>>>>> 653f6944


Other
^^^^^

- Bug in :meth:`DataFrame.replace` and :meth:`Series.replace` incorrectly raising ``AssertionError`` instead of ``ValueError`` when invalid parameter combinations are passed (:issue:`36045`)
- Bug in :meth:`DataFrame.replace` and :meth:`Series.replace` with numeric values and string ``to_replace`` (:issue:`34789`)
- Fixed metadata propagation in the :class:`Series.dt` accessor (:issue:`28283`)
- Bug in :meth:`Index.union` behaving differently depending on whether operand is a :class:`Index` or other list-like (:issue:`36384`)

.. ---------------------------------------------------------------------------

.. _whatsnew_120.contributors:

Contributors
~~~~~~~~~~~~<|MERGE_RESOLUTION|>--- conflicted
+++ resolved
@@ -462,14 +462,11 @@
 ExtensionArray
 ^^^^^^^^^^^^^^
 
-<<<<<<< HEAD
-- Bug in :meth:`Dataframe.replace` not working for ``regex=True`` and ``dtype='string'`` Now working as expected (:issue:`35977`)
--
-=======
+
 - Fixed Bug where :class:`DataFrame` column set to scalar extension type via a dict instantion was considered an object type rather than the extension type (:issue:`35965`)
 - Fixed bug where ``astype()`` with equal dtype and ``copy=False`` would return a new object (:issue:`284881`)
 - Fixed bug when applying a NumPy ufunc with multiple outputs to a :class:`pandas.arrays.IntegerArray` returning None (:issue:`36913`)
->>>>>>> 653f6944
+- Fixed bug in :meth:`Dataframe.replace` not working for ``regex=True`` and ``dtype='string'`` Now working as expected (:issue:`35977`)
 
 
 Other
