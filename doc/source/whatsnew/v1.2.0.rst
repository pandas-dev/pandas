.. _whatsnew_120:

What's new in 1.2.0 (??)
------------------------

These are the changes in pandas 1.2.0. See :ref:`release` for a full changelog
including other versions of pandas.

{{ header }}

.. ---------------------------------------------------------------------------

Enhancements
~~~~~~~~~~~~

.. _whatsnew_120.duplicate_labels:

Optionally disallow duplicate labels
^^^^^^^^^^^^^^^^^^^^^^^^^^^^^^^^^^^^

:class:`Series` and :class:`DataFrame` can now be created with ``allows_duplicate_labels=False`` flag to
control whether the index or columns can contain duplicate labels (:issue:`28394`). This can be used to
prevent accidental introduction of duplicate labels, which can affect downstream operations.

By default, duplicates continue to be allowed

.. ipython:: python

   pd.Series([1, 2], index=['a', 'a'])

.. ipython:: python
   :okexcept:

   pd.Series([1, 2], index=['a', 'a']).set_flags(allows_duplicate_labels=False)

pandas will propagate the ``allows_duplicate_labels`` property through many operations.

.. ipython:: python
   :okexcept:

   a = (
       pd.Series([1, 2], index=['a', 'b'])
         .set_flags(allows_duplicate_labels=False)
   )
   a
   # An operation introducing duplicates
   a.reindex(['a', 'b', 'a'])

.. warning::

   This is an experimental feature. Currently, many methods fail to
   propagate the ``allows_duplicate_labels`` value. In future versions
   it is expected that every method taking or returning one or more
   DataFrame or Series objects will propagate ``allows_duplicate_labels``.

See :ref:`duplicates` for more.

The ``allows_duplicate_labels`` flag is stored in the new :attr:`DataFrame.flags`
attribute. This stores global attributes that apply to the *pandas object*. This
differs from :attr:`DataFrame.attrs`, which stores information that applies to
the dataset.

Passing arguments to fsspec backends
^^^^^^^^^^^^^^^^^^^^^^^^^^^^^^^^^^^^

Many read/write functions have acquired the ``storage_options`` optional argument,
to pass a dictionary of parameters to the storage backend. This allows, for
example, for passing credentials to S3 and GCS storage. The details of what
parameters can be passed to which backends can be found in the documentation
of the individual storage backends (detailed from the fsspec docs for
`builtin implementations`_ and linked to `external ones`_). See
Section :ref:`io.remote`.

:issue:`35655` added fsspec support (including ``storage_options``)
for reading excel files.

.. _builtin implementations: https://filesystem-spec.readthedocs.io/en/latest/api.html#built-in-implementations
.. _external ones: https://filesystem-spec.readthedocs.io/en/latest/api.html#other-known-implementations

.. _whatsnew_120.binary_handle_to_csv:

Support for binary file handles in ``to_csv``
^^^^^^^^^^^^^^^^^^^^^^^^^^^^^^^^^^^^^^^^^^^^^

:meth:`to_csv` supports file handles in binary mode (:issue:`19827` and :issue:`35058`)
with ``encoding`` (:issue:`13068` and :issue:`23854`) and ``compression`` (:issue:`22555`).
``mode`` has to contain a ``b`` for binary handles to be supported.

For example:

.. ipython:: python

   import io

   data = pd.DataFrame([0, 1, 2])
   buffer = io.BytesIO()
   data.to_csv(buffer, mode="w+b", encoding="utf-8", compression="gzip")

Support for short caption and table position in ``to_latex``
^^^^^^^^^^^^^^^^^^^^^^^^^^^^^^^^^^^^^^^^^^^^^^^^^^^^^^^^^^^^

:meth:`DataFrame.to_latex` now allows one to specify
a floating table position (:issue:`35281`)
and a short caption (:issue:`36267`).

New keyword ``position`` is implemented to set the position.

.. ipython:: python

   data = pd.DataFrame({'a': [1, 2], 'b': [3, 4]})
   table = data.to_latex(position='ht')
   print(table)

Usage of keyword ``caption`` is extended.
Besides taking a single string as an argument,
one can optionally provide a tuple of ``(full_caption, short_caption)``
to add a short caption macro.

.. ipython:: python

   data = pd.DataFrame({'a': [1, 2], 'b': [3, 4]})
   table = data.to_latex(caption=('the full long caption', 'short caption'))
   print(table)

.. _whatsnew_120.read_csv_table_precision_default:

Change in default floating precision for ``read_csv`` and ``read_table``
^^^^^^^^^^^^^^^^^^^^^^^^^^^^^^^^^^^^^^^^^^^^^^^^^^^^^^^^^^^^^^^^^^^^^^^^

For the C parsing engine, the methods :meth:`read_csv` and :meth:`read_table` previously defaulted to a parser that
could read floating point numbers slightly incorrectly with respect to the last bit in precision.
The option ``floating_precision="high"`` has always been available to avoid this issue.
Beginning with this version, the default is now to use the more accurate parser by making
``floating_precision=None`` correspond to the high precision parser, and the new option
``floating_precision="legacy"`` to use the legacy parser. The change to using the higher precision
parser by default should have no impact on performance. (:issue:`17154`)

.. _whatsnew_120.floating:

Experimental nullable data types for float data
^^^^^^^^^^^^^^^^^^^^^^^^^^^^^^^^^^^^^^^^^^^^^^^

We've added :class:`Float32Dtype` / :class:`Float64Dtype` and :class:`~arrays.FloatingArray`,
an extension data type dedicated to floating point data that can hold the
``pd.NA`` missing value indicator (:issue:`32265`, :issue:`34307`).

While the default float data type already supports missing values using ``np.nan``,
this new data type uses ``pd.NA`` (and its corresponding behaviour) as missing
value indicator, in line with the already existing nullable :ref:`integer <integer_na>`
and :ref:`boolean <boolean>` data types.

One example where the behaviour of ``np.nan`` and ``pd.NA`` is different is
comparison operations:

.. ipython:: python

  # the default numpy float64 dtype
  s1 = pd.Series([1.5, None])
  s1
  s1 > 1

.. ipython:: python

  # the new nullable float64 dtype
  s2 = pd.Series([1.5, None], dtype="Float64")
  s2
  s2 > 1

See the :ref:`missing_data.NA` doc section for more details on the behaviour
when using the ``pd.NA`` missing value indicator.

As shown above, the dtype can be specified using the "Float64" or "Float32"
string (capitalized to distinguish it from the default "float64" data type).
Alternatively, you can also use the dtype object:

.. ipython:: python

   pd.Series([1.5, None], dtype=pd.Float32Dtype())

.. warning::

   Experimental: the new floating data types are currently experimental, and its
   behaviour or API may still change without warning. Especially the behaviour
   regarding NaN (distinct from NA missing values) is subject to change.

.. _whatsnew_120.index_name_preservation:

Index/column name preservation when aggregating
^^^^^^^^^^^^^^^^^^^^^^^^^^^^^^^^^^^^^^^^^^^^^^^

When aggregating using :meth:`concat` or the :class:`DataFrame` constructor, Pandas
will attempt to preserve index (and column) names whenever possible (:issue:`35847`).
In the case where all inputs share a common name, this name will be assigned to the
result. When the input names do not all agree, the result will be unnamed. Here is an
example where the index name is preserved:

.. ipython:: python

    idx = pd.Index(range(5), name='abc')
    ser = pd.Series(range(5, 10), index=idx)
    pd.concat({'x': ser[1:], 'y': ser[:-1]}, axis=1)

The same is true for :class:`MultiIndex`, but the logic is applied separately on a
level-by-level basis.

.. _whatsnew_120.enhancements.other:

Other enhancements
^^^^^^^^^^^^^^^^^^
- Added ``day_of_week``(compatibility alias ``dayofweek``) property to ``Timestamp``, ``DatetimeIndex``, ``Period``, ``PeriodIndex`` (:issue:`9605`)
- Added ``day_of_year`` (compatibility alias ``dayofyear``) property to ``Timestamp``, ``DatetimeIndex``, ``Period``, ``PeriodIndex`` (:issue:`9605`)
- Added :meth:`~DataFrame.set_flags` for setting table-wide flags on a ``Series`` or ``DataFrame`` (:issue:`28394`)
- :meth:`DataFrame.applymap` now supports ``na_action`` (:issue:`23803`)
- :class:`Index` with object dtype supports division and multiplication (:issue:`34160`)
- :meth:`DataFrame.explode` and :meth:`Series.explode` now support exploding of sets (:issue:`35614`)
- :meth:`DataFrame.hist` now supports time series (datetime) data (:issue:`32590`)
- ``Styler`` now allows direct CSS class name addition to individual data cells (:issue:`36159`)
- :meth:`Rolling.mean()` and :meth:`Rolling.sum()` use Kahan summation to calculate the mean to avoid numerical problems (:issue:`10319`, :issue:`11645`, :issue:`13254`, :issue:`32761`, :issue:`36031`)
- :meth:`DatetimeIndex.searchsorted`, :meth:`TimedeltaIndex.searchsorted`, :meth:`PeriodIndex.searchsorted`, and :meth:`Series.searchsorted` with datetimelike dtypes will now try to cast string arguments (listlike and scalar) to the matching datetimelike type (:issue:`36346`)
-
- Added methods :meth:`IntegerArray.prod`, :meth:`IntegerArray.min`, and :meth:`IntegerArray.max` (:issue:`33790`)
- Where possible :meth:`RangeIndex.difference` and :meth:`RangeIndex.symmetric_difference` will return :class:`RangeIndex` instead of :class:`Int64Index` (:issue:`36564`)
- Added :meth:`Rolling.sem()` and :meth:`Expanding.sem()` to compute the standard error of mean (:issue:`26476`).
- :meth:`Rolling.var()` and :meth:`Rolling.std()` use Kahan summation and Welfords Method to avoid numerical issues (:issue:`37051`)
- :meth:`DataFrame.corr` and :meth:`DataFrame.cov` use Welfords Method to avoid numerical issues (:issue:`37448`)
- :meth:`DataFrame.plot` now recognizes ``xlabel`` and ``ylabel`` arguments for plots of type ``scatter`` and ``hexbin`` (:issue:`37001`)
- :class:`DataFrame` now supports ``divmod`` operation (:issue:`37165`)
- :meth:`DataFrame.to_parquet` now returns a ``bytes`` object when no ``path`` argument is passed (:issue:`37105`)
- :class:`Rolling` now supports the ``closed`` argument for fixed windows (:issue:`34315`)
<<<<<<< HEAD
- :meth:`DataFrame.to_pickle` now supports loading ``.zip`` files created by OS X and macOS that contain ``__MACOSX/`` or ``.DS_STORE`` hidden folders/files (:issue:`37098`).
=======
- :class:`DatetimeIndex` and :class:`Series` with ``datetime64`` or ``datetime64tz`` dtypes now support ``std`` (:issue:`37436`)
- :class:`Window` now supports all Scipy window types in ``win_type`` with flexible keyword argument support (:issue:`34556`)
- :meth:`testing.assert_index_equal` now has a ``check_order`` parameter that allows indexes to be checked in an order-insensitive manner (:issue:`37478`)
>>>>>>> 7759d0fe

.. _whatsnew_120.api_breaking.python:

Increased minimum version for Python
^^^^^^^^^^^^^^^^^^^^^^^^^^^^^^^^^^^^

pandas 1.2.0 supports Python 3.7.1 and higher (:issue:`35214`).

.. _whatsnew_120.api_breaking.deps:

Increased minimum versions for dependencies
^^^^^^^^^^^^^^^^^^^^^^^^^^^^^^^^^^^^^^^^^^^

Some minimum supported versions of dependencies were updated (:issue:`35214`).
If installed, we now require:

+-----------------+-----------------+----------+---------+
| Package         | Minimum Version | Required | Changed |
+=================+=================+==========+=========+
| numpy           | 1.16.5          |    X     |    X    |
+-----------------+-----------------+----------+---------+
| pytz            | 2017.3          |    X     |    X    |
+-----------------+-----------------+----------+---------+
| python-dateutil | 2.7.3           |    X     |         |
+-----------------+-----------------+----------+---------+
| bottleneck      | 1.2.1           |          |         |
+-----------------+-----------------+----------+---------+
| numexpr         | 2.6.8           |          |    X    |
+-----------------+-----------------+----------+---------+
| pytest (dev)    | 5.0.1           |          |    X    |
+-----------------+-----------------+----------+---------+
| mypy (dev)      | 0.782           |          |    X    |
+-----------------+-----------------+----------+---------+

For `optional libraries <https://dev.pandas.io/docs/install.html#dependencies>`_ the general recommendation is to use the latest version.
The following table lists the lowest version per library that is currently being tested throughout the development of pandas.
Optional libraries below the lowest tested version may still work, but are not considered supported.

+-----------------+-----------------+---------+
| Package         | Minimum Version | Changed |
+=================+=================+=========+
| beautifulsoup4  | 4.6.0           |         |
+-----------------+-----------------+---------+
| fastparquet     | 0.3.2           |         |
+-----------------+-----------------+---------+
| fsspec          | 0.7.4           |         |
+-----------------+-----------------+---------+
| gcsfs           | 0.6.0           |         |
+-----------------+-----------------+---------+
| lxml            | 4.3.0           |    X    |
+-----------------+-----------------+---------+
| matplotlib      | 2.2.3           |    X    |
+-----------------+-----------------+---------+
| numba           | 0.46.0          |         |
+-----------------+-----------------+---------+
| openpyxl        | 2.6.0           |    X    |
+-----------------+-----------------+---------+
| pyarrow         | 0.15.0          |    X    |
+-----------------+-----------------+---------+
| pymysql         | 0.7.11          |    X    |
+-----------------+-----------------+---------+
| pytables        | 3.5.1           |    X    |
+-----------------+-----------------+---------+
| s3fs            | 0.4.0           |         |
+-----------------+-----------------+---------+
| scipy           | 1.2.0           |         |
+-----------------+-----------------+---------+
| sqlalchemy      | 1.2.8           |    X    |
+-----------------+-----------------+---------+
| xarray          | 0.12.0          |    X    |
+-----------------+-----------------+---------+
| xlrd            | 1.2.0           |    X    |
+-----------------+-----------------+---------+
| xlsxwriter      | 1.0.2           |    X    |
+-----------------+-----------------+---------+
| xlwt            | 1.3.0           |    X    |
+-----------------+-----------------+---------+
| pandas-gbq      | 0.12.0          |         |
+-----------------+-----------------+---------+

See :ref:`install.dependencies` and :ref:`install.optional_dependencies` for more.

.. _whatsnew_200.api.other:

Other API changes
^^^^^^^^^^^^^^^^^

- Sorting in descending order is now stable for :meth:`Series.sort_values` and :meth:`Index.sort_values` for DateTime-like :class:`Index` subclasses. This will affect sort order when sorting :class:`DataFrame` on multiple columns, sorting with a key function that produces duplicates, or requesting the sorting index when using :meth:`Index.sort_values`. When using :meth:`Series.value_counts`, count of missing values is no longer the last in the list of duplicate counts, and its position corresponds to the position in the original :class:`Series`. When using :meth:`Index.sort_values` for DateTime-like :class:`Index` subclasses, NaTs ignored the ``na_position`` argument and were sorted to the beggining. Now they respect ``na_position``, the default being ``last``, same as other :class:`Index` subclasses. (:issue:`35992`)

.. ---------------------------------------------------------------------------

.. _whatsnew_120.deprecations:

Deprecations
~~~~~~~~~~~~
- Deprecated parameter ``inplace`` in :meth:`MultiIndex.set_codes` and :meth:`MultiIndex.set_levels` (:issue:`35626`)
- Deprecated parameter ``dtype`` in :meth:`~Index.copy` on method all index classes. Use the :meth:`~Index.astype` method instead for changing dtype (:issue:`35853`)
- Deprecated parameters ``levels`` and ``codes`` in :meth:`~MultiIndex.copy`. Use the :meth:`~MultiIndex.set_levels` and :meth:`~MultiIndex.set_codes` methods instead (:issue:`36685`)
- Date parser functions :func:`~pandas.io.date_converters.parse_date_time`, :func:`~pandas.io.date_converters.parse_date_fields`, :func:`~pandas.io.date_converters.parse_all_fields` and :func:`~pandas.io.date_converters.generic_parser` from ``pandas.io.date_converters`` are deprecated and will be removed in a future version; use :func:`to_datetime` instead (:issue:`35741`)
- :meth:`DataFrame.lookup` is deprecated and will be removed in a future version, use :meth:`DataFrame.melt` and :meth:`DataFrame.loc` instead (:issue:`18682`)
- The :meth:`Index.to_native_types` is deprecated. Use ``.astype(str)`` instead (:issue:`28867`)
- Deprecated indexing :class:`DataFrame` rows with datetime-like strings ``df[string]``, use ``df.loc[string]`` instead (:issue:`36179`)
- Deprecated casting an object-dtype index of ``datetime`` objects to :class:`DatetimeIndex` in the :class:`Series` constructor (:issue:`23598`)
- Deprecated :meth:`Index.is_all_dates` (:issue:`27744`)
- The default value of ``regex`` for :meth:`Series.str.replace` will change from ``True`` to ``False`` in a future release. In addition, single character regular expressions will *not* be treated as literal strings when ``regex=True`` is set. (:issue:`24804`)
- Deprecated automatic alignment on comparison operations between :class:`DataFrame` and :class:`Series`, do ``frame, ser = frame.align(ser, axis=1, copy=False)`` before e.g. ``frame == ser`` (:issue:`28759`)
- :meth:`Rolling.count` with ``min_periods=None`` will default to the size of the window in a future version (:issue:`31302`)
- Deprecated slice-indexing on timezone-aware :class:`DatetimeIndex` with naive ``datetime`` objects, to match scalar indexing behavior (:issue:`36148`)
- :meth:`Index.ravel` returning a ``np.ndarray`` is deprecated, in the future this will return a view on the same index (:issue:`19956`)
- Deprecate use of strings denoting units with 'M', 'Y' or 'y' in :func:`~pandas.to_timedelta` (:issue:`36666`)
- :class:`Index` methods ``&``, ``|``, and ``^`` behaving as the set operations :meth:`Index.intersection`, :meth:`Index.union`, and :meth:`Index.symmetric_difference`, respectively, are deprecated and in the future will behave as pointwise boolean operations matching :class:`Series` behavior.  Use the named set methods instead (:issue:`36758`)
- :meth:`Categorical.is_dtype_equal` and :meth:`CategoricalIndex.is_dtype_equal` are deprecated, will be removed in a future version (:issue:`37545`)
- :meth:`Series.slice_shift` and :meth:`DataFrame.slice_shift` are deprecated, use :meth:`Series.shift` or :meth:`DataFrame.shift` instead (:issue:`37601`)


.. ---------------------------------------------------------------------------


.. _whatsnew_120.performance:

Performance improvements
~~~~~~~~~~~~~~~~~~~~~~~~

- Performance improvements when creating DataFrame or Series with dtype ``str`` or :class:`StringDtype` from array with many string elements (:issue:`36304`, :issue:`36317`, :issue:`36325`, :issue:`36432`, :issue:`37371`)
- Performance improvement in :meth:`GroupBy.agg` with the ``numba`` engine (:issue:`35759`)
- Performance improvements when creating :meth:`pd.Series.map` from a huge dictionary (:issue:`34717`)
- Performance improvement in :meth:`GroupBy.transform` with the ``numba`` engine (:issue:`36240`)
- ``Styler`` uuid method altered to compress data transmission over web whilst maintaining reasonably low table collision probability (:issue:`36345`)
- Performance improvement in :meth:`pd.to_datetime` with non-ns time unit for ``float`` ``dtype`` columns (:issue:`20445`)
- Performance improvement in setting values on a :class:`IntervalArray` (:issue:`36310`)
- The internal index method :meth:`~Index._shallow_copy` now makes the new index and original index share cached attributes,
  avoiding creating these again, if created on either. This can speed up operations that depend on creating copies of existing indexes (:issue:`36840`)
- Performance improvement in :meth:`RollingGroupby.count` (:issue:`35625`)
- Small performance decrease to :meth:`Rolling.min` and :meth:`Rolling.max` for fixed windows (:issue:`36567`)
- Reduced peak memory usage in :meth:`DataFrame.to_pickle` when using ``protocol=5`` in python 3.8+ (:issue:`34244`)
- faster ``dir`` calls when many index labels, e.g. ``dir(ser)`` (:issue:`37450`)
- Performance improvement in :class:`ExpandingGroupby` (:issue:`37064`)

.. ---------------------------------------------------------------------------

.. _whatsnew_120.bug_fixes:

Bug fixes
~~~~~~~~~

Categorical
^^^^^^^^^^^
- :meth:`Categorical.fillna` will always return a copy, will validate a passed fill value regardless of whether there are any NAs to fill, and will disallow a ``NaT`` as a fill value for numeric categories (:issue:`36530`)
- Bug in :meth:`Categorical.__setitem__` that incorrectly raised when trying to set a tuple value (:issue:`20439`)
-

Datetimelike
^^^^^^^^^^^^
- Bug in :attr:`DatetimeArray.date` where a ``ValueError`` would be raised with a read-only backing array (:issue:`33530`)
- Bug in ``NaT`` comparisons failing to raise ``TypeError`` on invalid inequality comparisons (:issue:`35046`)
- Bug in :class:`DateOffset` where attributes reconstructed from pickle files differ from original objects when input values exceed normal ranges (e.g months=12) (:issue:`34511`)
- Bug in :meth:`DatetimeIndex.get_slice_bound` where ``datetime.date`` objects were not accepted or naive :class:`Timestamp` with a tz-aware :class:`DatetimeIndex` (:issue:`35690`)
- Bug in :meth:`DatetimeIndex.slice_locs` where ``datetime.date`` objects were not accepted (:issue:`34077`)
- Bug in :meth:`DatetimeIndex.searchsorted`, :meth:`TimedeltaIndex.searchsorted`, :meth:`PeriodIndex.searchsorted`, and :meth:`Series.searchsorted` with ``datetime64``, ``timedelta64`` or ``Period`` dtype placement of ``NaT`` values being inconsistent with ``NumPy`` (:issue:`36176`, :issue:`36254`)
- Inconsistency in :class:`DatetimeArray`, :class:`TimedeltaArray`, and :class:`PeriodArray`  setitem casting arrays of strings to datetimelike scalars but not scalar strings (:issue:`36261`)
- Bug in :meth:`DatetimeArray.take` incorrectly allowing ``fill_value`` with a mismatched timezone (:issue:`37356`)
- Bug in :class:`DatetimeIndex.shift` incorrectly raising when shifting empty indexes (:issue:`14811`)
- :class:`Timestamp` and :class:`DatetimeIndex` comparisons between timezone-aware and timezone-naive objects now follow the standard library ``datetime`` behavior, returning ``True``/``False`` for ``!=``/``==`` and raising for inequality comparisons (:issue:`28507`)
- Bug in :meth:`DatetimeIndex.equals` and :meth:`TimedeltaIndex.equals` incorrectly considering ``int64`` indexes as equal (:issue:`36744`)
- :meth:`to_json` and :meth:`read_json` now implements timezones parsing when orient structure is 'table'.
- :meth:`astype` now attempts to convert to 'datetime64[ns, tz]' directly from 'object' with inferred timezone from string (:issue:`35973`).
- Bug in :meth:`TimedeltaIndex.sum` and :meth:`Series.sum` with ``timedelta64`` dtype on an empty index or series returning ``NaT`` instead of ``Timedelta(0)`` (:issue:`31751`)
- Bug in :meth:`DatetimeArray.shift` incorrectly allowing ``fill_value`` with a mismatched timezone (:issue:`37299`)
- Bug in adding a :class:`BusinessDay` with nonzero ``offset`` to a non-scalar other (:issue:`37457`)
- Bug in :func:`to_datetime` with a read-only array incorrectly raising (:issue:`34857`)

Timedelta
^^^^^^^^^
- Bug in :class:`TimedeltaIndex`, :class:`Series`, and :class:`DataFrame` floor-division with ``timedelta64`` dtypes and ``NaT`` in the denominator (:issue:`35529`)
- Bug in parsing of ISO 8601 durations in :class:`Timedelta`, :meth:`pd.to_datetime` (:issue:`37159`, fixes :issue:`29773` and :issue:`36204`)
- Bug in :func:`to_timedelta` with a read-only array incorrectly raising (:issue:`34857`)

Timezones
^^^^^^^^^

- Bug in :func:`date_range` was raising AmbiguousTimeError for valid input with ``ambiguous=False`` (:issue:`35297`)
-


Numeric
^^^^^^^
- Bug in :func:`to_numeric` where float precision was incorrect (:issue:`31364`)
- Bug in :meth:`DataFrame.any` with ``axis=1`` and ``bool_only=True`` ignoring the ``bool_only`` keyword (:issue:`32432`)
- Bug in :meth:`Series.equals` where a ``ValueError`` was raised when numpy arrays were compared to scalars (:issue:`35267`)
- Bug in :class:`Series` where two :class:`Series` each have a :class:`DatetimeIndex` with different timezones having those indexes incorrectly changed when performing arithmetic operations (:issue:`33671`)
- Bug in :meth:`pd._testing.assert_almost_equal` was incorrect for complex numeric types (:issue:`28235`)
- Bug in :meth:`DataFrame.__rmatmul__` error handling reporting transposed shapes (:issue:`21581`)
- Bug in :class:`Series` flex arithmetic methods where the result when operating with a ``list``, ``tuple`` or ``np.ndarray`` would have an incorrect name (:issue:`36760`)
- Bug in :class:`IntegerArray` multiplication with ``timedelta`` and ``np.timedelta64`` objects (:issue:`36870`)
- Bug in :class:`MultiIndex` comparison with tuple incorrectly treating tuple as array-like (:issue:`21517`)
- Bug in :meth:`DataFrame.diff` with ``datetime64`` dtypes including ``NaT`` values failing to fill ``NaT`` results correctly (:issue:`32441`)
- Bug in :class:`DataFrame` arithmetic ops incorrectly accepting keyword arguments (:issue:`36843`)
- Bug in :class:`IntervalArray` comparisons with :class:`Series` not returning :class:`Series` (:issue:`36908`)
- Bug in :class:`DataFrame` allowing arithmetic operations with list of array-likes with undefined results. Behavior changed to raising ``ValueError`` (:issue:`36702`)
- Bug in :meth:`DataFrame.std`` with ``timedelta64`` dtype and ``skipna=False`` (:issue:`37392`)
- Bug in :meth:`DataFrame.min` and :meth:`DataFrame.max` with ``datetime64`` dtype and ``skipna=False`` (:issue:`36907`)

Conversion
^^^^^^^^^^

-
-

Strings
^^^^^^^
- Bug in :meth:`Series.to_string`, :meth:`DataFrame.to_string`, and :meth:`DataFrame.to_latex` adding a leading space when ``index=False`` (:issue:`24980`)
- Bug in :func:`to_numeric` raising a ``TypeError`` when attempting to convert a string dtype :class:`Series` containing only numeric strings and ``NA`` (:issue:`37262`)
-

Interval
^^^^^^^^
- Bug in :meth:`IntervalIndex.take` with negative indices and ``fill_value=None`` (:issue:`37330`)
-
-

Indexing
^^^^^^^^

- Bug in :meth:`PeriodIndex.get_loc` incorrectly raising ``ValueError`` on non-datelike strings instead of ``KeyError``, causing similar errors in :meth:`Series.__geitem__`, :meth:`Series.__contains__`, and :meth:`Series.loc.__getitem__` (:issue:`34240`)
- Bug in :meth:`Index.sort_values` where, when empty values were passed, the method would break by trying to compare missing values instead of pushing them to the end of the sort order. (:issue:`35584`)
- Bug in :meth:`Index.get_indexer` and :meth:`Index.get_indexer_non_unique` where int64 arrays are returned instead of intp. (:issue:`36359`)
- Bug in :meth:`DataFrame.sort_index` where parameter ascending passed as a list on a single level index gives wrong result. (:issue:`32334`)
- Bug in :meth:`DataFrame.reset_index` was incorrectly raising a ``ValueError`` for input with a :class:`MultiIndex` with missing values in a level with ``Categorical`` dtype (:issue:`24206`)
- Bug in indexing with boolean masks on datetime-like values sometimes returning a view instead of a copy (:issue:`36210`)
- Bug in :meth:`DataFrame.__getitem__` and :meth:`DataFrame.loc.__getitem__` with :class:`IntervalIndex` columns and a numeric indexer (:issue:`26490`)
- Bug in :meth:`Series.loc.__getitem__` with a non-unique :class:`MultiIndex` and an empty-list indexer (:issue:`13691`)
- Bug in indexing on a :class:`Series` or :class:`DataFrame` with a :class:`MultiIndex` with a level named "0" (:issue:`37194`)
- Bug in :meth:`Series.__getitem__` when using an unsigned integer array as an indexer giving incorrect results or segfaulting instead of raising ``KeyError`` (:issue:`37218`)
- Bug in :meth:`Index.where` incorrectly casting numeric values to strings (:issue:`37591`)

Missing
^^^^^^^

- Bug in :meth:`SeriesGroupBy.transform` now correctly handles missing values for ``dropna=False`` (:issue:`35014`)
-

MultiIndex
^^^^^^^^^^

- Bug in :meth:`DataFrame.xs` when used with :class:`IndexSlice` raises ``TypeError`` with message ``"Expected label or tuple of labels"`` (:issue:`35301`)
- Bug in :meth:`DataFrame.reset_index` with ``NaT`` values in index raises ``ValueError`` with message ``"cannot convert float NaN to integer"`` (:issue:`36541`)
- Bug in :meth:`DataFrame.combine_first` when used with :class:`MultiIndex` containing string and ``NaN`` values raises ``TypeError`` (:issue:`36562`)

I/O
^^^

- :func:`read_sas` no longer leaks resources on failure (:issue:`35566`)
- Bug in :meth:`to_csv` caused a ``ValueError`` when it was called with a filename in combination with ``mode`` containing a ``b`` (:issue:`35058`)
- In :meth:`read_csv` ``float_precision='round_trip'`` now handles ``decimal`` and ``thousands`` parameters (:issue:`35365`)
- :meth:`to_pickle` and :meth:`read_pickle` were closing user-provided file objects (:issue:`35679`)
- :meth:`to_csv` passes compression arguments for ``'gzip'`` always to ``gzip.GzipFile`` (:issue:`28103`)
- :meth:`to_csv` did not support zip compression for binary file object not having a filename (:issue:`35058`)
- :meth:`to_csv` and :meth:`read_csv` did not honor ``compression`` and ``encoding`` for path-like objects that are internally converted to file-like objects (:issue:`35677`, :issue:`26124`, and :issue:`32392`)
- :meth:`to_picke` and :meth:`read_pickle` did not support compression for file-objects (:issue:`26237`, :issue:`29054`, and :issue:`29570`)
- Bug in :func:`LongTableBuilder.middle_separator` was duplicating LaTeX longtable entries in the List of Tables of a LaTeX document (:issue:`34360`)
- Bug in :meth:`read_csv` with ``engine='python'`` truncating data if multiple items present in first row and first element started with BOM (:issue:`36343`)
- Removed ``private_key`` and ``verbose`` from :func:`read_gbq` as they are no longer supported in ``pandas-gbq`` (:issue:`34654`, :issue:`30200`)
- Bumped minimum pytables version to 3.5.1 to avoid a ``ValueError`` in :meth:`read_hdf` (:issue:`24839`)
- Bug in :func:`read_table` and :func:`read_csv` when ``delim_whitespace=True`` and ``sep=default`` (:issue:`36583`)
- Bug in :meth:`to_json` with ``lines=True`` and ``orient='records'`` the last line of the record is not appended with 'new line character' (:issue:`36888`)
- Bug in :meth:`read_parquet` with fixed offset timezones. String representation of timezones was not recognized (:issue:`35997`, :issue:`36004`)
- Bug in :meth:`DataFrame.to_html`, :meth:`DataFrame.to_string`, and :meth:`DataFrame.to_latex` ignoring the ``na_rep`` argument when ``float_format`` was also specified (:issue:`9046`, :issue:`13828`)
- Bug in output rendering of complex numbers showing too many trailing zeros (:issue:`36799`)
- Bug in :class:`HDFStore` threw a ``TypeError`` when exporting an empty :class:`DataFrame` with ``datetime64[ns, tz]`` dtypes with a fixed HDF5 store (:issue:`20594`)
- Bug in :class:`HDFStore` was dropping timezone information when exporting :class:`Series` with ``datetime64[ns, tz]`` dtypes with a fixed HDF5 store (:issue:`20594`)
- :func:`read_csv` was closing user-provided binary file handles when ``engine="c"`` and an ``encoding`` was requested (:issue:`36980`)
- Bug in :meth:`DataFrame.to_hdf` was not dropping missing rows with ``dropna=True`` (:issue:`35719`)

Plotting
^^^^^^^^

- Bug in :meth:`DataFrame.plot` was rotating xticklabels when ``subplots=True``, even if the x-axis wasn't an irregular time series (:issue:`29460`)
- Bug in :meth:`DataFrame.plot` where a marker letter in the ``style`` keyword sometimes causes a ``ValueError`` (:issue:`21003`)
- Twinned axes were losing their tick labels which should only happen to all but the last row or column of 'externally' shared axes (:issue:`33819`)

Groupby/resample/rolling
^^^^^^^^^^^^^^^^^^^^^^^^

- Bug in :meth:`DataFrameGroupBy.count` and :meth:`SeriesGroupBy.sum` returning ``NaN`` for missing categories when grouped on multiple ``Categoricals``. Now returning ``0`` (:issue:`35028`)
- Bug in :meth:`DataFrameGroupBy.apply` that would some times throw an erroneous ``ValueError`` if the grouping axis had duplicate entries (:issue:`16646`)
- Bug in :meth:`DataFrame.resample(...)` that would throw a ``ValueError`` when resampling from "D" to "24H" over a transition into daylight savings time (DST) (:issue:`35219`)
- Bug when combining methods :meth:`DataFrame.groupby` with :meth:`DataFrame.resample` and :meth:`DataFrame.interpolate` raising an ``TypeError`` (:issue:`35325`)
- Bug in :meth:`DataFrameGroupBy.apply` where a non-nuisance grouping column would be dropped from the output columns if another groupby method was called before ``.apply()`` (:issue:`34656`)
- Bug when subsetting columns on a :class:`~pandas.core.groupby.DataFrameGroupBy` (e.g. ``df.groupby('a')[['b']])``) would reset the attributes ``axis``, ``dropna``, ``group_keys``, ``level``, ``mutated``, ``sort``, and ``squeeze`` to their default values. (:issue:`9959`)
- Bug in :meth:`DataFrameGroupby.tshift` failing to raise ``ValueError`` when a frequency cannot be inferred for the index of a group (:issue:`35937`)
- Bug in :meth:`DataFrame.groupby` does not always maintain column index name for ``any``, ``all``, ``bfill``, ``ffill``, ``shift`` (:issue:`29764`)
- Bug in :meth:`DataFrameGroupBy.apply` raising error with ``np.nan`` group(s) when ``dropna=False`` (:issue:`35889`)
- Bug in :meth:`Rolling.sum()` returned wrong values when dtypes where mixed between float and integer and axis was equal to one (:issue:`20649`, :issue:`35596`)
- Bug in :meth:`Rolling.count` returned ``np.nan`` with :class:`pandas.api.indexers.FixedForwardWindowIndexer` as window, ``min_periods=0`` and only missing values in window (:issue:`35579`)
- Bug where :class:`pandas.core.window.Rolling` produces incorrect window sizes when using a ``PeriodIndex`` (:issue:`34225`)
- Bug in :meth:`DataFrameGroupBy.ffill` and :meth:`DataFrameGroupBy.bfill` where a ``NaN`` group would return filled values instead of ``NaN`` when ``dropna=True`` (:issue:`34725`)
- Bug in :meth:`RollingGroupby.count` where a ``ValueError`` was raised when specifying the ``closed`` parameter (:issue:`35869`)
- Bug in :meth:`DataFrame.groupby.rolling` returning wrong values with partial centered window (:issue:`36040`).
- Bug in :meth:`DataFrameGroupBy.rolling` returned wrong values with timeaware window containing ``NaN``. Raises ``ValueError`` because windows are not monotonic now (:issue:`34617`)
- Bug in :meth:`Rolling.__iter__` where a ``ValueError`` was not raised when ``min_periods`` was larger than ``window`` (:issue:`37156`)
- Using :meth:`Rolling.var()` instead of :meth:`Rolling.std()` avoids numerical issues for :meth:`Rolling.corr()` when :meth:`Rolling.var()` is still within floating point precision while :meth:`Rolling.std()` is not (:issue:`31286`)
- Bug in :meth:`df.groupby(..).quantile() <pandas.core.groupby.DataFrameGroupBy.quantile>` and :meth:`df.resample(..).quantile() <pandas.core.resample.Resampler.quantile>` raised ``TypeError`` when values were of type ``Timedelta`` (:issue:`29485`)
- Bug in :meth:`Rolling.median` and :meth:`Rolling.quantile` returned wrong values for :class:`BaseIndexer` subclasses with non-monotonic starting or ending points for windows (:issue:`37153`)
- Bug in :meth:`DataFrame.groupby` dropped ``nan`` groups from result with ``dropna=False`` when grouping over a single column (:issue:`35646`, :issue:`35542`)

Reshaping
^^^^^^^^^

- Bug in :meth:`DataFrame.pivot_table` with ``aggfunc='count'`` or ``aggfunc='sum'`` returning ``NaN`` for missing categories when pivoted on a ``Categorical``. Now returning ``0`` (:issue:`31422`)
- Bug in :func:`union_indexes` where input index names are not preserved in some cases. Affects :func:`concat` and :class:`DataFrame` constructor (:issue:`13475`)
- Bug in func :meth:`crosstab` when using multiple columns with ``margins=True`` and ``normalize=True`` (:issue:`35144`)
- Bug in :meth:`DataFrame.agg` with ``func={'name':<FUNC>}`` incorrectly raising ``TypeError`` when ``DataFrame.columns==['Name']`` (:issue:`36212`)
- Bug in :meth:`Series.transform` would give incorrect results or raise when the argument ``func`` was dictionary (:issue:`35811`)
- Bug in :meth:`DataFrame.pivot` did not preserve :class:`MultiIndex` level names for columns when rows and columns both multiindexed (:issue:`36360`)
- Bug in :func:`join` returned a non deterministic level-order for the resulting :class:`MultiIndex` (:issue:`36910`)
- Bug in :meth:`DataFrame.combine_first()` caused wrong alignment with dtype ``string`` and one level of ``MultiIndex`` containing only ``NA`` (:issue:`37591`)
- Fixed regression in :func:`merge` on merging DatetimeIndex with empty DataFrame (:issue:`36895`)

Sparse
^^^^^^

-
-

ExtensionArray
^^^^^^^^^^^^^^

- Fixed Bug where :class:`DataFrame` column set to scalar extension type via a dict instantion was considered an object type rather than the extension type (:issue:`35965`)
- Fixed bug where ``astype()`` with equal dtype and ``copy=False`` would return a new object (:issue:`284881`)
- Fixed bug when applying a NumPy ufunc with multiple outputs to a :class:`pandas.arrays.IntegerArray` returning None (:issue:`36913`)
- Fixed an inconsistency in :class:`PeriodArray`'s ``__init__`` signature to those of :class:`DatetimeArray` and :class:`TimedeltaArray` (:issue:`37289`)
- Reductions for :class:`BooleanArray`, :class:`Categorical`, :class:`DatetimeArray`, :class:`FloatingArray`, :class:`IntegerArray`, :class:`PeriodArray`, :class:`TimedeltaArray`, and :class:`PandasArray` are now keyword-only methods (:issue:`37541`)

Other
^^^^^

- Bug in :meth:`DataFrame.replace` and :meth:`Series.replace` incorrectly raising ``AssertionError`` instead of ``ValueError`` when invalid parameter combinations are passed (:issue:`36045`)
- Bug in :meth:`DataFrame.replace` and :meth:`Series.replace` with numeric values and string ``to_replace`` (:issue:`34789`)
- Fixed bug in metadata propagation incorrectly copying DataFrame columns as metadata when the column name overlaps with the metadata name (:issue:`37037`)
- Fixed metadata propagation in the :class:`Series.dt`, :class:`Series.str` accessors, :class:`DataFrame.duplicated`, :class:`DataFrame.stack`, :class:`DataFrame.unstack`, :class:`DataFrame.pivot`, :class:`DataFrame.append`, :class:`DataFrame.diff`, :class:`DataFrame.applymap` and :class:`DataFrame.update` methods (:issue:`28283`) (:issue:`37381`)
- Bug in :meth:`Index.union` behaving differently depending on whether operand is a :class:`Index` or other list-like (:issue:`36384`)
- Passing an array with 2 or more dimensions to the :class:`Series` constructor now raises the more specific ``ValueError``, from a bare ``Exception`` previously (:issue:`35744`)
- Bug in ``accessor.DirNamesMixin``, where ``dir(obj)`` wouldn't show attributes defined on the instance (:issue:`37173`).

.. ---------------------------------------------------------------------------

.. _whatsnew_120.contributors:

Contributors
~~~~~~~~~~~~<|MERGE_RESOLUTION|>--- conflicted
+++ resolved
@@ -227,13 +227,10 @@
 - :class:`DataFrame` now supports ``divmod`` operation (:issue:`37165`)
 - :meth:`DataFrame.to_parquet` now returns a ``bytes`` object when no ``path`` argument is passed (:issue:`37105`)
 - :class:`Rolling` now supports the ``closed`` argument for fixed windows (:issue:`34315`)
-<<<<<<< HEAD
-- :meth:`DataFrame.to_pickle` now supports loading ``.zip`` files created by OS X and macOS that contain ``__MACOSX/`` or ``.DS_STORE`` hidden folders/files (:issue:`37098`).
-=======
 - :class:`DatetimeIndex` and :class:`Series` with ``datetime64`` or ``datetime64tz`` dtypes now support ``std`` (:issue:`37436`)
 - :class:`Window` now supports all Scipy window types in ``win_type`` with flexible keyword argument support (:issue:`34556`)
 - :meth:`testing.assert_index_equal` now has a ``check_order`` parameter that allows indexes to be checked in an order-insensitive manner (:issue:`37478`)
->>>>>>> 7759d0fe
+- :func:`pandas.load_pickle` can now load from ``.zip`` files created by OS X/macOS that contain ``__MACOSX/`` or ``.DS_STORE`` hidden folders/files (:issue:`37098`).
 
 .. _whatsnew_120.api_breaking.python:
 
