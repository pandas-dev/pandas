--- conflicted
+++ resolved
@@ -221,12 +221,9 @@
 - :meth:`Rolling.var()` and :meth:`Rolling.std()` use Kahan summation and Welfords Method to avoid numerical issues (:issue:`37051`)
 - :meth:`DataFrame.plot` now recognizes ``xlabel`` and ``ylabel`` arguments for plots of type ``scatter`` and ``hexbin`` (:issue:`37001`)
 - :class:`DataFrame` now supports ``divmod`` operation (:issue:`37165`)
-<<<<<<< HEAD
-- :meth:`Series.info` has been added, for compatibility with :meth:`DataFrame.info` (:issue:`5167`)
-=======
 - :meth:`DataFrame.to_parquet` now returns a ``bytes`` object when no ``path`` argument is passed (:issue:`37105`)
 - :class:`Rolling` now supports the ``closed`` argument for fixed windows (:issue:`34315`)
->>>>>>> 7dcaaf48
+- :meth:`Series.info` has been added, for compatibility with :meth:`DataFrame.info` (:issue:`5167`)
 
 .. _whatsnew_120.api_breaking.python:
 
