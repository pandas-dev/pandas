.. _whatsnew_120:

What's new in 1.2.0 (December 26, 2020)
---------------------------------------

These are the changes in pandas 1.2.0. See :ref:`release` for a full changelog
including other versions of pandas.

{{ header }}

.. warning::

   The `xlwt <https://xlwt.readthedocs.io/en/latest/>`_ package for writing old-style ``.xls``
   excel files is no longer maintained.
   The `xlrd <https://xlrd.readthedocs.io/en/latest/>`_ package is now only for reading
   old-style ``.xls`` files.

   Previously, the default argument ``engine=None`` to :func:`~pandas.read_excel`
   would result in using the ``xlrd`` engine in many cases, including new
   Excel 2007+ (``.xlsx``) files.
   If `openpyxl <https://openpyxl.readthedocs.io/en/stable/>`_  is installed,
   many of these cases will now default to using the ``openpyxl`` engine.
   See the :func:`read_excel` documentation for more details.

   Thus, it is strongly encouraged to install ``openpyxl`` to read Excel 2007+
   (``.xlsx``) files.
   **Please do not report issues when using ``xlrd`` to read ``.xlsx`` files.**
   This is no longer supported, switch to using ``openpyxl`` instead.

   Attempting to use the ``xlwt`` engine will raise a ``FutureWarning``
   unless the option :attr:`io.excel.xls.writer` is set to ``"xlwt"``.
   While this option is now deprecated and will also raise a ``FutureWarning``,
   it can be globally set and the warning suppressed. Users are recommended to
   write ``.xlsx`` files using the ``openpyxl`` engine instead.

.. ---------------------------------------------------------------------------

Enhancements
~~~~~~~~~~~~

.. _whatsnew_120.duplicate_labels:

Optionally disallow duplicate labels
^^^^^^^^^^^^^^^^^^^^^^^^^^^^^^^^^^^^

:class:`Series` and :class:`DataFrame` can now be created with ``allows_duplicate_labels=False`` flag to
control whether the index or columns can contain duplicate labels (:issue:`28394`). This can be used to
prevent accidental introduction of duplicate labels, which can affect downstream operations.

By default, duplicates continue to be allowed.

.. code-block:: ipython

    In [1]: pd.Series([1, 2], index=['a', 'a'])
    Out[1]:
    a    1
    a    2
    Length: 2, dtype: int64

    In [2]: pd.Series([1, 2], index=['a', 'a']).set_flags(allows_duplicate_labels=False)
    ...
    DuplicateLabelError: Index has duplicates.
          positions
    label
    a        [0, 1]

pandas will propagate the ``allows_duplicate_labels`` property through many operations.

.. code-block:: ipython

    In [3]: a = (
       ...:     pd.Series([1, 2], index=['a', 'b'])
       ...:       .set_flags(allows_duplicate_labels=False)
       ...: )

    In [4]: a
    Out[4]:
    a    1
    b    2
    Length: 2, dtype: int64

    # An operation introducing duplicates
    In [5]: a.reindex(['a', 'b', 'a'])
    ...
    DuplicateLabelError: Index has duplicates.
          positions
    label
    a        [0, 2]

    [1 rows x 1 columns]

.. warning::

   This is an experimental feature. Currently, many methods fail to
   propagate the ``allows_duplicate_labels`` value. In future versions
   it is expected that every method taking or returning one or more
   DataFrame or Series objects will propagate ``allows_duplicate_labels``.

See :ref:`duplicates` for more.

The ``allows_duplicate_labels`` flag is stored in the new :attr:`DataFrame.flags`
attribute. This stores global attributes that apply to the *pandas object*. This
differs from :attr:`DataFrame.attrs`, which stores information that applies to
the dataset.

Passing arguments to fsspec backends
^^^^^^^^^^^^^^^^^^^^^^^^^^^^^^^^^^^^

Many read/write functions have acquired the ``storage_options`` optional argument,
to pass a dictionary of parameters to the storage backend. This allows, for
example, for passing credentials to S3 and GCS storage. The details of what
parameters can be passed to which backends can be found in the documentation
of the individual storage backends (detailed from the fsspec docs for
`builtin implementations`_ and linked to `external ones`_). See
Section :ref:`io.remote`.

:issue:`35655` added fsspec support (including ``storage_options``)
for reading excel files.

.. _builtin implementations: https://filesystem-spec.readthedocs.io/en/latest/api.html#built-in-implementations
.. _external ones: https://filesystem-spec.readthedocs.io/en/latest/api.html#other-known-implementations

.. _whatsnew_120.binary_handle_to_csv:

Support for binary file handles in ``to_csv``
^^^^^^^^^^^^^^^^^^^^^^^^^^^^^^^^^^^^^^^^^^^^^

:meth:`to_csv` supports file handles in binary mode (:issue:`19827` and :issue:`35058`)
with ``encoding`` (:issue:`13068` and :issue:`23854`) and ``compression`` (:issue:`22555`).
If pandas does not automatically detect whether the file handle is opened in binary or text mode,
it is necessary to provide ``mode="wb"``.

For example:

.. ipython:: python

   import io

   data = pd.DataFrame([0, 1, 2])
   buffer = io.BytesIO()
   data.to_csv(buffer, encoding="utf-8", compression="gzip")

Support for short caption and table position in ``to_latex``
^^^^^^^^^^^^^^^^^^^^^^^^^^^^^^^^^^^^^^^^^^^^^^^^^^^^^^^^^^^^

:meth:`DataFrame.to_latex` now allows one to specify
a floating table position (:issue:`35281`)
and a short caption (:issue:`36267`).

The keyword ``position`` has been added to set the position.

.. ipython:: python

   data = pd.DataFrame({'a': [1, 2], 'b': [3, 4]})
   table = data.to_latex(position='ht')
   print(table)

Usage of the keyword ``caption`` has been extended.
Besides taking a single string as an argument,
one can optionally provide a tuple ``(full_caption, short_caption)``
to add a short caption macro.

.. ipython:: python

   data = pd.DataFrame({'a': [1, 2], 'b': [3, 4]})
   table = data.to_latex(caption=('the full long caption', 'short caption'))
   print(table)

.. _whatsnew_120.read_csv_table_precision_default:

Change in default floating precision for ``read_csv`` and ``read_table``
^^^^^^^^^^^^^^^^^^^^^^^^^^^^^^^^^^^^^^^^^^^^^^^^^^^^^^^^^^^^^^^^^^^^^^^^

For the C parsing engine, the methods :meth:`read_csv` and :meth:`read_table` previously defaulted to a parser that
could read floating point numbers slightly incorrectly with respect to the last bit in precision.
The option ``floating_precision="high"`` has always been available to avoid this issue.
Beginning with this version, the default is now to use the more accurate parser by making
``floating_precision=None`` correspond to the high precision parser, and the new option
``floating_precision="legacy"`` to use the legacy parser. The change to using the higher precision
parser by default should have no impact on performance. (:issue:`17154`)

.. _whatsnew_120.floating:

Experimental nullable data types for float data
^^^^^^^^^^^^^^^^^^^^^^^^^^^^^^^^^^^^^^^^^^^^^^^

We've added :class:`Float32Dtype` / :class:`Float64Dtype` and :class:`~arrays.FloatingArray`.
These are extension data types dedicated to floating point data that can hold the
``pd.NA`` missing value indicator (:issue:`32265`, :issue:`34307`).

While the default float data type already supports missing values using ``np.nan``,
these new data types use ``pd.NA`` (and its corresponding behavior) as the missing
value indicator, in line with the already existing nullable :ref:`integer <integer_na>`
and :ref:`boolean <boolean>` data types.

One example where the behavior of ``np.nan`` and ``pd.NA`` is different is
comparison operations:

.. ipython:: python

  # the default NumPy float64 dtype
  s1 = pd.Series([1.5, None])
  s1
  s1 > 1

.. ipython:: python

  # the new nullable float64 dtype
  s2 = pd.Series([1.5, None], dtype="Float64")
  s2
  s2 > 1

See the :ref:`missing_data.NA` doc section for more details on the behavior
when using the ``pd.NA`` missing value indicator.

As shown above, the dtype can be specified using the "Float64" or "Float32"
string (capitalized to distinguish it from the default "float64" data type).
Alternatively, you can also use the dtype object:

.. ipython:: python

   pd.Series([1.5, None], dtype=pd.Float32Dtype())

Operations with the existing integer or boolean nullable data types that
give float results will now also use the nullable floating data types (:issue:`38178`).

.. warning::

   Experimental: the new floating data types are currently experimental, and their
   behavior or API may still change without warning. Especially the behavior
   regarding NaN (distinct from NA missing values) is subject to change.

.. _whatsnew_120.index_name_preservation:

Index/column name preservation when aggregating
^^^^^^^^^^^^^^^^^^^^^^^^^^^^^^^^^^^^^^^^^^^^^^^

When aggregating using :meth:`concat` or the :class:`DataFrame` constructor, pandas
will now attempt to preserve index and column names whenever possible (:issue:`35847`).
In the case where all inputs share a common name, this name will be assigned to the
result. When the input names do not all agree, the result will be unnamed. Here is an
example where the index name is preserved:

.. ipython:: python

    idx = pd.Index(range(5), name='abc')
    ser = pd.Series(range(5, 10), index=idx)
    pd.concat({'x': ser[1:], 'y': ser[:-1]}, axis=1)

The same is true for :class:`MultiIndex`, but the logic is applied separately on a
level-by-level basis.

.. _whatsnew_120.groupby_ewm:

GroupBy supports EWM operations directly
^^^^^^^^^^^^^^^^^^^^^^^^^^^^^^^^^^^^^^^^

:class:`.DataFrameGroupBy` now supports exponentially weighted window operations directly (:issue:`16037`).

.. ipython:: python

    df = pd.DataFrame({'A': ['a', 'b', 'a', 'b'], 'B': range(4)})
    df
    df.groupby('A').ewm(com=1.0).mean()

Additionally ``mean`` supports execution via `Numba <https://numba.pydata.org/>`__ with
the  ``engine`` and ``engine_kwargs`` arguments. Numba must be installed as an optional dependency
to use this feature.

.. _whatsnew_120.enhancements.other:

Other enhancements
^^^^^^^^^^^^^^^^^^
- Added ``day_of_week`` (compatibility alias ``dayofweek``) property to :class:`Timestamp`, :class:`.DatetimeIndex`, :class:`Period`, :class:`PeriodIndex` (:issue:`9605`)
- Added ``day_of_year`` (compatibility alias ``dayofyear``) property to :class:`Timestamp`, :class:`.DatetimeIndex`, :class:`Period`, :class:`PeriodIndex` (:issue:`9605`)
- Added :meth:`~DataFrame.set_flags` for setting table-wide flags on a Series or DataFrame (:issue:`28394`)
- :meth:`DataFrame.applymap` now supports ``na_action`` (:issue:`23803`)
- :class:`Index` with object dtype supports division and multiplication (:issue:`34160`)
- :meth:`io.sql.get_schema` now supports a ``schema`` keyword argument that will add a schema into the create table statement (:issue:`28486`)
- :meth:`DataFrame.explode` and :meth:`Series.explode` now support exploding of sets (:issue:`35614`)
- :meth:`DataFrame.hist` now supports time series (datetime) data (:issue:`32590`)
- :meth:`.Styler.set_table_styles` now allows the direct styling of rows and columns and can be chained (:issue:`35607`)
- :class:`.Styler` now allows direct CSS class name addition to individual data cells (:issue:`36159`)
- :meth:`.Rolling.mean` and :meth:`.Rolling.sum` use Kahan summation to calculate the mean to avoid numerical problems (:issue:`10319`, :issue:`11645`, :issue:`13254`, :issue:`32761`, :issue:`36031`)
- :meth:`.DatetimeIndex.searchsorted`, :meth:`.TimedeltaIndex.searchsorted`, :meth:`PeriodIndex.searchsorted`, and :meth:`Series.searchsorted` with datetime-like dtypes will now try to cast string arguments (list-like and scalar) to the matching datetime-like type (:issue:`36346`)
- Added methods :meth:`IntegerArray.prod`, :meth:`IntegerArray.min`, and :meth:`IntegerArray.max` (:issue:`33790`)
- Calling a NumPy ufunc on a ``DataFrame`` with extension types now preserves the extension types when possible (:issue:`23743`)
- Calling a binary-input NumPy ufunc on multiple ``DataFrame`` objects now aligns, matching the behavior of binary operations and ufuncs on ``Series`` (:issue:`23743`).
- Where possible :meth:`RangeIndex.difference` and :meth:`RangeIndex.symmetric_difference` will return :class:`RangeIndex` instead of :class:`Int64Index` (:issue:`36564`)
- :meth:`DataFrame.to_parquet` now supports :class:`MultiIndex` for columns in parquet format (:issue:`34777`)
- :func:`read_parquet` gained a ``use_nullable_dtypes=True`` option to use nullable dtypes that use ``pd.NA`` as missing value indicator where possible for the resulting DataFrame (default is ``False``, and only applicable for ``engine="pyarrow"``) (:issue:`31242`)
- Added :meth:`.Rolling.sem` and :meth:`Expanding.sem` to compute the standard error of the mean (:issue:`26476`)
- :meth:`.Rolling.var` and :meth:`.Rolling.std` use Kahan summation and Welford's Method to avoid numerical issues (:issue:`37051`)
- :meth:`DataFrame.corr` and :meth:`DataFrame.cov` use Welford's Method to avoid numerical issues (:issue:`37448`)
- :meth:`DataFrame.plot` now recognizes ``xlabel`` and ``ylabel`` arguments for plots of type ``scatter`` and ``hexbin`` (:issue:`37001`)
- :class:`DataFrame` now supports the ``divmod`` operation (:issue:`37165`)
- :meth:`DataFrame.to_parquet` now returns a ``bytes`` object when no ``path`` argument is passed (:issue:`37105`)
- :class:`.Rolling` now supports the ``closed`` argument for fixed windows (:issue:`34315`)
- :class:`.DatetimeIndex` and :class:`Series` with ``datetime64`` or ``datetime64tz`` dtypes now support ``std`` (:issue:`37436`)
- :class:`Window` now supports all Scipy window types in ``win_type`` with flexible keyword argument support (:issue:`34556`)
- :meth:`testing.assert_index_equal` now has a ``check_order`` parameter that allows indexes to be checked in an order-insensitive manner (:issue:`37478`)
- :func:`read_csv` supports memory-mapping for compressed files (:issue:`37621`)
- Add support for ``min_count`` keyword for :meth:`DataFrame.groupby` and :meth:`DataFrame.resample` for functions ``min``, ``max``, ``first`` and ``last`` (:issue:`37821`, :issue:`37768`)
- Improve error reporting for :meth:`DataFrame.merge` when invalid merge column definitions were given (:issue:`16228`)
- Improve numerical stability for :meth:`.Rolling.skew`, :meth:`.Rolling.kurt`, :meth:`Expanding.skew` and :meth:`Expanding.kurt` through implementation of Kahan summation (:issue:`6929`)
- Improved error reporting for subsetting columns of a :class:`.DataFrameGroupBy` with ``axis=1`` (:issue:`37725`)
- Implement method ``cross`` for :meth:`DataFrame.merge` and :meth:`DataFrame.join` (:issue:`5401`)
- When :func:`read_csv`, :func:`read_sas` and :func:`read_json` are called with ``chunksize``/``iterator`` they can be used in a ``with`` statement as they return context-managers (:issue:`38225`)
- Augmented the list of named colors available for styling Excel exports, enabling all of CSS4 colors (:issue:`38247`)

.. ---------------------------------------------------------------------------

.. _whatsnew_120.notable_bug_fixes:

Notable bug fixes
~~~~~~~~~~~~~~~~~

These are bug fixes that might have notable behavior changes.

Consistency of DataFrame Reductions
^^^^^^^^^^^^^^^^^^^^^^^^^^^^^^^^^^^
:meth:`DataFrame.any` and :meth:`DataFrame.all` with ``bool_only=True`` now
determines whether to exclude object-dtype columns on a column-by-column basis,
instead of checking if *all* object-dtype columns can be considered boolean.

This prevents pathological behavior where applying the reduction on a subset
of columns could result in a larger Series result. See (:issue:`37799`).

.. ipython:: python

    df = pd.DataFrame({"A": ["foo", "bar"], "B": [True, False]}, dtype=object)
    df["C"] = pd.Series([True, True])


*Previous behavior*:

.. code-block:: ipython

    In [5]: df.all(bool_only=True)
    Out[5]:
    C    True
    dtype: bool

    In [6]: df[["B", "C"]].all(bool_only=True)
    Out[6]:
    B    False
    C    True
    dtype: bool

*New behavior*:

.. ipython:: python

    In [5]: df.all(bool_only=True)

    In [6]: df[["B", "C"]].all(bool_only=True)


Other DataFrame reductions with ``numeric_only=None`` will also avoid
this pathological behavior (:issue:`37827`):

.. ipython:: python

    df = pd.DataFrame({"A": [0, 1, 2], "B": ["a", "b", "c"]}, dtype=object)


*Previous behavior*:

.. code-block:: ipython

    In [3]: df.mean()
    Out[3]: Series([], dtype: float64)

    In [4]: df[["A"]].mean()
    Out[4]:
    A    1.0
    dtype: float64

*New behavior*:

.. ipython:: python

    df.mean()

    df[["A"]].mean()

Moreover, DataFrame reductions with ``numeric_only=None`` will now be
consistent with their Series counterparts.  In particular, for
reductions where the Series method raises ``TypeError``, the
DataFrame reduction will now consider that column non-numeric
instead of casting to a NumPy array which may have different semantics (:issue:`36076`,
:issue:`28949`, :issue:`21020`).

.. ipython:: python

    ser = pd.Series([0, 1], dtype="category", name="A")
    df = ser.to_frame()


*Previous behavior*:

.. code-block:: ipython

    In [5]: df.any()
    Out[5]:
    A    True
    dtype: bool

*New behavior*:

.. ipython:: python

    df.any()


.. _whatsnew_120.api_breaking.python:

Increased minimum version for Python
^^^^^^^^^^^^^^^^^^^^^^^^^^^^^^^^^^^^

pandas 1.2.0 supports Python 3.7.1 and higher (:issue:`35214`).

.. _whatsnew_120.api_breaking.deps:

Increased minimum versions for dependencies
^^^^^^^^^^^^^^^^^^^^^^^^^^^^^^^^^^^^^^^^^^^

Some minimum supported versions of dependencies were updated (:issue:`35214`).
If installed, we now require:

+-----------------+-----------------+----------+---------+
| Package         | Minimum Version | Required | Changed |
+=================+=================+==========+=========+
| numpy           | 1.16.5          |    X     |    X    |
+-----------------+-----------------+----------+---------+
| pytz            | 2017.3          |    X     |    X    |
+-----------------+-----------------+----------+---------+
| python-dateutil | 2.7.3           |    X     |         |
+-----------------+-----------------+----------+---------+
| bottleneck      | 1.2.1           |          |         |
+-----------------+-----------------+----------+---------+
| numexpr         | 2.6.8           |          |    X    |
+-----------------+-----------------+----------+---------+
| pytest (dev)    | 5.0.1           |          |    X    |
+-----------------+-----------------+----------+---------+
| mypy (dev)      | 0.782           |          |    X    |
+-----------------+-----------------+----------+---------+

For `optional libraries <https://dev.pandas.io/docs/install.html#dependencies>`_ the general recommendation is to use the latest version.
The following table lists the lowest version per library that is currently being tested throughout the development of pandas.
Optional libraries below the lowest tested version may still work, but are not considered supported.

+-----------------+-----------------+---------+
| Package         | Minimum Version | Changed |
+=================+=================+=========+
| beautifulsoup4  | 4.6.0           |         |
+-----------------+-----------------+---------+
| fastparquet     | 0.3.2           |         |
+-----------------+-----------------+---------+
| fsspec          | 0.7.4           |         |
+-----------------+-----------------+---------+
| gcsfs           | 0.6.0           |         |
+-----------------+-----------------+---------+
| lxml            | 4.3.0           |    X    |
+-----------------+-----------------+---------+
| matplotlib      | 2.2.3           |    X    |
+-----------------+-----------------+---------+
| numba           | 0.46.0          |         |
+-----------------+-----------------+---------+
| openpyxl        | 2.6.0           |    X    |
+-----------------+-----------------+---------+
| pyarrow         | 0.15.0          |    X    |
+-----------------+-----------------+---------+
| pymysql         | 0.7.11          |    X    |
+-----------------+-----------------+---------+
| pytables        | 3.5.1           |    X    |
+-----------------+-----------------+---------+
| s3fs            | 0.4.0           |         |
+-----------------+-----------------+---------+
| scipy           | 1.2.0           |         |
+-----------------+-----------------+---------+
| sqlalchemy      | 1.2.8           |    X    |
+-----------------+-----------------+---------+
| xarray          | 0.12.3          |    X    |
+-----------------+-----------------+---------+
| xlrd            | 1.2.0           |    X    |
+-----------------+-----------------+---------+
| xlsxwriter      | 1.0.2           |    X    |
+-----------------+-----------------+---------+
| xlwt            | 1.3.0           |    X    |
+-----------------+-----------------+---------+
| pandas-gbq      | 0.12.0          |         |
+-----------------+-----------------+---------+

See :ref:`install.dependencies` and :ref:`install.optional_dependencies` for more.

.. _whatsnew_120.api.other:

Other API changes
^^^^^^^^^^^^^^^^^

- Sorting in descending order is now stable for :meth:`Series.sort_values` and :meth:`Index.sort_values` for Datetime-like :class:`Index` subclasses. This will affect sort order when sorting a DataFrame on multiple columns, sorting with a key function that produces duplicates, or requesting the sorting index when using :meth:`Index.sort_values`. When using :meth:`Series.value_counts`, the count of missing values is no longer necessarily last in the list of duplicate counts. Instead, its position corresponds to the position in the original Series. When using :meth:`Index.sort_values` for Datetime-like :class:`Index` subclasses, NaTs ignored the ``na_position`` argument and were sorted to the beginning. Now they respect ``na_position``, the default being ``last``, same as other :class:`Index` subclasses (:issue:`35992`)
- Passing an invalid ``fill_value`` to :meth:`Categorical.take`, :meth:`.DatetimeArray.take`, :meth:`TimedeltaArray.take`, or :meth:`PeriodArray.take` now raises a ``TypeError`` instead of a ``ValueError`` (:issue:`37733`)
- Passing an invalid ``fill_value`` to :meth:`Series.shift` with a ``CategoricalDtype`` now raises a ``TypeError`` instead of a ``ValueError`` (:issue:`37733`)
- Passing an invalid value to :meth:`IntervalIndex.insert` or :meth:`CategoricalIndex.insert` now raises a ``TypeError`` instead of a ``ValueError`` (:issue:`37733`)
- Attempting to reindex a Series with a :class:`CategoricalIndex` with an invalid ``fill_value`` now raises a ``TypeError`` instead of a ``ValueError`` (:issue:`37733`)
- :meth:`CategoricalIndex.append` with an index that contains non-category values will now cast instead of raising ``TypeError`` (:issue:`38098`)

.. ---------------------------------------------------------------------------

.. _whatsnew_120.deprecations:

Deprecations
~~~~~~~~~~~~
- Deprecated parameter ``inplace`` in :meth:`MultiIndex.set_codes` and :meth:`MultiIndex.set_levels` (:issue:`35626`)
- Deprecated parameter ``dtype`` of method :meth:`~Index.copy` for all :class:`Index` subclasses. Use the :meth:`~Index.astype` method instead for changing dtype (:issue:`35853`)
- Deprecated parameters ``levels`` and ``codes`` in :meth:`MultiIndex.copy`. Use the :meth:`~MultiIndex.set_levels` and :meth:`~MultiIndex.set_codes` methods instead (:issue:`36685`)
- Date parser functions :func:`~pandas.io.date_converters.parse_date_time`, :func:`~pandas.io.date_converters.parse_date_fields`, :func:`~pandas.io.date_converters.parse_all_fields` and :func:`~pandas.io.date_converters.generic_parser` from ``pandas.io.date_converters`` are deprecated and will be removed in a future version; use :func:`to_datetime` instead (:issue:`35741`)
- :meth:`DataFrame.lookup` is deprecated and will be removed in a future version, use :meth:`DataFrame.melt` and :meth:`DataFrame.loc` instead (:issue:`18682`)
- The method :meth:`Index.to_native_types` is deprecated. Use ``.astype(str)`` instead (:issue:`28867`)
- Deprecated indexing :class:`DataFrame` rows with a single datetime-like string as ``df[string]`` (given the ambiguity whether it is indexing the rows or selecting a column), use ``df.loc[string]`` instead (:issue:`36179`)
- Deprecated :meth:`Index.is_all_dates` (:issue:`27744`)
- The default value of ``regex`` for :meth:`Series.str.replace` will change from ``True`` to ``False`` in a future release. In addition, single character regular expressions will *not* be treated as literal strings when ``regex=True`` is set (:issue:`24804`)
- Deprecated automatic alignment on comparison operations between :class:`DataFrame` and :class:`Series`, do ``frame, ser = frame.align(ser, axis=1, copy=False)`` before e.g. ``frame == ser`` (:issue:`28759`)
- :meth:`Rolling.count` with ``min_periods=None`` will default to the size of the window in a future version (:issue:`31302`)
- Using "outer" ufuncs on DataFrames to return 4d ndarray is now deprecated. Convert to an ndarray first (:issue:`23743`)
- Deprecated slice-indexing on tz-aware :class:`DatetimeIndex` with naive ``datetime`` objects, to match scalar indexing behavior (:issue:`36148`)
- :meth:`Index.ravel` returning a ``np.ndarray`` is deprecated, in the future this will return a view on the same index (:issue:`19956`)
- Deprecate use of strings denoting units with 'M', 'Y' or 'y' in :func:`~pandas.to_timedelta` (:issue:`36666`)
- :class:`Index` methods ``&``, ``|``, and ``^`` behaving as the set operations :meth:`Index.intersection`, :meth:`Index.union`, and :meth:`Index.symmetric_difference`, respectively, are deprecated and in the future will behave as pointwise boolean operations matching :class:`Series` behavior.  Use the named set methods instead (:issue:`36758`)
- :meth:`Categorical.is_dtype_equal` and :meth:`CategoricalIndex.is_dtype_equal` are deprecated, will be removed in a future version (:issue:`37545`)
- :meth:`Series.slice_shift` and :meth:`DataFrame.slice_shift` are deprecated, use :meth:`Series.shift` or :meth:`DataFrame.shift` instead (:issue:`37601`)
- Partial slicing on unordered :class:`.DatetimeIndex` objects with keys that are not in the index is deprecated and will be removed in a future version (:issue:`18531`)
- The ``how`` keyword in :meth:`PeriodIndex.astype` is deprecated and will be removed in a future version, use ``index.to_timestamp(how=how)`` instead (:issue:`37982`)
- Deprecated :meth:`Index.asi8` for :class:`Index` subclasses other than :class:`.DatetimeIndex`, :class:`.TimedeltaIndex`, and :class:`PeriodIndex` (:issue:`37877`)
- The ``inplace`` parameter of :meth:`Categorical.remove_unused_categories` is deprecated and will be removed in a future version (:issue:`37643`)
- The ``null_counts`` parameter of :meth:`DataFrame.info` is deprecated and replaced by ``show_counts``. It will be removed in a future version (:issue:`37999`)

.. ---------------------------------------------------------------------------


.. _whatsnew_120.performance:

Performance improvements
~~~~~~~~~~~~~~~~~~~~~~~~

- Performance improvements when creating DataFrame or Series with dtype ``str`` or :class:`StringDtype` from array with many string elements (:issue:`36304`, :issue:`36317`, :issue:`36325`, :issue:`36432`, :issue:`37371`)
- Performance improvement in :meth:`.GroupBy.agg` with the ``numba`` engine (:issue:`35759`)
- Performance improvements when creating :meth:`Series.map` from a huge dictionary (:issue:`34717`)
- Performance improvement in :meth:`.GroupBy.transform` with the ``numba`` engine (:issue:`36240`)
- :class:`.Styler` uuid method altered to compress data transmission over web whilst maintaining reasonably low table collision probability (:issue:`36345`)
- Performance improvement in :func:`to_datetime` with non-ns time unit for ``float`` ``dtype`` columns (:issue:`20445`)
- Performance improvement in setting values on an :class:`IntervalArray` (:issue:`36310`)
- The internal index method :meth:`~Index._shallow_copy` now makes the new index and original index share cached attributes, avoiding creating these again, if created on either. This can speed up operations that depend on creating copies of existing indexes (:issue:`36840`)
- Performance improvement in :meth:`.RollingGroupby.count` (:issue:`35625`)
- Small performance decrease to :meth:`.Rolling.min` and :meth:`.Rolling.max` for fixed windows (:issue:`36567`)
- Reduced peak memory usage in :meth:`DataFrame.to_pickle` when using ``protocol=5`` in python 3.8+ (:issue:`34244`)
- Faster ``dir`` calls when the object has many index labels, e.g. ``dir(ser)`` (:issue:`37450`)
- Performance improvement in :class:`ExpandingGroupby` (:issue:`37064`)
- Performance improvement in :meth:`Series.astype` and :meth:`DataFrame.astype` for :class:`Categorical` (:issue:`8628`)
- Performance improvement in :meth:`DataFrame.groupby` for ``float`` ``dtype`` (:issue:`28303`), changes of the underlying hash-function can lead to changes in float based indexes sort ordering for ties (e.g. :meth:`Index.value_counts`)
- Performance improvement in :meth:`pd.isin` for inputs with more than 1e6 elements (:issue:`36611`)
- Performance improvement for :meth:`DataFrame.__setitem__` with list-like indexers (:issue:`37954`)
- :meth:`read_json` now avoids reading entire file into memory when chunksize is specified (:issue:`34548`)

.. ---------------------------------------------------------------------------

.. _whatsnew_120.bug_fixes:

Bug fixes
~~~~~~~~~

Categorical
^^^^^^^^^^^
- :meth:`Categorical.fillna` will always return a copy, validate a passed fill value regardless of whether there are any NAs to fill, and disallow an ``NaT`` as a fill value for numeric categories (:issue:`36530`)
- Bug in :meth:`Categorical.__setitem__` that incorrectly raised when trying to set a tuple value (:issue:`20439`)
- Bug in :meth:`CategoricalIndex.equals` incorrectly casting non-category entries to ``np.nan`` (:issue:`37667`)
- Bug in :meth:`CategoricalIndex.where` incorrectly setting non-category entries to ``np.nan`` instead of raising ``TypeError`` (:issue:`37977`)
- Bug in :meth:`Categorical.to_numpy` and ``np.array(categorical)`` with tz-aware ``datetime64`` categories incorrectly dropping the time zone information instead of casting to object dtype (:issue:`38136`)

Datetime-like
^^^^^^^^^^^^^
- Bug in :meth:`DataFrame.combine_first` that would convert datetime-like column on other :class:`DataFrame` to integer when the column is not present in original :class:`DataFrame` (:issue:`28481`)
- Bug in :attr:`.DatetimeArray.date` where a ``ValueError`` would be raised with a read-only backing array (:issue:`33530`)
- Bug in ``NaT`` comparisons failing to raise ``TypeError`` on invalid inequality comparisons (:issue:`35046`)
- Bug in :class:`.DateOffset` where attributes reconstructed from pickle files differ from original objects when input values exceed normal ranges (e.g. months=12) (:issue:`34511`)
- Bug in :meth:`.DatetimeIndex.get_slice_bound` where ``datetime.date`` objects were not accepted or naive :class:`Timestamp` with a tz-aware :class:`.DatetimeIndex` (:issue:`35690`)
- Bug in :meth:`.DatetimeIndex.slice_locs` where ``datetime.date`` objects were not accepted (:issue:`34077`)
- Bug in :meth:`.DatetimeIndex.searchsorted`, :meth:`.TimedeltaIndex.searchsorted`, :meth:`PeriodIndex.searchsorted`, and :meth:`Series.searchsorted` with ``datetime64``, ``timedelta64`` or :class:`Period` dtype placement of ``NaT`` values being inconsistent with NumPy (:issue:`36176`, :issue:`36254`)
- Inconsistency in :class:`.DatetimeArray`, :class:`.TimedeltaArray`, and :class:`.PeriodArray` method ``__setitem__`` casting arrays of strings to datetime-like scalars but not scalar strings (:issue:`36261`)
- Bug in :meth:`.DatetimeArray.take` incorrectly allowing ``fill_value`` with a mismatched time zone (:issue:`37356`)
- Bug in :class:`.DatetimeIndex.shift` incorrectly raising when shifting empty indexes (:issue:`14811`)
- :class:`Timestamp` and :class:`.DatetimeIndex` comparisons between tz-aware and tz-naive objects now follow the standard library ``datetime`` behavior, returning ``True``/``False`` for ``!=``/``==`` and raising for inequality comparisons (:issue:`28507`)
- Bug in :meth:`.DatetimeIndex.equals` and :meth:`.TimedeltaIndex.equals` incorrectly considering ``int64`` indexes as equal (:issue:`36744`)
- :meth:`Series.to_json`, :meth:`DataFrame.to_json`, and :meth:`read_json` now implement time zone parsing when orient structure is ``table`` (:issue:`35973`)
- :meth:`astype` now attempts to convert to ``datetime64[ns, tz]`` directly from ``object`` with inferred time zone from string (:issue:`35973`)
- Bug in :meth:`.TimedeltaIndex.sum` and :meth:`Series.sum` with ``timedelta64`` dtype on an empty index or series returning ``NaT`` instead of ``Timedelta(0)`` (:issue:`31751`)
- Bug in :meth:`.DatetimeArray.shift` incorrectly allowing ``fill_value`` with a mismatched time zone (:issue:`37299`)
- Bug in adding a :class:`.BusinessDay` with nonzero ``offset`` to a non-scalar other (:issue:`37457`)
- Bug in :func:`to_datetime` with a read-only array incorrectly raising (:issue:`34857`)
- Bug in :meth:`Series.isin` with ``datetime64[ns]`` dtype and :meth:`.DatetimeIndex.isin` incorrectly casting integers to datetimes (:issue:`36621`)
- Bug in :meth:`Series.isin` with ``datetime64[ns]`` dtype and :meth:`.DatetimeIndex.isin` failing to consider tz-aware and tz-naive datetimes as always different (:issue:`35728`)
- Bug in :meth:`Series.isin` with ``PeriodDtype`` dtype and :meth:`PeriodIndex.isin` failing to consider arguments with different ``PeriodDtype`` as always different (:issue:`37528`)
- Bug in :class:`Period` constructor now correctly handles nanoseconds in the ``value`` argument (:issue:`34621` and :issue:`17053`)

Timedelta
^^^^^^^^^
- Bug in :class:`.TimedeltaIndex`, :class:`Series`, and :class:`DataFrame` floor-division with ``timedelta64`` dtypes and ``NaT`` in the denominator (:issue:`35529`)
- Bug in parsing of ISO 8601 durations in :class:`Timedelta` and :func:`to_datetime` (:issue:`29773`, :issue:`36204`)
- Bug in :func:`to_timedelta` with a read-only array incorrectly raising (:issue:`34857`)
- Bug in :class:`Timedelta` incorrectly truncating to sub-second portion of a string input when it has precision higher than nanoseconds (:issue:`36738`)

Timezones
^^^^^^^^^

- Bug in :func:`date_range` was raising ``AmbiguousTimeError`` for valid input with ``ambiguous=False`` (:issue:`35297`)
- Bug in :meth:`Timestamp.replace` was losing fold information (:issue:`37610`)


Numeric
^^^^^^^
- Bug in :func:`to_numeric` where float precision was incorrect (:issue:`31364`)
- Bug in :meth:`DataFrame.any` with ``axis=1`` and ``bool_only=True`` ignoring the ``bool_only`` keyword (:issue:`32432`)
- Bug in :meth:`Series.equals` where a ``ValueError`` was raised when NumPy arrays were compared to scalars (:issue:`35267`)
- Bug in :class:`Series` where two Series each have a :class:`.DatetimeIndex` with different time zones having those indexes incorrectly changed when performing arithmetic operations (:issue:`33671`)
- Bug in :mod:`pandas.testing` module functions when used with ``check_exact=False`` on complex numeric types (:issue:`28235`)
- Bug in :meth:`DataFrame.__rmatmul__` error handling reporting transposed shapes (:issue:`21581`)
- Bug in :class:`Series` flex arithmetic methods where the result when operating with a ``list``, ``tuple`` or ``np.ndarray`` would have an incorrect name (:issue:`36760`)
- Bug in :class:`.IntegerArray` multiplication with ``timedelta`` and ``np.timedelta64`` objects (:issue:`36870`)
- Bug in :class:`MultiIndex` comparison with tuple incorrectly treating tuple as array-like (:issue:`21517`)
- Bug in :meth:`DataFrame.diff` with ``datetime64`` dtypes including ``NaT`` values failing to fill ``NaT`` results correctly (:issue:`32441`)
- Bug in :class:`DataFrame` arithmetic ops incorrectly accepting keyword arguments (:issue:`36843`)
- Bug in :class:`.IntervalArray` comparisons with :class:`Series` not returning Series (:issue:`36908`)
- Bug in :class:`DataFrame` allowing arithmetic operations with list of array-likes with undefined results. Behavior changed to raising ``ValueError`` (:issue:`36702`)
- Bug in :meth:`DataFrame.std` with ``timedelta64`` dtype and ``skipna=False`` (:issue:`37392`)
- Bug in :meth:`DataFrame.min` and :meth:`DataFrame.max` with ``datetime64`` dtype and ``skipna=False`` (:issue:`36907`)
- Bug in :meth:`DataFrame.idxmax` and :meth:`DataFrame.idxmin` with mixed dtypes incorrectly raising ``TypeError`` (:issue:`38195`)

Conversion
^^^^^^^^^^

- Bug in :meth:`DataFrame.to_dict` with ``orient='records'`` now returns python native datetime objects for datetime-like columns (:issue:`21256`)
- Bug in :meth:`Series.astype` conversion from ``string`` to ``float`` raised in presence of ``pd.NA`` values (:issue:`37626`)

Strings
^^^^^^^
- Bug in :meth:`Series.to_string`, :meth:`DataFrame.to_string`, and :meth:`DataFrame.to_latex` adding a leading space when ``index=False`` (:issue:`24980`)
- Bug in :func:`to_numeric` raising a ``TypeError`` when attempting to convert a string dtype Series containing only numeric strings and ``NA`` (:issue:`37262`)

Interval
^^^^^^^^

- Bug in :meth:`DataFrame.replace` and :meth:`Series.replace` where :class:`Interval` dtypes would be converted to object dtypes (:issue:`34871`)
- Bug in :meth:`IntervalIndex.take` with negative indices and ``fill_value=None`` (:issue:`37330`)
- Bug in :meth:`IntervalIndex.putmask` with datetime-like dtype incorrectly casting to object dtype (:issue:`37968`)
- Bug in :meth:`IntervalArray.astype` incorrectly dropping dtype information with a :class:`CategoricalDtype` object (:issue:`37984`)

Indexing
^^^^^^^^

- Bug in :meth:`PeriodIndex.get_loc` incorrectly raising ``ValueError`` on non-datelike strings instead of ``KeyError``, causing similar errors in :meth:`Series.__getitem__`, :meth:`Series.__contains__`, and :meth:`Series.loc.__getitem__` (:issue:`34240`)
- Bug in :meth:`Index.sort_values` where, when empty values were passed, the method would break by trying to compare missing values instead of pushing them to the end of the sort order (:issue:`35584`)
- Bug in :meth:`Index.get_indexer` and :meth:`Index.get_indexer_non_unique` where ``int64`` arrays are returned instead of ``intp`` (:issue:`36359`)
- Bug in :meth:`DataFrame.sort_index` where parameter ascending passed as a list on a single level index gives wrong result (:issue:`32334`)
- Bug in :meth:`DataFrame.reset_index` was incorrectly raising a ``ValueError`` for input with a :class:`MultiIndex` with missing values in a level with ``Categorical`` dtype (:issue:`24206`)
- Bug in indexing with boolean masks on datetime-like values sometimes returning a view instead of a copy (:issue:`36210`)
- Bug in :meth:`DataFrame.__getitem__` and :meth:`DataFrame.loc.__getitem__` with :class:`IntervalIndex` columns and a numeric indexer (:issue:`26490`)
- Bug in :meth:`Series.loc.__getitem__` with a non-unique :class:`MultiIndex` and an empty-list indexer (:issue:`13691`)
- Bug in indexing on a :class:`Series` or :class:`DataFrame` with a :class:`MultiIndex` and a level named ``"0"`` (:issue:`37194`)
- Bug in :meth:`Series.__getitem__` when using an unsigned integer array as an indexer giving incorrect results or segfaulting instead of raising ``KeyError`` (:issue:`37218`)
- Bug in :meth:`Index.where` incorrectly casting numeric values to strings (:issue:`37591`)
- Bug in :meth:`DataFrame.loc` returning empty result when indexer is a slice with negative step size (:issue:`38071`)
- Bug in :meth:`Series.loc` and :meth:`DataFrame.loc` raises when the index was of ``object`` dtype and the given numeric label was in the index (:issue:`26491`)
- Bug in :meth:`DataFrame.loc` returned requested key plus missing values when ``loc`` was applied to single level from a :class:`MultiIndex` (:issue:`27104`)
- Bug in indexing on a :class:`Series` or :class:`DataFrame` with a :class:`CategoricalIndex` using a list-like indexer containing NA values (:issue:`37722`)
- Bug in :meth:`DataFrame.loc.__setitem__` expanding an empty :class:`DataFrame` with mixed dtypes (:issue:`37932`)
- Bug in :meth:`DataFrame.xs` ignored ``droplevel=False`` for columns (:issue:`19056`)
- Bug in :meth:`DataFrame.reindex` raising ``IndexingError`` wrongly for empty DataFrame with ``tolerance`` not ``None`` or ``method="nearest"`` (:issue:`27315`)
- Bug in indexing on a :class:`Series` or :class:`DataFrame` with a :class:`CategoricalIndex` using list-like indexer that contains elements that are in the index's ``categories`` but not in the index itself failing to raise ``KeyError`` (:issue:`37901`)
- Bug on inserting a boolean label into a :class:`DataFrame` with a numeric :class:`Index` columns incorrectly casting to integer (:issue:`36319`)
- Bug in :meth:`DataFrame.iloc` and :meth:`Series.iloc` aligning objects in ``__setitem__`` (:issue:`22046`)
- Bug in :meth:`MultiIndex.drop` does not raise if labels are partially found (:issue:`37820`)
- Bug in :meth:`DataFrame.loc` did not raise ``KeyError`` when missing combination was given with ``slice(None)`` for remaining levels (:issue:`19556`)
- Bug in :meth:`DataFrame.loc` raising ``TypeError`` when non-integer slice was given to select values from :class:`MultiIndex` (:issue:`25165`, :issue:`24263`)
- Bug in :meth:`Series.at` returning :class:`Series` with one element instead of scalar when index is a :class:`MultiIndex` with one level (:issue:`38053`)
- Bug in :meth:`DataFrame.loc` returning and assigning elements in wrong order when indexer is differently ordered than the :class:`MultiIndex` to filter (:issue:`31330`, :issue:`34603`)
- Bug in :meth:`DataFrame.loc` and :meth:`DataFrame.__getitem__`  raising ``KeyError`` when columns were :class:`MultiIndex` with only one level (:issue:`29749`)
- Bug in :meth:`Series.__getitem__` and :meth:`DataFrame.__getitem__` raising blank ``KeyError`` without missing keys for :class:`IntervalIndex` (:issue:`27365`)
- Bug in setting a new label on a :class:`DataFrame` or :class:`Series` with a :class:`CategoricalIndex` incorrectly raising ``TypeError`` when the new label is not among the index's categories (:issue:`38098`)
- Bug in :meth:`Series.loc` and :meth:`Series.iloc` raising ``ValueError`` when inserting a list-like ``np.array``, ``list`` or ``tuple`` in an ``object`` Series of equal length (:issue:`37748`, :issue:`37486`)
- Bug in :meth:`Series.loc` and :meth:`Series.iloc` setting all the values of an ``object`` Series with those of a list-like ``ExtensionArray`` instead of inserting it (:issue:`38271`)

Missing
^^^^^^^

- Bug in :meth:`.SeriesGroupBy.transform` now correctly handles missing values for ``dropna=False`` (:issue:`35014`)
- Bug in :meth:`Series.nunique` with ``dropna=True`` was returning incorrect results when both ``NA`` and ``None`` missing values were present (:issue:`37566`)
- Bug in :meth:`Series.interpolate` where kwarg ``limit_area`` and ``limit_direction`` had no effect when using methods ``pad`` and ``backfill`` (:issue:`31048`)

MultiIndex
^^^^^^^^^^

- Bug in :meth:`DataFrame.xs` when used with :class:`IndexSlice` raises ``TypeError`` with message ``"Expected label or tuple of labels"`` (:issue:`35301`)
- Bug in :meth:`DataFrame.reset_index` with ``NaT`` values in index raises ``ValueError`` with message ``"cannot convert float NaN to integer"`` (:issue:`36541`)
- Bug in :meth:`DataFrame.combine_first` when used with :class:`MultiIndex` containing string and ``NaN`` values raises ``TypeError`` (:issue:`36562`)
- Bug in :meth:`MultiIndex.drop` dropped ``NaN`` values when non existing key was given as input (:issue:`18853`)
- Bug in :meth:`MultiIndex.drop` dropping more values than expected when index has duplicates and is not sorted (:issue:`33494`)

I/O
^^^

- :func:`read_sas` no longer leaks resources on failure (:issue:`35566`)
- Bug in :meth:`DataFrame.to_csv` and :meth:`Series.to_csv` caused a ``ValueError`` when it was called with a filename in combination with ``mode`` containing a ``b`` (:issue:`35058`)
- Bug in :meth:`read_csv` with ``float_precision='round_trip'`` did not handle ``decimal`` and ``thousands`` parameters (:issue:`35365`)
- :meth:`to_pickle` and :meth:`read_pickle` were closing user-provided file objects (:issue:`35679`)
- :meth:`to_csv` passes compression arguments for ``'gzip'`` always to ``gzip.GzipFile`` (:issue:`28103`)
- :meth:`to_csv` did not support zip compression for binary file object not having a filename (:issue:`35058`)
- :meth:`to_csv` and :meth:`read_csv` did not honor ``compression`` and ``encoding`` for path-like objects that are internally converted to file-like objects (:issue:`35677`, :issue:`26124`, :issue:`32392`)
- :meth:`DataFrame.to_pickle`, :meth:`Series.to_pickle`, and :meth:`read_pickle` did not support compression for file-objects (:issue:`26237`, :issue:`29054`, :issue:`29570`)
- Bug in :func:`LongTableBuilder.middle_separator` was duplicating LaTeX longtable entries in the List of Tables of a LaTeX document (:issue:`34360`)
- Bug in :meth:`read_csv` with ``engine='python'`` truncating data if multiple items present in first row and first element started with BOM (:issue:`36343`)
- Removed ``private_key`` and ``verbose`` from :func:`read_gbq` as they are no longer supported in ``pandas-gbq`` (:issue:`34654`, :issue:`30200`)
- Bumped minimum pytables version to 3.5.1 to avoid a ``ValueError`` in :meth:`read_hdf` (:issue:`24839`)
- Bug in :func:`read_table` and :func:`read_csv` when ``delim_whitespace=True`` and ``sep=default`` (:issue:`36583`)
- Bug in :meth:`DataFrame.to_json` and :meth:`Series.to_json` when used with ``lines=True`` and ``orient='records'`` the last line of the record is not appended with 'new line character' (:issue:`36888`)
- Bug in :meth:`read_parquet` with fixed offset time zones. String representation of time zones was not recognized (:issue:`35997`, :issue:`36004`)
- Bug in :meth:`DataFrame.to_html`, :meth:`DataFrame.to_string`, and :meth:`DataFrame.to_latex` ignoring the ``na_rep`` argument when ``float_format`` was also specified (:issue:`9046`, :issue:`13828`)
- Bug in output rendering of complex numbers showing too many trailing zeros (:issue:`36799`)
- Bug in :class:`HDFStore` threw a ``TypeError`` when exporting an empty DataFrame with ``datetime64[ns, tz]`` dtypes with a fixed HDF5 store (:issue:`20594`)
- Bug in :class:`HDFStore` was dropping time zone information when exporting a Series with ``datetime64[ns, tz]`` dtypes with a fixed HDF5 store (:issue:`20594`)
- :func:`read_csv` was closing user-provided binary file handles when ``engine="c"`` and an ``encoding`` was requested (:issue:`36980`)
- Bug in :meth:`DataFrame.to_hdf` was not dropping missing rows with ``dropna=True`` (:issue:`35719`)
- Bug in :func:`read_html` was raising a ``TypeError`` when supplying a ``pathlib.Path`` argument to the ``io`` parameter (:issue:`37705`)
- :meth:`DataFrame.to_excel`, :meth:`Series.to_excel`, :meth:`DataFrame.to_markdown`, and :meth:`Series.to_markdown` now support writing to fsspec URLs such as S3 and Google Cloud Storage (:issue:`33987`)
- Bug in :func:`read_fwf` with ``skip_blank_lines=True`` was not skipping blank lines (:issue:`37758`)
- Parse missing values using :func:`read_json` with ``dtype=False`` to ``NaN`` instead of ``None`` (:issue:`28501`)
- :meth:`read_fwf` was inferring compression with ``compression=None`` which was not consistent with the other ``read_*`` functions (:issue:`37909`)
- :meth:`DataFrame.to_html` was ignoring ``formatters`` argument for ``ExtensionDtype`` columns (:issue:`36525`)
- Bumped minimum xarray version to 0.12.3 to avoid reference to the removed ``Panel`` class (:issue:`27101`)
- :meth:`DataFrame.to_csv` was re-opening file-like handles that also implement ``os.PathLike`` (:issue:`38125`)
- Bug in the conversion of a sliced ``pyarrow.Table`` with missing values to a DataFrame (:issue:`38525`)
- Bug in :func:`read_sql_table` raising a ``sqlalchemy.exc.OperationalError`` when column names contained a percentage sign (:issue:`37517`)

Period
^^^^^^

- Bug in :meth:`DataFrame.replace` and :meth:`Series.replace` where :class:`Period` dtypes would be converted to object dtypes (:issue:`34871`)

Plotting
^^^^^^^^

- Bug in :meth:`DataFrame.plot` was rotating xticklabels when ``subplots=True``, even if the x-axis wasn't an irregular time series (:issue:`29460`)
- Bug in :meth:`DataFrame.plot` where a marker letter in the ``style`` keyword sometimes caused a ``ValueError`` (:issue:`21003`)
- Bug in :meth:`DataFrame.plot.bar` and :meth:`Series.plot.bar` where ticks positions were assigned by value order instead of using the actual value for numeric or a smart ordering for string (:issue:`26186`, :issue:`11465`)
- Twinned axes were losing their tick labels which should only happen to all but the last row or column of 'externally' shared axes (:issue:`33819`)
- Bug in :meth:`Series.plot` and :meth:`DataFrame.plot` was throwing a :exc:`ValueError` when the Series or DataFrame was
  indexed by a :class:`.TimedeltaIndex` with a fixed frequency and the x-axis lower limit was greater than the upper limit (:issue:`37454`)
- Bug in :meth:`.DataFrameGroupBy.boxplot` when ``subplots=False`` would raise a ``KeyError`` (:issue:`16748`)
- Bug in :meth:`DataFrame.plot` and :meth:`Series.plot` was overwriting matplotlib's shared y axes behavior when no ``sharey`` parameter was passed (:issue:`37942`)
- Bug in :meth:`DataFrame.plot` was raising a ``TypeError`` with ``ExtensionDtype`` columns (:issue:`32073`)

Styler
^^^^^^

- Bug in :meth:`Styler.render` HTML was generated incorrectly because of formatting error in ``rowspan`` attribute, it now matches with w3 syntax (:issue:`38234`)

Groupby/resample/rolling
^^^^^^^^^^^^^^^^^^^^^^^^

- Bug in :meth:`.DataFrameGroupBy.count` and :meth:`SeriesGroupBy.sum` returning ``NaN`` for missing categories when grouped on multiple ``Categoricals``. Now returning ``0`` (:issue:`35028`)
- Bug in :meth:`.DataFrameGroupBy.apply` that would sometimes throw an erroneous ``ValueError`` if the grouping axis had duplicate entries (:issue:`16646`)
- Bug in :meth:`DataFrame.resample` that would throw a ``ValueError`` when resampling from ``"D"`` to ``"24H"`` over a transition into daylight savings time (DST) (:issue:`35219`)
- Bug when combining methods :meth:`DataFrame.groupby` with :meth:`DataFrame.resample` and :meth:`DataFrame.interpolate` raising a ``TypeError`` (:issue:`35325`)
- Bug in :meth:`.DataFrameGroupBy.apply` where a non-nuisance grouping column would be dropped from the output columns if another groupby method was called before ``.apply`` (:issue:`34656`)
- Bug when subsetting columns on a :class:`~pandas.core.groupby.DataFrameGroupBy` (e.g. ``df.groupby('a')[['b']])``) would reset the attributes ``axis``, ``dropna``, ``group_keys``, ``level``, ``mutated``, ``sort``, and ``squeeze`` to their default values (:issue:`9959`)
- Bug in :meth:`.DataFrameGroupBy.tshift` failing to raise ``ValueError`` when a frequency cannot be inferred for the index of a group (:issue:`35937`)
- Bug in :meth:`DataFrame.groupby` does not always maintain column index name for ``any``, ``all``, ``bfill``, ``ffill``, ``shift`` (:issue:`29764`)
- Bug in :meth:`.DataFrameGroupBy.apply` raising error with ``np.nan`` group(s) when ``dropna=False`` (:issue:`35889`)
- Bug in :meth:`.Rolling.sum` returned wrong values when dtypes where mixed between float and integer and ``axis=1`` (:issue:`20649`, :issue:`35596`)
- Bug in :meth:`.Rolling.count` returned ``np.nan`` with :class:`~pandas.api.indexers.FixedForwardWindowIndexer` as window, ``min_periods=0`` and only missing values in the window (:issue:`35579`)
- Bug where :class:`pandas.core.window.Rolling` produces incorrect window sizes when using a ``PeriodIndex`` (:issue:`34225`)
- Bug in :meth:`.DataFrameGroupBy.ffill` and :meth:`.DataFrameGroupBy.bfill` where a ``NaN`` group would return filled values instead of ``NaN`` when ``dropna=True`` (:issue:`34725`)
- Bug in :meth:`.RollingGroupby.count` where a ``ValueError`` was raised when specifying the ``closed`` parameter (:issue:`35869`)
- Bug in :meth:`.DataFrameGroupBy.rolling` returning wrong values with partial centered window (:issue:`36040`)
- Bug in :meth:`.DataFrameGroupBy.rolling` returned wrong values with time aware window containing ``NaN``. Raises ``ValueError`` because windows are not monotonic now (:issue:`34617`)
- Bug in :meth:`.Rolling.__iter__` where a ``ValueError`` was not raised when ``min_periods`` was larger than ``window`` (:issue:`37156`)
- Using :meth:`.Rolling.var` instead of :meth:`.Rolling.std` avoids numerical issues for :meth:`.Rolling.corr` when :meth:`.Rolling.var` is still within floating point precision while :meth:`.Rolling.std` is not (:issue:`31286`)
- Bug in :meth:`.DataFrameGroupBy.quantile` and :meth:`.Resampler.quantile` raised ``TypeError`` when values were of type ``Timedelta`` (:issue:`29485`)
- Bug in :meth:`.Rolling.median` and :meth:`.Rolling.quantile` returned wrong values for :class:`.BaseIndexer` subclasses with non-monotonic starting or ending points for windows (:issue:`37153`)
- Bug in :meth:`DataFrame.groupby` dropped ``nan`` groups from result with ``dropna=False`` when grouping over a single column (:issue:`35646`, :issue:`35542`)
- Bug in :meth:`.DataFrameGroupBy.head`, :meth:`DataFrameGroupBy.tail`, :meth:`SeriesGroupBy.head`, and :meth:`SeriesGroupBy.tail` would raise when used with ``axis=1`` (:issue:`9772`)
- Bug in :meth:`.DataFrameGroupBy.transform` would raise when used with ``axis=1`` and a transformation kernel (e.g. "shift") (:issue:`36308`)
- Bug in :meth:`.DataFrameGroupBy.resample` using ``.agg`` with sum produced different result than just calling ``.sum`` (:issue:`33548`)
- Bug in :meth:`.DataFrameGroupBy.apply` dropped values on ``nan`` group when returning the same axes with the original frame (:issue:`38227`)
- Bug in :meth:`.DataFrameGroupBy.quantile` couldn't handle with arraylike ``q`` when grouping by columns (:issue:`33795`)
- Bug in :meth:`DataFrameGroupBy.rank` with ``datetime64tz`` or period dtype incorrectly casting results to those dtypes instead of returning ``float64`` dtype (:issue:`38187`)

Reshaping
^^^^^^^^^

- Bug in :meth:`DataFrame.crosstab` was returning incorrect results on inputs with duplicate row names, duplicate column names or duplicate names between row and column labels (:issue:`22529`)
- Bug in :meth:`DataFrame.pivot_table` with ``aggfunc='count'`` or ``aggfunc='sum'`` returning ``NaN`` for missing categories when pivoted on a ``Categorical``. Now returning ``0`` (:issue:`31422`)
- Bug in :func:`concat` and :class:`DataFrame` constructor where input index names are not preserved in some cases (:issue:`13475`)
- Bug in func :meth:`crosstab` when using multiple columns with ``margins=True`` and ``normalize=True`` (:issue:`35144`)
- Bug in :meth:`DataFrame.stack` where an empty DataFrame.stack would raise an error (:issue:`36113`). Now returning an empty Series with empty MultiIndex.
- Bug in :meth:`Series.unstack`. Now a Series with single level of Index trying to unstack would raise a ``ValueError`` (:issue:`36113`)
- Bug in :meth:`DataFrame.agg` with ``func={'name':<FUNC>}`` incorrectly raising ``TypeError`` when ``DataFrame.columns==['Name']`` (:issue:`36212`)
- Bug in :meth:`Series.transform` would give incorrect results or raise when the argument ``func`` was a dictionary (:issue:`35811`)
- Bug in :meth:`DataFrame.pivot` did not preserve :class:`MultiIndex` level names for columns when rows and columns are both multiindexed (:issue:`36360`)
- Bug in :meth:`DataFrame.pivot` modified ``index`` argument when ``columns`` was passed but ``values`` was not (:issue:`37635`)
- Bug in :meth:`DataFrame.join` returned a non deterministic level-order for the resulting :class:`MultiIndex` (:issue:`36910`)
- Bug in :meth:`DataFrame.combine_first` caused wrong alignment with dtype ``string`` and one level of ``MultiIndex`` containing only ``NA`` (:issue:`37591`)
- Fixed regression in :func:`merge` on merging :class:`.DatetimeIndex` with empty DataFrame (:issue:`36895`)
- Bug in :meth:`DataFrame.apply` not setting index of return value when ``func`` return type is ``dict`` (:issue:`37544`)
- Bug in :meth:`DataFrame.merge` and :meth:`pandas.merge` returning inconsistent ordering in result for ``how=right`` and ``how=left`` (:issue:`35382`)
- Bug in :func:`merge_ordered` couldn't handle list-like ``left_by`` or ``right_by`` (:issue:`35269`)
- Bug in :func:`merge_ordered` returned wrong join result when length of ``left_by`` or ``right_by`` equals to the rows of ``left`` or ``right`` (:issue:`38166`)
- Bug in :func:`merge_ordered` didn't raise when elements in ``left_by`` or ``right_by`` not exist in ``left`` columns or ``right`` columns (:issue:`38167`)
- Bug in :func:`DataFrame.drop_duplicates` not validating bool dtype for ``ignore_index`` keyword (:issue:`38274`)

ExtensionArray
^^^^^^^^^^^^^^

<<<<<<< HEAD
- Fixed Bug where :class:`DataFrame` column set to scalar extension type via a dict instantion was considered an object type rather than the extension type (:issue:`35965`)
- Fixed bug where ``astype()`` with equal dtype and ``copy=False`` would return a new object (:issue:`284881`)
- Fixed bug when applying a NumPy ufunc with multiple outputs to a :class:`pandas.arrays.IntegerArray` returning None (:issue:`36913`)
- Fixed an inconsistency in :class:`PeriodArray`'s ``__init__`` signature to those of :class:`DatetimeArray` and :class:`TimedeltaArray` (:issue:`37289`)
- Added :meth:``api.extensionExtensionArray._accumulate`` to the extension array interface. Implements this interface for :class: `IntegerArray` and :class: `BooleanArray` such that type coercion to `object` is avoided (:issue:`28385`)
=======
- Fixed bug where :class:`DataFrame` column set to scalar extension type via a dict instantiation was considered an object type rather than the extension type (:issue:`35965`)
- Fixed bug where ``astype()`` with equal dtype and ``copy=False`` would return a new object (:issue:`28488`)
- Fixed bug when applying a NumPy ufunc with multiple outputs to an :class:`.IntegerArray` returning ``None`` (:issue:`36913`)
- Fixed an inconsistency in :class:`.PeriodArray`'s ``__init__`` signature to those of :class:`.DatetimeArray` and :class:`.TimedeltaArray` (:issue:`37289`)
- Reductions for :class:`.BooleanArray`, :class:`.Categorical`, :class:`.DatetimeArray`, :class:`.FloatingArray`, :class:`.IntegerArray`, :class:`.PeriodArray`, :class:`.TimedeltaArray`, and :class:`.PandasArray` are now keyword-only methods (:issue:`37541`)
- Fixed a bug where a  ``TypeError`` was wrongly raised if a membership check was made on an ``ExtensionArray`` containing nan-like values (:issue:`37867`)
>>>>>>> f2a49b30

Other
^^^^^

- Bug in :meth:`DataFrame.replace` and :meth:`Series.replace` incorrectly raising an ``AssertionError`` instead of a ``ValueError`` when invalid parameter combinations are passed (:issue:`36045`)
- Bug in :meth:`DataFrame.replace` and :meth:`Series.replace` with numeric values and string ``to_replace`` (:issue:`34789`)
- Fixed metadata propagation in :meth:`Series.abs` and ufuncs called on Series and DataFrames (:issue:`28283`)
- Bug in :meth:`DataFrame.replace` and :meth:`Series.replace` incorrectly casting from ``PeriodDtype`` to object dtype (:issue:`34871`)
- Fixed bug in metadata propagation incorrectly copying DataFrame columns as metadata when the column name overlaps with the metadata name (:issue:`37037`)
- Fixed metadata propagation in the :class:`Series.dt`, :class:`Series.str` accessors, :class:`DataFrame.duplicated`, :class:`DataFrame.stack`, :class:`DataFrame.unstack`, :class:`DataFrame.pivot`, :class:`DataFrame.append`, :class:`DataFrame.diff`, :class:`DataFrame.applymap` and :class:`DataFrame.update` methods (:issue:`28283`, :issue:`37381`)
- Fixed metadata propagation when selecting columns with ``DataFrame.__getitem__`` (:issue:`28283`)
- Bug in :meth:`Index.intersection` with non-:class:`Index` failing to set the correct name on the returned :class:`Index` (:issue:`38111`)
- Bug in :meth:`RangeIndex.intersection` failing to set the correct name on the returned :class:`Index` in some corner cases (:issue:`38197`)
- Bug in :meth:`Index.difference` failing to set the correct name on the returned :class:`Index` in some corner cases (:issue:`38268`)
- Bug in :meth:`Index.union` behaving differently depending on whether operand is an :class:`Index` or other list-like (:issue:`36384`)
- Bug in :meth:`Index.intersection` with non-matching numeric dtypes casting to ``object`` dtype instead of minimal common dtype (:issue:`38122`)
- Bug in :meth:`IntervalIndex.union` returning an incorrectly-typed :class:`Index` when empty (:issue:`38282`)
- Passing an array with 2 or more dimensions to the :class:`Series` constructor now raises the more specific ``ValueError`` rather than a bare ``Exception`` (:issue:`35744`)
- Bug in ``dir`` where ``dir(obj)`` wouldn't show attributes defined on the instance for pandas objects (:issue:`37173`)
- Bug in :meth:`Index.drop` raising ``InvalidIndexError`` when index has duplicates (:issue:`38051`)
- Bug in :meth:`RangeIndex.difference` returning :class:`Int64Index` in some cases where it should return :class:`RangeIndex` (:issue:`38028`)
- Fixed bug in :func:`assert_series_equal` when comparing a datetime-like array with an equivalent non extension dtype array (:issue:`37609`)
- Bug in :func:`.is_bool_dtype` would raise when passed a valid string such as ``"boolean"`` (:issue:`38386`)
- Fixed regression in logical operators raising ``ValueError`` when columns of :class:`DataFrame` are a :class:`CategoricalIndex` with unused categories (:issue:`38367`)

.. ---------------------------------------------------------------------------

.. _whatsnew_120.contributors:

Contributors
~~~~~~~~~~~~

.. contributors:: v1.1.5..v1.2.0<|MERGE_RESOLUTION|>--- conflicted
+++ resolved
@@ -821,20 +821,12 @@
 ExtensionArray
 ^^^^^^^^^^^^^^
 
-<<<<<<< HEAD
-- Fixed Bug where :class:`DataFrame` column set to scalar extension type via a dict instantion was considered an object type rather than the extension type (:issue:`35965`)
-- Fixed bug where ``astype()`` with equal dtype and ``copy=False`` would return a new object (:issue:`284881`)
-- Fixed bug when applying a NumPy ufunc with multiple outputs to a :class:`pandas.arrays.IntegerArray` returning None (:issue:`36913`)
-- Fixed an inconsistency in :class:`PeriodArray`'s ``__init__`` signature to those of :class:`DatetimeArray` and :class:`TimedeltaArray` (:issue:`37289`)
-- Added :meth:``api.extensionExtensionArray._accumulate`` to the extension array interface. Implements this interface for :class: `IntegerArray` and :class: `BooleanArray` such that type coercion to `object` is avoided (:issue:`28385`)
-=======
 - Fixed bug where :class:`DataFrame` column set to scalar extension type via a dict instantiation was considered an object type rather than the extension type (:issue:`35965`)
 - Fixed bug where ``astype()`` with equal dtype and ``copy=False`` would return a new object (:issue:`28488`)
 - Fixed bug when applying a NumPy ufunc with multiple outputs to an :class:`.IntegerArray` returning ``None`` (:issue:`36913`)
 - Fixed an inconsistency in :class:`.PeriodArray`'s ``__init__`` signature to those of :class:`.DatetimeArray` and :class:`.TimedeltaArray` (:issue:`37289`)
 - Reductions for :class:`.BooleanArray`, :class:`.Categorical`, :class:`.DatetimeArray`, :class:`.FloatingArray`, :class:`.IntegerArray`, :class:`.PeriodArray`, :class:`.TimedeltaArray`, and :class:`.PandasArray` are now keyword-only methods (:issue:`37541`)
 - Fixed a bug where a  ``TypeError`` was wrongly raised if a membership check was made on an ``ExtensionArray`` containing nan-like values (:issue:`37867`)
->>>>>>> f2a49b30
 
 Other
 ^^^^^
