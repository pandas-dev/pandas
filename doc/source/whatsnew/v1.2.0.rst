--- conflicted
+++ resolved
@@ -207,11 +207,8 @@
 
 - Performance improvements when creating Series with dtype `str` or :class:`StringDtype` from array with many string elements (:issue:`36304`, :issue:`36317`)
 - Performance improvement in :meth:`GroupBy.agg` with the ``numba`` engine (:issue:`35759`)
-<<<<<<< HEAD
 - Performance improvements when creating `pd.Series.map` from a huge dictionary (:issue:`34717`)
-=======
 - Performance improvement in :meth:`GroupBy.transform` with the ``numba`` engine (:issue:`36240`)
->>>>>>> 068d1b5b
 
 .. ---------------------------------------------------------------------------
 
