.. _whatsnew_120:

What's new in 1.2.0 (??)
------------------------

These are the changes in pandas 1.2.0. See :ref:`release` for a full changelog
including other versions of pandas.

{{ header }}

.. ---------------------------------------------------------------------------

Enhancements
~~~~~~~~~~~~

.. _whatsnew_120.duplicate_labels:

Optionally disallow duplicate labels
^^^^^^^^^^^^^^^^^^^^^^^^^^^^^^^^^^^^

:class:`Series` and :class:`DataFrame` can now be created with ``allows_duplicate_labels=False`` flag to
control whether the index or columns can contain duplicate labels (:issue:`28394`). This can be used to
prevent accidental introduction of duplicate labels, which can affect downstream operations.

By default, duplicates continue to be allowed

.. ipython:: python

   pd.Series([1, 2], index=['a', 'a'])

.. ipython:: python
   :okexcept:

   pd.Series([1, 2], index=['a', 'a']).set_flags(allows_duplicate_labels=False)

Pandas will propagate the ``allows_duplicate_labels`` property through many operations.

.. ipython:: python
   :okexcept:

   a = (
       pd.Series([1, 2], index=['a', 'b'])
         .set_flags(allows_duplicate_labels=False)
   )
   a
   # An operation introducing duplicates
   a.reindex(['a', 'b', 'a'])

.. warning::

   This is an experimental feature. Currently, many methods fail to
   propagate the ``allows_duplicate_labels`` value. In future versions
   it is expected that every method taking or returning one or more
   DataFrame or Series objects will propagate ``allows_duplicate_labels``.

See :ref:`duplicates` for more.

The ``allows_duplicate_labels`` flag is stored in the new :attr:`DataFrame.flags`
attribute. This stores global attributes that apply to the *pandas object*. This
differs from :attr:`DataFrame.attrs`, which stores information that applies to
the dataset.

Passing arguments to fsspec backends
^^^^^^^^^^^^^^^^^^^^^^^^^^^^^^^^^^^^

Many read/write functions have acquired the ``storage_options`` optional argument,
to pass a dictionary of parameters to the storage backend. This allows, for
example, for passing credentials to S3 and GCS storage. The details of what
parameters can be passed to which backends can be found in the documentation
of the individual storage backends (detailed from the fsspec docs for
`builtin implementations`_ and linked to `external ones`_). See
Section :ref:`io.remote`.

:issue:`35655` added fsspec support (including ``storage_options``)
for reading excel files.

.. _builtin implementations: https://filesystem-spec.readthedocs.io/en/latest/api.html#built-in-implementations
.. _external ones: https://filesystem-spec.readthedocs.io/en/latest/api.html#other-known-implementations

.. _whatsnew_120.binary_handle_to_csv:

Support for binary file handles in ``to_csv``
^^^^^^^^^^^^^^^^^^^^^^^^^^^^^^^^^^^^^^^^^^^^^

:meth:`to_csv` supports file handles in binary mode (:issue:`19827` and :issue:`35058`)
with ``encoding`` (:issue:`13068` and :issue:`23854`) and ``compression`` (:issue:`22555`).
``mode`` has to contain a ``b`` for binary handles to be supported.

For example:

.. ipython:: python

   import io

   data = pd.DataFrame([0, 1, 2])
   buffer = io.BytesIO()
   data.to_csv(buffer, mode="w+b", encoding="utf-8", compression="gzip")

.. _whatsnew_120.read_csv_table_precision_default:

Change in default floating precision for ``read_csv`` and ``read_table``
^^^^^^^^^^^^^^^^^^^^^^^^^^^^^^^^^^^^^^^^^^^^^^^^^^^^^^^^^^^^^^^^^^^^^^^^

For the C parsing engine, the methods :meth:`read_csv` and :meth:`read_table` previously defaulted to a parser that
could read floating point numbers slightly incorrectly with respect to the last bit in precision.
The option ``floating_precision="high"`` has always been available to avoid this issue.
Beginning with this version, the default is now to use the more accurate parser by making
``floating_precision=None`` correspond to the high precision parser, and the new option
``floating_precision="legacy"`` to use the legacy parser. The change to using the higher precision
parser by default should have no impact on performance. (:issue:`17154`)

.. _whatsnew_120.enhancements.other:

Other enhancements
^^^^^^^^^^^^^^^^^^
- Added :meth:`~DataFrame.set_flags` for setting table-wide flags on a ``Series`` or ``DataFrame`` (:issue:`28394`)
- :meth:`DataFrame.applymap` now supports ``na_action`` (:issue:`23803`)
- :class:`Index` with object dtype supports division and multiplication (:issue:`34160`)
- :meth:`DataFrame.explode` and :meth:`Series.explode` now support exploding of sets (:issue:`35614`)
- ``Styler`` now allows direct CSS class name addition to individual data cells (:issue:`36159`)
- :meth:`Rolling.mean()` and :meth:`Rolling.sum()` use Kahan summation to calculate the mean to avoid numerical problems (:issue:`10319`, :issue:`11645`, :issue:`13254`, :issue:`32761`, :issue:`36031`)
- :meth:`DatetimeIndex.searchsorted`, :meth:`TimedeltaIndex.searchsorted`, :meth:`PeriodIndex.searchsorted`, and :meth:`Series.searchsorted` with datetimelike dtypes will now try to cast string arguments (listlike and scalar) to the matching datetimelike type (:issue:`36346`)

.. _whatsnew_120.api_breaking.python:

Increased minimum version for Python
^^^^^^^^^^^^^^^^^^^^^^^^^^^^^^^^^^^^

Pandas 1.2.0 supports Python 3.7.1 and higher (:issue:`35214`).

.. _whatsnew_120.api_breaking.deps:

Increased minimum versions for dependencies
^^^^^^^^^^^^^^^^^^^^^^^^^^^^^^^^^^^^^^^^^^^

Some minimum supported versions of dependencies were updated (:issue:`35214`).
If installed, we now require:

+-----------------+-----------------+----------+---------+
| Package         | Minimum Version | Required | Changed |
+=================+=================+==========+=========+
| numpy           | 1.16.5          |    X     |    X    |
+-----------------+-----------------+----------+---------+
| pytz            | 2017.3          |    X     |    X    |
+-----------------+-----------------+----------+---------+
| python-dateutil | 2.7.3           |    X     |         |
+-----------------+-----------------+----------+---------+
| bottleneck      | 1.2.1           |          |         |
+-----------------+-----------------+----------+---------+
| numexpr         | 2.6.8           |          |    X    |
+-----------------+-----------------+----------+---------+
| pytest (dev)    | 5.0.1           |          |    X    |
+-----------------+-----------------+----------+---------+
| mypy (dev)      | 0.782           |          |    X    |
+-----------------+-----------------+----------+---------+

For `optional libraries <https://dev.pandas.io/docs/install.html#dependencies>`_ the general recommendation is to use the latest version.
The following table lists the lowest version per library that is currently being tested throughout the development of pandas.
Optional libraries below the lowest tested version may still work, but are not considered supported.

+-----------------+-----------------+---------+
| Package         | Minimum Version | Changed |
+=================+=================+=========+
| beautifulsoup4  | 4.6.0           |         |
+-----------------+-----------------+---------+
| fastparquet     | 0.3.2           |         |
+-----------------+-----------------+---------+
| fsspec          | 0.7.4           |         |
+-----------------+-----------------+---------+
| gcsfs           | 0.6.0           |         |
+-----------------+-----------------+---------+
| lxml            | 4.3.0           |    X    |
+-----------------+-----------------+---------+
| matplotlib      | 2.2.3           |    X    |
+-----------------+-----------------+---------+
| numba           | 0.46.0          |         |
+-----------------+-----------------+---------+
| openpyxl        | 2.6.0           |    X    |
+-----------------+-----------------+---------+
| pyarrow         | 0.15.0          |    X    |
+-----------------+-----------------+---------+
| pymysql         | 0.7.11          |    X    |
+-----------------+-----------------+---------+
| pytables        | 3.4.4           |    X    |
+-----------------+-----------------+---------+
| s3fs            | 0.4.0           |         |
+-----------------+-----------------+---------+
| scipy           | 1.2.0           |         |
+-----------------+-----------------+---------+
| sqlalchemy      | 1.2.8           |    X    |
+-----------------+-----------------+---------+
| xarray          | 0.12.0          |    X    |
+-----------------+-----------------+---------+
| xlrd            | 1.2.0           |    X    |
+-----------------+-----------------+---------+
| xlsxwriter      | 1.0.2           |    X    |
+-----------------+-----------------+---------+
| xlwt            | 1.3.0           |    X    |
+-----------------+-----------------+---------+
| pandas-gbq      | 0.12.0          |         |
+-----------------+-----------------+---------+

See :ref:`install.dependencies` and :ref:`install.optional_dependencies` for more.

.. ---------------------------------------------------------------------------

.. _whatsnew_120.deprecations:

Deprecations
~~~~~~~~~~~~
- Deprecated parameter ``inplace`` in :meth:`MultiIndex.set_codes` and :meth:`MultiIndex.set_levels` (:issue:`35626`)
- Deprecated parameter ``dtype`` in :meth:`~Index.copy` on method all index classes. Use the :meth:`~Index.astype` method instead for changing dtype (:issue:`35853`)
- Date parser functions :func:`~pandas.io.date_converters.parse_date_time`, :func:`~pandas.io.date_converters.parse_date_fields`, :func:`~pandas.io.date_converters.parse_all_fields` and :func:`~pandas.io.date_converters.generic_parser` from ``pandas.io.date_converters`` are deprecated and will be removed in a future version; use :func:`to_datetime` instead (:issue:`35741`)
- :meth:`DataFrame.lookup` is deprecated and will be removed in a future version, use :meth:`DataFrame.melt` and :meth:`DataFrame.loc` instead (:issue:`18682`)
- The :meth:`Index.to_native_types` is deprecated. Use ``.astype(str)`` instead (:issue:`28867`)
- Deprecated indexing :class:`DataFrame` rows with datetime-like strings ``df[string]``, use ``df.loc[string]`` instead (:issue:`36179`)

.. ---------------------------------------------------------------------------


.. _whatsnew_120.performance:

Performance improvements
~~~~~~~~~~~~~~~~~~~~~~~~

- Performance improvements when creating DataFrame or Series with dtype ``str`` or :class:`StringDtype` from array with many string elements (:issue:`36304`, :issue:`36317`, :issue:`36325`, :issue:`36432`)
- Performance improvement in :meth:`GroupBy.agg` with the ``numba`` engine (:issue:`35759`)
- Performance improvements when creating :meth:`pd.Series.map` from a huge dictionary (:issue:`34717`)
- Performance improvement in :meth:`GroupBy.transform` with the ``numba`` engine (:issue:`36240`)
- ``Styler`` uuid method altered to compress data transmission over web whilst maintaining reasonably low table collision probability (:issue:`36345`)
- Performance improvement in :meth:`pd.to_datetime` with non-ns time unit for ``float`` ``dtype`` columns (:issue:`20445`)

.. ---------------------------------------------------------------------------

.. _whatsnew_120.bug_fixes:

Bug fixes
~~~~~~~~~

Categorical
^^^^^^^^^^^
- :meth:`Categorical.fillna` will always return a copy, will validate a passed fill value regardless of whether there are any NAs to fill, and will disallow a ``NaT`` as a fill value for numeric categories (:issue:`36530`)
-
-

Datetimelike
^^^^^^^^^^^^
- Bug in :attr:`DatetimeArray.date` where a ``ValueError`` would be raised with a read-only backing array (:issue:`33530`)
- Bug in ``NaT`` comparisons failing to raise ``TypeError`` on invalid inequality comparisons (:issue:`35046`)
- Bug in :class:`DateOffset` where attributes reconstructed from pickle files differ from original objects when input values exceed normal ranges (e.g months=12) (:issue:`34511`)
- Bug in :meth:`DatetimeIndex.get_slice_bound` where ``datetime.date`` objects were not accepted or naive :class:`Timestamp` with a tz-aware :class:`DatetimeIndex` (:issue:`35690`)
- Bug in :meth:`DatetimeIndex.slice_locs` where ``datetime.date`` objects were not accepted (:issue:`34077`)
- Bug in :meth:`DatetimeIndex.searchsorted`, :meth:`TimedeltaIndex.searchsorted`, :meth:`PeriodIndex.searchsorted`, and :meth:`Series.searchsorted` with ``datetime64``, ``timedelta64`` or ``Period`` dtype placement of ``NaT`` values being inconsistent with ``NumPy`` (:issue:`36176`, :issue:`36254`)
- Inconsistency in :class:`DatetimeArray`, :class:`TimedeltaArray`, and :class:`PeriodArray`  setitem casting arrays of strings to datetimelike scalars but not scalar strings (:issue:`36261`)
-

Timedelta
^^^^^^^^^
- Bug in :class:`TimedeltaIndex`, :class:`Series`, and :class:`DataFrame` floor-division with ``timedelta64`` dtypes and ``NaT`` in the denominator (:issue:`35529`)
-
-

Timezones
^^^^^^^^^

- Bug in :func:`date_range` was raising AmbiguousTimeError for valid input with ``ambiguous=False`` (:issue:`35297`)
-


Numeric
^^^^^^^
- Bug in :func:`to_numeric` where float precision was incorrect (:issue:`31364`)
- Bug in :meth:`DataFrame.any` with ``axis=1`` and ``bool_only=True`` ignoring the ``bool_only`` keyword (:issue:`32432`)
- Bug in :meth:`Series.equals` where a ``ValueError`` was raised when numpy arrays were compared to scalars (:issue:`35267`)
- Bug in :class:`Series` where two :class:`Series` each have a :class:`DatetimeIndex` with different timezones having those indexes incorrectly changed when performing arithmetic operations (:issue:`33671`)
-

Conversion
^^^^^^^^^^

-
-

Strings
^^^^^^^
- Bug in :meth:`Series.to_string`, :meth:`DataFrame.to_string`, and :meth:`DataFrame.to_latex` adding a leading space when ``index=False`` (:issue:`24980`)
-
-


Interval
^^^^^^^^

-
-

Indexing
^^^^^^^^

- Bug in :meth:`PeriodIndex.get_loc` incorrectly raising ``ValueError`` on non-datelike strings instead of ``KeyError``, causing similar errors in :meth:`Series.__geitem__`, :meth:`Series.__contains__`, and :meth:`Series.loc.__getitem__` (:issue:`34240`)
- Bug in :meth:`Index.sort_values` where, when empty values were passed, the method would break by trying to compare missing values instead of pushing them to the end of the sort order. (:issue:`35584`)
- Bug in :meth:`Index.get_indexer` and :meth:`Index.get_indexer_non_unique` where int64 arrays are returned instead of intp. (:issue:`36359`)
-

Missing
^^^^^^^

- Bug in :meth:`SeriesGroupBy.transform` now correctly handles missing values for ``dropna=False`` (:issue:`35014`)
-

MultiIndex
^^^^^^^^^^

- Bug in :meth:`DataFrame.xs` when used with :class:`IndexSlice` raises ``TypeError`` with message ``"Expected label or tuple of labels"`` (:issue:`35301`)
-

I/O
^^^

- :func:`read_sas` no longer leaks resources on failure (:issue:`35566`)
- Bug in :meth:`to_csv` caused a ``ValueError`` when it was called with a filename in combination with ``mode`` containing a ``b`` (:issue:`35058`)
- In :meth:`read_csv` ``float_precision='round_trip'`` now handles ``decimal`` and ``thousands`` parameters (:issue:`35365`)
- :meth:`to_pickle` and :meth:`read_pickle` were closing user-provided file objects (:issue:`35679`)
- :meth:`to_csv` passes compression arguments for ``'gzip'`` always to ``gzip.GzipFile`` (:issue:`28103`)
- :meth:`to_csv` did not support zip compression for binary file object not having a filename (:issue:`35058`)
- :meth:`to_csv` and :meth:`read_csv` did not honor ``compression`` and ``encoding`` for path-like objects that are internally converted to file-like objects (:issue:`35677`, :issue:`26124`, and :issue:`32392`)
- :meth:`to_picke` and :meth:`read_pickle` did not support compression for file-objects (:issue:`26237`, :issue:`29054`, and :issue:`29570`)
<<<<<<< HEAD
- :meth:`~pandas.io.sql.get_schema` now accepts `index` parameter to include index of the DataFrame in the schema (:issue:`9084`).
=======
- Bug in :func:`LongTableBuilder.middle_separator` was duplicating LaTeX longtable entires in the List of Tables of a LaTeX document (:issue:`34360`)
- Bug in :meth:`read_csv` with ``engine='python'`` truncating data if multiple items present in first row and first element started with BOM (:issue:`36343`)
- Removed ``private_key`` and ``verbose`` from :func:`read_gbq` as they are no longer supported in ``pandas-gbq`` (:issue:`34654`, :issue:`30200`)
>>>>>>> da1c6def

Plotting
^^^^^^^^

- Bug in :meth:`DataFrame.plot` was rotating xticklabels when ``subplots=True``, even if the x-axis wasn't an irregular time series (:issue:`29460`)
- Bug in :meth:`DataFrame.plot` where a marker letter in the ``style`` keyword sometimes causes a ``ValueError`` (:issue:`21003`)

Groupby/resample/rolling
^^^^^^^^^^^^^^^^^^^^^^^^

- Bug in :meth:`DataFrameGroupBy.count` and :meth:`SeriesGroupBy.sum` returning ``NaN`` for missing categories when grouped on multiple ``Categoricals``. Now returning ``0`` (:issue:`35028`)
- Bug in :meth:`DataFrameGroupBy.apply` that would some times throw an erroneous ``ValueError`` if the grouping axis had duplicate entries (:issue:`16646`)
- Bug in :meth:`DataFrame.resample(...)` that would throw a ``ValueError`` when resampling from "D" to "24H" over a transition into daylight savings time (DST) (:issue:`35219`)
- Bug when combining methods :meth:`DataFrame.groupby` with :meth:`DataFrame.resample` and :meth:`DataFrame.interpolate` raising an ``TypeError`` (:issue:`35325`)
- Bug in :meth:`DataFrameGroupBy.apply` where a non-nuisance grouping column would be dropped from the output columns if another groupby method was called before ``.apply()`` (:issue:`34656`)
- Bug in :meth:`DataFrameGroupby.apply` would drop a :class:`CategoricalIndex` when grouped on. (:issue:`35792`)
- Bug when subsetting columns on a :class:`~pandas.core.groupby.DataFrameGroupBy` (e.g. ``df.groupby('a')[['b']])``) would reset the attributes ``axis``, ``dropna``, ``group_keys``, ``level``, ``mutated``, ``sort``, and ``squeeze`` to their default values. (:issue:`9959`)
- Bug in :meth:`DataFrameGroupby.tshift` failing to raise ``ValueError`` when a frequency cannot be inferred for the index of a group (:issue:`35937`)
- Bug in :meth:`DataFrame.groupby` does not always maintain column index name for ``any``, ``all``, ``bfill``, ``ffill``, ``shift`` (:issue:`29764`)
- Bug in :meth:`DataFrameGroupBy.apply` raising error with ``np.nan`` group(s) when ``dropna=False`` (:issue:`35889`)
- Bug in :meth:`Rolling.sum()` returned wrong values when dtypes where mixed between float and integer and axis was equal to one (:issue:`20649`, :issue:`35596`)

Reshaping
^^^^^^^^^

- Bug in :meth:`DataFrame.pivot_table` with ``aggfunc='count'`` or ``aggfunc='sum'`` returning ``NaN`` for missing categories when pivoted on a ``Categorical``. Now returning ``0`` (:issue:`31422`)
- Bug in :func:`union_indexes` where input index names are not preserved in some cases. Affects :func:`concat` and :class:`DataFrame` constructor (:issue:`13475`)
- Bug in func :meth:`crosstab` when using multiple columns with ``margins=True`` and ``normalize=True`` (:issue:`35144`)
- Bug in :meth:`DataFrame.agg` with ``func={'name':<FUNC>}`` incorrectly raising ``TypeError`` when ``DataFrame.columns==['Name']`` (:issue:`36212`)
-

Sparse
^^^^^^

-
-

ExtensionArray
^^^^^^^^^^^^^^

- Fixed Bug where :class:`DataFrame` column set to scalar extension type via a dict instantion was considered an object type rather than the extension type (:issue:`35965`)
- Fixed bug where ``astype()`` with equal dtype and ``copy=False`` would return a new object (:issue:`284881`)
-


Other
^^^^^

- Bug in :meth:`DataFrame.replace` and :meth:`Series.replace` incorrectly raising ``AssertionError`` instead of ``ValueError`` when invalid parameter combinations are passed (:issue:`36045`)
- Bug in :meth:`DataFrame.replace` and :meth:`Series.replace` with numeric values and string ``to_replace`` (:issue:`34789`)
- Fixed metadata propagation in the :class:`Series.dt` accessor (:issue:`28283`)
- Bug in :meth:`Series.transform` would give incorrect results or raise when the argument ``func`` was dictionary (:issue:`35811`)
- Bug in :meth:`Index.union` behaving differently depending on whether operand is a :class:`Index` or other list-like (:issue:`36384`)

.. ---------------------------------------------------------------------------

.. _whatsnew_120.contributors:

Contributors
~~~~~~~~~~~~<|MERGE_RESOLUTION|>--- conflicted
+++ resolved
@@ -325,13 +325,10 @@
 - :meth:`to_csv` did not support zip compression for binary file object not having a filename (:issue:`35058`)
 - :meth:`to_csv` and :meth:`read_csv` did not honor ``compression`` and ``encoding`` for path-like objects that are internally converted to file-like objects (:issue:`35677`, :issue:`26124`, and :issue:`32392`)
 - :meth:`to_picke` and :meth:`read_pickle` did not support compression for file-objects (:issue:`26237`, :issue:`29054`, and :issue:`29570`)
-<<<<<<< HEAD
-- :meth:`~pandas.io.sql.get_schema` now accepts `index` parameter to include index of the DataFrame in the schema (:issue:`9084`).
-=======
 - Bug in :func:`LongTableBuilder.middle_separator` was duplicating LaTeX longtable entires in the List of Tables of a LaTeX document (:issue:`34360`)
 - Bug in :meth:`read_csv` with ``engine='python'`` truncating data if multiple items present in first row and first element started with BOM (:issue:`36343`)
 - Removed ``private_key`` and ``verbose`` from :func:`read_gbq` as they are no longer supported in ``pandas-gbq`` (:issue:`34654`, :issue:`30200`)
->>>>>>> da1c6def
+- :meth:`~pandas.io.sql.get_schema` now accepts `index` parameter to include index of the DataFrame in the schema (:issue:`9084`).
 
 Plotting
 ^^^^^^^^
