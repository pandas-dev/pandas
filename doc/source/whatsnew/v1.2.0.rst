.. _whatsnew_120:

What's new in 1.2.0 (December 26, 2020)
---------------------------------------

These are the changes in pandas 1.2.0. See :ref:`release` for a full changelog
including other versions of pandas.

{{ header }}

.. warning::

   The `xlwt <https://xlwt.readthedocs.io/en/latest/>`_ package for writing old-style ``.xls``
   excel files is no longer maintained.
   The `xlrd <https://xlrd.readthedocs.io/en/latest/>`_ package is now only for reading
   old-style ``.xls`` files.

   Previously, the default argument ``engine=None`` to :func:`~pandas.read_excel`
   would result in using the ``xlrd`` engine in many cases, including new
   Excel 2007+ (``.xlsx``) files.
   If `openpyxl <https://openpyxl.readthedocs.io/en/stable/>`_  is installed,
   many of these cases will now default to using the ``openpyxl`` engine.
   See the :func:`read_excel` documentation for more details.

   Thus, it is strongly encouraged to install ``openpyxl`` to read Excel 2007+
   (``.xlsx``) files.
   **Please do not report issues when using ``xlrd`` to read ``.xlsx`` files.**
   This is no longer supported, switch to using ``openpyxl`` instead.

   Attempting to use the ``xlwt`` engine will raise a ``FutureWarning``
   unless the option :attr:`io.excel.xls.writer` is set to ``"xlwt"``.
   While this option is now deprecated and will also raise a ``FutureWarning``,
   it can be globally set and the warning suppressed. Users are recommended to
   write ``.xlsx`` files using the ``openpyxl`` engine instead.

.. ---------------------------------------------------------------------------

Enhancements
~~~~~~~~~~~~

.. _whatsnew_120.duplicate_labels:

Optionally disallow duplicate labels
^^^^^^^^^^^^^^^^^^^^^^^^^^^^^^^^^^^^

:class:`Series` and :class:`DataFrame` can now be created with ``allows_duplicate_labels=False`` flag to
control whether the index or columns can contain duplicate labels (:issue:`28394`). This can be used to
prevent accidental introduction of duplicate labels, which can affect downstream operations.

By default, duplicates continue to be allowed.

.. code-block:: ipython

    In [1]: pd.Series([1, 2], index=['a', 'a'])
    Out[1]:
    a    1
    a    2
    Length: 2, dtype: int64

    In [2]: pd.Series([1, 2], index=['a', 'a']).set_flags(allows_duplicate_labels=False)
    ...
    DuplicateLabelError: Index has duplicates.
          positions
    label
    a        [0, 1]

pandas will propagate the ``allows_duplicate_labels`` property through many operations.

.. code-block:: ipython

    In [3]: a = (
       ...:     pd.Series([1, 2], index=['a', 'b'])
       ...:       .set_flags(allows_duplicate_labels=False)
       ...: )

    In [4]: a
    Out[4]:
    a    1
    b    2
    Length: 2, dtype: int64

    # An operation introducing duplicates
    In [5]: a.reindex(['a', 'b', 'a'])
    ...
    DuplicateLabelError: Index has duplicates.
          positions
    label
    a        [0, 2]

    [1 rows x 1 columns]

.. warning::

   This is an experimental feature. Currently, many methods fail to
   propagate the ``allows_duplicate_labels`` value. In future versions
   it is expected that every method taking or returning one or more
   DataFrame or Series objects will propagate ``allows_duplicate_labels``.

See :ref:`duplicates` for more.

The ``allows_duplicate_labels`` flag is stored in the new :attr:`DataFrame.flags`
attribute. This stores global attributes that apply to the *pandas object*. This
differs from :attr:`DataFrame.attrs`, which stores information that applies to
the dataset.

Passing arguments to fsspec backends
^^^^^^^^^^^^^^^^^^^^^^^^^^^^^^^^^^^^

Many read/write functions have acquired the ``storage_options`` optional argument,
to pass a dictionary of parameters to the storage backend. This allows, for
example, for passing credentials to S3 and GCS storage. The details of what
parameters can be passed to which backends can be found in the documentation
of the individual storage backends (detailed from the fsspec docs for
`builtin implementations`_ and linked to `external ones`_). See
Section :ref:`io.remote`.

:issue:`35655` added fsspec support (including ``storage_options``)
for reading excel files.

.. _builtin implementations: https://filesystem-spec.readthedocs.io/en/latest/api.html#built-in-implementations
.. _external ones: https://filesystem-spec.readthedocs.io/en/latest/api.html#other-known-implementations

.. _whatsnew_120.binary_handle_to_csv:

Support for binary file handles in ``to_csv``
^^^^^^^^^^^^^^^^^^^^^^^^^^^^^^^^^^^^^^^^^^^^^

:meth:`to_csv` supports file handles in binary mode (:issue:`19827` and :issue:`35058`)
with ``encoding`` (:issue:`13068` and :issue:`23854`) and ``compression`` (:issue:`22555`).
If pandas does not automatically detect whether the file handle is opened in binary or text mode,
it is necessary to provide ``mode="wb"``.

For example:

.. ipython:: python

   import io

   data = pd.DataFrame([0, 1, 2])
   buffer = io.BytesIO()
   data.to_csv(buffer, encoding="utf-8", compression="gzip")

Support for short caption and table position in ``to_latex``
^^^^^^^^^^^^^^^^^^^^^^^^^^^^^^^^^^^^^^^^^^^^^^^^^^^^^^^^^^^^

:meth:`DataFrame.to_latex` now allows one to specify
a floating table position (:issue:`35281`)
and a short caption (:issue:`36267`).

The keyword ``position`` has been added to set the position.

.. ipython:: python

   data = pd.DataFrame({'a': [1, 2], 'b': [3, 4]})
   table = data.to_latex(position='ht')
   print(table)

Usage of the keyword ``caption`` has been extended.
Besides taking a single string as an argument,
one can optionally provide a tuple ``(full_caption, short_caption)``
to add a short caption macro.

.. ipython:: python

   data = pd.DataFrame({'a': [1, 2], 'b': [3, 4]})
   table = data.to_latex(caption=('the full long caption', 'short caption'))
   print(table)

.. _whatsnew_120.read_csv_table_precision_default:

Change in default floating precision for ``read_csv`` and ``read_table``
^^^^^^^^^^^^^^^^^^^^^^^^^^^^^^^^^^^^^^^^^^^^^^^^^^^^^^^^^^^^^^^^^^^^^^^^

For the C parsing engine, the methods :meth:`read_csv` and :meth:`read_table` previously defaulted to a parser that
could read floating point numbers slightly incorrectly with respect to the last bit in precision.
The option ``floating_precision="high"`` has always been available to avoid this issue.
Beginning with this version, the default is now to use the more accurate parser by making
``floating_precision=None`` correspond to the high precision parser, and the new option
``floating_precision="legacy"`` to use the legacy parser. The change to using the higher precision
parser by default should have no impact on performance. (:issue:`17154`)

.. _whatsnew_120.floating:

Experimental nullable data types for float data
^^^^^^^^^^^^^^^^^^^^^^^^^^^^^^^^^^^^^^^^^^^^^^^

We've added :class:`Float32Dtype` / :class:`Float64Dtype` and :class:`~arrays.FloatingArray`.
These are extension data types dedicated to floating point data that can hold the
``pd.NA`` missing value indicator (:issue:`32265`, :issue:`34307`).

While the default float data type already supports missing values using ``np.nan``,
these new data types use ``pd.NA`` (and its corresponding behavior) as the missing
value indicator, in line with the already existing nullable :ref:`integer <integer_na>`
and :ref:`boolean <boolean>` data types.

One example where the behavior of ``np.nan`` and ``pd.NA`` is different is
comparison operations:

.. ipython:: python

  # the default NumPy float64 dtype
  s1 = pd.Series([1.5, None])
  s1
  s1 > 1

.. ipython:: python

  # the new nullable float64 dtype
  s2 = pd.Series([1.5, None], dtype="Float64")
  s2
  s2 > 1

See the :ref:`missing_data.NA` doc section for more details on the behavior
when using the ``pd.NA`` missing value indicator.

As shown above, the dtype can be specified using the "Float64" or "Float32"
string (capitalized to distinguish it from the default "float64" data type).
Alternatively, you can also use the dtype object:

.. ipython:: python

   pd.Series([1.5, None], dtype=pd.Float32Dtype())

Operations with the existing integer or boolean nullable data types that
give float results will now also use the nullable floating data types (:issue:`38178`).

.. warning::

   Experimental: the new floating data types are currently experimental, and their
   behavior or API may still change without warning. Especially the behavior
   regarding NaN (distinct from NA missing values) is subject to change.

.. _whatsnew_120.index_name_preservation:

Index/column name preservation when aggregating
^^^^^^^^^^^^^^^^^^^^^^^^^^^^^^^^^^^^^^^^^^^^^^^

When aggregating using :meth:`concat` or the :class:`DataFrame` constructor, pandas
will now attempt to preserve index and column names whenever possible (:issue:`35847`).
In the case where all inputs share a common name, this name will be assigned to the
result. When the input names do not all agree, the result will be unnamed. Here is an
example where the index name is preserved:

.. ipython:: python

    idx = pd.Index(range(5), name='abc')
    ser = pd.Series(range(5, 10), index=idx)
    pd.concat({'x': ser[1:], 'y': ser[:-1]}, axis=1)

The same is true for :class:`MultiIndex`, but the logic is applied separately on a
level-by-level basis.

.. _whatsnew_120.groupby_ewm:

GroupBy supports EWM operations directly
^^^^^^^^^^^^^^^^^^^^^^^^^^^^^^^^^^^^^^^^

:class:`.DataFrameGroupBy` now supports exponentially weighted window operations directly (:issue:`16037`).

.. ipython:: python

    df = pd.DataFrame({'A': ['a', 'b', 'a', 'b'], 'B': range(4)})
    df
    df.groupby('A').ewm(com=1.0).mean()

Additionally ``mean`` supports execution via `Numba <https://numba.pydata.org/>`__ with
the  ``engine`` and ``engine_kwargs`` arguments. Numba must be installed as an optional dependency
to use this feature.

.. _whatsnew_120.enhancements.other:

Other enhancements
^^^^^^^^^^^^^^^^^^
- Added ``day_of_week`` (compatibility alias ``dayofweek``) property to :class:`Timestamp`, :class:`.DatetimeIndex`, :class:`Period`, :class:`PeriodIndex` (:issue:`9605`)
- Added ``day_of_year`` (compatibility alias ``dayofyear``) property to :class:`Timestamp`, :class:`.DatetimeIndex`, :class:`Period`, :class:`PeriodIndex` (:issue:`9605`)
- Added :meth:`~DataFrame.set_flags` for setting table-wide flags on a Series or DataFrame (:issue:`28394`)
- :meth:`DataFrame.applymap` now supports ``na_action`` (:issue:`23803`)
- :class:`Index` with object dtype supports division and multiplication (:issue:`34160`)
- :meth:`io.sql.get_schema` now supports a ``schema`` keyword argument that will add a schema into the create table statement (:issue:`28486`)
- :meth:`DataFrame.explode` and :meth:`Series.explode` now support exploding of sets (:issue:`35614`)
- :meth:`DataFrame.hist` now supports time series (datetime) data (:issue:`32590`)
- :meth:`.Styler.set_table_styles` now allows the direct styling of rows and columns and can be chained (:issue:`35607`)
- :class:`.Styler` now allows direct CSS class name addition to individual data cells (:issue:`36159`)
- :meth:`.Rolling.mean` and :meth:`.Rolling.sum` use Kahan summation to calculate the mean to avoid numerical problems (:issue:`10319`, :issue:`11645`, :issue:`13254`, :issue:`32761`, :issue:`36031`)
- :meth:`.DatetimeIndex.searchsorted`, :meth:`.TimedeltaIndex.searchsorted`, :meth:`PeriodIndex.searchsorted`, and :meth:`Series.searchsorted` with datetime-like dtypes will now try to cast string arguments (list-like and scalar) to the matching datetime-like type (:issue:`36346`)
- Added methods :meth:`IntegerArray.prod`, :meth:`IntegerArray.min`, and :meth:`IntegerArray.max` (:issue:`33790`)
- Calling a NumPy ufunc on a ``DataFrame`` with extension types now preserves the extension types when possible (:issue:`23743`)
- Calling a binary-input NumPy ufunc on multiple ``DataFrame`` objects now aligns, matching the behavior of binary operations and ufuncs on ``Series`` (:issue:`23743`).
  This change has been reverted in pandas 1.2.1, and the behaviour to not align DataFrames
  is deprecated instead, see the :ref:`the 1.2.1 release notes <whatsnew_121.ufunc_deprecation>`.
- Where possible :meth:`RangeIndex.difference` and :meth:`RangeIndex.symmetric_difference` will return :class:`RangeIndex` instead of :class:`Int64Index` (:issue:`36564`)
- :meth:`DataFrame.to_parquet` now supports :class:`MultiIndex` for columns in parquet format (:issue:`34777`)
- :func:`read_parquet` gained a ``use_nullable_dtypes=True`` option to use nullable dtypes that use ``pd.NA`` as missing value indicator where possible for the resulting DataFrame (default is ``False``, and only applicable for ``engine="pyarrow"``) (:issue:`31242`)
- Added :meth:`.Rolling.sem` and :meth:`Expanding.sem` to compute the standard error of the mean (:issue:`26476`)
- :meth:`.Rolling.var` and :meth:`.Rolling.std` use Kahan summation and Welford's Method to avoid numerical issues (:issue:`37051`)
- :meth:`DataFrame.corr` and :meth:`DataFrame.cov` use Welford's Method to avoid numerical issues (:issue:`37448`)
- :meth:`DataFrame.plot` now recognizes ``xlabel`` and ``ylabel`` arguments for plots of type ``scatter`` and ``hexbin`` (:issue:`37001`)
- :class:`DataFrame` now supports the ``divmod`` operation (:issue:`37165`)
- :meth:`DataFrame.to_parquet` now returns a ``bytes`` object when no ``path`` argument is passed (:issue:`37105`)
- :class:`.Rolling` now supports the ``closed`` argument for fixed windows (:issue:`34315`)
- :class:`.DatetimeIndex` and :class:`Series` with ``datetime64`` or ``datetime64tz`` dtypes now support ``std`` (:issue:`37436`)
- :class:`Window` now supports all Scipy window types in ``win_type`` with flexible keyword argument support (:issue:`34556`)
- :meth:`testing.assert_index_equal` now has a ``check_order`` parameter that allows indexes to be checked in an order-insensitive manner (:issue:`37478`)
- :func:`read_csv` supports memory-mapping for compressed files (:issue:`37621`)
- Add support for ``min_count`` keyword for :meth:`DataFrame.groupby` and :meth:`DataFrame.resample` for functions ``min``, ``max``, ``first`` and ``last`` (:issue:`37821`, :issue:`37768`)
- Improve error reporting for :meth:`DataFrame.merge` when invalid merge column definitions were given (:issue:`16228`)
- Improve numerical stability for :meth:`.Rolling.skew`, :meth:`.Rolling.kurt`, :meth:`Expanding.skew` and :meth:`Expanding.kurt` through implementation of Kahan summation (:issue:`6929`)
- Improved error reporting for subsetting columns of a :class:`.DataFrameGroupBy` with ``axis=1`` (:issue:`37725`)
- Implement method ``cross`` for :meth:`DataFrame.merge` and :meth:`DataFrame.join` (:issue:`5401`)
- When :func:`read_csv`, :func:`read_sas` and :func:`read_json` are called with ``chunksize``/``iterator`` they can be used in a ``with`` statement as they return context-managers (:issue:`38225`)
- Augmented the list of named colors available for styling Excel exports, enabling all of CSS4 colors (:issue:`38247`)

.. ---------------------------------------------------------------------------

.. _whatsnew_120.notable_bug_fixes:

Notable bug fixes
~~~~~~~~~~~~~~~~~

These are bug fixes that might have notable behavior changes.

Consistency of DataFrame Reductions
^^^^^^^^^^^^^^^^^^^^^^^^^^^^^^^^^^^
:meth:`DataFrame.any` and :meth:`DataFrame.all` with ``bool_only=True`` now
determines whether to exclude object-dtype columns on a column-by-column basis,
instead of checking if *all* object-dtype columns can be considered boolean.

This prevents pathological behavior where applying the reduction on a subset
of columns could result in a larger Series result. See (:issue:`37799`).

.. ipython:: python

    df = pd.DataFrame({"A": ["foo", "bar"], "B": [True, False]}, dtype=object)
    df["C"] = pd.Series([True, True])


*Previous behavior*:

.. code-block:: ipython

    In [5]: df.all(bool_only=True)
    Out[5]:
    C    True
    dtype: bool

    In [6]: df[["B", "C"]].all(bool_only=True)
    Out[6]:
    B    False
    C    True
    dtype: bool

*New behavior*:

.. ipython:: python

    In [5]: df.all(bool_only=True)

    In [6]: df[["B", "C"]].all(bool_only=True)


Other DataFrame reductions with ``numeric_only=None`` will also avoid
this pathological behavior (:issue:`37827`):

.. ipython:: python

    df = pd.DataFrame({"A": [0, 1, 2], "B": ["a", "b", "c"]}, dtype=object)


*Previous behavior*:

.. code-block:: ipython

    In [3]: df.mean()
    Out[3]: Series([], dtype: float64)

    In [4]: df[["A"]].mean()
    Out[4]:
    A    1.0
    dtype: float64

*New behavior*:

.. ipython:: python

    df.mean()

    df[["A"]].mean()

Moreover, DataFrame reductions with ``numeric_only=None`` will now be
consistent with their Series counterparts.  In particular, for
reductions where the Series method raises ``TypeError``, the
DataFrame reduction will now consider that column non-numeric
instead of casting to a NumPy array which may have different semantics (:issue:`36076`,
:issue:`28949`, :issue:`21020`).

.. ipython:: python

    ser = pd.Series([0, 1], dtype="category", name="A")
    df = ser.to_frame()


*Previous behavior*:

.. code-block:: ipython

    In [5]: df.any()
    Out[5]:
    A    True
    dtype: bool

*New behavior*:

.. ipython:: python

    df.any()


.. _whatsnew_120.api_breaking.python:

Increased minimum version for Python
^^^^^^^^^^^^^^^^^^^^^^^^^^^^^^^^^^^^

pandas 1.2.0 supports Python 3.7.1 and higher (:issue:`35214`).

.. _whatsnew_120.api_breaking.deps:

Increased minimum versions for dependencies
^^^^^^^^^^^^^^^^^^^^^^^^^^^^^^^^^^^^^^^^^^^

Some minimum supported versions of dependencies were updated (:issue:`35214`).
If installed, we now require:

+-----------------+-----------------+----------+---------+
| Package         | Minimum Version | Required | Changed |
+=================+=================+==========+=========+
| numpy           | 1.16.5          |    X     |    X    |
+-----------------+-----------------+----------+---------+
| pytz            | 2017.3          |    X     |    X    |
+-----------------+-----------------+----------+---------+
| python-dateutil | 2.7.3           |    X     |         |
+-----------------+-----------------+----------+---------+
| bottleneck      | 1.2.1           |          |         |
+-----------------+-----------------+----------+---------+
| numexpr         | 2.6.8           |          |    X    |
+-----------------+-----------------+----------+---------+
| pytest (dev)    | 5.0.1           |          |    X    |
+-----------------+-----------------+----------+---------+
| mypy (dev)      | 0.782           |          |    X    |
+-----------------+-----------------+----------+---------+

For `optional libraries <https://pandas.pydata.org/docs/getting_started/install.html>`_ the general recommendation is to use the latest version.
The following table lists the lowest version per library that is currently being tested throughout the development of pandas.
Optional libraries below the lowest tested version may still work, but are not considered supported.

+-----------------+-----------------+---------+
| Package         | Minimum Version | Changed |
+=================+=================+=========+
| beautifulsoup4  | 4.6.0           |         |
+-----------------+-----------------+---------+
| fastparquet     | 0.3.2           |         |
+-----------------+-----------------+---------+
| fsspec          | 0.7.4           |         |
+-----------------+-----------------+---------+
| gcsfs           | 0.6.0           |         |
+-----------------+-----------------+---------+
| lxml            | 4.3.0           |    X    |
+-----------------+-----------------+---------+
| matplotlib      | 2.2.3           |    X    |
+-----------------+-----------------+---------+
| numba           | 0.46.0          |         |
+-----------------+-----------------+---------+
| openpyxl        | 2.6.0           |    X    |
+-----------------+-----------------+---------+
| pyarrow         | 0.15.0          |    X    |
+-----------------+-----------------+---------+
| pymysql         | 0.7.11          |    X    |
+-----------------+-----------------+---------+
| pytables        | 3.5.1           |    X    |
+-----------------+-----------------+---------+
| s3fs            | 0.4.0           |         |
+-----------------+-----------------+---------+
| scipy           | 1.2.0           |         |
+-----------------+-----------------+---------+
| sqlalchemy      | 1.2.8           |    X    |
+-----------------+-----------------+---------+
| xarray          | 0.12.3          |    X    |
+-----------------+-----------------+---------+
| xlrd            | 1.2.0           |    X    |
+-----------------+-----------------+---------+
| xlsxwriter      | 1.0.2           |    X    |
+-----------------+-----------------+---------+
| xlwt            | 1.3.0           |    X    |
+-----------------+-----------------+---------+
| pandas-gbq      | 0.12.0          |         |
+-----------------+-----------------+---------+

See :ref:`install.dependencies` and :ref:`install.optional_dependencies` for more.

.. _whatsnew_120.api.other:

Other API changes
^^^^^^^^^^^^^^^^^

- Sorting in descending order is now stable for :meth:`Series.sort_values` and :meth:`Index.sort_values` for Datetime-like :class:`Index` subclasses. This will affect sort order when sorting a DataFrame on multiple columns, sorting with a key function that produces duplicates, or requesting the sorting index when using :meth:`Index.sort_values`. When using :meth:`Series.value_counts`, the count of missing values is no longer necessarily last in the list of duplicate counts. Instead, its position corresponds to the position in the original Series. When using :meth:`Index.sort_values` for Datetime-like :class:`Index` subclasses, NaTs ignored the ``na_position`` argument and were sorted to the beginning. Now they respect ``na_position``, the default being ``last``, same as other :class:`Index` subclasses (:issue:`35992`)
- Passing an invalid ``fill_value`` to :meth:`Categorical.take`, :meth:`.DatetimeArray.take`, :meth:`TimedeltaArray.take`, or :meth:`PeriodArray.take` now raises a ``TypeError`` instead of a ``ValueError`` (:issue:`37733`)
- Passing an invalid ``fill_value`` to :meth:`Series.shift` with a ``CategoricalDtype`` now raises a ``TypeError`` instead of a ``ValueError`` (:issue:`37733`)
- Passing an invalid value to :meth:`IntervalIndex.insert` or :meth:`CategoricalIndex.insert` now raises a ``TypeError`` instead of a ``ValueError`` (:issue:`37733`)
- Attempting to reindex a Series with a :class:`CategoricalIndex` with an invalid ``fill_value`` now raises a ``TypeError`` instead of a ``ValueError`` (:issue:`37733`)
- :meth:`CategoricalIndex.append` with an index that contains non-category values will now cast instead of raising ``TypeError`` (:issue:`38098`)

.. ---------------------------------------------------------------------------

.. _whatsnew_120.deprecations:

Deprecations
~~~~~~~~~~~~
- Deprecated parameter ``inplace`` in :meth:`MultiIndex.set_codes` and :meth:`MultiIndex.set_levels` (:issue:`35626`)
- Deprecated parameter ``dtype`` of method :meth:`~Index.copy` for all :class:`Index` subclasses. Use the :meth:`~Index.astype` method instead for changing dtype (:issue:`35853`)
- Deprecated parameters ``levels`` and ``codes`` in :meth:`MultiIndex.copy`. Use the :meth:`~MultiIndex.set_levels` and :meth:`~MultiIndex.set_codes` methods instead (:issue:`36685`)
- Date parser functions :func:`~pandas.io.date_converters.parse_date_time`, :func:`~pandas.io.date_converters.parse_date_fields`, :func:`~pandas.io.date_converters.parse_all_fields` and :func:`~pandas.io.date_converters.generic_parser` from ``pandas.io.date_converters`` are deprecated and will be removed in a future version; use :func:`to_datetime` instead (:issue:`35741`)
- :meth:`DataFrame.lookup` is deprecated and will be removed in a future version, use :meth:`DataFrame.melt` and :meth:`DataFrame.loc` instead (:issue:`35224`)
- The method :meth:`Index.to_native_types` is deprecated. Use ``.astype(str)`` instead (:issue:`28867`)
- Deprecated indexing :class:`DataFrame` rows with a single datetime-like string as ``df[string]`` (given the ambiguity whether it is indexing the rows or selecting a column), use ``df.loc[string]`` instead (:issue:`36179`)
- Deprecated :meth:`Index.is_all_dates` (:issue:`27744`)
- The default value of ``regex`` for :meth:`Series.str.replace` will change from ``True`` to ``False`` in a future release. In addition, single character regular expressions will *not* be treated as literal strings when ``regex=True`` is set (:issue:`24804`)
- Deprecated automatic alignment on comparison operations between :class:`DataFrame` and :class:`Series`, do ``frame, ser = frame.align(ser, axis=1, copy=False)`` before e.g. ``frame == ser`` (:issue:`28759`)
- :meth:`Rolling.count` with ``min_periods=None`` will default to the size of the window in a future version (:issue:`31302`)
- Using "outer" ufuncs on DataFrames to return 4d ndarray is now deprecated. Convert to an ndarray first (:issue:`23743`)
- Deprecated slice-indexing on tz-aware :class:`DatetimeIndex` with naive ``datetime`` objects, to match scalar indexing behavior (:issue:`36148`)
- :meth:`Index.ravel` returning a ``np.ndarray`` is deprecated, in the future this will return a view on the same index (:issue:`19956`)
- Deprecate use of strings denoting units with 'M', 'Y' or 'y' in :func:`~pandas.to_timedelta` (:issue:`36666`)
- :class:`Index` methods ``&``, ``|``, and ``^`` behaving as the set operations :meth:`Index.intersection`, :meth:`Index.union`, and :meth:`Index.symmetric_difference`, respectively, are deprecated and in the future will behave as pointwise boolean operations matching :class:`Series` behavior.  Use the named set methods instead (:issue:`36758`)
- :meth:`Categorical.is_dtype_equal` and :meth:`CategoricalIndex.is_dtype_equal` are deprecated, will be removed in a future version (:issue:`37545`)
- :meth:`Series.slice_shift` and :meth:`DataFrame.slice_shift` are deprecated, use :meth:`Series.shift` or :meth:`DataFrame.shift` instead (:issue:`37601`)
- Partial slicing on unordered :class:`.DatetimeIndex` objects with keys that are not in the index is deprecated and will be removed in a future version (:issue:`18531`)
- The ``how`` keyword in :meth:`PeriodIndex.astype` is deprecated and will be removed in a future version, use ``index.to_timestamp(how=how)`` instead (:issue:`37982`)
- Deprecated :meth:`Index.asi8` for :class:`Index` subclasses other than :class:`.DatetimeIndex`, :class:`.TimedeltaIndex`, and :class:`PeriodIndex` (:issue:`37877`)
- The ``inplace`` parameter of :meth:`Categorical.remove_unused_categories` is deprecated and will be removed in a future version (:issue:`37643`)
- The ``null_counts`` parameter of :meth:`DataFrame.info` is deprecated and replaced by ``show_counts``. It will be removed in a future version (:issue:`37999`)

**Calling NumPy ufuncs on non-aligned DataFrames**

Calling NumPy ufuncs on non-aligned DataFrames changed behaviour in pandas
1.2.0 (to align the inputs before calling the ufunc), but this change is
reverted in pandas 1.2.1. The behaviour to not align is now deprecated instead,
see the :ref:`the 1.2.1 release notes <whatsnew_121.ufunc_deprecation>` for
more details.

.. ---------------------------------------------------------------------------


.. _whatsnew_120.performance:

Performance improvements
~~~~~~~~~~~~~~~~~~~~~~~~

- Performance improvements when creating DataFrame or Series with dtype ``str`` or :class:`StringDtype` from array with many string elements (:issue:`36304`, :issue:`36317`, :issue:`36325`, :issue:`36432`, :issue:`37371`)
- Performance improvement in :meth:`.GroupBy.agg` with the ``numba`` engine (:issue:`35759`)
- Performance improvements when creating :meth:`Series.map` from a huge dictionary (:issue:`34717`)
- Performance improvement in :meth:`.GroupBy.transform` with the ``numba`` engine (:issue:`36240`)
- :class:`.Styler` uuid method altered to compress data transmission over web whilst maintaining reasonably low table collision probability (:issue:`36345`)
- Performance improvement in :func:`to_datetime` with non-ns time unit for ``float`` ``dtype`` columns (:issue:`20445`)
- Performance improvement in setting values on an :class:`IntervalArray` (:issue:`36310`)
- The internal index method :meth:`~Index._shallow_copy` now makes the new index and original index share cached attributes, avoiding creating these again, if created on either. This can speed up operations that depend on creating copies of existing indexes (:issue:`36840`)
- Performance improvement in :meth:`.RollingGroupby.count` (:issue:`35625`)
- Small performance decrease to :meth:`.Rolling.min` and :meth:`.Rolling.max` for fixed windows (:issue:`36567`)
- Reduced peak memory usage in :meth:`DataFrame.to_pickle` when using ``protocol=5`` in python 3.8+ (:issue:`34244`)
- Faster ``dir`` calls when the object has many index labels, e.g. ``dir(ser)`` (:issue:`37450`)
- Performance improvement in :class:`ExpandingGroupby` (:issue:`37064`)
- Performance improvement in :meth:`Series.astype` and :meth:`DataFrame.astype` for :class:`Categorical` (:issue:`8628`)
- Performance improvement in :meth:`DataFrame.groupby` for ``float`` ``dtype`` (:issue:`28303`), changes of the underlying hash-function can lead to changes in float based indexes sort ordering for ties (e.g. :meth:`Index.value_counts`)
- Performance improvement in :meth:`pd.isin` for inputs with more than 1e6 elements (:issue:`36611`)
- Performance improvement for :meth:`DataFrame.__setitem__` with list-like indexers (:issue:`37954`)
- :meth:`read_json` now avoids reading entire file into memory when chunksize is specified (:issue:`34548`)

.. ---------------------------------------------------------------------------

.. _whatsnew_120.bug_fixes:

Bug fixes
~~~~~~~~~

Categorical
^^^^^^^^^^^
- :meth:`Categorical.fillna` will always return a copy, validate a passed fill value regardless of whether there are any NAs to fill, and disallow an ``NaT`` as a fill value for numeric categories (:issue:`36530`)
- Bug in :meth:`Categorical.__setitem__` that incorrectly raised when trying to set a tuple value (:issue:`20439`)
- Bug in :meth:`CategoricalIndex.equals` incorrectly casting non-category entries to ``np.nan`` (:issue:`37667`)
- Bug in :meth:`CategoricalIndex.where` incorrectly setting non-category entries to ``np.nan`` instead of raising ``TypeError`` (:issue:`37977`)
- Bug in :meth:`Categorical.to_numpy` and ``np.array(categorical)`` with tz-aware ``datetime64`` categories incorrectly dropping the time zone information instead of casting to object dtype (:issue:`38136`)

Datetime-like
^^^^^^^^^^^^^
- Bug in :meth:`DataFrame.combine_first` that would convert datetime-like column on other :class:`DataFrame` to integer when the column is not present in original :class:`DataFrame` (:issue:`28481`)
- Bug in :attr:`.DatetimeArray.date` where a ``ValueError`` would be raised with a read-only backing array (:issue:`33530`)
- Bug in ``NaT`` comparisons failing to raise ``TypeError`` on invalid inequality comparisons (:issue:`35046`)
- Bug in :class:`.DateOffset` where attributes reconstructed from pickle files differ from original objects when input values exceed normal ranges (e.g. months=12) (:issue:`34511`)
- Bug in :meth:`.DatetimeIndex.get_slice_bound` where ``datetime.date`` objects were not accepted or naive :class:`Timestamp` with a tz-aware :class:`.DatetimeIndex` (:issue:`35690`)
- Bug in :meth:`.DatetimeIndex.slice_locs` where ``datetime.date`` objects were not accepted (:issue:`34077`)
- Bug in :meth:`.DatetimeIndex.searchsorted`, :meth:`.TimedeltaIndex.searchsorted`, :meth:`PeriodIndex.searchsorted`, and :meth:`Series.searchsorted` with ``datetime64``, ``timedelta64`` or :class:`Period` dtype placement of ``NaT`` values being inconsistent with NumPy (:issue:`36176`, :issue:`36254`)
- Inconsistency in :class:`.DatetimeArray`, :class:`.TimedeltaArray`, and :class:`.PeriodArray` method ``__setitem__`` casting arrays of strings to datetime-like scalars but not scalar strings (:issue:`36261`)
- Bug in :meth:`.DatetimeArray.take` incorrectly allowing ``fill_value`` with a mismatched time zone (:issue:`37356`)
- Bug in :class:`.DatetimeIndex.shift` incorrectly raising when shifting empty indexes (:issue:`14811`)
- :class:`Timestamp` and :class:`.DatetimeIndex` comparisons between tz-aware and tz-naive objects now follow the standard library ``datetime`` behavior, returning ``True``/``False`` for ``!=``/``==`` and raising for inequality comparisons (:issue:`28507`)
- Bug in :meth:`.DatetimeIndex.equals` and :meth:`.TimedeltaIndex.equals` incorrectly considering ``int64`` indexes as equal (:issue:`36744`)
- :meth:`Series.to_json`, :meth:`DataFrame.to_json`, and :meth:`read_json` now implement time zone parsing when orient structure is ``table`` (:issue:`35973`)
- :meth:`astype` now attempts to convert to ``datetime64[ns, tz]`` directly from ``object`` with inferred time zone from string (:issue:`35973`)
- Bug in :meth:`.TimedeltaIndex.sum` and :meth:`Series.sum` with ``timedelta64`` dtype on an empty index or series returning ``NaT`` instead of ``Timedelta(0)`` (:issue:`31751`)
- Bug in :meth:`.DatetimeArray.shift` incorrectly allowing ``fill_value`` with a mismatched time zone (:issue:`37299`)
- Bug in adding a :class:`.BusinessDay` with nonzero ``offset`` to a non-scalar other (:issue:`37457`)
- Bug in :func:`to_datetime` with a read-only array incorrectly raising (:issue:`34857`)
- Bug in :meth:`Series.isin` with ``datetime64[ns]`` dtype and :meth:`.DatetimeIndex.isin` incorrectly casting integers to datetimes (:issue:`36621`)
- Bug in :meth:`Series.isin` with ``datetime64[ns]`` dtype and :meth:`.DatetimeIndex.isin` failing to consider tz-aware and tz-naive datetimes as always different (:issue:`35728`)
- Bug in :meth:`Series.isin` with ``PeriodDtype`` dtype and :meth:`PeriodIndex.isin` failing to consider arguments with different ``PeriodDtype`` as always different (:issue:`37528`)
- Bug in :class:`Period` constructor now correctly handles nanoseconds in the ``value`` argument (:issue:`34621` and :issue:`17053`)

Timedelta
^^^^^^^^^
- Bug in :class:`.TimedeltaIndex`, :class:`Series`, and :class:`DataFrame` floor-division with ``timedelta64`` dtypes and ``NaT`` in the denominator (:issue:`35529`)
- Bug in parsing of ISO 8601 durations in :class:`Timedelta` and :func:`to_datetime` (:issue:`29773`, :issue:`36204`)
- Bug in :func:`to_timedelta` with a read-only array incorrectly raising (:issue:`34857`)
- Bug in :class:`Timedelta` incorrectly truncating to sub-second portion of a string input when it has precision higher than nanoseconds (:issue:`36738`)

Timezones
^^^^^^^^^

- Bug in :func:`date_range` was raising ``AmbiguousTimeError`` for valid input with ``ambiguous=False`` (:issue:`35297`)
- Bug in :meth:`Timestamp.replace` was losing fold information (:issue:`37610`)


Numeric
^^^^^^^
- Bug in :func:`to_numeric` where float precision was incorrect (:issue:`31364`)
- Bug in :meth:`DataFrame.any` with ``axis=1`` and ``bool_only=True`` ignoring the ``bool_only`` keyword (:issue:`32432`)
- Bug in :meth:`Series.equals` where a ``ValueError`` was raised when NumPy arrays were compared to scalars (:issue:`35267`)
- Bug in :class:`Series` where two Series each have a :class:`.DatetimeIndex` with different time zones having those indexes incorrectly changed when performing arithmetic operations (:issue:`33671`)
- Bug in :mod:`pandas.testing` module functions when used with ``check_exact=False`` on complex numeric types (:issue:`28235`)
- Bug in :meth:`DataFrame.__rmatmul__` error handling reporting transposed shapes (:issue:`21581`)
- Bug in :class:`Series` flex arithmetic methods where the result when operating with a ``list``, ``tuple`` or ``np.ndarray`` would have an incorrect name (:issue:`36760`)
- Bug in :class:`.IntegerArray` multiplication with ``timedelta`` and ``np.timedelta64`` objects (:issue:`36870`)
- Bug in :class:`MultiIndex` comparison with tuple incorrectly treating tuple as array-like (:issue:`21517`)
- Bug in :meth:`DataFrame.diff` with ``datetime64`` dtypes including ``NaT`` values failing to fill ``NaT`` results correctly (:issue:`32441`)
- Bug in :class:`DataFrame` arithmetic ops incorrectly accepting keyword arguments (:issue:`36843`)
- Bug in :class:`.IntervalArray` comparisons with :class:`Series` not returning Series (:issue:`36908`)
- Bug in :class:`DataFrame` allowing arithmetic operations with list of array-likes with undefined results. Behavior changed to raising ``ValueError`` (:issue:`36702`)
- Bug in :meth:`DataFrame.std` with ``timedelta64`` dtype and ``skipna=False`` (:issue:`37392`)
- Bug in :meth:`DataFrame.min` and :meth:`DataFrame.max` with ``datetime64`` dtype and ``skipna=False`` (:issue:`36907`)
- Bug in :meth:`DataFrame.idxmax` and :meth:`DataFrame.idxmin` with mixed dtypes incorrectly raising ``TypeError`` (:issue:`38195`)

Conversion
^^^^^^^^^^

- Bug in :meth:`DataFrame.to_dict` with ``orient='records'`` now returns python native datetime objects for datetime-like columns (:issue:`21256`)
- Bug in :meth:`Series.astype` conversion from ``string`` to ``float`` raised in presence of ``pd.NA`` values (:issue:`37626`)

Strings
^^^^^^^
- Bug in :meth:`Series.to_string`, :meth:`DataFrame.to_string`, and :meth:`DataFrame.to_latex` adding a leading space when ``index=False`` (:issue:`24980`)
- Bug in :func:`to_numeric` raising a ``TypeError`` when attempting to convert a string dtype Series containing only numeric strings and ``NA`` (:issue:`37262`)

Interval
^^^^^^^^

- Bug in :meth:`DataFrame.replace` and :meth:`Series.replace` where :class:`Interval` dtypes would be converted to object dtypes (:issue:`34871`)
- Bug in :meth:`IntervalIndex.take` with negative indices and ``fill_value=None`` (:issue:`37330`)
- Bug in :meth:`IntervalIndex.putmask` with datetime-like dtype incorrectly casting to object dtype (:issue:`37968`)
- Bug in :meth:`IntervalArray.astype` incorrectly dropping dtype information with a :class:`CategoricalDtype` object (:issue:`37984`)

Indexing
^^^^^^^^

- Bug in :meth:`PeriodIndex.get_loc` incorrectly raising ``ValueError`` on non-datelike strings instead of ``KeyError``, causing similar errors in :meth:`Series.__getitem__`, :meth:`Series.__contains__`, and :meth:`Series.loc.__getitem__` (:issue:`34240`)
- Bug in :meth:`Index.sort_values` where, when empty values were passed, the method would break by trying to compare missing values instead of pushing them to the end of the sort order (:issue:`35584`)
- Bug in :meth:`Index.get_indexer` and :meth:`Index.get_indexer_non_unique` where ``int64`` arrays are returned instead of ``intp`` (:issue:`36359`)
- Bug in :meth:`DataFrame.sort_index` where parameter ascending passed as a list on a single level index gives wrong result (:issue:`32334`)
- Bug in :meth:`DataFrame.reset_index` was incorrectly raising a ``ValueError`` for input with a :class:`MultiIndex` with missing values in a level with ``Categorical`` dtype (:issue:`24206`)
- Bug in indexing with boolean masks on datetime-like values sometimes returning a view instead of a copy (:issue:`36210`)
- Bug in :meth:`DataFrame.__getitem__` and :meth:`DataFrame.loc.__getitem__` with :class:`IntervalIndex` columns and a numeric indexer (:issue:`26490`)
- Bug in :meth:`Series.loc.__getitem__` with a non-unique :class:`MultiIndex` and an empty-list indexer (:issue:`13691`)
- Bug in indexing on a :class:`Series` or :class:`DataFrame` with a :class:`MultiIndex` and a level named ``"0"`` (:issue:`37194`)
- Bug in :meth:`Series.__getitem__` when using an unsigned integer array as an indexer giving incorrect results or segfaulting instead of raising ``KeyError`` (:issue:`37218`)
- Bug in :meth:`Index.where` incorrectly casting numeric values to strings (:issue:`37591`)
- Bug in :meth:`DataFrame.loc` returning empty result when indexer is a slice with negative step size (:issue:`38071`)
- Bug in :meth:`Series.loc` and :meth:`DataFrame.loc` raises when the index was of ``object`` dtype and the given numeric label was in the index (:issue:`26491`)
- Bug in :meth:`DataFrame.loc` returned requested key plus missing values when ``loc`` was applied to single level from a :class:`MultiIndex` (:issue:`27104`)
- Bug in indexing on a :class:`Series` or :class:`DataFrame` with a :class:`CategoricalIndex` using a list-like indexer containing NA values (:issue:`37722`)
- Bug in :meth:`DataFrame.loc.__setitem__` expanding an empty :class:`DataFrame` with mixed dtypes (:issue:`37932`)
- Bug in :meth:`DataFrame.xs` ignored ``droplevel=False`` for columns (:issue:`19056`)
- Bug in :meth:`DataFrame.reindex` raising ``IndexingError`` wrongly for empty DataFrame with ``tolerance`` not ``None`` or ``method="nearest"`` (:issue:`27315`)
- Bug in indexing on a :class:`Series` or :class:`DataFrame` with a :class:`CategoricalIndex` using list-like indexer that contains elements that are in the index's ``categories`` but not in the index itself failing to raise ``KeyError`` (:issue:`37901`)
- Bug on inserting a boolean label into a :class:`DataFrame` with a numeric :class:`Index` columns incorrectly casting to integer (:issue:`36319`)
- Bug in :meth:`DataFrame.iloc` and :meth:`Series.iloc` aligning objects in ``__setitem__`` (:issue:`22046`)
- Bug in :meth:`MultiIndex.drop` does not raise if labels are partially found (:issue:`37820`)
- Bug in :meth:`DataFrame.loc` did not raise ``KeyError`` when missing combination was given with ``slice(None)`` for remaining levels (:issue:`19556`)
- Bug in :meth:`DataFrame.loc` raising ``TypeError`` when non-integer slice was given to select values from :class:`MultiIndex` (:issue:`25165`, :issue:`24263`)
- Bug in :meth:`Series.at` returning :class:`Series` with one element instead of scalar when index is a :class:`MultiIndex` with one level (:issue:`38053`)
- Bug in :meth:`DataFrame.loc` returning and assigning elements in wrong order when indexer is differently ordered than the :class:`MultiIndex` to filter (:issue:`31330`, :issue:`34603`)
- Bug in :meth:`DataFrame.loc` and :meth:`DataFrame.__getitem__`  raising ``KeyError`` when columns were :class:`MultiIndex` with only one level (:issue:`29749`)
- Bug in :meth:`Series.__getitem__` and :meth:`DataFrame.__getitem__` raising blank ``KeyError`` without missing keys for :class:`IntervalIndex` (:issue:`27365`)
- Bug in setting a new label on a :class:`DataFrame` or :class:`Series` with a :class:`CategoricalIndex` incorrectly raising ``TypeError`` when the new label is not among the index's categories (:issue:`38098`)
- Bug in :meth:`Series.loc` and :meth:`Series.iloc` raising ``ValueError`` when inserting a list-like ``np.array``, ``list`` or ``tuple`` in an ``object`` Series of equal length (:issue:`37748`, :issue:`37486`)
- Bug in :meth:`Series.loc` and :meth:`Series.iloc` setting all the values of an ``object`` Series with those of a list-like ``ExtensionArray`` instead of inserting it (:issue:`38271`)

Missing
^^^^^^^

- Bug in :meth:`.SeriesGroupBy.transform` now correctly handles missing values for ``dropna=False`` (:issue:`35014`)
- Bug in :meth:`Series.nunique` with ``dropna=True`` was returning incorrect results when both ``NA`` and ``None`` missing values were present (:issue:`37566`)
- Bug in :meth:`Series.interpolate` where kwarg ``limit_area`` and ``limit_direction`` had no effect when using methods ``pad`` and ``backfill`` (:issue:`31048`)

MultiIndex
^^^^^^^^^^

- Bug in :meth:`DataFrame.xs` when used with :class:`IndexSlice` raises ``TypeError`` with message ``"Expected label or tuple of labels"`` (:issue:`35301`)
- Bug in :meth:`DataFrame.reset_index` with ``NaT`` values in index raises ``ValueError`` with message ``"cannot convert float NaN to integer"`` (:issue:`36541`)
- Bug in :meth:`DataFrame.combine_first` when used with :class:`MultiIndex` containing string and ``NaN`` values raises ``TypeError`` (:issue:`36562`)
- Bug in :meth:`MultiIndex.drop` dropped ``NaN`` values when non existing key was given as input (:issue:`18853`)
- Bug in :meth:`MultiIndex.drop` dropping more values than expected when index has duplicates and is not sorted (:issue:`33494`)

I/O
^^^

- :func:`read_sas` no longer leaks resources on failure (:issue:`35566`)
- Bug in :meth:`DataFrame.to_csv` and :meth:`Series.to_csv` caused a ``ValueError`` when it was called with a filename in combination with ``mode`` containing a ``b`` (:issue:`35058`)
- Bug in :meth:`read_csv` with ``float_precision='round_trip'`` did not handle ``decimal`` and ``thousands`` parameters (:issue:`35365`)
- :meth:`to_pickle` and :meth:`read_pickle` were closing user-provided file objects (:issue:`35679`)
- :meth:`to_csv` passes compression arguments for ``'gzip'`` always to ``gzip.GzipFile`` (:issue:`28103`)
- :meth:`to_csv` did not support zip compression for binary file object not having a filename (:issue:`35058`)
- :meth:`to_csv` and :meth:`read_csv` did not honor ``compression`` and ``encoding`` for path-like objects that are internally converted to file-like objects (:issue:`35677`, :issue:`26124`, :issue:`32392`)
- :meth:`DataFrame.to_pickle`, :meth:`Series.to_pickle`, and :meth:`read_pickle` did not support compression for file-objects (:issue:`26237`, :issue:`29054`, :issue:`29570`)
- Bug in :func:`LongTableBuilder.middle_separator` was duplicating LaTeX longtable entries in the List of Tables of a LaTeX document (:issue:`34360`)
- Bug in :meth:`read_csv` with ``engine='python'`` truncating data if multiple items present in first row and first element started with BOM (:issue:`36343`)
- Removed ``private_key`` and ``verbose`` from :func:`read_gbq` as they are no longer supported in ``pandas-gbq`` (:issue:`34654`, :issue:`30200`)
- Bumped minimum pytables version to 3.5.1 to avoid a ``ValueError`` in :meth:`read_hdf` (:issue:`24839`)
- Bug in :func:`read_table` and :func:`read_csv` when ``delim_whitespace=True`` and ``sep=default`` (:issue:`36583`)
- Bug in :meth:`DataFrame.to_json` and :meth:`Series.to_json` when used with ``lines=True`` and ``orient='records'`` the last line of the record is not appended with 'new line character' (:issue:`36888`)
- Bug in :meth:`read_parquet` with fixed offset time zones. String representation of time zones was not recognized (:issue:`35997`, :issue:`36004`)
- Bug in :meth:`DataFrame.to_html`, :meth:`DataFrame.to_string`, and :meth:`DataFrame.to_latex` ignoring the ``na_rep`` argument when ``float_format`` was also specified (:issue:`9046`, :issue:`13828`)
- Bug in output rendering of complex numbers showing too many trailing zeros (:issue:`36799`)
- Bug in :class:`HDFStore` threw a ``TypeError`` when exporting an empty DataFrame with ``datetime64[ns, tz]`` dtypes with a fixed HDF5 store (:issue:`20594`)
- Bug in :class:`HDFStore` was dropping time zone information when exporting a Series with ``datetime64[ns, tz]`` dtypes with a fixed HDF5 store (:issue:`20594`)
- :func:`read_csv` was closing user-provided binary file handles when ``engine="c"`` and an ``encoding`` was requested (:issue:`36980`)
- Bug in :meth:`DataFrame.to_hdf` was not dropping missing rows with ``dropna=True`` (:issue:`35719`)
<<<<<<< HEAD
- :class:`DataFrameFormatter` was using the full list of columns when computing formatters for truncated displays (:issue:`35907`)
=======
- Bug in :func:`read_html` was raising a ``TypeError`` when supplying a ``pathlib.Path`` argument to the ``io`` parameter (:issue:`37705`)
- :meth:`DataFrame.to_excel`, :meth:`Series.to_excel`, :meth:`DataFrame.to_markdown`, and :meth:`Series.to_markdown` now support writing to fsspec URLs such as S3 and Google Cloud Storage (:issue:`33987`)
- Bug in :func:`read_fwf` with ``skip_blank_lines=True`` was not skipping blank lines (:issue:`37758`)
- Parse missing values using :func:`read_json` with ``dtype=False`` to ``NaN`` instead of ``None`` (:issue:`28501`)
- :meth:`read_fwf` was inferring compression with ``compression=None`` which was not consistent with the other ``read_*`` functions (:issue:`37909`)
- :meth:`DataFrame.to_html` was ignoring ``formatters`` argument for ``ExtensionDtype`` columns (:issue:`36525`)
- Bumped minimum xarray version to 0.12.3 to avoid reference to the removed ``Panel`` class (:issue:`27101`, :issue:`37983`)
- :meth:`DataFrame.to_csv` was re-opening file-like handles that also implement ``os.PathLike`` (:issue:`38125`)
- Bug in the conversion of a sliced ``pyarrow.Table`` with missing values to a DataFrame (:issue:`38525`)
- Bug in :func:`read_sql_table` raising a ``sqlalchemy.exc.OperationalError`` when column names contained a percentage sign (:issue:`37517`)

Period
^^^^^^

- Bug in :meth:`DataFrame.replace` and :meth:`Series.replace` where :class:`Period` dtypes would be converted to object dtypes (:issue:`34871`)
>>>>>>> b8a71f33

Plotting
^^^^^^^^

- Bug in :meth:`DataFrame.plot` was rotating xticklabels when ``subplots=True``, even if the x-axis wasn't an irregular time series (:issue:`29460`)
- Bug in :meth:`DataFrame.plot` where a marker letter in the ``style`` keyword sometimes caused a ``ValueError`` (:issue:`21003`)
- Bug in :meth:`DataFrame.plot.bar` and :meth:`Series.plot.bar` where ticks positions were assigned by value order instead of using the actual value for numeric or a smart ordering for string (:issue:`26186`, :issue:`11465`). This fix has been reverted in pandas 1.2.1, see :doc:`v1.2.1`
- Twinned axes were losing their tick labels which should only happen to all but the last row or column of 'externally' shared axes (:issue:`33819`)
- Bug in :meth:`Series.plot` and :meth:`DataFrame.plot` was throwing a :exc:`ValueError` when the Series or DataFrame was
  indexed by a :class:`.TimedeltaIndex` with a fixed frequency and the x-axis lower limit was greater than the upper limit (:issue:`37454`)
- Bug in :meth:`.DataFrameGroupBy.boxplot` when ``subplots=False`` would raise a ``KeyError`` (:issue:`16748`)
- Bug in :meth:`DataFrame.plot` and :meth:`Series.plot` was overwriting matplotlib's shared y axes behavior when no ``sharey`` parameter was passed (:issue:`37942`)
- Bug in :meth:`DataFrame.plot` was raising a ``TypeError`` with ``ExtensionDtype`` columns (:issue:`32073`)

Styler
^^^^^^

- Bug in :meth:`Styler.render` HTML was generated incorrectly because of formatting error in ``rowspan`` attribute, it now matches with w3 syntax (:issue:`38234`)

Groupby/resample/rolling
^^^^^^^^^^^^^^^^^^^^^^^^

- Bug in :meth:`.DataFrameGroupBy.count` and :meth:`SeriesGroupBy.sum` returning ``NaN`` for missing categories when grouped on multiple ``Categoricals``. Now returning ``0`` (:issue:`35028`)
- Bug in :meth:`.DataFrameGroupBy.apply` that would sometimes throw an erroneous ``ValueError`` if the grouping axis had duplicate entries (:issue:`16646`)
- Bug in :meth:`DataFrame.resample` that would throw a ``ValueError`` when resampling from ``"D"`` to ``"24H"`` over a transition into daylight savings time (DST) (:issue:`35219`)
- Bug when combining methods :meth:`DataFrame.groupby` with :meth:`DataFrame.resample` and :meth:`DataFrame.interpolate` raising a ``TypeError`` (:issue:`35325`)
- Bug in :meth:`.DataFrameGroupBy.apply` where a non-nuisance grouping column would be dropped from the output columns if another groupby method was called before ``.apply`` (:issue:`34656`)
- Bug when subsetting columns on a :class:`~pandas.core.groupby.DataFrameGroupBy` (e.g. ``df.groupby('a')[['b']])``) would reset the attributes ``axis``, ``dropna``, ``group_keys``, ``level``, ``mutated``, ``sort``, and ``squeeze`` to their default values (:issue:`9959`)
- Bug in :meth:`.DataFrameGroupBy.tshift` failing to raise ``ValueError`` when a frequency cannot be inferred for the index of a group (:issue:`35937`)
- Bug in :meth:`DataFrame.groupby` does not always maintain column index name for ``any``, ``all``, ``bfill``, ``ffill``, ``shift`` (:issue:`29764`)
- Bug in :meth:`.DataFrameGroupBy.apply` raising error with ``np.nan`` group(s) when ``dropna=False`` (:issue:`35889`)
- Bug in :meth:`.Rolling.sum` returned wrong values when dtypes where mixed between float and integer and ``axis=1`` (:issue:`20649`, :issue:`35596`)
- Bug in :meth:`.Rolling.count` returned ``np.nan`` with :class:`~pandas.api.indexers.FixedForwardWindowIndexer` as window, ``min_periods=0`` and only missing values in the window (:issue:`35579`)
- Bug where :class:`pandas.core.window.Rolling` produces incorrect window sizes when using a ``PeriodIndex`` (:issue:`34225`)
- Bug in :meth:`.DataFrameGroupBy.ffill` and :meth:`.DataFrameGroupBy.bfill` where a ``NaN`` group would return filled values instead of ``NaN`` when ``dropna=True`` (:issue:`34725`)
- Bug in :meth:`.RollingGroupby.count` where a ``ValueError`` was raised when specifying the ``closed`` parameter (:issue:`35869`)
- Bug in :meth:`.DataFrameGroupBy.rolling` returning wrong values with partial centered window (:issue:`36040`)
- Bug in :meth:`.DataFrameGroupBy.rolling` returned wrong values with time aware window containing ``NaN``. Raises ``ValueError`` because windows are not monotonic now (:issue:`34617`)
- Bug in :meth:`.Rolling.__iter__` where a ``ValueError`` was not raised when ``min_periods`` was larger than ``window`` (:issue:`37156`)
- Using :meth:`.Rolling.var` instead of :meth:`.Rolling.std` avoids numerical issues for :meth:`.Rolling.corr` when :meth:`.Rolling.var` is still within floating point precision while :meth:`.Rolling.std` is not (:issue:`31286`)
- Bug in :meth:`.DataFrameGroupBy.quantile` and :meth:`.Resampler.quantile` raised ``TypeError`` when values were of type ``Timedelta`` (:issue:`29485`)
- Bug in :meth:`.Rolling.median` and :meth:`.Rolling.quantile` returned wrong values for :class:`.BaseIndexer` subclasses with non-monotonic starting or ending points for windows (:issue:`37153`)
- Bug in :meth:`DataFrame.groupby` dropped ``nan`` groups from result with ``dropna=False`` when grouping over a single column (:issue:`35646`, :issue:`35542`)
- Bug in :meth:`.DataFrameGroupBy.head`, :meth:`DataFrameGroupBy.tail`, :meth:`SeriesGroupBy.head`, and :meth:`SeriesGroupBy.tail` would raise when used with ``axis=1`` (:issue:`9772`)
- Bug in :meth:`.DataFrameGroupBy.transform` would raise when used with ``axis=1`` and a transformation kernel (e.g. "shift") (:issue:`36308`)
- Bug in :meth:`.DataFrameGroupBy.resample` using ``.agg`` with sum produced different result than just calling ``.sum`` (:issue:`33548`)
- Bug in :meth:`.DataFrameGroupBy.apply` dropped values on ``nan`` group when returning the same axes with the original frame (:issue:`38227`)
- Bug in :meth:`.DataFrameGroupBy.quantile` couldn't handle with arraylike ``q`` when grouping by columns (:issue:`33795`)
- Bug in :meth:`DataFrameGroupBy.rank` with ``datetime64tz`` or period dtype incorrectly casting results to those dtypes instead of returning ``float64`` dtype (:issue:`38187`)

Reshaping
^^^^^^^^^

- Bug in :meth:`DataFrame.crosstab` was returning incorrect results on inputs with duplicate row names, duplicate column names or duplicate names between row and column labels (:issue:`22529`)
- Bug in :meth:`DataFrame.pivot_table` with ``aggfunc='count'`` or ``aggfunc='sum'`` returning ``NaN`` for missing categories when pivoted on a ``Categorical``. Now returning ``0`` (:issue:`31422`)
- Bug in :func:`concat` and :class:`DataFrame` constructor where input index names are not preserved in some cases (:issue:`13475`)
- Bug in func :meth:`crosstab` when using multiple columns with ``margins=True`` and ``normalize=True`` (:issue:`35144`)
- Bug in :meth:`DataFrame.stack` where an empty DataFrame.stack would raise an error (:issue:`36113`). Now returning an empty Series with empty MultiIndex.
- Bug in :meth:`Series.unstack`. Now a Series with single level of Index trying to unstack would raise a ``ValueError`` (:issue:`36113`)
- Bug in :meth:`DataFrame.agg` with ``func={'name':<FUNC>}`` incorrectly raising ``TypeError`` when ``DataFrame.columns==['Name']`` (:issue:`36212`)
- Bug in :meth:`Series.transform` would give incorrect results or raise when the argument ``func`` was a dictionary (:issue:`35811`)
- Bug in :meth:`DataFrame.pivot` did not preserve :class:`MultiIndex` level names for columns when rows and columns are both multiindexed (:issue:`36360`)
- Bug in :meth:`DataFrame.pivot` modified ``index`` argument when ``columns`` was passed but ``values`` was not (:issue:`37635`)
- Bug in :meth:`DataFrame.join` returned a non deterministic level-order for the resulting :class:`MultiIndex` (:issue:`36910`)
- Bug in :meth:`DataFrame.combine_first` caused wrong alignment with dtype ``string`` and one level of ``MultiIndex`` containing only ``NA`` (:issue:`37591`)
- Fixed regression in :func:`merge` on merging :class:`.DatetimeIndex` with empty DataFrame (:issue:`36895`)
- Bug in :meth:`DataFrame.apply` not setting index of return value when ``func`` return type is ``dict`` (:issue:`37544`)
- Bug in :meth:`DataFrame.merge` and :meth:`pandas.merge` returning inconsistent ordering in result for ``how=right`` and ``how=left`` (:issue:`35382`)
- Bug in :func:`merge_ordered` couldn't handle list-like ``left_by`` or ``right_by`` (:issue:`35269`)
- Bug in :func:`merge_ordered` returned wrong join result when length of ``left_by`` or ``right_by`` equals to the rows of ``left`` or ``right`` (:issue:`38166`)
- Bug in :func:`merge_ordered` didn't raise when elements in ``left_by`` or ``right_by`` not exist in ``left`` columns or ``right`` columns (:issue:`38167`)
- Bug in :func:`DataFrame.drop_duplicates` not validating bool dtype for ``ignore_index`` keyword (:issue:`38274`)

ExtensionArray
^^^^^^^^^^^^^^

- Fixed bug where :class:`DataFrame` column set to scalar extension type via a dict instantiation was considered an object type rather than the extension type (:issue:`35965`)
- Fixed bug where ``astype()`` with equal dtype and ``copy=False`` would return a new object (:issue:`28488`)
- Fixed bug when applying a NumPy ufunc with multiple outputs to an :class:`.IntegerArray` returning ``None`` (:issue:`36913`)
- Fixed an inconsistency in :class:`.PeriodArray`'s ``__init__`` signature to those of :class:`.DatetimeArray` and :class:`.TimedeltaArray` (:issue:`37289`)
- Reductions for :class:`.BooleanArray`, :class:`.Categorical`, :class:`.DatetimeArray`, :class:`.FloatingArray`, :class:`.IntegerArray`, :class:`.PeriodArray`, :class:`.TimedeltaArray`, and :class:`.PandasArray` are now keyword-only methods (:issue:`37541`)
- Fixed a bug where a  ``TypeError`` was wrongly raised if a membership check was made on an ``ExtensionArray`` containing nan-like values (:issue:`37867`)

Other
^^^^^

- Bug in :meth:`DataFrame.replace` and :meth:`Series.replace` incorrectly raising an ``AssertionError`` instead of a ``ValueError`` when invalid parameter combinations are passed (:issue:`36045`)
- Bug in :meth:`DataFrame.replace` and :meth:`Series.replace` with numeric values and string ``to_replace`` (:issue:`34789`)
- Fixed metadata propagation in :meth:`Series.abs` and ufuncs called on Series and DataFrames (:issue:`28283`)
- Bug in :meth:`DataFrame.replace` and :meth:`Series.replace` incorrectly casting from ``PeriodDtype`` to object dtype (:issue:`34871`)
- Fixed bug in metadata propagation incorrectly copying DataFrame columns as metadata when the column name overlaps with the metadata name (:issue:`37037`)
- Fixed metadata propagation in the :class:`Series.dt`, :class:`Series.str` accessors, :class:`DataFrame.duplicated`, :class:`DataFrame.stack`, :class:`DataFrame.unstack`, :class:`DataFrame.pivot`, :class:`DataFrame.append`, :class:`DataFrame.diff`, :class:`DataFrame.applymap` and :class:`DataFrame.update` methods (:issue:`28283`, :issue:`37381`)
- Fixed metadata propagation when selecting columns with ``DataFrame.__getitem__`` (:issue:`28283`)
- Bug in :meth:`Index.intersection` with non-:class:`Index` failing to set the correct name on the returned :class:`Index` (:issue:`38111`)
- Bug in :meth:`RangeIndex.intersection` failing to set the correct name on the returned :class:`Index` in some corner cases (:issue:`38197`)
- Bug in :meth:`Index.difference` failing to set the correct name on the returned :class:`Index` in some corner cases (:issue:`38268`)
- Bug in :meth:`Index.union` behaving differently depending on whether operand is an :class:`Index` or other list-like (:issue:`36384`)
- Bug in :meth:`Index.intersection` with non-matching numeric dtypes casting to ``object`` dtype instead of minimal common dtype (:issue:`38122`)
- Bug in :meth:`IntervalIndex.union` returning an incorrectly-typed :class:`Index` when empty (:issue:`38282`)
- Passing an array with 2 or more dimensions to the :class:`Series` constructor now raises the more specific ``ValueError`` rather than a bare ``Exception`` (:issue:`35744`)
- Bug in ``dir`` where ``dir(obj)`` wouldn't show attributes defined on the instance for pandas objects (:issue:`37173`)
- Bug in :meth:`Index.drop` raising ``InvalidIndexError`` when index has duplicates (:issue:`38051`)
- Bug in :meth:`RangeIndex.difference` returning :class:`Int64Index` in some cases where it should return :class:`RangeIndex` (:issue:`38028`)
- Fixed bug in :func:`assert_series_equal` when comparing a datetime-like array with an equivalent non extension dtype array (:issue:`37609`)
- Bug in :func:`.is_bool_dtype` would raise when passed a valid string such as ``"boolean"`` (:issue:`38386`)
- Fixed regression in logical operators raising ``ValueError`` when columns of :class:`DataFrame` are a :class:`CategoricalIndex` with unused categories (:issue:`38367`)

.. ---------------------------------------------------------------------------

.. _whatsnew_120.contributors:

Contributors
~~~~~~~~~~~~

.. contributors:: v1.1.5..v1.2.0<|MERGE_RESOLUTION|>--- conflicted
+++ resolved
@@ -740,9 +740,6 @@
 - Bug in :class:`HDFStore` was dropping time zone information when exporting a Series with ``datetime64[ns, tz]`` dtypes with a fixed HDF5 store (:issue:`20594`)
 - :func:`read_csv` was closing user-provided binary file handles when ``engine="c"`` and an ``encoding`` was requested (:issue:`36980`)
 - Bug in :meth:`DataFrame.to_hdf` was not dropping missing rows with ``dropna=True`` (:issue:`35719`)
-<<<<<<< HEAD
-- :class:`DataFrameFormatter` was using the full list of columns when computing formatters for truncated displays (:issue:`35907`)
-=======
 - Bug in :func:`read_html` was raising a ``TypeError`` when supplying a ``pathlib.Path`` argument to the ``io`` parameter (:issue:`37705`)
 - :meth:`DataFrame.to_excel`, :meth:`Series.to_excel`, :meth:`DataFrame.to_markdown`, and :meth:`Series.to_markdown` now support writing to fsspec URLs such as S3 and Google Cloud Storage (:issue:`33987`)
 - Bug in :func:`read_fwf` with ``skip_blank_lines=True`` was not skipping blank lines (:issue:`37758`)
@@ -753,12 +750,12 @@
 - :meth:`DataFrame.to_csv` was re-opening file-like handles that also implement ``os.PathLike`` (:issue:`38125`)
 - Bug in the conversion of a sliced ``pyarrow.Table`` with missing values to a DataFrame (:issue:`38525`)
 - Bug in :func:`read_sql_table` raising a ``sqlalchemy.exc.OperationalError`` when column names contained a percentage sign (:issue:`37517`)
+- :class:`DataFrameFormatter` was using the full list of columns when computing formatters for truncated displays (:issue:`35907`)
 
 Period
 ^^^^^^
 
 - Bug in :meth:`DataFrame.replace` and :meth:`Series.replace` where :class:`Period` dtypes would be converted to object dtypes (:issue:`34871`)
->>>>>>> b8a71f33
 
 Plotting
 ^^^^^^^^
