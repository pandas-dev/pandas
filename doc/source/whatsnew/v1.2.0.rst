--- conflicted
+++ resolved
@@ -833,12 +833,8 @@
 
 - Bug in :meth:`DataFrame.replace` and :meth:`Series.replace` incorrectly raising an ``AssertionError`` instead of a ``ValueError`` when invalid parameter combinations are passed (:issue:`36045`)
 - Bug in :meth:`DataFrame.replace` and :meth:`Series.replace` with numeric values and string ``to_replace`` (:issue:`34789`)
-<<<<<<< HEAD
-- Fixed Pandas not being able to compile on z/OS when using xlc (:issue:`35826`)
-=======
 - Fixed metadata propagation in :meth:`Series.abs` and ufuncs called on Series and DataFrames (:issue:`28283`)
 - Bug in :meth:`DataFrame.replace` and :meth:`Series.replace` incorrectly casting from ``PeriodDtype`` to object dtype (:issue:`34871`)
->>>>>>> 8f26de17
 - Fixed bug in metadata propagation incorrectly copying DataFrame columns as metadata when the column name overlaps with the metadata name (:issue:`37037`)
 - Fixed metadata propagation in the :class:`Series.dt`, :class:`Series.str` accessors, :class:`DataFrame.duplicated`, :class:`DataFrame.stack`, :class:`DataFrame.unstack`, :class:`DataFrame.pivot`, :class:`DataFrame.append`, :class:`DataFrame.diff`, :class:`DataFrame.applymap` and :class:`DataFrame.update` methods (:issue:`28283`, :issue:`37381`)
 - Fixed metadata propagation when selecting columns with ``DataFrame.__getitem__`` (:issue:`28283`)
