--- conflicted
+++ resolved
@@ -10,21 +10,6 @@
 
 .. warning::
 
-<<<<<<< HEAD
-   The package `xlrd <https://xlrd.readthedocs.io/en/latest/>`_ for reading excel
-   files now only supports the xls format. The package
-   `xlwt <https://xlwt.readthedocs.io/en/latest/>`_ for writing excel files
-   is no longer maintained. These are the only engines in pandas
-   that support the xls format.
-
-   Previously, the default argument ``engine=None`` to ``pd.read_excel``
-   would result in using the ``xlrd`` engine in many cases. If
-   `openpyxl <https://openpyxl.readthedocs.io/en/stable/>`_  is installed,
-   many of these cases will now default to using the ``openpyxl`` engine.
-   See the :func:`read_excel` documentation for more details.
-
-   Attempting to use the ``xlwt`` engine will raise a ``FutureWarning``
-=======
    The `xlwt <https://xlwt.readthedocs.io/en/latest/>`_ package for writing old-style ``.xls``
    excel files is no longer maintained.
    The `xlrd <https://xlrd.readthedocs.io/en/latest/>`_ package is now only for reading
@@ -42,8 +27,7 @@
    **Please do not report issues when using ``xlrd`` to read ``.xlsx`` files.**
    This is no longer supported, switch to using ``openpyxl`` instead.
 
-   Attempting to use the the ``xlwt`` engine will raise a ``FutureWarning``
->>>>>>> bd3cd371
+   Attempting to use the ``xlwt`` engine will raise a ``FutureWarning``
    unless the option :attr:`io.excel.xls.writer` is set to ``"xlwt"``.
    While this option is now deprecated and will also raise a ``FutureWarning``,
    it can be globally set and the warning suppressed. Users are recommended to
