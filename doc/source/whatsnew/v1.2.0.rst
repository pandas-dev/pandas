--- conflicted
+++ resolved
@@ -225,11 +225,8 @@
 - :class:`DataFrame` now supports ``divmod`` operation (:issue:`37165`)
 - :meth:`DataFrame.to_parquet` now returns a ``bytes`` object when no ``path`` argument is passed (:issue:`37105`)
 - :class:`Rolling` now supports the ``closed`` argument for fixed windows (:issue:`34315`)
-<<<<<<< HEAD
+- :class:`DatetimeIndex` and :class:`Series` with ``datetime64`` or ``datetime64tz`` dtypes now support ``std`` (:issue:`37436`)
 - :class:`Window` now supports all Scipy window types in ``win_type`` with flexible keyword argument support (:issue:`34556`)
-=======
-- :class:`DatetimeIndex` and :class:`Series` with ``datetime64`` or ``datetime64tz`` dtypes now support ``std`` (:issue:`37436`)
->>>>>>> 927c83cc
 
 .. _whatsnew_120.api_breaking.python:
 
