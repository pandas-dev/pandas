--- conflicted
+++ resolved
@@ -252,10 +252,9 @@
 - :func:`read_csv` supports memory-mapping for compressed files (:issue:`37621`)
 - Improve error reporting for :meth:`DataFrame.merge()` when invalid merge column definitions were given (:issue:`16228`)
 - Improve numerical stability for :meth:`Rolling.skew()`, :meth:`Rolling.kurt()`, :meth:`Expanding.skew()` and :meth:`Expanding.kurt()` through implementation of Kahan summation (:issue:`6929`)
-<<<<<<< HEAD
+- Improved error reporting for subsetting columns of a :class:`DataFrameGroupBy` with ``axis=1`` (:issue:`37725`)
 - :func:`pandas.load_pickle` can now load from ``.zip`` files created by OS X/macOS that contain ``__MACOSX/`` or ``.DS_STORE`` hidden folders/files (:issue:`37098`).
-=======
-- Improved error reporting for subsetting columns of a :class:`DataFrameGroupBy` with ``axis=1`` (:issue:`37725`)
+
 
 .. ---------------------------------------------------------------------------
 
@@ -361,7 +360,6 @@
 
     df.any()
 
->>>>>>> 5f2bac5d
 
 .. _whatsnew_120.api_breaking.python:
 
