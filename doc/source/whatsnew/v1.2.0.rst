.. _whatsnew_120:

What's new in 1.2.0 (??)
------------------------

These are the changes in pandas 1.2.0. See :ref:`release` for a full changelog
including other versions of pandas.

{{ header }}

.. ---------------------------------------------------------------------------

Enhancements
~~~~~~~~~~~~

.. _whatsnew_120.duplicate_labels:

Optionally disallow duplicate labels
^^^^^^^^^^^^^^^^^^^^^^^^^^^^^^^^^^^^

:class:`Series` and :class:`DataFrame` can now be created with ``allows_duplicate_labels=False`` flag to
control whether the index or columns can contain duplicate labels (:issue:`28394`). This can be used to
prevent accidental introduction of duplicate labels, which can affect downstream operations.

By default, duplicates continue to be allowed

.. ipython:: python

   pd.Series([1, 2], index=['a', 'a'])

.. ipython:: python
   :okexcept:

   pd.Series([1, 2], index=['a', 'a']).set_flags(allows_duplicate_labels=False)

Pandas will propagate the ``allows_duplicate_labels`` property through many operations.

.. ipython:: python
   :okexcept:

   a = (
       pd.Series([1, 2], index=['a', 'b'])
         .set_flags(allows_duplicate_labels=False)
   )
   a
   # An operation introducing duplicates
   a.reindex(['a', 'b', 'a'])

.. warning::

   This is an experimental feature. Currently, many methods fail to
   propagate the ``allows_duplicate_labels`` value. In future versions
   it is expected that every method taking or returning one or more
   DataFrame or Series objects will propagate ``allows_duplicate_labels``.

See :ref:`duplicates` for more.

The ``allows_duplicate_labels`` flag is stored in the new :attr:`DataFrame.flags`
attribute. This stores global attributes that apply to the *pandas object*. This
differs from :attr:`DataFrame.attrs`, which stores information that applies to
the dataset.

Passing arguments to fsspec backends
^^^^^^^^^^^^^^^^^^^^^^^^^^^^^^^^^^^^

Many read/write functions have acquired the ``storage_options`` optional argument,
to pass a dictionary of parameters to the storage backend. This allows, for
example, for passing credentials to S3 and GCS storage. The details of what
parameters can be passed to which backends can be found in the documentation
of the individual storage backends (detailed from the fsspec docs for
`builtin implementations`_ and linked to `external ones`_). See
Section :ref:`io.remote`.

:issue:`35655` added fsspec support (including ``storage_options``)
for reading excel files.

.. _builtin implementations: https://filesystem-spec.readthedocs.io/en/latest/api.html#built-in-implementations
.. _external ones: https://filesystem-spec.readthedocs.io/en/latest/api.html#other-known-implementations

.. _whatsnew_120.binary_handle_to_csv:

Support for binary file handles in ``to_csv``
^^^^^^^^^^^^^^^^^^^^^^^^^^^^^^^^^^^^^^^^^^^^^

:meth:`to_csv` supports file handles in binary mode (:issue:`19827` and :issue:`35058`)
with ``encoding`` (:issue:`13068` and :issue:`23854`) and ``compression`` (:issue:`22555`).
``mode`` has to contain a ``b`` for binary handles to be supported.

For example:

.. ipython:: python

   import io

   data = pd.DataFrame([0, 1, 2])
   buffer = io.BytesIO()
   data.to_csv(buffer, mode="w+b", encoding="utf-8", compression="gzip")

.. _whatsnew_120.read_csv_table_precision_default:

Change in default floating precision for ``read_csv`` and ``read_table``
^^^^^^^^^^^^^^^^^^^^^^^^^^^^^^^^^^^^^^^^^^^^^^^^^^^^^^^^^^^^^^^^^^^^^^^^

For the C parsing engine, the methods :meth:`read_csv` and :meth:`read_table` previously defaulted to a parser that
could read floating point numbers slightly incorrectly with respect to the last bit in precision.
The option ``floating_precision="high"`` has always been available to avoid this issue.
Beginning with this version, the default is now to use the more accurate parser by making
``floating_precision=None`` correspond to the high precision parser, and the new option
``floating_precision="legacy"`` to use the legacy parser. The change to using the higher precision
parser by default should have no impact on performance. (:issue:`17154`)

.. _whatsnew_120.floating:

Experimental nullable data types for float data
^^^^^^^^^^^^^^^^^^^^^^^^^^^^^^^^^^^^^^^^^^^^^^^

We've added :class:`Float32Dtype` / :class:`Float64Dtype` and :class:`~arrays.FloatingArray`,
an extension data type dedicated to floating point data that can hold the
``pd.NA`` missing value indicator (:issue:`32265`, :issue:`34307`).

While the default float data type already supports missing values using ``np.nan``,
this new data type uses ``pd.NA`` (and its corresponding behaviour) as missing
value indicator, in line with the already existing nullable :ref:`integer <integer_na>`
and :ref:`boolean <boolean>` data types.

One example where the behaviour of ``np.nan`` and ``pd.NA`` is different is
comparison operations:

.. ipython:: python

  # the default numpy float64 dtype
  s1 = pd.Series([1.5, None])
  s1
  s1 > 1

.. ipython:: python

  # the new nullable float64 dtype
  s2 = pd.Series([1.5, None], dtype="Float64")
  s2
  s2 > 1

See the :ref:`missing_data.NA` doc section for more details on the behaviour
when using the ``pd.NA`` missing value indicator.

As shown above, the dtype can be specified using the "Float64" or "Float32"
string (capitalized to distinguish it from the default "float64" data type).
Alternatively, you can also use the dtype object:

.. ipython:: python

   pd.Series([1.5, None], dtype=pd.Float32Dtype())

.. warning::

   Experimental: the new floating data types are currently experimental, and its
   behaviour or API may still change without warning. Expecially the behaviour
   regarding NaN (distinct from NA missing values) is subject to change.

.. _whatsnew_120.enhancements.other:

Other enhancements
^^^^^^^^^^^^^^^^^^
- Added :meth:`~DataFrame.set_flags` for setting table-wide flags on a ``Series`` or ``DataFrame`` (:issue:`28394`)
- :meth:`DataFrame.applymap` now supports ``na_action`` (:issue:`23803`)
- :class:`Index` with object dtype supports division and multiplication (:issue:`34160`)
- :meth:`DataFrame.explode` and :meth:`Series.explode` now support exploding of sets (:issue:`35614`)
- ``Styler`` now allows direct CSS class name addition to individual data cells (:issue:`36159`)
- :meth:`Rolling.mean()` and :meth:`Rolling.sum()` use Kahan summation to calculate the mean to avoid numerical problems (:issue:`10319`, :issue:`11645`, :issue:`13254`, :issue:`32761`, :issue:`36031`)
- :meth:`DatetimeIndex.searchsorted`, :meth:`TimedeltaIndex.searchsorted`, :meth:`PeriodIndex.searchsorted`, and :meth:`Series.searchsorted` with datetimelike dtypes will now try to cast string arguments (listlike and scalar) to the matching datetimelike type (:issue:`36346`)
- Added methods :meth:`IntegerArray.prod`, :meth:`IntegerArray.min`, and :meth:`IntegerArray.max` (:issue:`33790`)

.. _whatsnew_120.api_breaking.python:

Increased minimum version for Python
^^^^^^^^^^^^^^^^^^^^^^^^^^^^^^^^^^^^

Pandas 1.2.0 supports Python 3.7.1 and higher (:issue:`35214`).

.. _whatsnew_120.api_breaking.deps:

Increased minimum versions for dependencies
^^^^^^^^^^^^^^^^^^^^^^^^^^^^^^^^^^^^^^^^^^^

Some minimum supported versions of dependencies were updated (:issue:`35214`).
If installed, we now require:

+-----------------+-----------------+----------+---------+
| Package         | Minimum Version | Required | Changed |
+=================+=================+==========+=========+
| numpy           | 1.16.5          |    X     |    X    |
+-----------------+-----------------+----------+---------+
| pytz            | 2017.3          |    X     |    X    |
+-----------------+-----------------+----------+---------+
| python-dateutil | 2.7.3           |    X     |         |
+-----------------+-----------------+----------+---------+
| bottleneck      | 1.2.1           |          |         |
+-----------------+-----------------+----------+---------+
| numexpr         | 2.6.8           |          |    X    |
+-----------------+-----------------+----------+---------+
| pytest (dev)    | 5.0.1           |          |    X    |
+-----------------+-----------------+----------+---------+
| mypy (dev)      | 0.782           |          |    X    |
+-----------------+-----------------+----------+---------+

For `optional libraries <https://dev.pandas.io/docs/install.html#dependencies>`_ the general recommendation is to use the latest version.
The following table lists the lowest version per library that is currently being tested throughout the development of pandas.
Optional libraries below the lowest tested version may still work, but are not considered supported.

+-----------------+-----------------+---------+
| Package         | Minimum Version | Changed |
+=================+=================+=========+
| beautifulsoup4  | 4.6.0           |         |
+-----------------+-----------------+---------+
| fastparquet     | 0.3.2           |         |
+-----------------+-----------------+---------+
| fsspec          | 0.7.4           |         |
+-----------------+-----------------+---------+
| gcsfs           | 0.6.0           |         |
+-----------------+-----------------+---------+
| lxml            | 4.3.0           |    X    |
+-----------------+-----------------+---------+
| matplotlib      | 2.2.3           |    X    |
+-----------------+-----------------+---------+
| numba           | 0.46.0          |         |
+-----------------+-----------------+---------+
| openpyxl        | 2.6.0           |    X    |
+-----------------+-----------------+---------+
| pyarrow         | 0.15.0          |    X    |
+-----------------+-----------------+---------+
| pymysql         | 0.7.11          |    X    |
+-----------------+-----------------+---------+
| pytables        | 3.5.1           |    X    |
+-----------------+-----------------+---------+
| s3fs            | 0.4.0           |         |
+-----------------+-----------------+---------+
| scipy           | 1.2.0           |         |
+-----------------+-----------------+---------+
| sqlalchemy      | 1.2.8           |    X    |
+-----------------+-----------------+---------+
| xarray          | 0.12.0          |    X    |
+-----------------+-----------------+---------+
| xlrd            | 1.2.0           |    X    |
+-----------------+-----------------+---------+
| xlsxwriter      | 1.0.2           |    X    |
+-----------------+-----------------+---------+
| xlwt            | 1.3.0           |    X    |
+-----------------+-----------------+---------+
| pandas-gbq      | 0.12.0          |         |
+-----------------+-----------------+---------+

See :ref:`install.dependencies` and :ref:`install.optional_dependencies` for more.

.. ---------------------------------------------------------------------------

.. _whatsnew_120.deprecations:

Deprecations
~~~~~~~~~~~~
- Deprecated parameter ``inplace`` in :meth:`MultiIndex.set_codes` and :meth:`MultiIndex.set_levels` (:issue:`35626`)
- Deprecated parameter ``dtype`` in :meth:`~Index.copy` on method all index classes. Use the :meth:`~Index.astype` method instead for changing dtype (:issue:`35853`)
- Deprecated parameters ``levels`` and ``codes`` in :meth:`~MultiIndex.copy`. Use the :meth:`~MultiIndex.set_levels` and :meth:`~MultiIndex.set_codes` methods instead (:issue:`36685`)
- Date parser functions :func:`~pandas.io.date_converters.parse_date_time`, :func:`~pandas.io.date_converters.parse_date_fields`, :func:`~pandas.io.date_converters.parse_all_fields` and :func:`~pandas.io.date_converters.generic_parser` from ``pandas.io.date_converters`` are deprecated and will be removed in a future version; use :func:`to_datetime` instead (:issue:`35741`)
- :meth:`DataFrame.lookup` is deprecated and will be removed in a future version, use :meth:`DataFrame.melt` and :meth:`DataFrame.loc` instead (:issue:`18682`)
- The :meth:`Index.to_native_types` is deprecated. Use ``.astype(str)`` instead (:issue:`28867`)
- Deprecated indexing :class:`DataFrame` rows with datetime-like strings ``df[string]``, use ``df.loc[string]`` instead (:issue:`36179`)
- Deprecated casting an object-dtype index of ``datetime`` objects to :class:`DatetimeIndex` in the :class:`Series` constructor (:issue:`23598`)
- Deprecated :meth:`Index.is_all_dates` (:issue:`27744`)
<<<<<<< HEAD
- Deprecated comparison of :class:`Timestamp` object with ``datetime.date`` objects.  Instead of e.g. ``ts <= mydate`` use ``ts <= pd.Timestamp(mydate)`` or ``ts.date() <= mydate`` (:issue:`36131`)
=======
- Deprecated automatic alignment on comparison operations between :class:`DataFrame` and :class:`Series`, do ``frame, ser = frame.align(ser, axis=1, copy=False)`` before e.g. ``frame == ser`` (:issue:`28759`)
- :meth:`Rolling.count` with ``min_periods=None`` will default to the size of the window in a future version (:issue:`31302`)
>>>>>>> d5cddbda

.. ---------------------------------------------------------------------------


.. _whatsnew_120.performance:

Performance improvements
~~~~~~~~~~~~~~~~~~~~~~~~

- Performance improvements when creating DataFrame or Series with dtype ``str`` or :class:`StringDtype` from array with many string elements (:issue:`36304`, :issue:`36317`, :issue:`36325`, :issue:`36432`)
- Performance improvement in :meth:`GroupBy.agg` with the ``numba`` engine (:issue:`35759`)
- Performance improvements when creating :meth:`pd.Series.map` from a huge dictionary (:issue:`34717`)
- Performance improvement in :meth:`GroupBy.transform` with the ``numba`` engine (:issue:`36240`)
- ``Styler`` uuid method altered to compress data transmission over web whilst maintaining reasonably low table collision probability (:issue:`36345`)
- Performance improvement in :meth:`pd.to_datetime` with non-ns time unit for ``float`` ``dtype`` columns (:issue:`20445`)
- Performance improvement in setting values on a :class:`IntervalArray` (:issue:`36310`)

.. ---------------------------------------------------------------------------

.. _whatsnew_120.bug_fixes:

Bug fixes
~~~~~~~~~

Categorical
^^^^^^^^^^^
- :meth:`Categorical.fillna` will always return a copy, will validate a passed fill value regardless of whether there are any NAs to fill, and will disallow a ``NaT`` as a fill value for numeric categories (:issue:`36530`)
- Bug in :meth:`Categorical.__setitem__` that incorrectly raised when trying to set a tuple value (:issue:`20439`)
-

Datetimelike
^^^^^^^^^^^^
- Bug in :attr:`DatetimeArray.date` where a ``ValueError`` would be raised with a read-only backing array (:issue:`33530`)
- Bug in ``NaT`` comparisons failing to raise ``TypeError`` on invalid inequality comparisons (:issue:`35046`)
- Bug in :class:`DateOffset` where attributes reconstructed from pickle files differ from original objects when input values exceed normal ranges (e.g months=12) (:issue:`34511`)
- Bug in :meth:`DatetimeIndex.get_slice_bound` where ``datetime.date`` objects were not accepted or naive :class:`Timestamp` with a tz-aware :class:`DatetimeIndex` (:issue:`35690`)
- Bug in :meth:`DatetimeIndex.slice_locs` where ``datetime.date`` objects were not accepted (:issue:`34077`)
- Bug in :meth:`DatetimeIndex.searchsorted`, :meth:`TimedeltaIndex.searchsorted`, :meth:`PeriodIndex.searchsorted`, and :meth:`Series.searchsorted` with ``datetime64``, ``timedelta64`` or ``Period`` dtype placement of ``NaT`` values being inconsistent with ``NumPy`` (:issue:`36176`, :issue:`36254`)
- Inconsistency in :class:`DatetimeArray`, :class:`TimedeltaArray`, and :class:`PeriodArray`  setitem casting arrays of strings to datetimelike scalars but not scalar strings (:issue:`36261`)
- Bug in :class:`DatetimeIndex.shift` incorrectly raising when shifting empty indexes (:issue:`14811`)
- Bug in :meth:`DatetimeIndex.equals` and :meth:`TimedeltaIndex.equals` incorrectly considering ``int64`` indexes as equal (:issue:`36744`)

Timedelta
^^^^^^^^^
- Bug in :class:`TimedeltaIndex`, :class:`Series`, and :class:`DataFrame` floor-division with ``timedelta64`` dtypes and ``NaT`` in the denominator (:issue:`35529`)
-
-

Timezones
^^^^^^^^^

- Bug in :func:`date_range` was raising AmbiguousTimeError for valid input with ``ambiguous=False`` (:issue:`35297`)
-


Numeric
^^^^^^^
- Bug in :func:`to_numeric` where float precision was incorrect (:issue:`31364`)
- Bug in :meth:`DataFrame.any` with ``axis=1`` and ``bool_only=True`` ignoring the ``bool_only`` keyword (:issue:`32432`)
- Bug in :meth:`Series.equals` where a ``ValueError`` was raised when numpy arrays were compared to scalars (:issue:`35267`)
- Bug in :class:`Series` where two :class:`Series` each have a :class:`DatetimeIndex` with different timezones having those indexes incorrectly changed when performing arithmetic operations (:issue:`33671`)
- Bug in :meth:`pd._testing.assert_almost_equal` was incorrect for complex numeric types (:issue:`28235`)
- Bug in :meth:`DataFrame.__rmatmul__` error handling reporting transposed shapes (:issue:`21581`)

Conversion
^^^^^^^^^^

-
-

Strings
^^^^^^^
- Bug in :meth:`Series.to_string`, :meth:`DataFrame.to_string`, and :meth:`DataFrame.to_latex` adding a leading space when ``index=False`` (:issue:`24980`)
-
-


Interval
^^^^^^^^

-
-

Indexing
^^^^^^^^

- Bug in :meth:`PeriodIndex.get_loc` incorrectly raising ``ValueError`` on non-datelike strings instead of ``KeyError``, causing similar errors in :meth:`Series.__geitem__`, :meth:`Series.__contains__`, and :meth:`Series.loc.__getitem__` (:issue:`34240`)
- Bug in :meth:`Index.sort_values` where, when empty values were passed, the method would break by trying to compare missing values instead of pushing them to the end of the sort order. (:issue:`35584`)
- Bug in :meth:`Index.get_indexer` and :meth:`Index.get_indexer_non_unique` where int64 arrays are returned instead of intp. (:issue:`36359`)
- Bug in :meth:`DataFrame.sort_index` where parameter ascending passed as a list on a single level index gives wrong result. (:issue:`32334`)

Missing
^^^^^^^

- Bug in :meth:`SeriesGroupBy.transform` now correctly handles missing values for ``dropna=False`` (:issue:`35014`)
-

MultiIndex
^^^^^^^^^^

- Bug in :meth:`DataFrame.xs` when used with :class:`IndexSlice` raises ``TypeError`` with message ``"Expected label or tuple of labels"`` (:issue:`35301`)
-

I/O
^^^

- :func:`read_sas` no longer leaks resources on failure (:issue:`35566`)
- Bug in :meth:`to_csv` caused a ``ValueError`` when it was called with a filename in combination with ``mode`` containing a ``b`` (:issue:`35058`)
- In :meth:`read_csv` ``float_precision='round_trip'`` now handles ``decimal`` and ``thousands`` parameters (:issue:`35365`)
- :meth:`to_pickle` and :meth:`read_pickle` were closing user-provided file objects (:issue:`35679`)
- :meth:`to_csv` passes compression arguments for ``'gzip'`` always to ``gzip.GzipFile`` (:issue:`28103`)
- :meth:`to_csv` did not support zip compression for binary file object not having a filename (:issue:`35058`)
- :meth:`to_csv` and :meth:`read_csv` did not honor ``compression`` and ``encoding`` for path-like objects that are internally converted to file-like objects (:issue:`35677`, :issue:`26124`, and :issue:`32392`)
- :meth:`to_picke` and :meth:`read_pickle` did not support compression for file-objects (:issue:`26237`, :issue:`29054`, and :issue:`29570`)
- Bug in :func:`LongTableBuilder.middle_separator` was duplicating LaTeX longtable entries in the List of Tables of a LaTeX document (:issue:`34360`)
- Bug in :meth:`read_csv` with ``engine='python'`` truncating data if multiple items present in first row and first element started with BOM (:issue:`36343`)
- Removed ``private_key`` and ``verbose`` from :func:`read_gbq` as they are no longer supported in ``pandas-gbq`` (:issue:`34654`, :issue:`30200`)
- Bumped minimum pytables version to 3.5.1 to avoid a ``ValueError`` in :meth:`read_hdf` (:issue:`24839`)

Plotting
^^^^^^^^

- Bug in :meth:`DataFrame.plot` was rotating xticklabels when ``subplots=True``, even if the x-axis wasn't an irregular time series (:issue:`29460`)
- Bug in :meth:`DataFrame.plot` where a marker letter in the ``style`` keyword sometimes causes a ``ValueError`` (:issue:`21003`)
- Twinned axes were losing their tick labels which should only happen to all but the last row or column of 'externally' shared axes (:issue:`33819`)

Groupby/resample/rolling
^^^^^^^^^^^^^^^^^^^^^^^^

- Bug in :meth:`DataFrameGroupBy.count` and :meth:`SeriesGroupBy.sum` returning ``NaN`` for missing categories when grouped on multiple ``Categoricals``. Now returning ``0`` (:issue:`35028`)
- Bug in :meth:`DataFrameGroupBy.apply` that would some times throw an erroneous ``ValueError`` if the grouping axis had duplicate entries (:issue:`16646`)
- Bug in :meth:`DataFrame.resample(...)` that would throw a ``ValueError`` when resampling from "D" to "24H" over a transition into daylight savings time (DST) (:issue:`35219`)
- Bug when combining methods :meth:`DataFrame.groupby` with :meth:`DataFrame.resample` and :meth:`DataFrame.interpolate` raising an ``TypeError`` (:issue:`35325`)
- Bug in :meth:`DataFrameGroupBy.apply` where a non-nuisance grouping column would be dropped from the output columns if another groupby method was called before ``.apply()`` (:issue:`34656`)
- Bug in :meth:`DataFrameGroupby.apply` would drop a :class:`CategoricalIndex` when grouped on. (:issue:`35792`)
- Bug when subsetting columns on a :class:`~pandas.core.groupby.DataFrameGroupBy` (e.g. ``df.groupby('a')[['b']])``) would reset the attributes ``axis``, ``dropna``, ``group_keys``, ``level``, ``mutated``, ``sort``, and ``squeeze`` to their default values. (:issue:`9959`)
- Bug in :meth:`DataFrameGroupby.tshift` failing to raise ``ValueError`` when a frequency cannot be inferred for the index of a group (:issue:`35937`)
- Bug in :meth:`DataFrame.groupby` does not always maintain column index name for ``any``, ``all``, ``bfill``, ``ffill``, ``shift`` (:issue:`29764`)
- Bug in :meth:`DataFrameGroupBy.apply` raising error with ``np.nan`` group(s) when ``dropna=False`` (:issue:`35889`)
- Bug in :meth:`Rolling.sum()` returned wrong values when dtypes where mixed between float and integer and axis was equal to one (:issue:`20649`, :issue:`35596`)
- Bug in :meth:`Rolling.count` returned ``np.nan`` with :class:`pandas.api.indexers.FixedForwardWindowIndexer` as window, ``min_periods=0`` and only missing values in window (:issue:`35579`)
- Bug where :class:`pandas.core.window.Rolling` produces incorrect window sizes when using a ``PeriodIndex`` (:issue:`34225`)

Reshaping
^^^^^^^^^

- Bug in :meth:`DataFrame.pivot_table` with ``aggfunc='count'`` or ``aggfunc='sum'`` returning ``NaN`` for missing categories when pivoted on a ``Categorical``. Now returning ``0`` (:issue:`31422`)
- Bug in :func:`union_indexes` where input index names are not preserved in some cases. Affects :func:`concat` and :class:`DataFrame` constructor (:issue:`13475`)
- Bug in func :meth:`crosstab` when using multiple columns with ``margins=True`` and ``normalize=True`` (:issue:`35144`)
- Bug in :meth:`DataFrame.agg` with ``func={'name':<FUNC>}`` incorrectly raising ``TypeError`` when ``DataFrame.columns==['Name']`` (:issue:`36212`)
-

Sparse
^^^^^^

-
-

ExtensionArray
^^^^^^^^^^^^^^

- Fixed Bug where :class:`DataFrame` column set to scalar extension type via a dict instantion was considered an object type rather than the extension type (:issue:`35965`)
- Fixed bug where ``astype()`` with equal dtype and ``copy=False`` would return a new object (:issue:`284881`)
-


Other
^^^^^

- Bug in :meth:`DataFrame.replace` and :meth:`Series.replace` incorrectly raising ``AssertionError`` instead of ``ValueError`` when invalid parameter combinations are passed (:issue:`36045`)
- Bug in :meth:`DataFrame.replace` and :meth:`Series.replace` with numeric values and string ``to_replace`` (:issue:`34789`)
- Fixed metadata propagation in the :class:`Series.dt` accessor (:issue:`28283`)
- Bug in :meth:`Series.transform` would give incorrect results or raise when the argument ``func`` was dictionary (:issue:`35811`)
- Bug in :meth:`Index.union` behaving differently depending on whether operand is a :class:`Index` or other list-like (:issue:`36384`)

.. ---------------------------------------------------------------------------

.. _whatsnew_120.contributors:

Contributors
~~~~~~~~~~~~<|MERGE_RESOLUTION|>--- conflicted
+++ resolved
@@ -266,12 +266,9 @@
 - Deprecated indexing :class:`DataFrame` rows with datetime-like strings ``df[string]``, use ``df.loc[string]`` instead (:issue:`36179`)
 - Deprecated casting an object-dtype index of ``datetime`` objects to :class:`DatetimeIndex` in the :class:`Series` constructor (:issue:`23598`)
 - Deprecated :meth:`Index.is_all_dates` (:issue:`27744`)
-<<<<<<< HEAD
 - Deprecated comparison of :class:`Timestamp` object with ``datetime.date`` objects.  Instead of e.g. ``ts <= mydate`` use ``ts <= pd.Timestamp(mydate)`` or ``ts.date() <= mydate`` (:issue:`36131`)
-=======
 - Deprecated automatic alignment on comparison operations between :class:`DataFrame` and :class:`Series`, do ``frame, ser = frame.align(ser, axis=1, copy=False)`` before e.g. ``frame == ser`` (:issue:`28759`)
 - :meth:`Rolling.count` with ``min_periods=None`` will default to the size of the window in a future version (:issue:`31302`)
->>>>>>> d5cddbda
 
 .. ---------------------------------------------------------------------------
 
