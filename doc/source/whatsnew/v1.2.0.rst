.. _whatsnew_120:

What's new in 1.2.0 (??)
------------------------

These are the changes in pandas 1.2.0. See :ref:`release` for a full changelog
including other versions of pandas.

{{ header }}

.. warning::

   Previously, the default argument ``engine=None`` to ``pd.read_excel``
   would result in using the `xlrd <https://xlrd.readthedocs.io/en/latest/>`_ engine in
   many cases. The engine ``xlrd`` is no longer maintained, and is not supported with
   python >= 3.9. If `openpyxl <https://pypi.org/project/openpyxl/>`_  is installed,
   many of these  cases will now default to using the ``openpyxl`` engine. See the
   :func:`read_excel` documentation for more details.

.. ---------------------------------------------------------------------------

Enhancements
~~~~~~~~~~~~

.. _whatsnew_120.duplicate_labels:

Optionally disallow duplicate labels
^^^^^^^^^^^^^^^^^^^^^^^^^^^^^^^^^^^^

:class:`Series` and :class:`DataFrame` can now be created with ``allows_duplicate_labels=False`` flag to
control whether the index or columns can contain duplicate labels (:issue:`28394`). This can be used to
prevent accidental introduction of duplicate labels, which can affect downstream operations.

By default, duplicates continue to be allowed.

.. code-block:: ipython

    In [1]: pd.Series([1, 2], index=['a', 'a'])
    Out[1]:
    a    1
    a    2
    Length: 2, dtype: int64

    In [2]: pd.Series([1, 2], index=['a', 'a']).set_flags(allows_duplicate_labels=False)
    ...
    DuplicateLabelError: Index has duplicates.
          positions
    label
    a        [0, 1]

pandas will propagate the ``allows_duplicate_labels`` property through many operations.

.. code-block:: ipython

    In [3]: a = (
       ...:     pd.Series([1, 2], index=['a', 'b'])
       ...:       .set_flags(allows_duplicate_labels=False)
       ...: )

    In [4]: a
    Out[4]:
    a    1
    b    2
    Length: 2, dtype: int64

    # An operation introducing duplicates
    In [5]: a.reindex(['a', 'b', 'a'])
    ...
    DuplicateLabelError: Index has duplicates.
          positions
    label
    a        [0, 2]

    [1 rows x 1 columns]

.. warning::

   This is an experimental feature. Currently, many methods fail to
   propagate the ``allows_duplicate_labels`` value. In future versions
   it is expected that every method taking or returning one or more
   DataFrame or Series objects will propagate ``allows_duplicate_labels``.

See :ref:`duplicates` for more.

The ``allows_duplicate_labels`` flag is stored in the new :attr:`DataFrame.flags`
attribute. This stores global attributes that apply to the *pandas object*. This
differs from :attr:`DataFrame.attrs`, which stores information that applies to
the dataset.

Passing arguments to fsspec backends
^^^^^^^^^^^^^^^^^^^^^^^^^^^^^^^^^^^^

Many read/write functions have acquired the ``storage_options`` optional argument,
to pass a dictionary of parameters to the storage backend. This allows, for
example, for passing credentials to S3 and GCS storage. The details of what
parameters can be passed to which backends can be found in the documentation
of the individual storage backends (detailed from the fsspec docs for
`builtin implementations`_ and linked to `external ones`_). See
Section :ref:`io.remote`.

:issue:`35655` added fsspec support (including ``storage_options``)
for reading excel files.

.. _builtin implementations: https://filesystem-spec.readthedocs.io/en/latest/api.html#built-in-implementations
.. _external ones: https://filesystem-spec.readthedocs.io/en/latest/api.html#other-known-implementations

.. _whatsnew_120.binary_handle_to_csv:

Support for binary file handles in ``to_csv``
^^^^^^^^^^^^^^^^^^^^^^^^^^^^^^^^^^^^^^^^^^^^^

:meth:`to_csv` supports file handles in binary mode (:issue:`19827` and :issue:`35058`)
with ``encoding`` (:issue:`13068` and :issue:`23854`) and ``compression`` (:issue:`22555`).
If pandas does not automatically detect whether the file handle is opened in binary or text mode,
it is necessary to provide ``mode="wb"``.

For example:

.. ipython:: python

   import io

   data = pd.DataFrame([0, 1, 2])
   buffer = io.BytesIO()
   data.to_csv(buffer, encoding="utf-8", compression="gzip")

Support for short caption and table position in ``to_latex``
^^^^^^^^^^^^^^^^^^^^^^^^^^^^^^^^^^^^^^^^^^^^^^^^^^^^^^^^^^^^

:meth:`DataFrame.to_latex` now allows one to specify
a floating table position (:issue:`35281`)
and a short caption (:issue:`36267`).

The keyword ``position`` has been added to set the position.

.. ipython:: python

   data = pd.DataFrame({'a': [1, 2], 'b': [3, 4]})
   table = data.to_latex(position='ht')
   print(table)

Usage of the keyword ``caption`` has been extended.
Besides taking a single string as an argument,
one can optionally provide a tuple ``(full_caption, short_caption)``
to add a short caption macro.

.. ipython:: python

   data = pd.DataFrame({'a': [1, 2], 'b': [3, 4]})
   table = data.to_latex(caption=('the full long caption', 'short caption'))
   print(table)

.. _whatsnew_120.read_csv_table_precision_default:

Change in default floating precision for ``read_csv`` and ``read_table``
^^^^^^^^^^^^^^^^^^^^^^^^^^^^^^^^^^^^^^^^^^^^^^^^^^^^^^^^^^^^^^^^^^^^^^^^

For the C parsing engine, the methods :meth:`read_csv` and :meth:`read_table` previously defaulted to a parser that
could read floating point numbers slightly incorrectly with respect to the last bit in precision.
The option ``floating_precision="high"`` has always been available to avoid this issue.
Beginning with this version, the default is now to use the more accurate parser by making
``floating_precision=None`` correspond to the high precision parser, and the new option
``floating_precision="legacy"`` to use the legacy parser. The change to using the higher precision
parser by default should have no impact on performance. (:issue:`17154`)

.. _whatsnew_120.floating:

Experimental nullable data types for float data
^^^^^^^^^^^^^^^^^^^^^^^^^^^^^^^^^^^^^^^^^^^^^^^

We've added :class:`Float32Dtype` / :class:`Float64Dtype` and :class:`~arrays.FloatingArray`.
These are extension data types dedicated to floating point data that can hold the
``pd.NA`` missing value indicator (:issue:`32265`, :issue:`34307`).

While the default float data type already supports missing values using ``np.nan``,
these new data types use ``pd.NA`` (and its corresponding behaviour) as the missing
value indicator, in line with the already existing nullable :ref:`integer <integer_na>`
and :ref:`boolean <boolean>` data types.

One example where the behaviour of ``np.nan`` and ``pd.NA`` is different is
comparison operations:

.. ipython:: python

  # the default numpy float64 dtype
  s1 = pd.Series([1.5, None])
  s1
  s1 > 1

.. ipython:: python

  # the new nullable float64 dtype
  s2 = pd.Series([1.5, None], dtype="Float64")
  s2
  s2 > 1

See the :ref:`missing_data.NA` doc section for more details on the behaviour
when using the ``pd.NA`` missing value indicator.

As shown above, the dtype can be specified using the "Float64" or "Float32"
string (capitalized to distinguish it from the default "float64" data type).
Alternatively, you can also use the dtype object:

.. ipython:: python

   pd.Series([1.5, None], dtype=pd.Float32Dtype())

Operations with the existing integer or boolean nullable data types that
give float results will now also use the nullable floating data types (:issue:`38178`).

.. warning::

   Experimental: the new floating data types are currently experimental, and their
   behaviour or API may still change without warning. Especially the behaviour
   regarding NaN (distinct from NA missing values) is subject to change.

.. _whatsnew_120.index_name_preservation:

Index/column name preservation when aggregating
^^^^^^^^^^^^^^^^^^^^^^^^^^^^^^^^^^^^^^^^^^^^^^^

When aggregating using :meth:`concat` or the :class:`DataFrame` constructor, pandas
will now attempt to preserve index and column names whenever possible (:issue:`35847`).
In the case where all inputs share a common name, this name will be assigned to the
result. When the input names do not all agree, the result will be unnamed. Here is an
example where the index name is preserved:

.. ipython:: python

    idx = pd.Index(range(5), name='abc')
    ser = pd.Series(range(5, 10), index=idx)
    pd.concat({'x': ser[1:], 'y': ser[:-1]}, axis=1)

The same is true for :class:`MultiIndex`, but the logic is applied separately on a
level-by-level basis.

.. _whatsnew_120.groupby_ewm:

Groupby supports EWM operations directly
^^^^^^^^^^^^^^^^^^^^^^^^^^^^^^^^^^^^^^^^

:class:`.DataFrameGroupBy` now supports exponentially weighted window operations directly (:issue:`16037`).

.. ipython:: python

    df = pd.DataFrame({'A': ['a', 'b', 'a', 'b'], 'B': range(4)})
    df
    df.groupby('A').ewm(com=1.0).mean()

Additionally ``mean`` supports execution via `Numba <https://numba.pydata.org/>`__ with
the  ``engine`` and ``engine_kwargs`` arguments. Numba must be installed as an optional dependency
to use this feature.

.. _whatsnew_120.enhancements.other:

Other enhancements
^^^^^^^^^^^^^^^^^^
- Added ``day_of_week`` (compatibility alias ``dayofweek``) property to :class:`Timestamp`, :class:`.DatetimeIndex`, :class:`Period`, :class:`PeriodIndex` (:issue:`9605`)
- Added ``day_of_year`` (compatibility alias ``dayofyear``) property to :class:`Timestamp`, :class:`.DatetimeIndex`, :class:`Period`, :class:`PeriodIndex` (:issue:`9605`)
- Added :meth:`~DataFrame.set_flags` for setting table-wide flags on a Series or DataFrame (:issue:`28394`)
- :meth:`DataFrame.applymap` now supports ``na_action`` (:issue:`23803`)
- :class:`Index` with object dtype supports division and multiplication (:issue:`34160`)
- :meth:`DataFrame.explode` and :meth:`Series.explode` now support exploding of sets (:issue:`35614`)
- :meth:`DataFrame.hist` now supports time series (datetime) data (:issue:`32590`)
- :meth:`.Styler.set_table_styles` now allows the direct styling of rows and columns and can be chained (:issue:`35607`)
- :class:`.Styler` now allows direct CSS class name addition to individual data cells (:issue:`36159`)
- :meth:`.Rolling.mean` and :meth:`.Rolling.sum` use Kahan summation to calculate the mean to avoid numerical problems (:issue:`10319`, :issue:`11645`, :issue:`13254`, :issue:`32761`, :issue:`36031`)
- :meth:`.DatetimeIndex.searchsorted`, :meth:`.TimedeltaIndex.searchsorted`, :meth:`PeriodIndex.searchsorted`, and :meth:`Series.searchsorted` with datetimelike dtypes will now try to cast string arguments (listlike and scalar) to the matching datetimelike type (:issue:`36346`)
- Added methods :meth:`IntegerArray.prod`, :meth:`IntegerArray.min`, and :meth:`IntegerArray.max` (:issue:`33790`)
- Calling a NumPy ufunc on a ``DataFrame`` with extension types now preserves the extension types when possible (:issue:`23743`).
- Calling a binary-input NumPy ufunc on multiple ``DataFrame`` objects now aligns, matching the behavior of binary operations and ufuncs on ``Series`` (:issue:`23743`).
- Where possible :meth:`RangeIndex.difference` and :meth:`RangeIndex.symmetric_difference` will return :class:`RangeIndex` instead of :class:`Int64Index` (:issue:`36564`)
- :meth:`DataFrame.to_parquet` now supports :class:`MultiIndex` for columns in parquet format (:issue:`34777`)
- :func:`read_parquet` gained a ``use_nullable_dtypes=True`` option to use
  nullable dtypes that use ``pd.NA`` as missing value indicator where possible
  for the resulting DataFrame (default is False, and only applicable for
  ``engine="pyarrow"``) (:issue:`31242`)
- Added :meth:`.Rolling.sem` and :meth:`Expanding.sem` to compute the standard error of the mean (:issue:`26476`)
- :meth:`.Rolling.var` and :meth:`.Rolling.std` use Kahan summation and Welford's Method to avoid numerical issues (:issue:`37051`)
- :meth:`DataFrame.corr` and :meth:`DataFrame.cov` use Welford's Method to avoid numerical issues (:issue:`37448`)
- :meth:`DataFrame.plot` now recognizes ``xlabel`` and ``ylabel`` arguments for plots of type ``scatter`` and ``hexbin`` (:issue:`37001`)
- :class:`DataFrame` now supports the ``divmod`` operation (:issue:`37165`)
- :meth:`DataFrame.to_parquet` now returns a ``bytes`` object when no ``path`` argument is passed (:issue:`37105`)
- :class:`.Rolling` now supports the ``closed`` argument for fixed windows (:issue:`34315`)
- :class:`.DatetimeIndex` and :class:`Series` with ``datetime64`` or ``datetime64tz`` dtypes now support ``std`` (:issue:`37436`)
- :class:`Window` now supports all Scipy window types in ``win_type`` with flexible keyword argument support (:issue:`34556`)
- :meth:`testing.assert_index_equal` now has a ``check_order`` parameter that allows indexes to be checked in an order-insensitive manner (:issue:`37478`)
- :func:`read_csv` supports memory-mapping for compressed files (:issue:`37621`)
- Add support for ``min_count`` keyword for :meth:`DataFrame.groupby` and :meth:`DataFrame.resample` for functions ``min``, ``max``, ``first`` and ``last`` (:issue:`37821`, :issue:`37768`)
- Improve error reporting for :meth:`DataFrame.merge` when invalid merge column definitions were given (:issue:`16228`)
- Improve numerical stability for :meth:`.Rolling.skew`, :meth:`.Rolling.kurt`, :meth:`Expanding.skew` and :meth:`Expanding.kurt` through implementation of Kahan summation (:issue:`6929`)
- Improved error reporting for subsetting columns of a :class:`.DataFrameGroupBy` with ``axis=1`` (:issue:`37725`)
- Implement method ``cross`` for :meth:`DataFrame.merge` and :meth:`DataFrame.join` (:issue:`5401`)
<<<<<<< HEAD
- Augmented the list of named colors available for styling Excel exports, enabling all of CSS4 colors (:issue:`38247`)
=======
- When :func:`read_csv/sas/json` are called with ``chuncksize``/``iterator`` they can be used in a ``with`` statement as they return context-managers (:issue:`38225`)
>>>>>>> 5011a371

.. ---------------------------------------------------------------------------

.. _whatsnew_120.notable_bug_fixes:

Notable bug fixes
~~~~~~~~~~~~~~~~~

These are bug fixes that might have notable behavior changes.

Consistency of DataFrame Reductions
^^^^^^^^^^^^^^^^^^^^^^^^^^^^^^^^^^^
:meth:`DataFrame.any` and :meth:`DataFrame.all` with ``bool_only=True`` now
determines whether to exclude object-dtype columns on a column-by-column basis,
instead of checking if *all* object-dtype columns can be considered boolean.

This prevents pathological behavior where applying the reduction on a subset
of columns could result in a larger Series result. See (:issue:`37799`).

.. ipython:: python

    df = pd.DataFrame({"A": ["foo", "bar"], "B": [True, False]}, dtype=object)
    df["C"] = pd.Series([True, True])


*Previous behavior*:

.. code-block:: ipython

    In [5]: df.all(bool_only=True)
    Out[5]:
    C    True
    dtype: bool

    In [6]: df[["B", "C"]].all(bool_only=True)
    Out[6]:
    B    False
    C    True
    dtype: bool

*New behavior*:

.. ipython:: python

    In [5]: df.all(bool_only=True)

    In [6]: df[["B", "C"]].all(bool_only=True)


Other DataFrame reductions with ``numeric_only=None`` will also avoid
this pathological behavior (:issue:`37827`):

.. ipython:: python

    df = pd.DataFrame({"A": [0, 1, 2], "B": ["a", "b", "c"]}, dtype=object)


*Previous behavior*:

.. code-block:: ipython

    In [3]: df.mean()
    Out[3]: Series([], dtype: float64)

    In [4]: df[["A"]].mean()
    Out[4]:
    A    1.0
    dtype: float64

*New behavior*:

.. ipython:: python

    df.mean()

    df[["A"]].mean()

Moreover, DataFrame reductions with ``numeric_only=None`` will now be
consistent with their Series counterparts.  In particular, for
reductions where the Series method raises ``TypeError``, the
DataFrame reduction will now consider that column non-numeric
instead of casting to a NumPy array which may have different semantics (:issue:`36076`,
:issue:`28949`, :issue:`21020`).

.. ipython:: python

    ser = pd.Series([0, 1], dtype="category", name="A")
    df = ser.to_frame()


*Previous behavior*:

.. code-block:: ipython

    In [5]: df.any()
    Out[5]:
    A    True
    dtype: bool

*New behavior*:

.. ipython:: python

    df.any()


.. _whatsnew_120.api_breaking.python:

Increased minimum version for Python
^^^^^^^^^^^^^^^^^^^^^^^^^^^^^^^^^^^^

pandas 1.2.0 supports Python 3.7.1 and higher (:issue:`35214`).

.. _whatsnew_120.api_breaking.deps:

Increased minimum versions for dependencies
^^^^^^^^^^^^^^^^^^^^^^^^^^^^^^^^^^^^^^^^^^^

Some minimum supported versions of dependencies were updated (:issue:`35214`).
If installed, we now require:

+-----------------+-----------------+----------+---------+
| Package         | Minimum Version | Required | Changed |
+=================+=================+==========+=========+
| numpy           | 1.16.5          |    X     |    X    |
+-----------------+-----------------+----------+---------+
| pytz            | 2017.3          |    X     |    X    |
+-----------------+-----------------+----------+---------+
| python-dateutil | 2.7.3           |    X     |         |
+-----------------+-----------------+----------+---------+
| bottleneck      | 1.2.1           |          |         |
+-----------------+-----------------+----------+---------+
| numexpr         | 2.6.8           |          |    X    |
+-----------------+-----------------+----------+---------+
| pytest (dev)    | 5.0.1           |          |    X    |
+-----------------+-----------------+----------+---------+
| mypy (dev)      | 0.782           |          |    X    |
+-----------------+-----------------+----------+---------+

For `optional libraries <https://dev.pandas.io/docs/install.html#dependencies>`_ the general recommendation is to use the latest version.
The following table lists the lowest version per library that is currently being tested throughout the development of pandas.
Optional libraries below the lowest tested version may still work, but are not considered supported.

+-----------------+-----------------+---------+
| Package         | Minimum Version | Changed |
+=================+=================+=========+
| beautifulsoup4  | 4.6.0           |         |
+-----------------+-----------------+---------+
| fastparquet     | 0.3.2           |         |
+-----------------+-----------------+---------+
| fsspec          | 0.7.4           |         |
+-----------------+-----------------+---------+
| gcsfs           | 0.6.0           |         |
+-----------------+-----------------+---------+
| lxml            | 4.3.0           |    X    |
+-----------------+-----------------+---------+
| matplotlib      | 2.2.3           |    X    |
+-----------------+-----------------+---------+
| numba           | 0.46.0          |         |
+-----------------+-----------------+---------+
| openpyxl        | 2.6.0           |    X    |
+-----------------+-----------------+---------+
| pyarrow         | 0.15.0          |    X    |
+-----------------+-----------------+---------+
| pymysql         | 0.7.11          |    X    |
+-----------------+-----------------+---------+
| pytables        | 3.5.1           |    X    |
+-----------------+-----------------+---------+
| s3fs            | 0.4.0           |         |
+-----------------+-----------------+---------+
| scipy           | 1.2.0           |         |
+-----------------+-----------------+---------+
| sqlalchemy      | 1.2.8           |    X    |
+-----------------+-----------------+---------+
| xarray          | 0.12.0          |    X    |
+-----------------+-----------------+---------+
| xlrd            | 1.2.0           |    X    |
+-----------------+-----------------+---------+
| xlsxwriter      | 1.0.2           |    X    |
+-----------------+-----------------+---------+
| xlwt            | 1.3.0           |    X    |
+-----------------+-----------------+---------+
| pandas-gbq      | 0.12.0          |         |
+-----------------+-----------------+---------+

See :ref:`install.dependencies` and :ref:`install.optional_dependencies` for more.

.. _whatsnew_200.api.other:

Other API changes
^^^^^^^^^^^^^^^^^

- Sorting in descending order is now stable for :meth:`Series.sort_values` and :meth:`Index.sort_values` for DateTime-like :class:`Index` subclasses. This will affect sort order when sorting a DataFrame on multiple columns, sorting with a key function that produces duplicates, or requesting the sorting index when using :meth:`Index.sort_values`. When using :meth:`Series.value_counts`, the count of missing values is no longer necessarily last in the list of duplicate counts. Instead, its position corresponds to the position in the original Series. When using :meth:`Index.sort_values` for DateTime-like :class:`Index` subclasses, NaTs ignored the ``na_position`` argument and were sorted to the beginning. Now they respect ``na_position``, the default being ``last``, same as other :class:`Index` subclasses. (:issue:`35992`)
- Passing an invalid ``fill_value`` to :meth:`Categorical.take`, :meth:`.DatetimeArray.take`, :meth:`TimedeltaArray.take`, or :meth:`PeriodArray.take` now raises a ``TypeError`` instead of a ``ValueError`` (:issue:`37733`)
- Passing an invalid ``fill_value`` to :meth:`Series.shift` with a ``CategoricalDtype`` now raises a ``TypeError`` instead of a ``ValueError`` (:issue:`37733`)
- Passing an invalid value to :meth:`IntervalIndex.insert` or :meth:`CategoricalIndex.insert` now raises a ``TypeError`` instead of a ``ValueError`` (:issue:`37733`)
- Attempting to reindex a Series with a :class:`CategoricalIndex` with an invalid ``fill_value`` now raises a ``TypeError`` instead of a ``ValueError`` (:issue:`37733`)
- :meth:`CategoricalIndex.append` with an index that contains non-category values will now cast instead of raising ``TypeError`` (:issue:`38098`)

.. ---------------------------------------------------------------------------

.. _whatsnew_120.deprecations:

Deprecations
~~~~~~~~~~~~
- Deprecated parameter ``inplace`` in :meth:`MultiIndex.set_codes` and :meth:`MultiIndex.set_levels` (:issue:`35626`)
- Deprecated parameter ``dtype`` of method :meth:`~Index.copy` for all :class:`Index` subclasses. Use the :meth:`~Index.astype` method instead for changing dtype (:issue:`35853`)
- Deprecated parameters ``levels`` and ``codes`` in :meth:`MultiIndex.copy`. Use the :meth:`~MultiIndex.set_levels` and :meth:`~MultiIndex.set_codes` methods instead (:issue:`36685`)
- Date parser functions :func:`~pandas.io.date_converters.parse_date_time`, :func:`~pandas.io.date_converters.parse_date_fields`, :func:`~pandas.io.date_converters.parse_all_fields` and :func:`~pandas.io.date_converters.generic_parser` from ``pandas.io.date_converters`` are deprecated and will be removed in a future version; use :func:`to_datetime` instead (:issue:`35741`)
- :meth:`DataFrame.lookup` is deprecated and will be removed in a future version, use :meth:`DataFrame.melt` and :meth:`DataFrame.loc` instead (:issue:`18682`)
- The method :meth:`Index.to_native_types` is deprecated. Use ``.astype(str)`` instead (:issue:`28867`)
- Deprecated indexing :class:`DataFrame` rows with a single datetime-like string as ``df[string]``
  (given the ambiguity whether it is indexing the rows or selecting a column), use
  ``df.loc[string]`` instead (:issue:`36179`)
- Deprecated casting an object-dtype index of ``datetime`` objects to :class:`.DatetimeIndex` in the :class:`Series` constructor (:issue:`23598`)
- Deprecated :meth:`Index.is_all_dates` (:issue:`27744`)
- The default value of ``regex`` for :meth:`Series.str.replace` will change from ``True`` to ``False`` in a future release. In addition, single character regular expressions will *not* be treated as literal strings when ``regex=True`` is set. (:issue:`24804`)
- Deprecated automatic alignment on comparison operations between :class:`DataFrame` and :class:`Series`, do ``frame, ser = frame.align(ser, axis=1, copy=False)`` before e.g. ``frame == ser`` (:issue:`28759`)
- :meth:`Rolling.count` with ``min_periods=None`` will default to the size of the window in a future version (:issue:`31302`)
- Using "outer" ufuncs on DataFrames to return 4d ndarray is now deprecated. Convert to an ndarray first (:issue:`23743`)
- Deprecated slice-indexing on timezone-aware :class:`DatetimeIndex` with naive ``datetime`` objects, to match scalar indexing behavior (:issue:`36148`)
- :meth:`Index.ravel` returning a ``np.ndarray`` is deprecated, in the future this will return a view on the same index (:issue:`19956`)
- Deprecate use of strings denoting units with 'M', 'Y' or 'y' in :func:`~pandas.to_timedelta` (:issue:`36666`)
- :class:`Index` methods ``&``, ``|``, and ``^`` behaving as the set operations :meth:`Index.intersection`, :meth:`Index.union`, and :meth:`Index.symmetric_difference`, respectively, are deprecated and in the future will behave as pointwise boolean operations matching :class:`Series` behavior.  Use the named set methods instead (:issue:`36758`)
- :meth:`Categorical.is_dtype_equal` and :meth:`CategoricalIndex.is_dtype_equal` are deprecated, will be removed in a future version (:issue:`37545`)
- :meth:`Series.slice_shift` and :meth:`DataFrame.slice_shift` are deprecated, use :meth:`Series.shift` or :meth:`DataFrame.shift` instead (:issue:`37601`)
- Partial slicing on unordered :class:`.DatetimeIndex` objects with keys that are not in the index is deprecated and will be removed in a future version (:issue:`18531`)
- The ``how`` keyword in :meth:`PeriodIndex.astype` is deprecated and will be removed in a future version, use ``index.to_timestamp(how=how)`` instead (:issue:`37982`)
- Deprecated :meth:`Index.asi8` for :class:`Index` subclasses other than :class:`.DatetimeIndex`, :class:`.TimedeltaIndex`, and :class:`PeriodIndex` (:issue:`37877`)
- The ``inplace`` parameter of :meth:`Categorical.remove_unused_categories` is deprecated and will be removed in a future version (:issue:`37643`)
- The ``null_counts`` parameter of :meth:`DataFrame.info` is deprecated and replaced by ``show_counts``. It will be removed in a future version (:issue:`37999`)

.. ---------------------------------------------------------------------------


.. _whatsnew_120.performance:

Performance improvements
~~~~~~~~~~~~~~~~~~~~~~~~

- Performance improvements when creating DataFrame or Series with dtype ``str`` or :class:`StringDtype` from array with many string elements (:issue:`36304`, :issue:`36317`, :issue:`36325`, :issue:`36432`, :issue:`37371`)
- Performance improvement in :meth:`.GroupBy.agg` with the ``numba`` engine (:issue:`35759`)
- Performance improvements when creating :meth:`Series.map` from a huge dictionary (:issue:`34717`)
- Performance improvement in :meth:`.GroupBy.transform` with the ``numba`` engine (:issue:`36240`)
- :class:`.Styler` uuid method altered to compress data transmission over web whilst maintaining reasonably low table collision probability (:issue:`36345`)
- Performance improvement in :func:`to_datetime` with non-ns time unit for ``float`` ``dtype`` columns (:issue:`20445`)
- Performance improvement in setting values on an :class:`IntervalArray` (:issue:`36310`)
- The internal index method :meth:`~Index._shallow_copy` now makes the new index and original index share cached attributes,
  avoiding creating these again, if created on either. This can speed up operations that depend on creating copies of existing indexes (:issue:`36840`)
- Performance improvement in :meth:`.RollingGroupby.count` (:issue:`35625`)
- Small performance decrease to :meth:`.Rolling.min` and :meth:`.Rolling.max` for fixed windows (:issue:`36567`)
- Reduced peak memory usage in :meth:`DataFrame.to_pickle` when using ``protocol=5`` in python 3.8+ (:issue:`34244`)
- Faster ``dir`` calls when the object has many index labels, e.g. ``dir(ser)`` (:issue:`37450`)
- Performance improvement in :class:`ExpandingGroupby` (:issue:`37064`)
- Performance improvement in :meth:`Series.astype` and :meth:`DataFrame.astype` for :class:`Categorical` (:issue:`8628`)
- Performance improvement in :meth:`DataFrame.groupby` for ``float`` ``dtype`` (:issue:`28303`), changes of the underlying hash-function can lead to changes in float based indexes sort ordering for ties (e.g. :meth:`Index.value_counts`)
- Performance improvement in :meth:`pd.isin` for inputs with more than 1e6 elements (:issue:`36611`)
- Performance improvement for :meth:`DataFrame.__setitem__` with list-like indexers (:issue:`37954`)

.. ---------------------------------------------------------------------------

.. _whatsnew_120.bug_fixes:

Bug fixes
~~~~~~~~~

Categorical
^^^^^^^^^^^
- :meth:`Categorical.fillna` will always return a copy, validate a passed fill value regardless of whether there are any NAs to fill, and disallow an ``NaT`` as a fill value for numeric categories (:issue:`36530`)
- Bug in :meth:`Categorical.__setitem__` that incorrectly raised when trying to set a tuple value (:issue:`20439`)
- Bug in :meth:`CategoricalIndex.equals` incorrectly casting non-category entries to ``np.nan`` (:issue:`37667`)
- Bug in :meth:`CategoricalIndex.where` incorrectly setting non-category entries to ``np.nan`` instead of raising ``TypeError`` (:issue:`37977`)
- Bug in :meth:`Categorical.to_numpy` and ``np.array(categorical)`` with timezone-aware ``datetime64`` categories incorrectly dropping the timezone information instead of casting to object dtype (:issue:`38136`)

Datetimelike
^^^^^^^^^^^^
- Bug in :meth:`DataFrame.combine_first` that would convert datetime-like column on other :class:`DataFrame` to integer when the column is not present in original :class:`DataFrame` (:issue:`28481`)
- Bug in :attr:`.DatetimeArray.date` where a ``ValueError`` would be raised with a read-only backing array (:issue:`33530`)
- Bug in ``NaT`` comparisons failing to raise ``TypeError`` on invalid inequality comparisons (:issue:`35046`)
- Bug in :class:`.DateOffset` where attributes reconstructed from pickle files differ from original objects when input values exceed normal ranges (e.g months=12) (:issue:`34511`)
- Bug in :meth:`.DatetimeIndex.get_slice_bound` where ``datetime.date`` objects were not accepted or naive :class:`Timestamp` with a tz-aware :class:`.DatetimeIndex` (:issue:`35690`)
- Bug in :meth:`.DatetimeIndex.slice_locs` where ``datetime.date`` objects were not accepted (:issue:`34077`)
- Bug in :meth:`.DatetimeIndex.searchsorted`, :meth:`.TimedeltaIndex.searchsorted`, :meth:`PeriodIndex.searchsorted`, and :meth:`Series.searchsorted` with ``datetime64``, ``timedelta64`` or :class:`Period` dtype placement of ``NaT`` values being inconsistent with NumPy (:issue:`36176`, :issue:`36254`)
- Inconsistency in :class:`.DatetimeArray`, :class:`.TimedeltaArray`, and :class:`.PeriodArray` method ``__setitem__`` casting arrays of strings to datetimelike scalars but not scalar strings (:issue:`36261`)
- Bug in :meth:`.DatetimeArray.take` incorrectly allowing ``fill_value`` with a mismatched timezone (:issue:`37356`)
- Bug in :class:`.DatetimeIndex.shift` incorrectly raising when shifting empty indexes (:issue:`14811`)
- :class:`Timestamp` and :class:`.DatetimeIndex` comparisons between timezone-aware and timezone-naive objects now follow the standard library ``datetime`` behavior, returning ``True``/``False`` for ``!=``/``==`` and raising for inequality comparisons (:issue:`28507`)
- Bug in :meth:`.DatetimeIndex.equals` and :meth:`.TimedeltaIndex.equals` incorrectly considering ``int64`` indexes as equal (:issue:`36744`)
- :meth:`Series.to_json`, :meth:`DataFrame.to_json`, and :meth:`read_json` now implement timezone parsing when orient structure is ``table`` (:issue:`35973`)
- :meth:`astype` now attempts to convert to ``datetime64[ns, tz]`` directly from ``object`` with inferred timezone from string (:issue:`35973`)
- Bug in :meth:`.TimedeltaIndex.sum` and :meth:`Series.sum` with ``timedelta64`` dtype on an empty index or series returning ``NaT`` instead of ``Timedelta(0)`` (:issue:`31751`)
- Bug in :meth:`.DatetimeArray.shift` incorrectly allowing ``fill_value`` with a mismatched timezone (:issue:`37299`)
- Bug in adding a :class:`.BusinessDay` with nonzero ``offset`` to a non-scalar other (:issue:`37457`)
- Bug in :func:`to_datetime` with a read-only array incorrectly raising (:issue:`34857`)
- Bug in :meth:`Series.isin` with ``datetime64[ns]`` dtype and :meth:`.DatetimeIndex.isin` incorrectly casting integers to datetimes (:issue:`36621`)
- Bug in :meth:`Series.isin` with ``datetime64[ns]`` dtype and :meth:`.DatetimeIndex.isin` failing to consider timezone-aware and timezone-naive datetimes as always different (:issue:`35728`)
- Bug in :meth:`Series.isin` with ``PeriodDtype`` dtype and :meth:`PeriodIndex.isin` failing to consider arguments with different ``PeriodDtype`` as always different (:issue:`37528`)
- Bug in :class:`Period` constructor now correctly handles nanoseconds in the ``value`` argument (:issue:`34621` and :issue:`17053`)

Timedelta
^^^^^^^^^
- Bug in :class:`.TimedeltaIndex`, :class:`Series`, and :class:`DataFrame` floor-division with ``timedelta64`` dtypes and ``NaT`` in the denominator (:issue:`35529`)
- Bug in parsing of ISO 8601 durations in :class:`Timedelta` and :func:`to_datetime` (:issue:`29773`, :issue:`36204`)
- Bug in :func:`to_timedelta` with a read-only array incorrectly raising (:issue:`34857`)
- Bug in :class:`Timedelta` incorrectly truncating to sub-second portion of a string input when it has precision higher than nanoseconds (:issue:`36738`)

Timezones
^^^^^^^^^

- Bug in :func:`date_range` was raising AmbiguousTimeError for valid input with ``ambiguous=False`` (:issue:`35297`)
- Bug in :meth:`Timestamp.replace` was losing fold information (:issue:`37610`)


Numeric
^^^^^^^
- Bug in :func:`to_numeric` where float precision was incorrect (:issue:`31364`)
- Bug in :meth:`DataFrame.any` with ``axis=1`` and ``bool_only=True`` ignoring the ``bool_only`` keyword (:issue:`32432`)
- Bug in :meth:`Series.equals` where a ``ValueError`` was raised when numpy arrays were compared to scalars (:issue:`35267`)
- Bug in :class:`Series` where two Series each have a :class:`.DatetimeIndex` with different timezones having those indexes incorrectly changed when performing arithmetic operations (:issue:`33671`)
- Bug in :mod:`pandas.testing` module functions when used with ``check_exact=False`` on complex numeric types (:issue:`28235`)
- Bug in :meth:`DataFrame.__rmatmul__` error handling reporting transposed shapes (:issue:`21581`)
- Bug in :class:`Series` flex arithmetic methods where the result when operating with a ``list``, ``tuple`` or ``np.ndarray`` would have an incorrect name (:issue:`36760`)
- Bug in :class:`.IntegerArray` multiplication with ``timedelta`` and ``np.timedelta64`` objects (:issue:`36870`)
- Bug in :class:`MultiIndex` comparison with tuple incorrectly treating tuple as array-like (:issue:`21517`)
- Bug in :meth:`DataFrame.diff` with ``datetime64`` dtypes including ``NaT`` values failing to fill ``NaT`` results correctly (:issue:`32441`)
- Bug in :class:`DataFrame` arithmetic ops incorrectly accepting keyword arguments (:issue:`36843`)
- Bug in :class:`.IntervalArray` comparisons with :class:`Series` not returning Series (:issue:`36908`)
- Bug in :class:`DataFrame` allowing arithmetic operations with list of array-likes with undefined results. Behavior changed to raising ``ValueError`` (:issue:`36702`)
- Bug in :meth:`DataFrame.std` with ``timedelta64`` dtype and ``skipna=False`` (:issue:`37392`)
- Bug in :meth:`DataFrame.min` and :meth:`DataFrame.max` with ``datetime64`` dtype and ``skipna=False`` (:issue:`36907`)
- Bug in :meth:`DataFrame.idxmax` and :meth:`DataFrame.idxmin` with mixed dtypes incorrectly raising ``TypeError`` (:issue:`38195`)

Conversion
^^^^^^^^^^

- Bug in :meth:`DataFrame.to_dict` with ``orient='records'`` now returns python native datetime objects for datetimelike columns (:issue:`21256`)
- Bug in :meth:`Series.astype` conversion from ``string`` to ``float`` raised in presence of ``pd.NA`` values (:issue:`37626`)
-

Strings
^^^^^^^
- Bug in :meth:`Series.to_string`, :meth:`DataFrame.to_string`, and :meth:`DataFrame.to_latex` adding a leading space when ``index=False`` (:issue:`24980`)
- Bug in :func:`to_numeric` raising a ``TypeError`` when attempting to convert a string dtype Series containing only numeric strings and ``NA`` (:issue:`37262`)
-

Interval
^^^^^^^^

- Bug in :meth:`DataFrame.replace` and :meth:`Series.replace` where :class:`Interval` dtypes would be converted to object dtypes (:issue:`34871`)
- Bug in :meth:`IntervalIndex.take` with negative indices and ``fill_value=None`` (:issue:`37330`)
- Bug in :meth:`IntervalIndex.putmask` with datetime-like dtype incorrectly casting to object dtype (:issue:`37968`)
- Bug in :meth:`IntervalArray.astype` incorrectly dropping dtype information with a :class:`CategoricalDtype` object (:issue:`37984`)
-

Indexing
^^^^^^^^

- Bug in :meth:`PeriodIndex.get_loc` incorrectly raising ``ValueError`` on non-datelike strings instead of ``KeyError``, causing similar errors in :meth:`Series.__getitem__`, :meth:`Series.__contains__`, and :meth:`Series.loc.__getitem__` (:issue:`34240`)
- Bug in :meth:`Index.sort_values` where, when empty values were passed, the method would break by trying to compare missing values instead of pushing them to the end of the sort order. (:issue:`35584`)
- Bug in :meth:`Index.get_indexer` and :meth:`Index.get_indexer_non_unique` where ``int64`` arrays are returned instead of ``intp``. (:issue:`36359`)
- Bug in :meth:`DataFrame.sort_index` where parameter ascending passed as a list on a single level index gives wrong result. (:issue:`32334`)
- Bug in :meth:`DataFrame.reset_index` was incorrectly raising a ``ValueError`` for input with a :class:`MultiIndex` with missing values in a level with ``Categorical`` dtype (:issue:`24206`)
- Bug in indexing with boolean masks on datetime-like values sometimes returning a view instead of a copy (:issue:`36210`)
- Bug in :meth:`DataFrame.__getitem__` and :meth:`DataFrame.loc.__getitem__` with :class:`IntervalIndex` columns and a numeric indexer (:issue:`26490`)
- Bug in :meth:`Series.loc.__getitem__` with a non-unique :class:`MultiIndex` and an empty-list indexer (:issue:`13691`)
- Bug in indexing on a :class:`Series` or :class:`DataFrame` with a :class:`MultiIndex` and a level named ``"0"`` (:issue:`37194`)
- Bug in :meth:`Series.__getitem__` when using an unsigned integer array as an indexer giving incorrect results or segfaulting instead of raising ``KeyError`` (:issue:`37218`)
- Bug in :meth:`Index.where` incorrectly casting numeric values to strings (:issue:`37591`)
- Bug in :meth:`DataFrame.loc` returning empty result when indexer is a slice with negative step size (:issue:`38071`)
- Bug in :meth:`Series.loc` and :meth:`DataFrame.loc` raises when the index was of ``object`` dtype and the given numeric label was in the index (:issue:`26491`)
- Bug in :meth:`DataFrame.loc` returned requested key plus missing values when ``loc`` was applied to single level from a :class:`MultiIndex` (:issue:`27104`)
- Bug in indexing on a :class:`Series` or :class:`DataFrame` with a :class:`CategoricalIndex` using a listlike indexer containing NA values (:issue:`37722`)
- Bug in :meth:`DataFrame.loc.__setitem__` expanding an empty :class:`DataFrame` with mixed dtypes (:issue:`37932`)
- Bug in :meth:`DataFrame.xs` ignored ``droplevel=False`` for columns (:issue:`19056`)
- Bug in :meth:`DataFrame.reindex` raising ``IndexingError`` wrongly for empty DataFrame with ``tolerance`` not None or ``method="nearest"`` (:issue:`27315`)
- Bug in indexing on a :class:`Series` or :class:`DataFrame` with a :class:`CategoricalIndex` using listlike indexer that contains elements that are in the index's ``categories`` but not in the index itself failing to raise ``KeyError`` (:issue:`37901`)
- Bug on inserting a boolean label into a :class:`DataFrame` with a numeric :class:`Index` columns incorrectly casting to integer (:issue:`36319`)
- Bug in :meth:`DataFrame.iloc` and :meth:`Series.iloc` aligning objects in ``__setitem__`` (:issue:`22046`)
- Bug in :meth:`MultiIndex.drop` does not raise if labels are partially found (:issue:`37820`)
- Bug in :meth:`DataFrame.loc` did not raise ``KeyError`` when missing combination was given with ``slice(None)`` for remaining levels (:issue:`19556`)
- Bug in :meth:`DataFrame.loc` raising ``TypeError`` when non-integer slice was given to select values from :class:`MultiIndex` (:issue:`25165`, :issue:`24263`)
- Bug in :meth:`Series.at` returning :class:`Series` with one element instead of scalar when index is a :class:`MultiIndex` with one level (:issue:`38053`)
- Bug in :meth:`DataFrame.loc` returning and assigning elements in wrong order when indexer is differently ordered than the :class:`MultiIndex` to filter (:issue:`31330`, :issue:`34603`)
- Bug in :meth:`DataFrame.loc` and :meth:`DataFrame.__getitem__`  raising ``KeyError`` when columns were :class:`MultiIndex` with only one level (:issue:`29749`)
- Bug in :meth:`Series.__getitem__` and :meth:`DataFrame.__getitem__` raising blank ``KeyError`` without missing keys for :class:`IntervalIndex` (:issue:`27365`)
- Bug in setting a new label on a :class:`DataFrame` or :class:`Series` with a :class:`CategoricalIndex` incorrectly raising ``TypeError`` when the new label is not among the index's categories (:issue:`38098`)

Missing
^^^^^^^

- Bug in :meth:`.SeriesGroupBy.transform` now correctly handles missing values for ``dropna=False`` (:issue:`35014`)
- Bug in :meth:`Series.nunique` with ``dropna=True`` was returning incorrect results when both ``NA`` and ``None`` missing values were present (:issue:`37566`)
- Bug in :meth:`Series.interpolate` where kwarg ``limit_area`` and ``limit_direction`` had no effect when using methods ``pad`` and ``backfill`` (:issue:`31048`)
-

MultiIndex
^^^^^^^^^^

- Bug in :meth:`DataFrame.xs` when used with :class:`IndexSlice` raises ``TypeError`` with message ``"Expected label or tuple of labels"`` (:issue:`35301`)
- Bug in :meth:`DataFrame.reset_index` with ``NaT`` values in index raises ``ValueError`` with message ``"cannot convert float NaN to integer"`` (:issue:`36541`)
- Bug in :meth:`DataFrame.combine_first` when used with :class:`MultiIndex` containing string and ``NaN`` values raises ``TypeError`` (:issue:`36562`)
- Bug in :meth:`MultiIndex.drop` dropped ``NaN`` values when non existing key was given as input (:issue:`18853`)
- Bug in :meth:`MultiIndex.drop` dropping more values than expected when index has duplicates and is not sorted (:issue:`33494`)

I/O
^^^

- :func:`read_sas` no longer leaks resources on failure (:issue:`35566`)
- Bug in :meth:`DataFrame.to_csv` and :meth:`Series.to_csv` caused a ``ValueError`` when it was called with a filename in combination with ``mode`` containing a ``b`` (:issue:`35058`)
- Bug in :meth:`read_csv` with ``float_precision='round_trip'`` did not handle ``decimal`` and ``thousands`` parameters (:issue:`35365`)
- :meth:`to_pickle` and :meth:`read_pickle` were closing user-provided file objects (:issue:`35679`)
- :meth:`to_csv` passes compression arguments for ``'gzip'`` always to ``gzip.GzipFile`` (:issue:`28103`)
- :meth:`to_csv` did not support zip compression for binary file object not having a filename (:issue:`35058`)
- :meth:`to_csv` and :meth:`read_csv` did not honor ``compression`` and ``encoding`` for path-like objects that are internally converted to file-like objects (:issue:`35677`, :issue:`26124`, :issue:`32392`)
- :meth:`DataFrame.to_pickle`, :meth:`Series.to_pickle`, and :meth:`read_pickle` did not support compression for file-objects (:issue:`26237`, :issue:`29054`, :issue:`29570`)
- Bug in :func:`LongTableBuilder.middle_separator` was duplicating LaTeX longtable entries in the List of Tables of a LaTeX document (:issue:`34360`)
- Bug in :meth:`read_csv` with ``engine='python'`` truncating data if multiple items present in first row and first element started with BOM (:issue:`36343`)
- Removed ``private_key`` and ``verbose`` from :func:`read_gbq` as they are no longer supported in ``pandas-gbq`` (:issue:`34654`, :issue:`30200`)
- Bumped minimum pytables version to 3.5.1 to avoid a ``ValueError`` in :meth:`read_hdf` (:issue:`24839`)
- Bug in :func:`read_table` and :func:`read_csv` when ``delim_whitespace=True`` and ``sep=default`` (:issue:`36583`)
- Bug in :meth:`DataFrame.to_json` and :meth:`Series.to_json` when used with ``lines=True`` and ``orient='records'`` the last line of the record is not appended with 'new line character' (:issue:`36888`)
- Bug in :meth:`read_parquet` with fixed offset timezones. String representation of timezones was not recognized (:issue:`35997`, :issue:`36004`)
- Bug in :meth:`DataFrame.to_html`, :meth:`DataFrame.to_string`, and :meth:`DataFrame.to_latex` ignoring the ``na_rep`` argument when ``float_format`` was also specified (:issue:`9046`, :issue:`13828`)
- Bug in output rendering of complex numbers showing too many trailing zeros (:issue:`36799`)
- Bug in :class:`HDFStore` threw a ``TypeError`` when exporting an empty DataFrame with ``datetime64[ns, tz]`` dtypes with a fixed HDF5 store (:issue:`20594`)
- Bug in :class:`HDFStore` was dropping timezone information when exporting a Series with ``datetime64[ns, tz]`` dtypes with a fixed HDF5 store (:issue:`20594`)
- :func:`read_csv` was closing user-provided binary file handles when ``engine="c"`` and an ``encoding`` was requested (:issue:`36980`)
- Bug in :meth:`DataFrame.to_hdf` was not dropping missing rows with ``dropna=True`` (:issue:`35719`)
- Bug in :func:`read_html` was raising a ``TypeError`` when supplying a ``pathlib.Path`` argument to the ``io`` parameter (:issue:`37705`)
- :meth:`DataFrame.to_excel`, :meth:`Series.to_excel`, :meth:`DataFrame.to_markdown`, and :meth:`Series.to_markdown` now support writing to fsspec URLs such as S3 and Google Cloud Storage (:issue:`33987`)
- Bug in :func:`read_fwf` with ``skip_blank_lines=True`` was not skipping blank lines (:issue:`37758`)
- Parse missing values using :func:`read_json` with ``dtype=False`` to ``NaN`` instead of ``None`` (:issue:`28501`)
- :meth:`read_fwf` was inferring compression with ``compression=None`` which was not consistent with the other :meth:``read_*`` functions (:issue:`37909`)
- :meth:`DataFrame.to_html` was ignoring ``formatters`` argument for ``ExtensionDtype`` columns (:issue:`36525`)
- Bumped minimum xarray version to 0.12.3 to avoid reference to the removed ``Panel`` class (:issue:`27101`)

Period
^^^^^^

- Bug in :meth:`DataFrame.replace` and :meth:`Series.replace` where :class:`Period` dtypes would be converted to object dtypes (:issue:`34871`)

Plotting
^^^^^^^^

- Bug in :meth:`DataFrame.plot` was rotating xticklabels when ``subplots=True``, even if the x-axis wasn't an irregular time series (:issue:`29460`)
- Bug in :meth:`DataFrame.plot` where a marker letter in the ``style`` keyword sometimes caused a ``ValueError`` (:issue:`21003`)
- Bug in :meth:`DataFrame.plot.bar` and :meth:`Series.plot.bar` where ticks positions were assigned by value order instead of using the actual value for numeric or a smart ordering for string (:issue:`26186`, :issue:`11465`)
- Twinned axes were losing their tick labels which should only happen to all but the last row or column of 'externally' shared axes (:issue:`33819`)
- Bug in :meth:`Series.plot` and :meth:`DataFrame.plot` was throwing a :exc:`ValueError` when the Series or DataFrame was
  indexed by a :class:`.TimedeltaIndex` with a fixed frequency and the x-axis lower limit was greater than the upper limit (:issue:`37454`)
- Bug in :meth:`.DataFrameGroupBy.boxplot` when ``subplots=False`` would raise a ``KeyError`` (:issue:`16748`)
- Bug in :meth:`DataFrame.plot` and :meth:`Series.plot` was overwriting matplotlib's shared y axes behaviour when no ``sharey`` parameter was passed (:issue:`37942`)


Groupby/resample/rolling
^^^^^^^^^^^^^^^^^^^^^^^^

- Bug in :meth:`.DataFrameGroupBy.count` and :meth:`SeriesGroupBy.sum` returning ``NaN`` for missing categories when grouped on multiple ``Categoricals``. Now returning ``0`` (:issue:`35028`)
- Bug in :meth:`.DataFrameGroupBy.apply` that would sometimes throw an erroneous ``ValueError`` if the grouping axis had duplicate entries (:issue:`16646`)
- Bug in :meth:`DataFrame.resample` that would throw a ``ValueError`` when resampling from ``"D"`` to ``"24H"`` over a transition into daylight savings time (DST) (:issue:`35219`)
- Bug when combining methods :meth:`DataFrame.groupby` with :meth:`DataFrame.resample` and :meth:`DataFrame.interpolate` raising a ``TypeError`` (:issue:`35325`)
- Bug in :meth:`.DataFrameGroupBy.apply` where a non-nuisance grouping column would be dropped from the output columns if another groupby method was called before ``.apply`` (:issue:`34656`)
- Bug when subsetting columns on a :class:`~pandas.core.groupby.DataFrameGroupBy` (e.g. ``df.groupby('a')[['b']])``) would reset the attributes ``axis``, ``dropna``, ``group_keys``, ``level``, ``mutated``, ``sort``, and ``squeeze`` to their default values. (:issue:`9959`)
- Bug in :meth:`.DataFrameGroupBy.tshift` failing to raise ``ValueError`` when a frequency cannot be inferred for the index of a group (:issue:`35937`)
- Bug in :meth:`DataFrame.groupby` does not always maintain column index name for ``any``, ``all``, ``bfill``, ``ffill``, ``shift`` (:issue:`29764`)
- Bug in :meth:`.DataFrameGroupBy.apply` raising error with ``np.nan`` group(s) when ``dropna=False`` (:issue:`35889`)
- Bug in :meth:`.Rolling.sum` returned wrong values when dtypes where mixed between float and integer and ``axis=1`` (:issue:`20649`, :issue:`35596`)
- Bug in :meth:`.Rolling.count` returned ``np.nan`` with :class:`~pandas.api.indexers.FixedForwardWindowIndexer` as window, ``min_periods=0`` and only missing values in the window (:issue:`35579`)
- Bug where :class:`pandas.core.window.Rolling` produces incorrect window sizes when using a ``PeriodIndex`` (:issue:`34225`)
- Bug in :meth:`.DataFrameGroupBy.ffill` and :meth:`.DataFrameGroupBy.bfill` where a ``NaN`` group would return filled values instead of ``NaN`` when ``dropna=True`` (:issue:`34725`)
- Bug in :meth:`.RollingGroupby.count` where a ``ValueError`` was raised when specifying the ``closed`` parameter (:issue:`35869`)
- Bug in :meth:`.DataFrameGroupBy.rolling` returning wrong values with partial centered window (:issue:`36040`)
- Bug in :meth:`.DataFrameGroupBy.rolling` returned wrong values with timeaware window containing ``NaN``. Raises ``ValueError`` because windows are not monotonic now (:issue:`34617`)
- Bug in :meth:`.Rolling.__iter__` where a ``ValueError`` was not raised when ``min_periods`` was larger than ``window`` (:issue:`37156`)
- Using :meth:`.Rolling.var` instead of :meth:`.Rolling.std` avoids numerical issues for :meth:`.Rolling.corr` when :meth:`.Rolling.var` is still within floating point precision while :meth:`.Rolling.std` is not (:issue:`31286`)
- Bug in :meth:`.DataFrameGroupBy.quantile` and :meth:`.Resampler.quantile` raised ``TypeError`` when values were of type ``Timedelta`` (:issue:`29485`)
- Bug in :meth:`.Rolling.median` and :meth:`.Rolling.quantile` returned wrong values for :class:`.BaseIndexer` subclasses with non-monotonic starting or ending points for windows (:issue:`37153`)
- Bug in :meth:`DataFrame.groupby` dropped ``nan`` groups from result with ``dropna=False`` when grouping over a single column (:issue:`35646`, :issue:`35542`)
- Bug in :meth:`.DataFrameGroupBy.head`, :meth:`.DataFrameGroupBy.tail`, :meth:`SeriesGroupBy.head`, and :meth:`SeriesGroupBy.tail` would raise when used with ``axis=1`` (:issue:`9772`)
- Bug in :meth:`.DataFrameGroupBy.transform` would raise when used with ``axis=1`` and a transformation kernel (e.g. "shift") (:issue:`36308`)
- Bug in :meth:`.DataFrameGroupBy.quantile` couldn't handle with arraylike ``q`` when grouping by columns (:issue:`33795`)
- Bug in :meth:`DataFrameGroupBy.rank` with ``datetime64tz`` or period dtype incorrectly casting results to those dtypes instead of returning ``float64`` dtype (:issue:`38187`)

Reshaping
^^^^^^^^^

- Bug in :meth:`DataFrame.crosstab` was returning incorrect results on inputs with duplicate row names, duplicate column names or duplicate names between row and column labels (:issue:`22529`)
- Bug in :meth:`DataFrame.pivot_table` with ``aggfunc='count'`` or ``aggfunc='sum'`` returning ``NaN`` for missing categories when pivoted on a ``Categorical``. Now returning ``0`` (:issue:`31422`)
- Bug in :func:`concat` and :class:`DataFrame` constructor where input index names are not preserved in some cases (:issue:`13475`)
- Bug in func :meth:`crosstab` when using multiple columns with ``margins=True`` and ``normalize=True`` (:issue:`35144`)
- Bug in :meth:`DataFrame.stack` where an empty DataFrame.stack would raise an error (:issue:`36113`). Now returning an empty Series with empty MultiIndex.
- Bug in :meth:`Series.unstack`. Now a Series with single level of Index trying to unstack would raise a ValueError. (:issue:`36113`)
- Bug in :meth:`DataFrame.agg` with ``func={'name':<FUNC>}`` incorrectly raising ``TypeError`` when ``DataFrame.columns==['Name']`` (:issue:`36212`)
- Bug in :meth:`Series.transform` would give incorrect results or raise when the argument ``func`` was a dictionary (:issue:`35811`)
- Bug in :meth:`DataFrame.pivot` did not preserve :class:`MultiIndex` level names for columns when rows and columns are both multiindexed (:issue:`36360`)
- Bug in :meth:`DataFrame.pivot` modified ``index`` argument when ``columns`` was passed but ``values`` was not (:issue:`37635`)
- Bug in :meth:`DataFrame.join` returned a non deterministic level-order for the resulting :class:`MultiIndex` (:issue:`36910`)
- Bug in :meth:`DataFrame.combine_first` caused wrong alignment with dtype ``string`` and one level of ``MultiIndex`` containing only ``NA`` (:issue:`37591`)
- Fixed regression in :func:`merge` on merging :class:`.DatetimeIndex` with empty DataFrame (:issue:`36895`)
- Bug in :meth:`DataFrame.apply` not setting index of return value when ``func`` return type is ``dict`` (:issue:`37544`)
- Bug in :func:`concat` resulting in a ``ValueError`` when at least one of both inputs had a non-unique index (:issue:`36263`)
- Bug in :meth:`DataFrame.merge` and :meth:`pandas.merge` returning inconsistent ordering in result for ``how=right`` and ``how=left`` (:issue:`35382`)
- Bug in :func:`merge_ordered` couldn't handle list-like ``left_by`` or ``right_by`` (:issue:`35269`)
- Bug in :func:`merge_ordered` returned wrong join result when length of ``left_by`` or ``right_by`` equals to the rows of ``left`` or ``right`` (:issue:`38166`)
- Bug in :func:`merge_ordered` didn't raise when elements in ``left_by`` or ``right_by`` not exist in ``left`` columns or ``right`` columns (:issue:`38167`)
- Bug in :func:`DataFrame.drop_duplicates` not validating bool dtype for ``ignore_index`` keyword (:issue:`38274`)

Sparse
^^^^^^

-
-

ExtensionArray
^^^^^^^^^^^^^^

- Fixed bug where :class:`DataFrame` column set to scalar extension type via a dict instantiation was considered an object type rather than the extension type (:issue:`35965`)
- Fixed bug where ``astype()`` with equal dtype and ``copy=False`` would return a new object (:issue:`28488`)
- Fixed bug when applying a NumPy ufunc with multiple outputs to an :class:`.IntegerArray` returning None (:issue:`36913`)
- Fixed an inconsistency in :class:`.PeriodArray`'s ``__init__`` signature to those of :class:`.DatetimeArray` and :class:`.TimedeltaArray` (:issue:`37289`)
- Reductions for :class:`.BooleanArray`, :class:`.Categorical`, :class:`.DatetimeArray`, :class:`.FloatingArray`, :class:`.IntegerArray`, :class:`.PeriodArray`, :class:`.TimedeltaArray`, and :class:`.PandasArray` are now keyword-only methods (:issue:`37541`)
- Fixed a bug where a  ``TypeError`` was wrongly raised if a membership check was made on an ``ExtensionArray`` containing nan-like values (:issue:`37867`)

Other
^^^^^

- Bug in :meth:`DataFrame.replace` and :meth:`Series.replace` incorrectly raising an ``AssertionError`` instead of a ``ValueError`` when invalid parameter combinations are passed (:issue:`36045`)
- Bug in :meth:`DataFrame.replace` and :meth:`Series.replace` with numeric values and string ``to_replace`` (:issue:`34789`)
- Fixed metadata propagation in :meth:`Series.abs` and ufuncs called on Series and DataFrames (:issue:`28283`)
- Bug in :meth:`DataFrame.replace` and :meth:`Series.replace` incorrectly casting from ``PeriodDtype`` to object dtype (:issue:`34871`)
- Fixed bug in metadata propagation incorrectly copying DataFrame columns as metadata when the column name overlaps with the metadata name (:issue:`37037`)
- Fixed metadata propagation in the :class:`Series.dt`, :class:`Series.str` accessors, :class:`DataFrame.duplicated`, :class:`DataFrame.stack`, :class:`DataFrame.unstack`, :class:`DataFrame.pivot`, :class:`DataFrame.append`, :class:`DataFrame.diff`, :class:`DataFrame.applymap` and :class:`DataFrame.update` methods (:issue:`28283`, :issue:`37381`)
- Fixed metadata propagation when selecting columns with ``DataFrame.__getitem__`` (:issue:`28283`)
- Bug in :meth:`Index.intersection` with non-:class:`Index` failing to set the correct name on the returned :class:`Index` (:issue:`38111`)
- Bug in :meth:`RangeIndex.intersection` failing to set the correct name on the returned :class:`Index` in some corner cases (:issue:`38197`)
- Bug in :meth:`Index.difference` failing to set the correct name on the returned :class:`Index` in some corner cases (:issue:`38268`)
- Bug in :meth:`Index.union` behaving differently depending on whether operand is an :class:`Index` or other list-like (:issue:`36384`)
- Bug in :meth:`Index.intersection` with non-matching numeric dtypes casting to ``object`` dtype instead of minimal common dtype (:issue:`38122`)
- Passing an array with 2 or more dimensions to the :class:`Series` constructor now raises the more specific ``ValueError`` rather than a bare ``Exception`` (:issue:`35744`)
- Bug in ``dir`` where ``dir(obj)`` wouldn't show attributes defined on the instance for pandas objects (:issue:`37173`)
- Bug in :meth:`Index.drop` raising ``InvalidIndexError`` when index has duplicates (:issue:`38051`)
- Bug in :meth:`RangeIndex.difference` returning :class:`Int64Index` in some cases where it should return :class:`RangeIndex` (:issue:`38028`)
- Fixed bug in :func:`assert_series_equal` when comparing a datetime-like array with an equivalent non extension dtype array (:issue:`37609`)



.. ---------------------------------------------------------------------------

.. _whatsnew_120.contributors:

Contributors
~~~~~~~~~~~~

.. contributors:: v1.1.4..v1.2.0|HEAD<|MERGE_RESOLUTION|>--- conflicted
+++ resolved
@@ -291,11 +291,8 @@
 - Improve numerical stability for :meth:`.Rolling.skew`, :meth:`.Rolling.kurt`, :meth:`Expanding.skew` and :meth:`Expanding.kurt` through implementation of Kahan summation (:issue:`6929`)
 - Improved error reporting for subsetting columns of a :class:`.DataFrameGroupBy` with ``axis=1`` (:issue:`37725`)
 - Implement method ``cross`` for :meth:`DataFrame.merge` and :meth:`DataFrame.join` (:issue:`5401`)
-<<<<<<< HEAD
+- When :func:`read_csv/sas/json` are called with ``chuncksize``/``iterator`` they can be used in a ``with`` statement as they return context-managers (:issue:`38225`)
 - Augmented the list of named colors available for styling Excel exports, enabling all of CSS4 colors (:issue:`38247`)
-=======
-- When :func:`read_csv/sas/json` are called with ``chuncksize``/``iterator`` they can be used in a ``with`` statement as they return context-managers (:issue:`38225`)
->>>>>>> 5011a371
 
 .. ---------------------------------------------------------------------------
 
