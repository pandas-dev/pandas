--- conflicted
+++ resolved
@@ -305,12 +305,8 @@
 Missing
 ^^^^^^^
 
-<<<<<<< HEAD
-- Bug in :meth:`SeriesGroupBy.transform` now correctly handles missing values for `dropna=False` (:issue:`35014`)
 - Bug in :meth:`DataFrame.mask` and :meth:`DataFrame.where` raising an ``AssertionError`` when using a nullable boolean mask (:issue:`35429`)
-=======
 - Bug in :meth:`SeriesGroupBy.transform` now correctly handles missing values for ``dropna=False`` (:issue:`35014`)
->>>>>>> 054c49c2
 -
 
 MultiIndex
