--- conflicted
+++ resolved
@@ -77,13 +77,10 @@
 ^^^^^^^^
 
 - Bug in :meth:`Series.reset_index` where appropriate error was not raised with an invalid level name (:issue:`20925`)
-<<<<<<< HEAD
+- Bug in :func:`interval_range` when ``start``/``periods`` or ``end``/``periods`` are specified with float ``start`` or ``end`` (:issue:`21161`)
 - Bug in :meth:`MultiIndex.set_names` where error was raised for a MultiIndex with self.nlevels == 1 (:issue: `21149`)
 - Bug in comparison operations for :class:`MultiIndex` where error was raised on comparison involving a MultiIndex with self.nlevels == 1 (:issue: `21149`)
-=======
-- Bug in :func:`interval_range` when ``start``/``periods`` or ``end``/``periods`` are specified with float ``start`` or ``end`` (:issue:`21161`)
 -
->>>>>>> 1abfd1bf
 
 I/O
 ^^^
