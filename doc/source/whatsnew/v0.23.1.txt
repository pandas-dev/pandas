.. _whatsnew_0231:

v0.23.1
-------

This is a minor bug-fix release in the 0.23.x series and includes some small regression fixes
and bug fixes. We recommend that all users upgrade to this version.

.. contents:: What's new in v0.23.1
    :local:
    :backlinks: none

.. _whatsnew_0231.fixed_regressions:

Fixed Regressions
~~~~~~~~~~~~~~~~~

**Comparing Series with datetime.date**

We've reverted a 0.23.0 change to comparing a :class:`Series` holding datetimes and a ``datetime.date`` object (:issue:`21152`).
In pandas 0.22 and earlier, comparing a Series holding datetimes and ``datetime.date`` objects would coerce the ``datetime.date`` to a datetime before comapring.
This was inconsistent with Python, NumPy, and :class:`DatetimeIndex`, which never consider a datetime and ``datetime.date`` equal.

In 0.23.0, we unified operations between DatetimeIndex and Series, and in the process changed comparisons between a Series of datetimes and ``datetime.date`` without warning.

We've temporarily restored the 0.22.0 behavior, so datetimes and dates may again compare equal, but restore the 0.23.0 behavior in a future release.

To summarize, here's the behavior in 0.22.0, 0.23.0, 0.23.1:

.. code-block:: python

   # 0.22.0... Silently coerce the datetime.date
   >>> Series(pd.date_range('2017', periods=2)) == datetime.date(2017, 1, 1)
   0     True
   1    False
   dtype: bool

   # 0.23.0... Do not coerce the datetime.date
   >>> Series(pd.date_range('2017', periods=2)) == datetime.date(2017, 1, 1)
   0    False
   1    False
   dtype: bool

   # 0.23.1... Coerce the datetime.date with a warning
   >>> Series(pd.date_range('2017', periods=2)) == datetime.date(2017, 1, 1)
   /bin/python:1: FutureWarning: Comparing Series of datetimes with 'datetime.date'.  Currently, the
   'datetime.date' is coerced to a datetime. In the future pandas will
   not coerce, and the values not compare equal to the 'datetime.date'.
   To retain the current behavior, convert the 'datetime.date' to a
   datetime with 'pd.Timestamp'.
     #!/bin/python3
   0     True
   1    False
   dtype: bool

In addition, ordering comparisons will raise a ``TypeError`` in the future.

**Other Fixes**

- Reverted the ability of :func:`~DataFrame.to_sql` to perform multivalue
  inserts as this caused regression in certain cases (:issue:`21103`).
  In the future this will be made configurable.
- Fixed regression in the :attr:`DatetimeIndex.date` and :attr:`DatetimeIndex.time`
  attributes in case of timezone-aware data: :attr:`DatetimeIndex.time` returned
  a tz-aware time instead of tz-naive (:issue:`21267`) and :attr:`DatetimeIndex.date`
  returned incorrect date when the input date has a non-UTC timezone (:issue:`21230`).
- Fixed regression in :meth:`pandas.io.json.json_normalize` when called with ``None`` values
  in nested levels in JSON, and to not drop keys with value as `None` (:issue:`21158`, :issue:`21356`).
- Bug in :meth:`~DataFrame.to_csv` causes encoding error when compression and encoding are specified (:issue:`21241`, :issue:`21118`)
- Bug preventing pandas from being importable with -OO optimization (:issue:`21071`)
- Bug in :meth:`Categorical.fillna` incorrectly raising a ``TypeError`` when `value` the individual categories are iterable and `value` is an iterable (:issue:`21097`, :issue:`19788`)
- Fixed regression in constructors coercing NA values like ``None`` to strings when passing ``dtype=str`` (:issue:`21083`)
- Regression in :func:`pivot_table` where an ordered ``Categorical`` with missing
  values for the pivot's ``index`` would give a mis-aligned result (:issue:`21133`)
- Fixed regression in merging on boolean index/columns (:issue:`21119`).

.. _whatsnew_0231.performance:

Performance Improvements
~~~~~~~~~~~~~~~~~~~~~~~~

- Improved performance of :meth:`CategoricalIndex.is_monotonic_increasing`, :meth:`CategoricalIndex.is_monotonic_decreasing` and :meth:`CategoricalIndex.is_monotonic` (:issue:`21025`)
- Improved performance of :meth:`CategoricalIndex.is_unique` (:issue:`21107`)


.. _whatsnew_0231.bug_fixes:

Bug Fixes
~~~~~~~~~

**Groupby/Resample/Rolling**

- Bug in :func:`DataFrame.agg` where applying multiple aggregation functions to a :class:`DataFrame` with duplicated column names would cause a stack overflow (:issue:`21063`)
- Bug in :func:`pandas.core.groupby.GroupBy.ffill` and :func:`pandas.core.groupby.GroupBy.bfill` where the fill within a grouping would not always be applied as intended due to the implementations' use of a non-stable sort (:issue:`21207`)
- Bug in :func:`pandas.core.groupby.GroupBy.rank` where results did not scale to 100% when specifying ``method='dense'`` and ``pct=True``
- Bug in :func:`pandas.DataFrame.rolling` and :func:`pandas.Series.rolling` which incorrectly accepted a 0 window size rather than raising (:issue:`21286`)

**Data-type specific**

- Bug in :meth:`Series.str.replace()` where the method throws `TypeError` on Python 3.5.2 (:issue: `21078`)
- Bug in :class:`Timedelta`: where passing a float with a unit would prematurely round the float precision (:issue: `14156`)
- Bug in :func:`pandas.testing.assert_index_equal` which raised ``AssertionError`` incorrectly, when comparing two :class:`CategoricalIndex` objects with param ``check_categorical=False`` (:issue:`19776`)

**Sparse**

- Bug in :attr:`SparseArray.shape` which previously only returned the shape :attr:`SparseArray.sp_values` (:issue:`21126`)

**Indexing**

- Bug in :meth:`Series.reset_index` where appropriate error was not raised with an invalid level name (:issue:`20925`)
- Bug in :func:`interval_range` when ``start``/``periods`` or ``end``/``periods`` are specified with float ``start`` or ``end`` (:issue:`21161`)
- Bug in :meth:`MultiIndex.set_names` where error raised for a ``MultiIndex`` with ``nlevels == 1`` (:issue:`21149`)
- Bug in :class:`IntervalIndex` constructors where creating an ``IntervalIndex`` from categorical data was not fully supported (:issue:`21243`, issue:`21253`)
- Bug in :meth:`MultiIndex.sort_index` which was not guaranteed to sort correctly with ``level=1``; this was also causing data misalignment in particular :meth:`DataFrame.stack` operations (:issue:`20994`, :issue:`20945`, :issue:`21052`)

**Plotting**

- New keywords (sharex, sharey) to turn on/off sharing of x/y-axis by subplots generated with pandas.DataFrame().groupby().boxplot() (:issue: `20968`)

**I/O**

- Bug in IO methods specifying ``compression='zip'`` which produced uncompressed zip archives (:issue:`17778`, :issue:`21144`)
- Bug in :meth:`DataFrame.to_stata` which prevented exporting DataFrames to buffers and most file-like objects (:issue:`21041`)
- Bug in :meth:`read_stata` and :class:`StataReader` which did not correctly decode utf-8 strings on Python 3 from Stata 14 files (dta version 118) (:issue:`21244`)
- Bug in IO JSON :func:`read_json` reading empty JSON schema with ``orient='table'`` back to :class:`DataFrame` caused an error (:issue:`21287`)

**Reshaping**

- Bug in :func:`concat` where error was raised in concatenating :class:`Series` with numpy scalar and tuple names (:issue:`21015`)
- Bug in :func:`concat` warning message providing the wrong guidance for future behavior (:issue:`21101`)

**Other**

- Tab completion on :class:`Index` in IPython no longer outputs deprecation warnings (:issue:`21125`)
<<<<<<< HEAD
- Bug preventing pandas from being importable with -OO optimization (:issue:`21071`)
- Timestamp resolution returns a :class:`Timedelta` (in nanoseconds) rather than a normal `timedelta` object (in microseconds) (:issue:`21336`)
=======
- Bug preventing pandas being used on Windows without C++ redistributable installed (:issue:`21106`)
>>>>>>> 415012f4
<|MERGE_RESOLUTION|>--- conflicted
+++ resolved
@@ -132,9 +132,5 @@
 **Other**
 
 - Tab completion on :class:`Index` in IPython no longer outputs deprecation warnings (:issue:`21125`)
-<<<<<<< HEAD
-- Bug preventing pandas from being importable with -OO optimization (:issue:`21071`)
 - Timestamp resolution returns a :class:`Timedelta` (in nanoseconds) rather than a normal `timedelta` object (in microseconds) (:issue:`21336`)
-=======
-- Bug preventing pandas being used on Windows without C++ redistributable installed (:issue:`21106`)
->>>>>>> 415012f4
+- Bug preventing pandas being used on Windows without C++ redistributable installed (:issue:`21106`)