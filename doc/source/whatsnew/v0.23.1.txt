--- conflicted
+++ resolved
@@ -10,19 +10,21 @@
     :local:
     :backlinks: none
 
-<<<<<<< HEAD
+.. _whatsnew_0231.enhancements:
+
 .. _whatsnew_0231.fixed_regressions:
 
 Fixed Regressions
 ~~~~~~~~~~~~~~~~~
 
-Comparing Series with datetime.date
-^^^^^^^^^^^^^^^^^^^^^^^^^^^^^^^^^^^
+**Comparing Series with datetime.date**
 
 We've reverted a 0.23.0 change to comparing a :class:`Series` holding datetimes and a ``datetime.date`` object (:issue:`21152`).
 In pandas 0.22 and earlier, comparing a Series holding datetimes and ``datetime.date`` objects would coerce the ``datetime.date`` to a datetime before comapring.
 This was inconsistent with Python, NumPy, and :class:`DatetimeIndex`, which never consider a datetime and ``datetime.date`` equal.
+
 In 0.23.0, we unified operations between DatetimeIndex and Series, and in the process changed comparisons between a Series of datetimes and ``datetime.date`` without warning.
+
 We've temporarily restored the 0.22.0 behavior, so datetimes and dates may again compare equal, but restore the 0.23.0 behavior in a future release.
 
 To summarize, here's the behavior in 0.22.0, 0.23.0, 0.23.1:
@@ -71,15 +73,7 @@
    
 In the future, the 0.23.0 behavior of not coercing will be restored.
 
-.. _whatsnew_0231.enhancements:
-=======
->>>>>>> c460710f
-
-.. _whatsnew_0231.fixed_regressions:
-
-Fixed Regressions
-~~~~~~~~~~~~~~~~~
-
+**Other Fixes**
 
 - Reverted the ability of :func:`~DataFrame.to_sql` to perform multivalue
   inserts as this caused regression in certain cases (:issue:`21103`).
