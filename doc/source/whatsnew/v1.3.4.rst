--- conflicted
+++ resolved
@@ -14,11 +14,8 @@
 
 Fixed regressions
 ~~~~~~~~~~~~~~~~~
-<<<<<<< HEAD
 - Fixed regression in :meth:`.GroupBy.agg` where it was failing silently with mixed data types along ``axis=1`` and :class:`MultiIndex` (:issue:`43209`)
-=======
 - Fixed regression in :meth:`merge` with integer and ``NaN`` keys failing with ``outer`` merge (:issue:`43550`)
->>>>>>> 95a3b076
 -
 
 .. ---------------------------------------------------------------------------
