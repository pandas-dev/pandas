.. _whatsnew_200:

What's new in 2.0.0 (??)
------------------------

These are the changes in pandas 2.0.0. See :ref:`release` for a full changelog
including other versions of pandas.

{{ header }}

.. ---------------------------------------------------------------------------
.. _whatsnew_200.enhancements:

Enhancements
~~~~~~~~~~~~

.. _whatsnew_200.enhancements.optional_dependency_management_pip:

Installing optional dependencies with pip extras
^^^^^^^^^^^^^^^^^^^^^^^^^^^^^^^^^^^^^^^^^^^^^^^^
When installing pandas using pip, sets of optional dependencies can also be installed by specifying extras.

.. code-block:: bash

  pip install "pandas[performance, aws]>=2.0.0"

The available extras, found in the :ref:`installation guide<install.dependencies>`, are
``[all, performance, computation, timezone, fss, aws, gcp, excel, parquet, feather, hdf5, spss, postgresql, mysql,
sql-other, html, xml, plot, output_formatting, clipboard, compression, test]`` (:issue:`39164`).

.. _whatsnew_200.enhancements.io_use_nullable_dtypes_and_nullable_backend:

Configuration option, ``mode.nullable_backend``, to return pyarrow-backed dtypes
^^^^^^^^^^^^^^^^^^^^^^^^^^^^^^^^^^^^^^^^^^^^^^^^^^^^^^^^^^^^^^^^^^^^^^^^^^^^^^^^

The ``use_nullable_dtypes`` keyword argument has been expanded to the following functions to enable automatic conversion to nullable dtypes (:issue:`36712`)

* :func:`read_csv`
* :func:`read_excel`
* :func:`read_sql`
* :func:`read_sql_query`
* :func:`read_sql_table`

Additionally a new global configuration, ``mode.nullable_backend`` can now be used in conjunction with the parameter ``use_nullable_dtypes=True`` in the following functions
to select the nullable dtypes implementation.

* :func:`read_csv` (with ``engine="pyarrow"`` or ``engine="python"``)
* :func:`read_excel`
* :func:`read_parquet`
* :func:`read_orc`


And the following methods will also utilize the ``mode.nullable_backend`` option.

* :meth:`DataFrame.convert_dtypes`
* :meth:`Series.convert_dtypes`

By default, ``mode.nullable_backend`` is set to ``"pandas"`` to return existing, numpy-backed nullable dtypes, but it can also
be set to ``"pyarrow"`` to return pyarrow-backed, nullable :class:`ArrowDtype` (:issue:`48957`, :issue:`49997`).

.. ipython:: python

    import io
    data = io.StringIO("""a,b,c,d,e,f,g,h,i
        1,2.5,True,a,,,,,
        3,4.5,False,b,6,7.5,True,a,
    """)
    with pd.option_context("mode.nullable_backend", "pandas"):
        df = pd.read_csv(data, use_nullable_dtypes=True)
    df.dtypes

    data.seek(0)
    with pd.option_context("mode.nullable_backend", "pyarrow"):
        df_pyarrow = pd.read_csv(data, use_nullable_dtypes=True, engine="pyarrow")
    df_pyarrow.dtypes

.. _whatsnew_200.enhancements.other:

Other enhancements
^^^^^^^^^^^^^^^^^^
- :func:`read_sas` now supports using ``encoding='infer'`` to correctly read and use the encoding specified by the sas file. (:issue:`48048`)
- :meth:`.DataFrameGroupBy.quantile` and :meth:`.SeriesGroupBy.quantile` now preserve nullable dtypes instead of casting to numpy dtypes (:issue:`37493`)
- :meth:`Series.add_suffix`, :meth:`DataFrame.add_suffix`, :meth:`Series.add_prefix` and :meth:`DataFrame.add_prefix` support an ``axis`` argument. If ``axis`` is set, the default behaviour of which axis to consider can be overwritten (:issue:`47819`)
- :func:`assert_frame_equal` now shows the first element where the DataFrames differ, analogously to ``pytest``'s output (:issue:`47910`)
- Added ``index`` parameter to :meth:`DataFrame.to_dict` (:issue:`46398`)
- Added support for extension array dtypes in :func:`merge` (:issue:`44240`)
- Added metadata propagation for binary operators on :class:`DataFrame` (:issue:`28283`)
- Added ``cumsum``, ``cumprod``, ``cummin`` and ``cummax`` to the ``ExtensionArray`` interface via ``_accumulate`` (:issue:`28385`)
- :class:`.CategoricalConversionWarning`, :class:`.InvalidComparison`, :class:`.InvalidVersion`, :class:`.LossySetitemError`, and :class:`.NoBufferPresent` are now exposed in ``pandas.errors`` (:issue:`27656`)
- Fix ``test`` optional_extra by adding missing test package ``pytest-asyncio`` (:issue:`48361`)
- :func:`DataFrame.astype` exception message thrown improved to include column name when type conversion is not possible. (:issue:`47571`)
- :func:`date_range` now supports a ``unit`` keyword ("s", "ms", "us", or "ns") to specify the desired resolution of the output index (:issue:`49106`)
- :func:`timedelta_range` now supports a ``unit`` keyword ("s", "ms", "us", or "ns") to specify the desired resolution of the output index (:issue:`49824`)
- :meth:`DataFrame.to_json` now supports a ``mode`` keyword with supported inputs 'w' and 'a'. Defaulting to 'w', 'a' can be used when lines=True and orient='records' to append record oriented json lines to an existing json file. (:issue:`35849`)
- Added ``name`` parameter to :meth:`IntervalIndex.from_breaks`, :meth:`IntervalIndex.from_arrays` and :meth:`IntervalIndex.from_tuples` (:issue:`48911`)
- Improve exception message when using :func:`assert_frame_equal` on a :class:`DataFrame` to include the column that is compared (:issue:`50323`)
- Improved error message for :func:`merge_asof` when join-columns were duplicated (:issue:`50102`)
- Added :meth:`Index.infer_objects` analogous to :meth:`Series.infer_objects` (:issue:`50034`)
- Added ``copy`` parameter to :meth:`Series.infer_objects` and :meth:`DataFrame.infer_objects`, passing ``False`` will avoid making copies for series or columns that are already non-object or where no better dtype can be inferred (:issue:`50096`)
- :meth:`DataFrame.plot.hist` now recognizes ``xlabel`` and ``ylabel`` arguments (:issue:`49793`)
-

.. ---------------------------------------------------------------------------
.. _whatsnew_200.notable_bug_fixes:

Notable bug fixes
~~~~~~~~~~~~~~~~~

These are bug fixes that might have notable behavior changes.

.. _whatsnew_200.notable_bug_fixes.cumsum_cumprod_overflow:

:meth:`.GroupBy.cumsum` and :meth:`.GroupBy.cumprod` overflow instead of lossy casting to float
^^^^^^^^^^^^^^^^^^^^^^^^^^^^^^^^^^^^^^^^^^^^^^^^^^^^^^^^^^^^^^^^^^^^^^^^^^^^^^^^^^^^^^^^^^^^^^^

In previous versions we cast to float when applying ``cumsum`` and ``cumprod`` which
lead to incorrect results even if the result could be hold by ``int64`` dtype.
Additionally, the aggregation overflows consistent with numpy and the regular
:meth:`DataFrame.cumprod` and :meth:`DataFrame.cumsum` methods when the limit of
``int64`` is reached (:issue:`37493`).

*Old Behavior*

.. code-block:: ipython

    In [1]: df = pd.DataFrame({"key": ["b"] * 7, "value": 625})
    In [2]: df.groupby("key")["value"].cumprod()[5]
    Out[2]: 5.960464477539062e+16

We return incorrect results with the 6th value.

*New Behavior*

.. ipython:: python

    df = pd.DataFrame({"key": ["b"] * 7, "value": 625})
    df.groupby("key")["value"].cumprod()

We overflow with the 7th value, but the 6th value is still correct.

.. _whatsnew_200.notable_bug_fixes.groupby_nth_filter:

:meth:`.DataFrameGroupBy.nth` and :meth:`.SeriesGroupBy.nth` now behave as filtrations
^^^^^^^^^^^^^^^^^^^^^^^^^^^^^^^^^^^^^^^^^^^^^^^^^^^^^^^^^^^^^^^^^^^^^^^^^^^^^^^^^^^^^^

In previous versions of pandas, :meth:`.DataFrameGroupBy.nth` and
:meth:`.SeriesGroupBy.nth` acted as if they were aggregations. However, for most
inputs ``n``, they may return either zero or multiple rows per group. This means
that they are filtrations, similar to e.g. :meth:`.DataFrameGroupBy.head`. pandas
now treats them as filtrations (:issue:`13666`).

.. ipython:: python

    df = pd.DataFrame({"a": [1, 1, 2, 1, 2], "b": [np.nan, 2.0, 3.0, 4.0, 5.0]})
    gb = df.groupby("a")

*Old Behavior*

.. code-block:: ipython

    In [5]: gb.nth(n=1)
    Out[5]:
       A    B
    1  1  2.0
    4  2  5.0

*New Behavior*

.. ipython:: python

    gb.nth(n=1)

In particular, the index of the result is derived from the input by selecting
the appropriate rows. Also, when ``n`` is larger than the group, no rows instead of
``NaN`` is returned.

*Old Behavior*

.. code-block:: ipython

    In [5]: gb.nth(n=3, dropna="any")
    Out[5]:
        B
    A
    1 NaN
    2 NaN

*New Behavior*

.. ipython:: python

    gb.nth(n=3, dropna="any")

.. ---------------------------------------------------------------------------
.. _whatsnew_200.api_breaking:

Backwards incompatible API changes
~~~~~~~~~~~~~~~~~~~~~~~~~~~~~~~~~~

.. _whatsnew_200.api_breaking.unsupported_datetimelike_dtype_arg:

Construction with datetime64 or timedelta64 dtype with unsupported resolution
^^^^^^^^^^^^^^^^^^^^^^^^^^^^^^^^^^^^^^^^^^^^^^^^^^^^^^^^^^^^^^^^^^^^^^^^^^^^^
In past versions, when constructing a :class:`Series` or :class:`DataFrame` and
passing a "datetime64" or "timedelta64" dtype with unsupported resolution
(i.e. anything other than "ns"), pandas would silently replace the given dtype
with its nanosecond analogue:

*Previous behavior*:

.. code-block:: ipython

   In [5]: pd.Series(["2016-01-01"], dtype="datetime64[s]")
   Out[5]:
   0   2016-01-01
   dtype: datetime64[ns]

   In [6] pd.Series(["2016-01-01"], dtype="datetime64[D]")
   Out[6]:
   0   2016-01-01
   dtype: datetime64[ns]

In pandas 2.0 we support resolutions "s", "ms", "us", and "ns". When passing
a supported dtype (e.g. "datetime64[s]"), the result now has exactly
the requested dtype:

*New behavior*:

.. ipython:: python

   pd.Series(["2016-01-01"], dtype="datetime64[s]")

With an un-supported dtype, pandas now raises instead of silently swapping in
a supported dtype:

*New behavior*:

.. ipython:: python
   :okexcept:

   pd.Series(["2016-01-01"], dtype="datetime64[D]")

.. _whatsnew_200.api_breaking.astype_to_unsupported_datetimelike:

Disallow astype conversion to non-supported datetime64/timedelta64 dtypes
^^^^^^^^^^^^^^^^^^^^^^^^^^^^^^^^^^^^^^^^^^^^^^^^^^^^^^^^^^^^^^^^^^^^^^^^^
In previous versions, converting a :class:`Series` or :class:`DataFrame`
from ``datetime64[ns]`` to a different ``datetime64[X]`` dtype would return
with ``datetime64[ns]`` dtype instead of the requested dtype. In pandas 2.0,
support is added for "datetime64[s]", "datetime64[ms]", and "datetime64[us]" dtypes,
so converting to those dtypes gives exactly the requested dtype:

*Previous behavior*:

.. ipython:: python

   idx = pd.date_range("2016-01-01", periods=3)
   ser = pd.Series(idx)

*Previous behavior*:

.. code-block:: ipython

   In [4]: ser.astype("datetime64[s]")
   Out[4]:
   0   2016-01-01
   1   2016-01-02
   2   2016-01-03
   dtype: datetime64[ns]

With the new behavior, we get exactly the requested dtype:

*New behavior*:

.. ipython:: python

   ser.astype("datetime64[s]")

For non-supported resolutions e.g. "datetime64[D]", we raise instead of silently
ignoring the requested dtype:

*New behavior*:

.. ipython:: python
   :okexcept:

   ser.astype("datetime64[D]")

For conversion from ``timedelta64[ns]`` dtypes, the old behavior converted
to a floating point format.

*Previous behavior*:

.. ipython:: python

   idx = pd.timedelta_range("1 Day", periods=3)
   ser = pd.Series(idx)

*Previous behavior*:

.. code-block:: ipython

   In [7]: ser.astype("timedelta64[s]")
   Out[7]:
   0     86400.0
   1    172800.0
   2    259200.0
   dtype: float64

   In [8]: ser.astype("timedelta64[D]")
   Out[8]:
   0    1.0
   1    2.0
   2    3.0
   dtype: float64

The new behavior, as for datetime64, either gives exactly the requested dtype or raises:

*New behavior*:

.. ipython:: python
   :okexcept:

   ser.astype("timedelta64[s]")
   ser.astype("timedelta64[D]")

.. _whatsnew_200.api_breaking.default_to_stdlib_tzinfos:

UTC and fixed-offset timezones default to standard-library tzinfo objects
^^^^^^^^^^^^^^^^^^^^^^^^^^^^^^^^^^^^^^^^^^^^^^^^^^^^^^^^^^^^^^^^^^^^^^^^^
In previous versions, the default ``tzinfo`` object used to represent UTC
was ``pytz.UTC``. In pandas 2.0, we default to ``datetime.timezone.utc`` instead.
Similarly, for timezones represent fixed UTC offsets, we use ``datetime.timezone``
objects instead of ``pytz.FixedOffset`` objects. See (:issue:`34916`)

*Previous behavior*:

.. code-block:: ipython

   In [2]: ts = pd.Timestamp("2016-01-01", tz="UTC")
   In [3]: type(ts.tzinfo)
   Out[3]: pytz.UTC

   In [4]: ts2 = pd.Timestamp("2016-01-01 04:05:06-07:00")
   In [3]: type(ts2.tzinfo)
   Out[5]: pytz._FixedOffset

*New behavior*:

.. ipython:: python

   ts = pd.Timestamp("2016-01-01", tz="UTC")
   type(ts.tzinfo)

   ts2 = pd.Timestamp("2016-01-01 04:05:06-07:00")
   type(ts2.tzinfo)

For timezones that are neither UTC nor fixed offsets, e.g. "US/Pacific", we
continue to default to ``pytz`` objects.

.. _whatsnew_200.api_breaking.zero_len_indexes:

Empty DataFrames/Series will now default to have a ``RangeIndex``
^^^^^^^^^^^^^^^^^^^^^^^^^^^^^^^^^^^^^^^^^^^^^^^^^^^^^^^^^^^^^^^^^

Before, constructing an empty (where ``data`` is ``None`` or an empty list-like argument) :class:`Series` or :class:`DataFrame` without
specifying the axes (``index=None``, ``columns=None``) would return the axes as empty :class:`Index` with object dtype.

Now, the axes return an empty :class:`RangeIndex`.

*Previous behavior*:

.. code-block:: ipython

   In [8]: pd.Series().index
   Out[8]:
   Index([], dtype='object')

   In [9] pd.DataFrame().axes
   Out[9]:
   [Index([], dtype='object'), Index([], dtype='object')]

*New behavior*:

.. ipython:: python

   pd.Series().index
   pd.DataFrame().axes

.. _whatsnew_200.api_breaking.deps:

Increased minimum versions for dependencies
^^^^^^^^^^^^^^^^^^^^^^^^^^^^^^^^^^^^^^^^^^^
Some minimum supported versions of dependencies were updated.
If installed, we now require:

+-----------------+-----------------+----------+---------+
| Package         | Minimum Version | Required | Changed |
+=================+=================+==========+=========+
| mypy (dev)      | 0.991           |          |    X    |
+-----------------+-----------------+----------+---------+
| python-dateutil | 2.8.2           |    X     |    X    |
+-----------------+-----------------+----------+---------+

For `optional libraries <https://pandas.pydata.org/docs/getting_started/install.html>`_ the general recommendation is to use the latest version.
The following table lists the lowest version per library that is currently being tested throughout the development of pandas.
Optional libraries below the lowest tested version may still work, but are not considered supported.

+-----------------+-----------------+---------+
| Package         | Minimum Version | Changed |
+=================+=================+=========+
| pyarrow         | 6.0.0           |    X    |
+-----------------+-----------------+---------+
| matplotlib      | 3.6.1           |    X    |
+-----------------+-----------------+---------+
| fastparquet     | 0.6.3           |    X    |
+-----------------+-----------------+---------+
| xarray          | 0.21.0          |    X    |
+-----------------+-----------------+---------+

See :ref:`install.dependencies` and :ref:`install.optional_dependencies` for more.

Datetimes are now parsed with a consistent format
^^^^^^^^^^^^^^^^^^^^^^^^^^^^^^^^^^^^^^^^^^^^^^^^^

In the past, :func:`to_datetime` guessed the format for each element independently. This was appropriate for some cases where elements had mixed date formats - however, it would regularly cause problems when users expected a consistent format but the function would switch formats between elements. As of version 2.0.0, parsing will use a consistent format, determined by the first non-NA value (unless the user specifies a format, in which case that is used).

*Old behavior*:

  .. code-block:: ipython

     In [1]: ser = pd.Series(['13-01-2000', '12-01-2000'])
     In [2]: pd.to_datetime(ser)
     Out[2]:
     0   2000-01-13
     1   2000-12-01
     dtype: datetime64[ns]

*New behavior*:

  .. ipython:: python
    :okwarning:

     ser = pd.Series(['13-01-2000', '12-01-2000'])
     pd.to_datetime(ser)

Note that this affects :func:`read_csv` as well.

If you still need to parse dates with inconsistent formats, you'll need to apply :func:`to_datetime`
to each element individually, e.g. ::

     ser = pd.Series(['13-01-2000', '12 January 2000'])
     ser.apply(pd.to_datetime)

.. _whatsnew_200.api_breaking.other:

Other API changes
^^^^^^^^^^^^^^^^^
- The ``freq``, ``tz``, ``nanosecond``, and ``unit`` keywords in the :class:`Timestamp` constructor are now keyword-only (:issue:`45307`)
- Passing ``nanoseconds`` greater than 999 or less than 0 in :class:`Timestamp` now raises a ``ValueError`` (:issue:`48538`, :issue:`48255`)
- :func:`read_csv`: specifying an incorrect number of columns with ``index_col`` of now raises ``ParserError`` instead of ``IndexError`` when using the c parser.
- Default value of ``dtype`` in :func:`get_dummies` is changed to ``bool`` from ``uint8`` (:issue:`45848`)
- :meth:`DataFrame.astype`, :meth:`Series.astype`, and :meth:`DatetimeIndex.astype` casting datetime64 data to any of "datetime64[s]", "datetime64[ms]", "datetime64[us]" will return an object with the given resolution instead of coercing back to "datetime64[ns]" (:issue:`48928`)
- :meth:`DataFrame.astype`, :meth:`Series.astype`, and :meth:`DatetimeIndex.astype` casting timedelta64 data to any of "timedelta64[s]", "timedelta64[ms]", "timedelta64[us]" will return an object with the given resolution instead of coercing to "float64" dtype (:issue:`48963`)
- :meth:`Index.astype` now allows casting from ``float64`` dtype to datetime-like dtypes, matching :class:`Series` behavior (:issue:`49660`)
- Passing data with dtype of "timedelta64[s]", "timedelta64[ms]", or "timedelta64[us]" to :class:`TimedeltaIndex`, :class:`Series`, or :class:`DataFrame` constructors will now retain that dtype instead of casting to "timedelta64[ns]"; timedelta64 data with lower resolution will be cast to the lowest supported resolution "timedelta64[s]" (:issue:`49014`)
- Passing ``dtype`` of "timedelta64[s]", "timedelta64[ms]", or "timedelta64[us]" to :class:`TimedeltaIndex`, :class:`Series`, or :class:`DataFrame` constructors will now retain that dtype instead of casting to "timedelta64[ns]"; passing a dtype with lower resolution for :class:`Series` or :class:`DataFrame` will be cast to the lowest supported resolution "timedelta64[s]" (:issue:`49014`)
- Passing a ``np.datetime64`` object with non-nanosecond resolution to :class:`Timestamp` will retain the input resolution if it is "s", "ms", or "ns"; otherwise it will be cast to the closest supported resolution (:issue:`49008`)
- The ``other`` argument in :meth:`DataFrame.mask` and :meth:`Series.mask` now defaults to ``no_default`` instead of ``np.nan`` consistent with :meth:`DataFrame.where` and :meth:`Series.where`. Entries will be filled with the corresponding NULL value (``np.nan`` for numpy dtypes, ``pd.NA`` for extension dtypes). (:issue:`49111`)
- Changed behavior of :meth:`Series.quantile` and :meth:`DataFrame.quantile` with :class:`SparseDtype` to retain sparse dtype (:issue:`49583`)
- When creating a :class:`Series` with a object-dtype :class:`Index` of datetime objects, pandas no longer silently converts the index to a :class:`DatetimeIndex` (:issue:`39307`, :issue:`23598`)
- :meth:`Series.unique` with dtype "timedelta64[ns]" or "datetime64[ns]" now returns :class:`TimedeltaArray` or :class:`DatetimeArray` instead of ``numpy.ndarray`` (:issue:`49176`)
- :func:`to_datetime` and :class:`DatetimeIndex` now allow sequences containing both ``datetime`` objects and numeric entries, matching :class:`Series` behavior (:issue:`49037`)
- :func:`pandas.api.dtypes.is_string_dtype` now only returns ``True`` for array-likes with ``dtype=object`` when the elements are inferred to be strings (:issue:`15585`)
- Passing a sequence containing ``datetime`` objects and ``date`` objects to :class:`Series` constructor will return with ``object`` dtype instead of ``datetime64[ns]`` dtype, consistent with :class:`Index` behavior (:issue:`49341`)
- Passing strings that cannot be parsed as datetimes to :class:`Series` or :class:`DataFrame` with ``dtype="datetime64[ns]"`` will raise instead of silently ignoring the keyword and returning ``object`` dtype (:issue:`24435`)
- Passing a sequence containing a type that cannot be converted to :class:`Timedelta` to :func:`to_timedelta` or to the :class:`Series` or :class:`DataFrame` constructor with ``dtype="timedelta64[ns]"`` or to :class:`TimedeltaIndex` now raises ``TypeError`` instead of ``ValueError`` (:issue:`49525`)
- Changed behavior of :class:`Index` constructor with sequence containing at least one ``NaT`` and everything else either ``None`` or ``NaN`` to infer ``datetime64[ns]`` dtype instead of ``object``, matching :class:`Series` behavior (:issue:`49340`)
- :func:`read_stata` with parameter ``index_col`` set to ``None`` (the default) will now set the index on the returned :class:`DataFrame` to a :class:`RangeIndex` instead of a :class:`Int64Index` (:issue:`49745`)
- Changed behavior of :class:`Index`, :class:`Series`, and :class:`DataFrame` arithmetic methods when working with object-dtypes, the results no longer do type inference on the result of the array operations, use ``result.infer_objects()`` to do type inference on the result (:issue:`49999`)
- Changed behavior of :class:`Index` constructor with an object-dtype ``numpy.ndarray`` containing all-``bool`` values or all-complex values, this will now retain object dtype, consistent with the :class:`Series` behavior (:issue:`49594`)
- Changed behavior of :class:`Series` and :class:`DataFrame` constructors when given an integer dtype and floating-point data that is not round numbers, this now raises ``ValueError`` instead of silently retaining the float dtype; do ``Series(data)`` or ``DataFrame(data)`` to get the old behavior, and ``Series(data).astype(dtype)`` or ``DataFrame(data).astype(dtype)`` to get the specified dtype (:issue:`49599`)
- Changed behavior of :meth:`DataFrame.shift` with ``axis=1``, an integer ``fill_value``, and homogeneous datetime-like dtype, this now fills new columns with integer dtypes instead of casting to datetimelike (:issue:`49842`)
- Files are now closed when encountering an exception in :func:`read_json` (:issue:`49921`)
- Changed behavior of :func:`read_csv`, :func:`read_json` & :func:`read_fwf`, where the index will now always be a :class:`RangeIndex`, when no index is specified. Previously the index would be a :class:`Index` with dtype ``object`` if the new DataFrame/Series has length 0 (:issue:`49572`)
- :meth:`DataFrame.values`, :meth:`DataFrame.to_numpy`, :meth:`DataFrame.xs`, :meth:`DataFrame.reindex`, :meth:`DataFrame.fillna`, and :meth:`DataFrame.replace` no longer silently consolidate the underlying arrays; do ``df = df.copy()`` to ensure consolidation (:issue:`49356`)
- Creating a new DataFrame using a full slice on both axes with :attr:`~DataFrame.loc`
  or :attr:`~DataFrame.iloc` (thus, ``df.loc[:, :]`` or ``df.iloc[:, :]``) now returns a
  new DataFrame (shallow copy) instead of the original DataFrame, consistent with other
  methods to get a full slice (for example ``df.loc[:]`` or ``df[:]``) (:issue:`49469`)
- Disallow computing ``cumprod`` for :class:`Timedelta` object; previously this returned incorrect values (:issue:`50246`)
-

.. ---------------------------------------------------------------------------
.. _whatsnew_200.deprecations:

Deprecations
~~~~~~~~~~~~
- Deprecated argument ``infer_datetime_format`` in :func:`to_datetime` and :func:`read_csv`, as a strict version of it is now the default (:issue:`48621`)

.. ---------------------------------------------------------------------------

.. _whatsnew_200.prior_deprecations:

Removal of prior version deprecations/changes
~~~~~~~~~~~~~~~~~~~~~~~~~~~~~~~~~~~~~~~~~~~~~
- Removed deprecated :attr:`Timestamp.freq`, :attr:`Timestamp.freqstr` and argument ``freq`` from the :class:`Timestamp` constructor and :meth:`Timestamp.fromordinal` (:issue:`14146`)
- Removed deprecated :class:`CategoricalBlock`, :meth:`Block.is_categorical`, require datetime64 and timedelta64 values to be wrapped in :class:`DatetimeArray` or :class:`TimedeltaArray` before passing to :meth:`Block.make_block_same_class`, require ``DatetimeTZBlock.values`` to have the correct ndim when passing to the :class:`BlockManager` constructor, and removed the "fastpath" keyword from the :class:`SingleBlockManager` constructor (:issue:`40226`, :issue:`40571`)
- Removed deprecated global option ``use_inf_as_null`` in favor of ``use_inf_as_na`` (:issue:`17126`)
- Removed deprecated module ``pandas.core.index`` (:issue:`30193`)
- Removed deprecated alias ``pandas.core.tools.datetimes.to_time``, import the function directly from ``pandas.core.tools.times`` instead (:issue:`34145`)
- Removed deprecated :meth:`Categorical.to_dense`, use ``np.asarray(cat)`` instead (:issue:`32639`)
- Removed deprecated :meth:`Categorical.take_nd` (:issue:`27745`)
- Removed deprecated :meth:`Categorical.mode`, use ``Series(cat).mode()`` instead (:issue:`45033`)
- Removed deprecated :meth:`Categorical.is_dtype_equal` and :meth:`CategoricalIndex.is_dtype_equal` (:issue:`37545`)
- Removed deprecated :meth:`CategoricalIndex.take_nd` (:issue:`30702`)
- Removed deprecated :meth:`Index.is_type_compatible` (:issue:`42113`)
- Removed deprecated :meth:`Index.is_mixed`, check ``index.inferred_type`` directly instead (:issue:`32922`)
- Removed deprecated :func:`pandas.api.types.is_categorical`; use :func:`pandas.api.types.is_categorical_dtype` instead  (:issue:`33385`)
- Removed deprecated :meth:`Index.asi8` (:issue:`37877`)
- Enforced deprecation changing behavior when passing ``datetime64[ns]`` dtype data and timezone-aware dtype to :class:`Series`, interpreting the values as wall-times instead of UTC times, matching :class:`DatetimeIndex` behavior (:issue:`41662`)
- Removed deprecated :meth:`DataFrame._AXIS_NUMBERS`, :meth:`DataFrame._AXIS_NAMES`, :meth:`Series._AXIS_NUMBERS`, :meth:`Series._AXIS_NAMES` (:issue:`33637`)
- Removed deprecated :meth:`Index.to_native_types`, use ``obj.astype(str)`` instead (:issue:`36418`)
- Removed deprecated :meth:`Series.iteritems`, :meth:`DataFrame.iteritems`, use ``obj.items`` instead (:issue:`45321`)
- Removed deprecated :meth:`DataFrame.lookup` (:issue:`35224`)
- Removed deprecated :meth:`Series.append`, :meth:`DataFrame.append`, use :func:`concat` instead (:issue:`35407`)
- Removed deprecated :meth:`Series.iteritems`, :meth:`DataFrame.iteritems` and :meth:`HDFStore.iteritems` use ``obj.items`` instead (:issue:`45321`)
- Removed deprecated :meth:`DatetimeIndex.union_many` (:issue:`45018`)
- Removed deprecated ``weekofyear`` and ``week`` attributes of :class:`DatetimeArray`, :class:`DatetimeIndex` and ``dt`` accessor in favor of ``isocalendar().week`` (:issue:`33595`)
- Removed deprecated :meth:`RangeIndex._start`, :meth:`RangeIndex._stop`, :meth:`RangeIndex._step`, use ``start``, ``stop``, ``step`` instead (:issue:`30482`)
- Removed deprecated :meth:`DatetimeIndex.to_perioddelta`, Use ``dtindex - dtindex.to_period(freq).to_timestamp()`` instead (:issue:`34853`)
- Removed deprecated :meth:`.Styler.hide_index` and :meth:`.Styler.hide_columns` (:issue:`49397`)
- Removed deprecated :meth:`.Styler.set_na_rep` and :meth:`.Styler.set_precision` (:issue:`49397`)
- Removed deprecated :meth:`.Styler.where` (:issue:`49397`)
- Removed deprecated :meth:`.Styler.render` (:issue:`49397`)
- Removed deprecated argument ``null_color`` in :meth:`.Styler.highlight_null` (:issue:`49397`)
- Removed deprecated argument ``check_less_precise`` in :meth:`.testing.assert_frame_equal`, :meth:`.testing.assert_extension_array_equal`, :meth:`.testing.assert_series_equal`,  :meth:`.testing.assert_index_equal` (:issue:`30562`)
- Removed deprecated ``null_counts`` argument in :meth:`DataFrame.info`. Use ``show_counts`` instead (:issue:`37999`)
- Removed deprecated :meth:`Index.is_monotonic`, and :meth:`Series.is_monotonic`; use ``obj.is_monotonic_increasing`` instead (:issue:`45422`)
- Removed deprecated :meth:`Index.is_all_dates` (:issue:`36697`)
- Enforced deprecation disallowing passing a timezone-aware :class:`Timestamp` and ``dtype="datetime64[ns]"`` to :class:`Series` or :class:`DataFrame` constructors (:issue:`41555`)
- Enforced deprecation disallowing passing a sequence of timezone-aware values and ``dtype="datetime64[ns]"`` to to :class:`Series` or :class:`DataFrame` constructors (:issue:`41555`)
- Enforced deprecation disallowing ``numpy.ma.mrecords.MaskedRecords`` in the :class:`DataFrame` constructor; pass ``"{name: data[name] for name in data.dtype.names}`` instead (:issue:`40363`)
- Enforced deprecation disallowing unit-less "datetime64" dtype in :meth:`Series.astype` and :meth:`DataFrame.astype` (:issue:`47844`)
- Enforced deprecation disallowing using ``.astype`` to convert a ``datetime64[ns]`` :class:`Series`, :class:`DataFrame`, or :class:`DatetimeIndex` to timezone-aware dtype, use ``obj.tz_localize`` or ``ser.dt.tz_localize`` instead (:issue:`39258`)
- Enforced deprecation disallowing using ``.astype`` to convert a timezone-aware :class:`Series`, :class:`DataFrame`, or :class:`DatetimeIndex` to timezone-naive ``datetime64[ns]`` dtype, use ``obj.tz_localize(None)`` or ``obj.tz_convert("UTC").tz_localize(None)`` instead (:issue:`39258`)
- Enforced deprecation disallowing passing non boolean argument to sort in :func:`concat` (:issue:`44629`)
- Removed Date parser functions :func:`~pandas.io.date_converters.parse_date_time`,
  :func:`~pandas.io.date_converters.parse_date_fields`, :func:`~pandas.io.date_converters.parse_all_fields`
  and :func:`~pandas.io.date_converters.generic_parser` (:issue:`24518`)
- Removed argument ``index`` from the :class:`core.arrays.SparseArray` constructor (:issue:`43523`)
- Remove argument ``squeeze`` from :meth:`DataFrame.groupby` and :meth:`Series.groupby` (:issue:`32380`)
- Removed deprecated ``apply``, ``apply_index``, ``__call__``, ``onOffset``, and ``isAnchored`` attributes from :class:`DateOffset` (:issue:`34171`)
- Removed ``keep_tz`` argument in :meth:`DatetimeIndex.to_series` (:issue:`29731`)
- Remove arguments ``names`` and ``dtype`` from :meth:`Index.copy` and ``levels`` and ``codes`` from :meth:`MultiIndex.copy` (:issue:`35853`, :issue:`36685`)
- Remove argument ``inplace`` from :meth:`MultiIndex.set_levels` and :meth:`MultiIndex.set_codes` (:issue:`35626`)
- Removed arguments ``verbose`` and ``encoding`` from :meth:`DataFrame.to_excel` and :meth:`Series.to_excel` (:issue:`47912`)
- Removed argument ``line_terminator`` from :meth:`DataFrame.to_csv` and :meth:`Series.to_csv`, use ``lineterminator`` instead (:issue:`45302`)
- Removed argument ``inplace`` from :meth:`DataFrame.set_axis` and :meth:`Series.set_axis`, use ``obj = obj.set_axis(..., copy=False)`` instead (:issue:`48130`)
- Disallow passing positional arguments to :meth:`MultiIndex.set_levels` and :meth:`MultiIndex.set_codes` (:issue:`41485`)
- Disallow parsing to Timedelta strings with components with units "Y", "y", or "M", as these do not represent unambiguous durations (:issue:`36838`)
- Removed :meth:`MultiIndex.is_lexsorted` and :meth:`MultiIndex.lexsort_depth` (:issue:`38701`)
- Removed argument ``how`` from :meth:`PeriodIndex.astype`, use :meth:`PeriodIndex.to_timestamp` instead (:issue:`37982`)
- Removed argument ``try_cast`` from :meth:`DataFrame.mask`, :meth:`DataFrame.where`, :meth:`Series.mask` and :meth:`Series.where` (:issue:`38836`)
- Removed argument ``tz`` from :meth:`Period.to_timestamp`, use ``obj.to_timestamp(...).tz_localize(tz)`` instead (:issue:`34522`)
- Removed argument ``sort_columns`` in :meth:`DataFrame.plot` and :meth:`Series.plot` (:issue:`47563`)
- Removed argument ``is_copy`` from :meth:`DataFrame.take` and :meth:`Series.take` (:issue:`30615`)
- Removed argument ``kind`` from :meth:`Index.get_slice_bound`, :meth:`Index.slice_indexer` and :meth:`Index.slice_locs` (:issue:`41378`)
- Removed arguments ``prefix``, ``squeeze``, ``error_bad_lines`` and ``warn_bad_lines`` from :func:`read_csv` (:issue:`40413`, :issue:`43427`)
- Removed argument ``datetime_is_numeric`` from :meth:`DataFrame.describe` and :meth:`Series.describe` as datetime data will always be summarized as numeric data (:issue:`34798`)
- Disallow passing list ``key`` to :meth:`Series.xs` and :meth:`DataFrame.xs`, pass a tuple instead (:issue:`41789`)
- Disallow subclass-specific keywords (e.g. "freq", "tz", "names", "closed") in the :class:`Index` constructor (:issue:`38597`)
- Removed argument ``inplace`` from :meth:`Categorical.remove_unused_categories` (:issue:`37918`)
- Disallow passing non-round floats to :class:`Timestamp` with ``unit="M"`` or ``unit="Y"`` (:issue:`47266`)
- Remove keywords ``convert_float`` and ``mangle_dupe_cols`` from :func:`read_excel` (:issue:`41176`)
- Remove keyword ``mangle_dupe_cols`` from :func:`read_csv` and :func:`read_table` (:issue:`48137`)
- Removed ``errors`` keyword from :meth:`DataFrame.where`, :meth:`Series.where`, :meth:`DataFrame.mask` and :meth:`Series.mask` (:issue:`47728`)
- Disallow passing non-keyword arguments to :func:`read_excel` except ``io`` and ``sheet_name`` (:issue:`34418`)
- Disallow passing non-keyword arguments to :meth:`DataFrame.drop` and :meth:`Series.drop` except ``labels`` (:issue:`41486`)
- Disallow passing non-keyword arguments to :meth:`DataFrame.fillna` and :meth:`Series.fillna` except ``value`` (:issue:`41485`)
- Disallow passing non-keyword arguments to :meth:`StringMethods.split` and :meth:`StringMethods.rsplit` except for ``pat`` (:issue:`47448`)
- Disallow passing non-keyword arguments to :meth:`DataFrame.set_index` except ``keys`` (:issue:`41495`)
- Disallow passing non-keyword arguments to :meth:`Resampler.interpolate` except ``method`` (:issue:`41699`)
- Disallow passing non-keyword arguments to :meth:`DataFrame.reset_index` and :meth:`Series.reset_index` except ``level`` (:issue:`41496`)
- Disallow passing non-keyword arguments to :meth:`DataFrame.dropna` and :meth:`Series.dropna` (:issue:`41504`)
- Disallow passing non-keyword arguments to :meth:`ExtensionArray.argsort` (:issue:`46134`)
- Disallow passing non-keyword arguments to :meth:`Categorical.sort_values` (:issue:`47618`)
- Disallow passing non-keyword arguments to :meth:`Index.drop_duplicates` and :meth:`Series.drop_duplicates` (:issue:`41485`)
- Disallow passing non-keyword arguments to :meth:`DataFrame.drop_duplicates` except for ``subset`` (:issue:`41485`)
- Disallow passing non-keyword arguments to :meth:`DataFrame.sort_index` and :meth:`Series.sort_index` (:issue:`41506`)
- Disallow passing non-keyword arguments to :meth:`DataFrame.interpolate` and :meth:`Series.interpolate` except for ``method`` (:issue:`41510`)
- Disallow passing non-keyword arguments to :meth:`DataFrame.any` and :meth:`Series.any` (:issue:`44896`)
- Disallow passing non-keyword arguments to :meth:`Index.set_names` except for ``names`` (:issue:`41551`)
- Disallow passing non-keyword arguments to :meth:`Index.join` except for ``other`` (:issue:`46518`)
- Disallow passing non-keyword arguments to :func:`concat` except for ``objs`` (:issue:`41485`)
- Disallow passing non-keyword arguments to :func:`pivot` except for ``data`` (:issue:`48301`)
- Disallow passing non-keyword arguments to :meth:`DataFrame.pivot` (:issue:`48301`)
- Disallow passing non-keyword arguments to :func:`read_html` except for ``io`` (:issue:`27573`)
- Disallow passing non-keyword arguments to :func:`read_json` except for ``path_or_buf`` (:issue:`27573`)
- Disallow passing non-keyword arguments to :func:`read_sas` except for ``filepath_or_buffer`` (:issue:`47154`)
- Disallow passing non-keyword arguments to :func:`read_stata` except for ``filepath_or_buffer`` (:issue:`48128`)
- Disallow passing non-keyword arguments to :func:`read_csv` except ``filepath_or_buffer`` (:issue:`41485`)
- Disallow passing non-keyword arguments to :func:`read_table` except ``filepath_or_buffer`` (:issue:`41485`)
- Disallow passing non-keyword arguments to :func:`read_fwf` except ``filepath_or_buffer`` (:issue:`44710`)
- Disallow passing non-keyword arguments to :func:`read_xml` except for ``path_or_buffer`` (:issue:`45133`)
- Disallow passing non-keyword arguments to :meth:`Series.mask` and :meth:`DataFrame.mask` except ``cond`` and ``other`` (:issue:`41580`)
- Disallow passing non-keyword arguments to :meth:`DataFrame.to_stata` except for ``path`` (:issue:`48128`)
- Disallow passing non-keyword arguments to :meth:`DataFrame.where` and :meth:`Series.where` except for ``cond`` and ``other`` (:issue:`41523`)
- Disallow passing non-keyword arguments to :meth:`Series.set_axis` and :meth:`DataFrame.set_axis` except for ``labels`` (:issue:`41491`)
- Disallow passing non-keyword arguments to :meth:`Series.rename_axis` and :meth:`DataFrame.rename_axis` except for ``mapper`` (:issue:`47587`)
- Disallow passing non-keyword arguments to :meth:`Series.clip` and :meth:`DataFrame.clip` (:issue:`41511`)
- Disallow passing non-keyword arguments to :meth:`Series.bfill`, :meth:`Series.ffill`, :meth:`DataFrame.bfill` and :meth:`DataFrame.ffill` (:issue:`41508`)
- Disallow passing non-keyword arguments to :meth:`DataFrame.replace`, :meth:`Series.replace` except for ``to_replace`` and ``value`` (:issue:`47587`)
- Disallow passing non-keyword arguments to :meth:`DataFrame.sort_values` except for ``by`` (:issue:`41505`)
- Disallow passing non-keyword arguments to :meth:`Series.sort_values` (:issue:`41505`)
- Disallow :meth:`Index.reindex` with non-unique :class:`Index` objects (:issue:`42568`)
- Disallowed constructing :class:`Categorical` with scalar ``data`` (:issue:`38433`)
- Disallowed constructing :class:`CategoricalIndex` without passing ``data`` (:issue:`38944`)
- Removed :meth:`.Rolling.validate`, :meth:`.Expanding.validate`, and :meth:`.ExponentialMovingWindow.validate` (:issue:`43665`)
- Removed :attr:`Rolling.win_type` returning ``"freq"`` (:issue:`38963`)
- Removed :attr:`Rolling.is_datetimelike` (:issue:`38963`)
- Removed the ``level`` keyword in :class:`DataFrame` and :class:`Series` aggregations; use ``groupby`` instead (:issue:`39983`)
- Removed deprecated :meth:`Timedelta.delta`, :meth:`Timedelta.is_populated`, and :attr:`Timedelta.freq` (:issue:`46430`, :issue:`46476`)
- Removed deprecated :attr:`NaT.freq` (:issue:`45071`)
- Removed deprecated :meth:`Categorical.replace`, use :meth:`Series.replace` instead (:issue:`44929`)
- Removed the ``numeric_only`` keyword from :meth:`Categorical.min` and :meth:`Categorical.max` in favor of ``skipna`` (:issue:`48821`)
- Changed behavior of :meth:`DataFrame.median` and :meth:`DataFrame.mean` with ``numeric_only=None`` to not exclude datetime-like columns THIS NOTE WILL BE IRRELEVANT ONCE ``numeric_only=None`` DEPRECATION IS ENFORCED (:issue:`29941`)
- Removed :func:`is_extension_type` in favor of :func:`is_extension_array_dtype` (:issue:`29457`)
- Removed ``.ExponentialMovingWindow.vol`` (:issue:`39220`)
- Removed :meth:`Index.get_value` and :meth:`Index.set_value` (:issue:`33907`, :issue:`28621`)
- Removed :meth:`Series.slice_shift` and :meth:`DataFrame.slice_shift` (:issue:`37601`)
- Remove :meth:`DataFrameGroupBy.pad` and :meth:`DataFrameGroupBy.backfill` (:issue:`45076`)
- Remove ``numpy`` argument from :func:`read_json` (:issue:`30636`)
- Disallow passing abbreviations for ``orient`` in :meth:`DataFrame.to_dict` (:issue:`32516`)
- Disallow partial slicing on an non-monotonic :class:`DatetimeIndex` with keys which are not in Index. This now raises a ``KeyError`` (:issue:`18531`)
- Removed ``get_offset`` in favor of :func:`to_offset` (:issue:`30340`)
- Removed the ``warn`` keyword in :func:`infer_freq` (:issue:`45947`)
- Removed the ``include_start`` and ``include_end`` arguments in :meth:`DataFrame.between_time` in favor of ``inclusive`` (:issue:`43248`)
- Removed the ``closed`` argument in :meth:`date_range` and :meth:`bdate_range` in favor of ``inclusive`` argument (:issue:`40245`)
- Removed the ``center`` keyword in :meth:`DataFrame.expanding` (:issue:`20647`)
- Removed the ``truediv`` keyword from :func:`eval` (:issue:`29812`)
- Removed the ``method`` and ``tolerance`` arguments in :meth:`Index.get_loc`. Use ``index.get_indexer([label], method=..., tolerance=...)`` instead (:issue:`42269`)
- Removed the ``pandas.datetime`` submodule (:issue:`30489`)
- Removed the ``pandas.np`` submodule (:issue:`30296`)
- Removed ``pandas.util.testing`` in favor of ``pandas.testing`` (:issue:`30745`)
- Removed :meth:`Series.str.__iter__` (:issue:`28277`)
- Removed ``pandas.SparseArray`` in favor of :class:`arrays.SparseArray` (:issue:`30642`)
- Removed ``pandas.SparseSeries`` and ``pandas.SparseDataFrame``, including pickle support. (:issue:`30642`)
- Enforced disallowing passing an integer ``fill_value`` to :meth:`DataFrame.shift` and :meth:`Series.shift`` with datetime64, timedelta64, or period dtypes (:issue:`32591`)
- Enforced disallowing a string column label into ``times`` in :meth:`DataFrame.ewm` (:issue:`43265`)
- Enforced disallowing passing ``True`` and ``False`` into ``inclusive`` in :meth:`Series.between` in favor of ``"both"`` and ``"neither"`` respectively (:issue:`40628`)
- Enforced disallowing using ``usecols`` with out of bounds indices for ``read_csv`` with ``engine="c"`` (:issue:`25623`)
- Enforced disallowing the use of ``**kwargs`` in :class:`.ExcelWriter`; use the keyword argument ``engine_kwargs`` instead (:issue:`40430`)
- Enforced disallowing a tuple of column labels into :meth:`.DataFrameGroupBy.__getitem__` (:issue:`30546`)
- Enforced disallowing missing labels when indexing with a sequence of labels on a level of a :class:`MultiIndex`. This now raises a ``KeyError`` (:issue:`42351`)
- Enforced disallowing setting values with ``.loc`` using a positional slice. Use ``.loc`` with labels or ``.iloc`` with positions instead (:issue:`31840`)
- Enforced disallowing positional indexing with a ``float`` key even if that key is a round number, manually cast to integer instead (:issue:`34193`)
- Enforced disallowing using a :class:`DataFrame` indexer with ``.iloc``, use ``.loc`` instead for automatic alignment (:issue:`39022`)
- Enforced disallowing ``set`` or ``dict`` indexers in ``__getitem__`` and ``__setitem__`` methods (:issue:`42825`)
- Enforced disallowing indexing on a :class:`Index` or positional indexing on a :class:`Series` producing multi-dimensional objects e.g. ``obj[:, None]``, convert to numpy before indexing instead (:issue:`35141`)
- Enforced disallowing ``dict`` or ``set`` objects in ``suffixes`` in :func:`merge` (:issue:`34810`)
- Enforced disallowing :func:`merge` to produce duplicated columns through the ``suffixes`` keyword and already existing columns (:issue:`22818`)
- Enforced disallowing using :func:`merge` or :func:`join` on a different number of levels (:issue:`34862`)
- Enforced disallowing ``value_name`` argument in :func:`DataFrame.melt` to match an element in the :class:`DataFrame` columns (:issue:`35003`)
- Enforced disallowing passing ``showindex`` into ``**kwargs`` in :func:`DataFrame.to_markdown` and :func:`Series.to_markdown` in favor of ``index`` (:issue:`33091`)
- Removed setting Categorical._codes directly (:issue:`41429`)
- Removed setting Categorical.categories directly (:issue:`47834`)
- Removed argument ``inplace`` from :meth:`Categorical.add_categories`, :meth:`Categorical.remove_categories`, :meth:`Categorical.set_categories`, :meth:`Categorical.rename_categories`, :meth:`Categorical.reorder_categories`, :meth:`Categorical.set_ordered`, :meth:`Categorical.as_ordered`, :meth:`Categorical.as_unordered` (:issue:`37981`, :issue:`41118`, :issue:`41133`, :issue:`47834`)
- Enforced :meth:`Rolling.count` with ``min_periods=None`` to default to the size of the window (:issue:`31302`)
- Renamed ``fname`` to ``path`` in :meth:`DataFrame.to_parquet`, :meth:`DataFrame.to_stata` and :meth:`DataFrame.to_feather` (:issue:`30338`)
- Enforced disallowing indexing a :class:`Series` with a single item list with a slice (e.g. ``ser[[slice(0, 2)]]``). Either convert the list to tuple, or pass the slice directly instead (:issue:`31333`)
- Changed behavior indexing on a :class:`DataFrame` with a :class:`DatetimeIndex` index using a string indexer, previously this operated as a slice on rows, now it operates like any other column key; use ``frame.loc[key]`` for the old behavior (:issue:`36179`)
- Enforced the ``display.max_colwidth`` option to not accept negative integers (:issue:`31569`)
- Removed the ``display.column_space`` option in favor of ``df.to_string(col_space=...)`` (:issue:`47280`)
- Removed the deprecated method ``mad`` from pandas classes (:issue:`11787`)
- Removed the deprecated method ``tshift`` from pandas classes (:issue:`11631`)
- Changed behavior of empty data passed into :class:`Series`; the default dtype will be ``object`` instead of ``float64`` (:issue:`29405`)
- Changed the behavior of :meth:`DatetimeIndex.union`, :meth:`DatetimeIndex.intersection`, and :meth:`DatetimeIndex.symmetric_difference` with mismatched timezones to convert to UTC instead of casting to object dtype (:issue:`39328`)
- Changed the behavior of :func:`to_datetime` with argument "now" with ``utc=False`` to match ``Timestamp("now")`` (:issue:`18705`)
- Changed the behavior of indexing on a timezone-aware :class:`DatetimeIndex` with a timezone-naive ``datetime`` object or vice-versa; these now behave like any other non-comparable type by raising ``KeyError`` (:issue:`36148`)
- Changed the behavior of :meth:`Index.reindex`, :meth:`Series.reindex`, and :meth:`DataFrame.reindex` with a ``datetime64`` dtype and a ``datetime.date`` object for ``fill_value``; these are no longer considered equivalent to ``datetime.datetime`` objects so the reindex casts to object dtype (:issue:`39767`)
- Changed behavior of :meth:`SparseArray.astype` when given a dtype that is not explicitly ``SparseDtype``, cast to the exact requested dtype rather than silently using a ``SparseDtype`` instead (:issue:`34457`)
- Changed behavior of :meth:`Index.ravel` to return a view on the original :class:`Index` instead of a ``np.ndarray`` (:issue:`36900`)
- Changed behavior of :meth:`Series.to_frame` and :meth:`Index.to_frame` with explicit ``name=None`` to use ``None`` for the column name instead of the index's name or default ``0`` (:issue:`45523`)
- Changed behavior of :func:`concat` with one array of ``bool``-dtype and another of integer dtype, this now returns ``object`` dtype instead of integer dtype; explicitly cast the bool object to integer before concatenating to get the old behavior (:issue:`45101`)
- Changed behavior of :class:`DataFrame` constructor given floating-point ``data`` and an integer ``dtype``, when the data cannot be cast losslessly, the floating point dtype is retained, matching :class:`Series` behavior (:issue:`41170`)
- Changed behavior of :class:`Index` constructor when given a ``np.ndarray`` with object-dtype containing numeric entries; this now retains object dtype rather than inferring a numeric dtype, consistent with :class:`Series` behavior (:issue:`42870`)
- Changed behavior of :meth:`Index.__and__`, :meth:`Index.__or__` and :meth:`Index.__xor__` to behave as logical operations (matching :class:`Series` behavior) instead of aliases for set operations (:issue:`37374`)
- Changed behavior of :class:`DataFrame` constructor when passed a list whose first element is a :class:`Categorical`, this now treats the elements as rows casting to ``object`` dtype, consistent with behavior for other types (:issue:`38845`)
- Changed behavior of :class:`DataFrame` constructor when passed a ``dtype`` (other than int) that the data cannot be cast to; it now raises instead of silently ignoring the dtype (:issue:`41733`)
- Changed the behavior of :class:`Series` constructor, it will no longer infer a datetime64 or timedelta64 dtype from string entries (:issue:`41731`)
- Changed behavior of :class:`Timestamp` constructor with a ``np.datetime64`` object and a ``tz`` passed to interpret the input as a wall-time as opposed to a UTC time (:issue:`42288`)
- Changed behavior of :meth:`Timestamp.utcfromtimestamp` to return a timezone-aware object satisfying ``Timestamp.utcfromtimestamp(val).timestamp() == val`` (:issue:`45083`)
- Changed behavior of :class:`Index` constructor when passed a ``SparseArray`` or ``SparseDtype`` to retain that dtype instead of casting to ``numpy.ndarray`` (:issue:`43930`)
- Changed behavior of setitem-like operations (``__setitem__``, ``fillna``, ``where``, ``mask``, ``replace``, ``insert``, fill_value for ``shift``) on an object with :class:`DatetimeTZDtype` when using a value with a non-matching timezone, the value will be cast to the object's timezone instead of casting both to object-dtype (:issue:`44243`)
- Changed behavior of :class:`Index`, :class:`Series`, :class:`DataFrame` constructors with floating-dtype data and a :class:`DatetimeTZDtype`, the data are now interpreted as UTC-times instead of wall-times, consistent with how integer-dtype data are treated (:issue:`45573`)
- Changed behavior of :class:`Series` and :class:`DataFrame` constructors with integer dtype and floating-point data containing ``NaN``, this now raises ``IntCastingNaNError`` (:issue:`40110`)
- Changed behavior of :class:`Series` and :class:`DataFrame` constructors with an integer ``dtype`` and values that are too large to losslessly cast to this dtype, this now raises ``ValueError`` (:issue:`41734`)
- Changed behavior of :class:`Series` and :class:`DataFrame` constructors with an integer ``dtype`` and values having either ``datetime64`` or ``timedelta64`` dtypes, this now raises ``TypeError``, use ``values.view("int64")`` instead (:issue:`41770`)
- Removed the deprecated ``base`` and ``loffset`` arguments from :meth:`pandas.DataFrame.resample`, :meth:`pandas.Series.resample` and :class:`pandas.Grouper`. Use ``offset`` or ``origin`` instead (:issue:`31809`)
- Changed behavior of :meth:`Series.fillna` and :meth:`DataFrame.fillna` with ``timedelta64[ns]`` dtype and an incompatible ``fill_value``; this now casts to ``object`` dtype instead of raising, consistent with the behavior with other dtypes (:issue:`45746`)
- Change the default argument of ``regex`` for :meth:`Series.str.replace` from ``True`` to ``False``. Additionally, a single character ``pat`` with ``regex=True`` is now treated as a regular expression instead of a string literal. (:issue:`36695`, :issue:`24804`)
- Changed behavior of :meth:`DataFrame.any` and :meth:`DataFrame.all` with ``bool_only=True``; object-dtype columns with all-bool values will no longer be included, manually cast to ``bool`` dtype first (:issue:`46188`)
- Changed behavior of comparison of a :class:`Timestamp` with a ``datetime.date`` object; these now compare as un-equal and raise on inequality comparisons, matching the ``datetime.datetime`` behavior (:issue:`36131`)
- Changed behavior of comparison of ``NaT`` with a ``datetime.date`` object; these now raise on inequality comparisons (:issue:`39196`)
- Enforced deprecation of silently dropping columns that raised a ``TypeError`` in :class:`Series.transform` and :class:`DataFrame.transform` when used with a list or dictionary (:issue:`43740`)
- Changed behavior of :meth:`DataFrame.apply` with list-like so that any partial failure will raise an error (:issue:`43740`)
- Changed behavior of :meth:`Series.__setitem__` with an integer key and a :class:`Float64Index` when the key is not present in the index; previously we treated the key as positional (behaving like ``series.iloc[key] = val``), now we treat it is a label (behaving like ``series.loc[key] = val``), consistent with :meth:`Series.__getitem__`` behavior (:issue:`33469`)
- Removed ``na_sentinel`` argument from :func:`factorize`, :meth:`.Index.factorize`, and :meth:`.ExtensionArray.factorize` (:issue:`47157`)
- Changed behavior of :meth:`Series.diff` and :meth:`DataFrame.diff` with :class:`ExtensionDtype` dtypes whose arrays do not implement ``diff``, these now raise ``TypeError`` rather than casting to numpy (:issue:`31025`)
- Enforced deprecation of calling numpy "ufunc"s on :class:`DataFrame` with ``method="outer"``; this now raises ``NotImplementedError`` (:issue:`36955`)
- Enforced deprecation disallowing passing ``numeric_only=True`` to :class:`Series` reductions (``rank``, ``any``, ``all``, ...) with non-numeric dtype (:issue:`47500`)
- Changed behavior of :meth:`DataFrameGroupBy.apply` and :meth:`SeriesGroupBy.apply` so that ``group_keys`` is respected even if a transformer is detected (:issue:`34998`)
- Comparisons between a :class:`DataFrame` and a :class:`Series` where the frame's columns do not match the series's index raise ``ValueError`` instead of automatically aligning, do ``left, right = left.align(right, axis=1, copy=False)`` before comparing (:issue:`36795`)
- Enforced deprecation ``numeric_only=None`` (the default) in DataFrame reductions that would silently drop columns that raised; ``numeric_only`` now defaults to ``False`` (:issue:`41480`)
- Changed default of ``numeric_only`` to ``False`` in all DataFrame methods with that argument (:issue:`46096`, :issue:`46906`)
- Changed default of ``numeric_only`` to ``False`` in :meth:`Series.rank` (:issue:`47561`)
- Enforced deprecation of silently dropping nuisance columns in groupby and resample operations when ``numeric_only=False`` (:issue:`41475`)
- Changed behavior in setting values with ``df.loc[:, foo] = bar`` or ``df.iloc[:, foo] = bar``, these now always attempt to set values inplace before falling back to casting (:issue:`45333`)
- Changed default of ``numeric_only`` in various :class:`.DataFrameGroupBy` methods; all methods now default to ``numeric_only=False`` (:issue:`46072`)
- Changed default of ``numeric_only`` to ``False`` in :class:`.Resampler` methods (:issue:`47177`)
- Using the method :meth:`DataFrameGroupBy.transform` with a callable that returns DataFrames will align to the input's index (:issue:`47244`)
- When providing a list of columns of length one to :meth:`DataFrame.groupby`, the keys that are returned by iterating over the resulting :class:`DataFrameGroupBy` object will now be tuples of length one (:issue:`47761`)
- Removed deprecated methods :meth:`ExcelWriter.write_cells`, :meth:`ExcelWriter.save`, :meth:`ExcelWriter.cur_sheet`, :meth:`ExcelWriter.handles`, :meth:`ExcelWriter.path` (:issue:`45795`)
- The :class:`ExcelWriter` attribute ``book`` can no longer be set; it is still available to be accessed and mutated (:issue:`48943`)
- Removed unused ``*args`` and ``**kwargs`` in :class:`Rolling`, :class:`Expanding`, and :class:`ExponentialMovingWindow` ops (:issue:`47851`)
- Removed the deprecated argument ``line_terminator`` from :meth:`DataFrame.to_csv` (:issue:`45302`)
- Removed the deprecated argument ``label`` from :func:`lreshape` (:issue:`30219`)
- Arguments after ``expr`` in :meth:`DataFrame.eval` and :meth:`DataFrame.query` are keyword-only (:issue:`47587`)
-

.. ---------------------------------------------------------------------------
.. _whatsnew_200.performance:

Performance improvements
~~~~~~~~~~~~~~~~~~~~~~~~
- Performance improvement in :meth:`.DataFrameGroupBy.median` and :meth:`.SeriesGroupBy.median` and :meth:`.GroupBy.cumprod` for nullable dtypes (:issue:`37493`)
- Performance improvement in :meth:`MultiIndex.argsort` and :meth:`MultiIndex.sort_values` (:issue:`48406`)
- Performance improvement in :meth:`MultiIndex.size` (:issue:`48723`)
- Performance improvement in :meth:`MultiIndex.union` without missing values and without duplicates (:issue:`48505`, :issue:`48752`)
- Performance improvement in :meth:`MultiIndex.difference` (:issue:`48606`)
- Performance improvement in :class:`MultiIndex` set operations with sort=None (:issue:`49010`)
- Performance improvement in :meth:`.DataFrameGroupBy.mean`, :meth:`.SeriesGroupBy.mean`, :meth:`.DataFrameGroupBy.var`, and :meth:`.SeriesGroupBy.var` for extension array dtypes (:issue:`37493`)
- Performance improvement in :meth:`MultiIndex.isin` when ``level=None`` (:issue:`48622`, :issue:`49577`)
- Performance improvement in :meth:`MultiIndex.putmask` (:issue:`49830`)
- Performance improvement in :meth:`Index.union` and :meth:`MultiIndex.union` when index contains duplicates (:issue:`48900`)
- Performance improvement in :meth:`Series.rank` for pyarrow-backed dtypes (:issue:`50264`)
- Performance improvement in :meth:`Series.fillna` for extension array dtypes (:issue:`49722`, :issue:`50078`)
- Performance improvement in :meth:`Index.join`, :meth:`Index.intersection` and :meth:`Index.union` for masked dtypes when :class:`Index` is monotonic (:issue:`50310`)
- Performance improvement for :meth:`Series.value_counts` with nullable dtype (:issue:`48338`)
- Performance improvement for :class:`Series` constructor passing integer numpy array with nullable dtype (:issue:`48338`)
- Performance improvement for :class:`DatetimeIndex` constructor passing a list (:issue:`48609`)
- Performance improvement in :func:`merge` and :meth:`DataFrame.join` when joining on a sorted :class:`MultiIndex` (:issue:`48504`)
- Performance improvement in :func:`to_datetime` when parsing strings with timezone offsets (:issue:`50107`)
- Performance improvement in :meth:`DataFrame.loc` and :meth:`Series.loc` for tuple-based indexing of a :class:`MultiIndex` (:issue:`48384`)
- Performance improvement for :meth:`MultiIndex.unique` (:issue:`48335`)
- Performance improvement for :func:`concat` with extension array backed indexes (:issue:`49128`, :issue:`49178`)
- Reduce memory usage of :meth:`DataFrame.to_pickle`/:meth:`Series.to_pickle` when using BZ2 or LZMA (:issue:`49068`)
- Performance improvement for :class:`~arrays.StringArray` constructor passing a numpy array with type ``np.str_`` (:issue:`49109`)
- Performance improvement in :meth:`~arrays.ArrowExtensionArray.factorize` (:issue:`49177`)
- Performance improvement in :meth:`~arrays.ArrowExtensionArray.__setitem__` when key is a null slice (:issue:`50248`)
- Performance improvement in :meth:`~arrays.ArrowExtensionArray.to_numpy` (:issue:`49973`)
- Performance improvement in :meth:`DataFrame.join` when joining on a subset of a :class:`MultiIndex` (:issue:`48611`)
- Performance improvement for :meth:`MultiIndex.intersection` (:issue:`48604`)
- Performance improvement in ``var`` for nullable dtypes (:issue:`48379`).
- Performance improvement when iterating over pyarrow and nullable dtypes (:issue:`49825`, :issue:`49851`)
- Performance improvements to :func:`read_sas` (:issue:`47403`, :issue:`47405`, :issue:`47656`, :issue:`48502`)
- Memory improvement in :meth:`RangeIndex.sort_values` (:issue:`48801`)
- Performance improvement in :class:`DataFrameGroupBy` and :class:`SeriesGroupBy` when ``by`` is a categorical type and ``sort=False`` (:issue:`48976`)
- Performance improvement in :class:`DataFrameGroupBy` and :class:`SeriesGroupBy` when ``by`` is a categorical type and ``observed=False`` (:issue:`49596`)
- Performance improvement in :func:`read_stata` with parameter ``index_col`` set to ``None`` (the default). Now the index will be a :class:`RangeIndex` instead of :class:`Int64Index` (:issue:`49745`)
- Performance improvement in :func:`merge` when not merging on the index - the new index will now be :class:`RangeIndex` instead of :class:`Int64Index` (:issue:`49478`)
- Performance improvement in :meth:`DataFrame.to_dict` and :meth:`Series.to_dict` when using any non-object dtypes (:issue:`46470`)
- Performance improvement in :func:`read_html` when there are multiple tables (:issue:`49929`)

.. ---------------------------------------------------------------------------
.. _whatsnew_200.bug_fixes:

Bug fixes
~~~~~~~~~

Categorical
^^^^^^^^^^^
- Bug in :meth:`Categorical.set_categories` losing dtype information (:issue:`48812`)
- Bug in :meth:`DataFrame.groupby` and :meth:`Series.groupby` would reorder categories when used as a grouper (:issue:`48749`)
- Bug in :class:`Categorical` constructor when constructing from a :class:`Categorical` object and ``dtype="category"`` losing ordered-ness (:issue:`49309`)
-

Datetimelike
^^^^^^^^^^^^
- Bug in :func:`pandas.infer_freq`, raising ``TypeError`` when inferred on :class:`RangeIndex` (:issue:`47084`)
- Bug in :func:`to_datetime` was raising on invalid offsets with ``errors='coerce'`` and ``infer_datetime_format=True`` (:issue:`48633`)
- Bug in :class:`DatetimeIndex` constructor failing to raise when ``tz=None`` is explicitly specified in conjunction with timezone-aware ``dtype`` or data (:issue:`48659`)
- Bug in subtracting a ``datetime`` scalar from :class:`DatetimeIndex` failing to retain the original ``freq`` attribute (:issue:`48818`)
- Bug in ``pandas.tseries.holiday.Holiday`` where a half-open date interval causes inconsistent return types from :meth:`USFederalHolidayCalendar.holidays` (:issue:`49075`)
- Bug in rendering :class:`DatetimeIndex` and :class:`Series` and :class:`DataFrame` with timezone-aware dtypes with ``dateutil`` or ``zoneinfo`` timezones near daylight-savings transitions (:issue:`49684`)
<<<<<<< HEAD
- Bug in :func:`to_datetime` was raising ``ValueError`` when parsing :class:`Timestamp`, ``datetime``, or ``np.datetime64`` objects with non-ISO8601 ``format`` (:issue:`49298`, :issue:`50036`)
- Bug in :class:`DateOffset` when constructing with milliseconds in combination with another argument (:issue:`49897`)
=======
- Bug in :func:`to_datetime` was raising ``ValueError`` when parsing :class:`Timestamp`, ``datetime.datetime``, ``datetime.date``, or ``np.datetime64`` objects when non-ISO8601 ``format`` was passed (:issue:`49298`, :issue:`50036`)
- Bug in :func:`to_datetime` was raising ``ValueError`` when parsing empty string and non-ISO8601 format was passed. Now, empty strings will be parsed as :class:`NaT`, for compatibility with how is done for ISO8601 formats (:issue:`50251`)
- Bug in :class:`Timestamp` was showing ``UserWarning``, which was not actionable by users, when parsing non-ISO8601 delimited date strings (:issue:`50232`)
- Bug in :func:`to_datetime` was showing misleading ``ValueError`` when parsing dates with format containing ISO week directive and ISO weekday directive (:issue:`50308`)
- Bug in :func:`to_datetime` was not raising ``ValueError`` when invalid format was passed and ``errors`` was ``'ignore'`` or ``'coerce'`` (:issue:`50266`)
>>>>>>> bf7960d0
-

Timedelta
^^^^^^^^^
- Bug in :func:`to_timedelta` raising error when input has nullable dtype ``Float64`` (:issue:`48796`)
- Bug in :class:`Timedelta` constructor incorrectly raising instead of returning ``NaT`` when given a ``np.timedelta64("nat")`` (:issue:`48898`)
- Bug in :class:`Timedelta` constructor failing to raise when passed both a :class:`Timedelta` object and keywords (e.g. days, seconds) (:issue:`48898`)
-

Timezones
^^^^^^^^^
- Bug in :meth:`Series.astype` and :meth:`DataFrame.astype` with object-dtype containing multiple timezone-aware ``datetime`` objects with heterogeneous timezones to a :class:`DatetimeTZDtype` incorrectly raising (:issue:`32581`)
- Bug in :func:`to_datetime` was failing to parse date strings with timezone name when ``format`` was specified with ``%Z`` (:issue:`49748`)
- Better error message when passing invalid values to ``ambiguous`` parameter in :meth:`Timestamp.tz_localize` (:issue:`49565`)

Numeric
^^^^^^^
- Bug in :meth:`DataFrame.add` cannot apply ufunc when inputs contain mixed DataFrame type and Series type (:issue:`39853`)
- Bug in arithmetic operations on :class:`Series` not propagating mask when combining masked dtypes and numpy dtypes (:issue:`45810`, :issue:`42630`)
- Bug in DataFrame reduction methods (e.g. :meth:`DataFrame.sum`) with object dtype, ``axis=1`` and ``numeric_only=False`` would not be coerced to float (:issue:`49551`)
- Bug in :meth:`DataFrame.sem` and :meth:`Series.sem` where an erroneous ``TypeError`` would always raise when using data backed by an :class:`ArrowDtype` (:issue:`49759`)

Conversion
^^^^^^^^^^
- Bug in constructing :class:`Series` with ``int64`` dtype from a string list raising instead of casting (:issue:`44923`)
- Bug in constructing :class:`Series` with masked dtype and boolean values with ``NA`` raising (:issue:`42137`)
- Bug in :meth:`DataFrame.eval` incorrectly raising an ``AttributeError`` when there are negative values in function call (:issue:`46471`)
- Bug in :meth:`Series.convert_dtypes` not converting dtype to nullable dtype when :class:`Series` contains ``NA`` and has dtype ``object`` (:issue:`48791`)
- Bug where any :class:`ExtensionDtype` subclass with ``kind="M"`` would be interpreted as a timezone type (:issue:`34986`)
- Bug in :class:`.arrays.ArrowExtensionArray` that would raise ``NotImplementedError`` when passed a sequence of strings or binary (:issue:`49172`)
- Bug in :func:`to_datetime` was not respecting ``exact`` argument when ``format`` was an ISO8601 format (:issue:`12649`)
- Bug in :meth:`TimedeltaArray.astype` raising ``TypeError`` when converting to a pyarrow duration type (:issue:`49795`)
-

Strings
^^^^^^^
- Bug in :func:`pandas.api.dtypes.is_string_dtype` that would not return ``True`` for :class:`StringDtype` (:issue:`15585`)
-

Interval
^^^^^^^^
- Bug in :meth:`IntervalIndex.is_overlapping` incorrect output if interval has duplicate left boundaries (:issue:`49581`)
- Bug in :meth:`Series.infer_objects` failing to infer :class:`IntervalDtype` for an object series of :class:`Interval` objects (:issue:`50090`)
-

Indexing
^^^^^^^^
- Bug in :meth:`DataFrame.__setitem__` raising when indexer is a :class:`DataFrame` with ``boolean`` dtype (:issue:`47125`)
- Bug in :meth:`DataFrame.reindex` filling with wrong values when indexing columns and index for ``uint`` dtypes (:issue:`48184`)
- Bug in :meth:`DataFrame.loc` coercing dtypes when setting values with a list indexer (:issue:`49159`)
- Bug in :meth:`Series.loc` raising error for out of bounds end of slice indexer (:issue:`50161`)
- Bug in :meth:`DataFrame.loc` raising ``ValueError`` with ``bool`` indexer and :class:`MultiIndex` (:issue:`47687`)
- Bug in :meth:`DataFrame.__setitem__` raising ``ValueError`` when right hand side is :class:`DataFrame` with :class:`MultiIndex` columns (:issue:`49121`)
- Bug in :meth:`DataFrame.reindex` casting dtype to ``object`` when :class:`DataFrame` has single extension array column when re-indexing ``columns`` and ``index`` (:issue:`48190`)
- Bug in :meth:`DataFrame.iloc` raising ``IndexError`` when indexer is a :class:`Series` with numeric extension array dtype (:issue:`49521`)
- Bug in :func:`~DataFrame.describe` when formatting percentiles in the resulting index showed more decimals than needed (:issue:`46362`)
- Bug in :meth:`DataFrame.compare` does not recognize differences when comparing ``NA`` with value in nullable dtypes (:issue:`48939`)
-

Missing
^^^^^^^
- Bug in :meth:`Index.equals` raising ``TypeError`` when :class:`Index` consists of tuples that contain ``NA`` (:issue:`48446`)
- Bug in :meth:`Series.map` caused incorrect result when data has NaNs and defaultdict mapping was used (:issue:`48813`)
- Bug in :class:`NA` raising a ``TypeError`` instead of return :class:`NA` when performing a binary operation with a ``bytes`` object (:issue:`49108`)
- Bug in :meth:`DataFrame.update` with ``overwrite=False`` raising ``TypeError`` when ``self`` has column with ``NaT`` values and column not present in ``other`` (:issue:`16713`)

MultiIndex
^^^^^^^^^^
- Bug in :meth:`MultiIndex.get_indexer` not matching ``NaN`` values (:issue:`29252`, :issue:`37222`, :issue:`38623`, :issue:`42883`, :issue:`43222`, :issue:`46173`, :issue:`48905`)
- Bug in :meth:`MultiIndex.argsort` raising ``TypeError`` when index contains :attr:`NA` (:issue:`48495`)
- Bug in :meth:`MultiIndex.difference` losing extension array dtype (:issue:`48606`)
- Bug in :class:`MultiIndex.set_levels` raising ``IndexError`` when setting empty level (:issue:`48636`)
- Bug in :meth:`MultiIndex.unique` losing extension array dtype (:issue:`48335`)
- Bug in :meth:`MultiIndex.intersection` losing extension array (:issue:`48604`)
- Bug in :meth:`MultiIndex.union` losing extension array (:issue:`48498`, :issue:`48505`, :issue:`48900`)
- Bug in :meth:`MultiIndex.union` not sorting when sort=None and index contains missing values (:issue:`49010`)
- Bug in :meth:`MultiIndex.append` not checking names for equality (:issue:`48288`)
- Bug in :meth:`MultiIndex.symmetric_difference` losing extension array (:issue:`48607`)
- Bug in :meth:`MultiIndex.join` losing dtypes when :class:`MultiIndex` has duplicates (:issue:`49830`)
- Bug in :meth:`MultiIndex.putmask` losing extension array (:issue:`49830`)
- Bug in :meth:`MultiIndex.value_counts` returning a :class:`Series` indexed by flat index of tuples instead of a :class:`MultiIndex` (:issue:`49558`)
-

I/O
^^^
- Bug in :func:`read_sas` caused fragmentation of :class:`DataFrame` and raised :class:`.errors.PerformanceWarning` (:issue:`48595`)
- Improved error message in :func:`read_excel` by including the offending sheet name when an exception is raised while reading a file (:issue:`48706`)
- Bug when a pickling a subset PyArrow-backed data that would serialize the entire data instead of the subset (:issue:`42600`)
- Bug in :func:`read_sql_query` ignoring ``dtype`` argument when ``chunksize`` is specified and result is empty (:issue:`50245`)
- Bug in :func:`read_csv` for a single-line csv with fewer columns than ``names`` raised :class:`.errors.ParserError` with ``engine="c"`` (:issue:`47566`)
- Bug in :func:`read_json` raising with ``orient="table"`` and ``NA`` value (:issue:`40255`)
- Bug in displaying ``string`` dtypes not showing storage option (:issue:`50099`)
- Bug in :meth:`DataFrame.to_string` with ``header=False`` that printed the index name on the same line as the first row of the data (:issue:`49230`)
- Bug in :meth:`DataFrame.to_string` ignoring float formatter for extension arrays (:issue:`39336`)
- Fixed memory leak which stemmed from the initialization of the internal JSON module (:issue:`49222`)
- Fixed issue where :func:`json_normalize` would incorrectly remove leading characters from column names that matched the ``sep`` argument (:issue:`49861`)
- Bug in :meth:`DataFrame.to_json` where it would segfault when failing to encode a string (:issue:`50307`)

Period
^^^^^^
- Bug in :meth:`Period.strftime` and :meth:`PeriodIndex.strftime`, raising ``UnicodeDecodeError`` when a locale-specific directive was passed (:issue:`46319`)
- Bug in adding a :class:`Period` object to an array of :class:`DateOffset` objects incorrectly raising ``TypeError`` (:issue:`50162`)
-

Plotting
^^^^^^^^
- ``ax.set_xlim`` was sometimes raising ``UserWarning`` which users couldn't address due to ``set_xlim`` not accepting parsing arguments - the converter now uses :func:`Timestamp` instead (:issue:`49148`)
-

Groupby/resample/rolling
^^^^^^^^^^^^^^^^^^^^^^^^
- Bug in :class:`.ExponentialMovingWindow` with ``online`` not raising a ``NotImplementedError`` for unsupported operations (:issue:`48834`)
- Bug in :meth:`DataFrameGroupBy.sample` raises ``ValueError`` when the object is empty (:issue:`48459`)
- Bug in :meth:`Series.groupby` raises ``ValueError`` when an entry of the index is equal to the name of the index (:issue:`48567`)
- Bug in :meth:`DataFrameGroupBy.resample` produces inconsistent results when passing empty DataFrame (:issue:`47705`)
- Bug in :class:`.DataFrameGroupBy` and :class:`.SeriesGroupBy` would not include unobserved categories in result when grouping by categorical indexes (:issue:`49354`)
- Bug in :class:`.DataFrameGroupBy` and :class:`.SeriesGroupBy` would change result order depending on the input index when grouping by categoricals (:issue:`49223`)
- Bug in :class:`.DataFrameGroupBy` and :class:`.SeriesGroupBy` when grouping on categorical data would sort result values even when used with ``sort=False`` (:issue:`42482`)
- Bug in :meth:`.DataFrameGroupBy.apply` and :class:`SeriesGroupBy.apply` with ``as_index=False`` would not attempt the computation without using the grouping keys when using them failed with a ``TypeError`` (:issue:`49256`)
- Bug in :meth:`.DataFrameGroupBy.describe` would describe the group keys (:issue:`49256`)
- Bug in :meth:`.SeriesGroupBy.describe` with ``as_index=False`` would have the incorrect shape (:issue:`49256`)
- Bug in :class:`.DataFrameGroupBy` and :class:`.SeriesGroupBy` with ``dropna=False`` would drop NA values when the grouper was categorical (:issue:`36327`)
- Bug in :meth:`.SeriesGroupBy.nunique` would incorrectly raise when the grouper was an empty categorical and ``observed=True`` (:issue:`21334`)

Reshaping
^^^^^^^^^
- Bug in :meth:`DataFrame.pivot_table` raising ``TypeError`` for nullable dtype and ``margins=True`` (:issue:`48681`)
- Bug in :meth:`DataFrame.unstack` and :meth:`Series.unstack` unstacking wrong level of :class:`MultiIndex` when :class:`MultiIndex` has mixed names (:issue:`48763`)
- Bug in :meth:`DataFrame.melt` losing extension array dtype (:issue:`41570`)
- Bug in :meth:`DataFrame.pivot` not respecting ``None`` as column name (:issue:`48293`)
- Bug in :func:`join` when ``left_on`` or ``right_on`` is or includes a :class:`CategoricalIndex` incorrectly raising ``AttributeError`` (:issue:`48464`)
- Bug in :meth:`DataFrame.pivot_table` raising ``ValueError`` with parameter ``margins=True`` when result is an empty :class:`DataFrame` (:issue:`49240`)
- Clarified error message in :func:`merge` when passing invalid ``validate`` option (:issue:`49417`)
- Bug in :meth:`DataFrame.explode` raising ``ValueError`` on multiple columns with ``NaN`` values or empty lists (:issue:`46084`)
- Bug in :meth:`DataFrame.transpose` with ``IntervalDtype`` column with ``timedelta64[ns]`` endpoints (:issue:`44917`)
-

Sparse
^^^^^^
- Bug in :meth:`Series.astype` when converting a ``SparseDtype`` with ``datetime64[ns]`` subtype to ``int64`` dtype raising, inconsistent with the non-sparse behavior (:issue:`49631`,:issue:`50087`)
- Bug in :meth:`Series.astype` when converting a from ``datetime64[ns]`` to ``Sparse[datetime64[ns]]`` incorrectly raising (:issue:`50082`)
-

ExtensionArray
^^^^^^^^^^^^^^
- Bug in :meth:`Series.mean` overflowing unnecessarily with nullable integers (:issue:`48378`)
- Bug in :meth:`Series.tolist` for nullable dtypes returning numpy scalars instead of python scalars (:issue:`49890`)
- Bug when concatenating an empty DataFrame with an ExtensionDtype to another DataFrame with the same ExtensionDtype, the resulting dtype turned into object (:issue:`48510`)
- Bug in :meth:`array.PandasArray.to_numpy` raising with ``NA`` value when ``na_value`` is specified (:issue:`40638`)

Styler
^^^^^^
-
-

Metadata
^^^^^^^^
- Fixed metadata propagation in :meth:`DataFrame.corr` and :meth:`DataFrame.cov` (:issue:`28283`)
-

Other
^^^^^

.. ***DO NOT USE THIS SECTION***

-
-

.. ---------------------------------------------------------------------------
.. _whatsnew_200.contributors:

Contributors
~~~~~~~~~~~~<|MERGE_RESOLUTION|>--- conflicted
+++ resolved
@@ -794,16 +794,12 @@
 - Bug in subtracting a ``datetime`` scalar from :class:`DatetimeIndex` failing to retain the original ``freq`` attribute (:issue:`48818`)
 - Bug in ``pandas.tseries.holiday.Holiday`` where a half-open date interval causes inconsistent return types from :meth:`USFederalHolidayCalendar.holidays` (:issue:`49075`)
 - Bug in rendering :class:`DatetimeIndex` and :class:`Series` and :class:`DataFrame` with timezone-aware dtypes with ``dateutil`` or ``zoneinfo`` timezones near daylight-savings transitions (:issue:`49684`)
-<<<<<<< HEAD
-- Bug in :func:`to_datetime` was raising ``ValueError`` when parsing :class:`Timestamp`, ``datetime``, or ``np.datetime64`` objects with non-ISO8601 ``format`` (:issue:`49298`, :issue:`50036`)
-- Bug in :class:`DateOffset` when constructing with milliseconds in combination with another argument (:issue:`49897`)
-=======
 - Bug in :func:`to_datetime` was raising ``ValueError`` when parsing :class:`Timestamp`, ``datetime.datetime``, ``datetime.date``, or ``np.datetime64`` objects when non-ISO8601 ``format`` was passed (:issue:`49298`, :issue:`50036`)
 - Bug in :func:`to_datetime` was raising ``ValueError`` when parsing empty string and non-ISO8601 format was passed. Now, empty strings will be parsed as :class:`NaT`, for compatibility with how is done for ISO8601 formats (:issue:`50251`)
 - Bug in :class:`Timestamp` was showing ``UserWarning``, which was not actionable by users, when parsing non-ISO8601 delimited date strings (:issue:`50232`)
 - Bug in :func:`to_datetime` was showing misleading ``ValueError`` when parsing dates with format containing ISO week directive and ISO weekday directive (:issue:`50308`)
 - Bug in :func:`to_datetime` was not raising ``ValueError`` when invalid format was passed and ``errors`` was ``'ignore'`` or ``'coerce'`` (:issue:`50266`)
->>>>>>> bf7960d0
+- Bug in :class:`DateOffset` when constructing with milliseconds and another super-daily argument. A ``TypeError`` was raised due to misuse of underlying :class:`datetime.timedelta` and :class:`dateutil.relativedelta.relativedelta` (:issue:`49897`)
 -
 
 Timedelta
