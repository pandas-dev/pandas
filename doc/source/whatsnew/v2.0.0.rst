--- conflicted
+++ resolved
@@ -281,14 +281,11 @@
 - Changed behavior of :class:`DataFrame` constructor given floating-point ``data`` and an integer ``dtype``, when the data cannot be cast losslessly, the floating point dtype is retained, matching :class:`Series` behavior (:issue:`41170`)
 - Changed behavior of :class:`DataFrame` constructor when passed a ``dtype`` (other than int) that the data cannot be cast to; it now raises instead of silently ignoring the dtype (:issue:`41733`)
 - Changed the behavior of :class:`Series` constructor, it will no longer infer a datetime64 or timedelta64 dtype from string entries (:issue:`41731`)
+- Changed behavior of :class:`Timestamp` constructor with a ``np.datetime64`` object and a ``tz`` passed to interpret the input as a wall-time as opposed to a UTC time (:issue:`42288`)
 - Changed behavior of :class:`Index` constructor when passed a ``SparseArray`` or ``SparseDtype`` to retain that dtype instead of casting to ``numpy.ndarray`` (:issue:`43930`)
 - Removed the deprecated ``base`` and ``loffset`` arguments from :meth:`pandas.DataFrame.resample`, :meth:`pandas.Series.resample` and :class:`pandas.Grouper`. Use ``offset`` or ``origin`` instead (:issue:`31809`)
 - Changed behavior of :meth:`DataFrame.any` and :meth:`DataFrame.all` with ``bool_only=True``; object-dtype columns with all-bool values will no longer be included, manually cast to ``bool`` dtype first (:issue:`46188`)
-<<<<<<< HEAD
-- Changed behavior of :class:`Timestamp` constructor with a ``np.datetime64`` object and a ``tz`` passed to interpret the input as a wall-time as opposed to a UTC time (:issue:`42288`)
-=======
 - Enforced deprecation of silently dropping columns that raised a ``TypeError`` in :class:`Series.transform` and :class:`DataFrame.transform` when used with a list or dictionary (:issue:`43740`)
->>>>>>> 768346b7
 -
 
 .. ---------------------------------------------------------------------------
