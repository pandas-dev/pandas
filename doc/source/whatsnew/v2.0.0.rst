.. _whatsnew_200:

What's new in 2.0.0 (March XX, 2023)
------------------------------------

These are the changes in pandas 2.0.0. See :ref:`release` for a full changelog
including other versions of pandas.

{{ header }}

.. ---------------------------------------------------------------------------
.. _whatsnew_200.enhancements:

Enhancements
~~~~~~~~~~~~

.. _whatsnew_200.enhancements.optional_dependency_management_pip:

Installing optional dependencies with pip extras
^^^^^^^^^^^^^^^^^^^^^^^^^^^^^^^^^^^^^^^^^^^^^^^^
When installing pandas using pip, sets of optional dependencies can also be installed by specifying extras.

.. code-block:: bash

  pip install "pandas[performance, aws]>=2.0.0"

The available extras, found in the :ref:`installation guide<install.dependencies>`, are
``[all, performance, computation, timezone, fss, aws, gcp, excel, parquet, feather, hdf5, spss, postgresql, mysql,
sql-other, html, xml, plot, output_formatting, clipboard, compression, test]`` (:issue:`39164`).

.. _whatsnew_200.enhancements.index_can_hold_numpy_numeric_dtypes:

:class:`Index` can now hold numpy numeric dtypes
^^^^^^^^^^^^^^^^^^^^^^^^^^^^^^^^^^^^^^^^^^^^^^^^

It is now possible to use any numpy numeric dtype in a :class:`Index` (:issue:`42717`).

Previously it was only possible to use ``int64``, ``uint64`` & ``float64`` dtypes:

.. code-block:: ipython

    In [1]: pd.Index([1, 2, 3], dtype=np.int8)
    Out[1]: Int64Index([1, 2, 3], dtype="int64")
    In [2]: pd.Index([1, 2, 3], dtype=np.uint16)
    Out[2]: UInt64Index([1, 2, 3], dtype="uint64")
    In [3]: pd.Index([1, 2, 3], dtype=np.float32)
    Out[3]: Float64Index([1.0, 2.0, 3.0], dtype="float64")

:class:`Int64Index`, :class:`UInt64Index` & :class:`Float64Index` were deprecated in pandas
version 1.4 and have now been removed. Instead :class:`Index` should be used directly, and
can it now take all numpy numeric dtypes, i.e.
``int8``/ ``int16``/``int32``/``int64``/``uint8``/``uint16``/``uint32``/``uint64``/``float32``/``float64`` dtypes:

.. ipython:: python

    pd.Index([1, 2, 3], dtype=np.int8)
    pd.Index([1, 2, 3], dtype=np.uint16)
    pd.Index([1, 2, 3], dtype=np.float32)

The ability for :class:`Index` to hold the numpy numeric dtypes has meant some changes in Pandas
functionality. In particular, operations that previously were forced to create 64-bit indexes,
can now create indexes with lower bit sizes, e.g. 32-bit indexes.

Below is a possibly non-exhaustive list of changes:

1. Instantiating using a numpy numeric array now follows the dtype of the numpy array.
   Previously, all indexes created from numpy numeric arrays were forced to 64-bit. Now,
   for example, ``Index(np.array([1, 2, 3]))`` will be ``int32`` on 32-bit systems, where
   it previously would have been ``int64``` even on 32-bit systems.
   Instantiating :class:`Index` using a list of numbers will still return 64bit dtypes,
   e.g. ``Index([1, 2, 3])`` will have a ``int64`` dtype, which is the same as previously.
2. The various numeric datetime attributes of :class:`DatetimeIndex` (:attr:`~DatetimeIndex.day`,
   :attr:`~DatetimeIndex.month`, :attr:`~DatetimeIndex.year` etc.) were previously in of
   dtype ``int64``, while they were ``int32`` for :class:`arrays.DatetimeArray`. They are now
   ``int32`` on :class:`DatetimeIndex` also:

   .. ipython:: python

       idx = pd.date_range(start='1/1/2018', periods=3, freq='M')
       idx.array.year
       idx.year

3. Level dtypes on Indexes from :meth:`Series.sparse.from_coo` are now of dtype ``int32``,
   the same as they are on the ``rows``/``cols`` on a scipy sparse matrix. Previously they
   were of dtype ``int64``.

   .. ipython:: python

       from scipy import sparse
       A = sparse.coo_matrix(
           ([3.0, 1.0, 2.0], ([1, 0, 0], [0, 2, 3])), shape=(3, 4)
       )
       ser = pd.Series.sparse.from_coo(A)
       ser.index.dtypes

4. :class:`Index` cannot be instantiated using a float16 dtype. Previously instantiating
   an :class:`Index` using dtype ``float16`` resulted in a :class:`Float64Index` with a
   ``float64`` dtype. It row raises a ``NotImplementedError``:

   .. ipython:: python
       :okexcept:

       pd.Index([1, 2, 3], dtype=np.float16)


.. _whatsnew_200.enhancements.io_dtype_backend:

Argument ``dtype_backend``, to return pyarrow-backed or numpy-backed nullable dtypes
^^^^^^^^^^^^^^^^^^^^^^^^^^^^^^^^^^^^^^^^^^^^^^^^^^^^^^^^^^^^^^^^^^^^^^^^^^^^^^^^^^^^

The following functions gained a new keyword ``dtype_backend`` (:issue:`36712`)

* :func:`read_csv`
* :func:`read_clipboard`
* :func:`read_fwf`
* :func:`read_excel`
* :func:`read_html`
* :func:`read_xml`
* :func:`read_json`
* :func:`read_sql`
* :func:`read_sql_query`
* :func:`read_sql_table`
* :func:`read_orc`
* :func:`read_feather`
* :func:`read_spss`
* :func:`to_numeric`
* :meth:`DataFrame.convert_dtypes`
* :meth:`Series.convert_dtypes`

When this option is set to ``"numpy_nullable"`` it will return a :class:`DataFrame` that is
backed by nullable dtypes.

When this keyword is set to ``"pyarrow"``, then these functions will return pyarrow-backed nullable :class:`ArrowDtype` DataFrames (:issue:`48957`, :issue:`49997`):

* :func:`read_csv`
* :func:`read_clipboard`
* :func:`read_fwf`
* :func:`read_excel`
* :func:`read_html`
* :func:`read_xml`
* :func:`read_json`
* :func:`read_sql`
* :func:`read_sql_query`
* :func:`read_sql_table`
* :func:`read_parquet`
* :func:`read_orc`
* :func:`read_feather`
* :func:`read_spss`
* :func:`to_numeric`
* :meth:`DataFrame.convert_dtypes`
* :meth:`Series.convert_dtypes`

.. ipython:: python

    import io
    data = io.StringIO("""a,b,c,d,e,f,g,h,i
        1,2.5,True,a,,,,,
        3,4.5,False,b,6,7.5,True,a,
    """)
    df = pd.read_csv(data, dtype_backend="pyarrow")
    df.dtypes

    data.seek(0)
    df_pyarrow = pd.read_csv(data, dtype_backend="pyarrow", engine="pyarrow")
    df_pyarrow.dtypes

Copy-on-Write improvements
^^^^^^^^^^^^^^^^^^^^^^^^^^

- A new lazy copy mechanism that defers the copy until the object in question is modified
  was added to the methods listed in
  :ref:`Copy-on-Write optimizations <copy_on_write.optimizations>`.
  These methods return views when Copy-on-Write is enabled, which provides a significant
  performance improvement compared to the regular execution (:issue:`49473`).

- Accessing a single column of a DataFrame as a Series (e.g. ``df["col"]``) now always
  returns a new object every time it is constructed when Copy-on-Write is enabled (not
  returning multiple times an identical, cached Series object). This ensures that those
  Series objects correctly follow the Copy-on-Write rules (:issue:`49450`)

- The :class:`Series` constructor will now create a lazy copy (deferring the copy until
  a modification to the data happens) when constructing a Series from an existing
  Series with the default of ``copy=False`` (:issue:`50471`)

- The :class:`DataFrame` constructor will now create a lazy copy (deferring the copy until
  a modification to the data happens) when constructing from an existing
  :class:`DataFrame` with the default of ``copy=False`` (:issue:`51239`)

- The :class:`DataFrame` constructor, when constructing a DataFrame from a dictionary
  of Series objects and specifying ``copy=False``, will now use a lazy copy
  of those Series objects for the columns of the DataFrame (:issue:`50777`)

- Trying to set values using chained assignment (for example, ``df["a"][1:3] = 0``)
  will now always raise an exception when Copy-on-Write is enabled. In this mode,
  chained assignment can never work because we are always setting into a temporary
  object that is the result of an indexing operation (getitem), which under
  Copy-on-Write always behaves as a copy. Thus, assigning through a chain
  can never update the original Series or DataFrame. Therefore, an informative
  error is raised to the user instead of silently doing nothing (:issue:`49467`)

- :meth:`DataFrame.replace` will now respect the Copy-on-Write mechanism
  when ``inplace=True``.

- :meth:`DataFrame.transpose` will now respect the Copy-on-Write mechanism.

- Arithmetic operations that can be inplace, e.g. ``ser *= 2`` will now respect the
  Copy-on-Write mechanism.

<<<<<<< HEAD
- :meth:`DataFrame.__getitem__` will now respect the Copy-on-Write mechanism when the
  :class:`DataFrame` has :class:`MultiIndex` columns.
=======
- :meth:`Series.view` will now respect the Copy-on-Write mechanism.
>>>>>>> 506fe537

Copy-on-Write can be enabled through one of

.. code-block:: python

    pd.set_option("mode.copy_on_write", True)


.. code-block:: python

    pd.options.mode.copy_on_write = True

Alternatively, copy on write can be enabled locally through:

.. code-block:: python

    with pd.option_context("mode.copy_on_write", True):
        ...

.. _whatsnew_200.enhancements.other:

Other enhancements
^^^^^^^^^^^^^^^^^^
- Added support for ``str`` accessor methods when using :class:`ArrowDtype`  with a ``pyarrow.string`` type (:issue:`50325`)
- Added support for ``dt`` accessor methods when using :class:`ArrowDtype` with a ``pyarrow.timestamp`` type (:issue:`50954`)
- :func:`read_sas` now supports using ``encoding='infer'`` to correctly read and use the encoding specified by the sas file. (:issue:`48048`)
- :meth:`.DataFrameGroupBy.quantile`, :meth:`.SeriesGroupBy.quantile` and :meth:`.DataFrameGroupBy.std` now preserve nullable dtypes instead of casting to numpy dtypes (:issue:`37493`)
- :meth:`.DataFrameGroupBy.std`, :meth:`.SeriesGroupBy.std` now support datetime64, timedelta64, and :class:`DatetimeTZDtype` dtypes (:issue:`48481`)
- :meth:`Series.add_suffix`, :meth:`DataFrame.add_suffix`, :meth:`Series.add_prefix` and :meth:`DataFrame.add_prefix` support an ``axis`` argument. If ``axis`` is set, the default behaviour of which axis to consider can be overwritten (:issue:`47819`)
- :func:`.testing.assert_frame_equal` now shows the first element where the DataFrames differ, analogously to ``pytest``'s output (:issue:`47910`)
- Added ``index`` parameter to :meth:`DataFrame.to_dict` (:issue:`46398`)
- Added support for extension array dtypes in :func:`merge` (:issue:`44240`)
- Added metadata propagation for binary operators on :class:`DataFrame` (:issue:`28283`)
- Added ``cumsum``, ``cumprod``, ``cummin`` and ``cummax`` to the ``ExtensionArray`` interface via ``_accumulate`` (:issue:`28385`)
- :class:`.CategoricalConversionWarning`, :class:`.InvalidComparison`, :class:`.InvalidVersion`, :class:`.LossySetitemError`, and :class:`.NoBufferPresent` are now exposed in ``pandas.errors`` (:issue:`27656`)
- Fix ``test`` optional_extra by adding missing test package ``pytest-asyncio`` (:issue:`48361`)
- :func:`DataFrame.astype` exception message thrown improved to include column name when type conversion is not possible. (:issue:`47571`)
- :func:`date_range` now supports a ``unit`` keyword ("s", "ms", "us", or "ns") to specify the desired resolution of the output index (:issue:`49106`)
- :func:`timedelta_range` now supports a ``unit`` keyword ("s", "ms", "us", or "ns") to specify the desired resolution of the output index (:issue:`49824`)
- :meth:`DataFrame.to_json` now supports a ``mode`` keyword with supported inputs 'w' and 'a'. Defaulting to 'w', 'a' can be used when lines=True and orient='records' to append record oriented json lines to an existing json file. (:issue:`35849`)
- Added ``name`` parameter to :meth:`IntervalIndex.from_breaks`, :meth:`IntervalIndex.from_arrays` and :meth:`IntervalIndex.from_tuples` (:issue:`48911`)
- Improve exception message when using :func:`.testing.assert_frame_equal` on a :class:`DataFrame` to include the column that is compared (:issue:`50323`)
- Improved error message for :func:`merge_asof` when join-columns were duplicated (:issue:`50102`)
- Added support for extension array dtypes to :func:`get_dummies` (:issue:`32430`)
- Added :meth:`Index.infer_objects` analogous to :meth:`Series.infer_objects` (:issue:`50034`)
- Added ``copy`` parameter to :meth:`Series.infer_objects` and :meth:`DataFrame.infer_objects`, passing ``False`` will avoid making copies for series or columns that are already non-object or where no better dtype can be inferred (:issue:`50096`)
- :meth:`DataFrame.plot.hist` now recognizes ``xlabel`` and ``ylabel`` arguments (:issue:`49793`)
- :meth:`Series.drop_duplicates` has gained ``ignore_index`` keyword to reset index (:issue:`48304`)
- :meth:`Series.dropna` and :meth:`DataFrame.dropna` has gained ``ignore_index`` keyword to reset index (:issue:`31725`)
- Improved error message in :func:`to_datetime` for non-ISO8601 formats, informing users about the position of the first error (:issue:`50361`)
- Improved error message when trying to align :class:`DataFrame` objects (for example, in :func:`DataFrame.compare`) to clarify that "identically labelled" refers to both index and columns (:issue:`50083`)
- Added support for :meth:`Index.min` and :meth:`Index.max` for pyarrow string dtypes (:issue:`51397`)
- Added :meth:`DatetimeIndex.as_unit` and :meth:`TimedeltaIndex.as_unit` to convert to different resolutions; supported resolutions are "s", "ms", "us", and "ns" (:issue:`50616`)
- Added :meth:`Series.dt.unit` and :meth:`Series.dt.as_unit` to convert to different resolutions; supported resolutions are "s", "ms", "us", and "ns" (:issue:`51223`)
- Added new argument ``dtype`` to :func:`read_sql` to be consistent with :func:`read_sql_query` (:issue:`50797`)
- :func:`read_csv`, :func:`read_table`, :func:`read_fwf` and :func:`read_excel` now accept ``date_format`` (:issue:`50601`)
- :func:`to_datetime` now accepts ``"ISO8601"`` as an argument to ``format``, which will match any ISO8601 string (but possibly not identically-formatted) (:issue:`50411`)
- :func:`to_datetime` now accepts ``"mixed"`` as an argument to ``format``, which will infer the format for each element individually (:issue:`50972`)
- Added new argument ``engine`` to :func:`read_json` to support parsing JSON with pyarrow by specifying ``engine="pyarrow"`` (:issue:`48893`)
- Added support for SQLAlchemy 2.0 (:issue:`40686`)
- :class:`Index` set operations :meth:`Index.union`, :meth:`Index.intersection`, :meth:`Index.difference`, and :meth:`Index.symmetric_difference` now support ``sort=True``, which will always return a sorted result, unlike the default ``sort=None`` which does not sort in some cases (:issue:`25151`)
- Added new escape mode "latex-math" to avoid escaping "$" in formatter (:issue:`50040`)

.. ---------------------------------------------------------------------------
.. _whatsnew_200.notable_bug_fixes:

Notable bug fixes
~~~~~~~~~~~~~~~~~

These are bug fixes that might have notable behavior changes.

.. _whatsnew_200.notable_bug_fixes.cumsum_cumprod_overflow:

:meth:`.DataFrameGroupBy.cumsum` and :meth:`.DataFrameGroupBy.cumprod` overflow instead of lossy casting to float
^^^^^^^^^^^^^^^^^^^^^^^^^^^^^^^^^^^^^^^^^^^^^^^^^^^^^^^^^^^^^^^^^^^^^^^^^^^^^^^^^^^^^^^^^^^^^^^^^^^^^^^^^^^^^^^^^

In previous versions we cast to float when applying ``cumsum`` and ``cumprod`` which
lead to incorrect results even if the result could be hold by ``int64`` dtype.
Additionally, the aggregation overflows consistent with numpy and the regular
:meth:`DataFrame.cumprod` and :meth:`DataFrame.cumsum` methods when the limit of
``int64`` is reached (:issue:`37493`).

*Old Behavior*

.. code-block:: ipython

    In [1]: df = pd.DataFrame({"key": ["b"] * 7, "value": 625})
    In [2]: df.groupby("key")["value"].cumprod()[5]
    Out[2]: 5.960464477539062e+16

We return incorrect results with the 6th value.

*New Behavior*

.. ipython:: python

    df = pd.DataFrame({"key": ["b"] * 7, "value": 625})
    df.groupby("key")["value"].cumprod()

We overflow with the 7th value, but the 6th value is still correct.

.. _whatsnew_200.notable_bug_fixes.groupby_nth_filter:

:meth:`.DataFrameGroupBy.nth` and :meth:`.SeriesGroupBy.nth` now behave as filtrations
^^^^^^^^^^^^^^^^^^^^^^^^^^^^^^^^^^^^^^^^^^^^^^^^^^^^^^^^^^^^^^^^^^^^^^^^^^^^^^^^^^^^^^

In previous versions of pandas, :meth:`.DataFrameGroupBy.nth` and
:meth:`.SeriesGroupBy.nth` acted as if they were aggregations. However, for most
inputs ``n``, they may return either zero or multiple rows per group. This means
that they are filtrations, similar to e.g. :meth:`.DataFrameGroupBy.head`. pandas
now treats them as filtrations (:issue:`13666`).

.. ipython:: python

    df = pd.DataFrame({"a": [1, 1, 2, 1, 2], "b": [np.nan, 2.0, 3.0, 4.0, 5.0]})
    gb = df.groupby("a")

*Old Behavior*

.. code-block:: ipython

    In [5]: gb.nth(n=1)
    Out[5]:
       A    B
    1  1  2.0
    4  2  5.0

*New Behavior*

.. ipython:: python

    gb.nth(n=1)

In particular, the index of the result is derived from the input by selecting
the appropriate rows. Also, when ``n`` is larger than the group, no rows instead of
``NaN`` is returned.

*Old Behavior*

.. code-block:: ipython

    In [5]: gb.nth(n=3, dropna="any")
    Out[5]:
        B
    A
    1 NaN
    2 NaN

*New Behavior*

.. ipython:: python

    gb.nth(n=3, dropna="any")

.. ---------------------------------------------------------------------------
.. _whatsnew_200.api_breaking:

Backwards incompatible API changes
~~~~~~~~~~~~~~~~~~~~~~~~~~~~~~~~~~

.. _whatsnew_200.api_breaking.unsupported_datetimelike_dtype_arg:

Construction with datetime64 or timedelta64 dtype with unsupported resolution
^^^^^^^^^^^^^^^^^^^^^^^^^^^^^^^^^^^^^^^^^^^^^^^^^^^^^^^^^^^^^^^^^^^^^^^^^^^^^
In past versions, when constructing a :class:`Series` or :class:`DataFrame` and
passing a "datetime64" or "timedelta64" dtype with unsupported resolution
(i.e. anything other than "ns"), pandas would silently replace the given dtype
with its nanosecond analogue:

*Previous behavior*:

.. code-block:: ipython

   In [5]: pd.Series(["2016-01-01"], dtype="datetime64[s]")
   Out[5]:
   0   2016-01-01
   dtype: datetime64[ns]

   In [6] pd.Series(["2016-01-01"], dtype="datetime64[D]")
   Out[6]:
   0   2016-01-01
   dtype: datetime64[ns]

In pandas 2.0 we support resolutions "s", "ms", "us", and "ns". When passing
a supported dtype (e.g. "datetime64[s]"), the result now has exactly
the requested dtype:

*New behavior*:

.. ipython:: python

   pd.Series(["2016-01-01"], dtype="datetime64[s]")

With an un-supported dtype, pandas now raises instead of silently swapping in
a supported dtype:

*New behavior*:

.. ipython:: python
   :okexcept:

   pd.Series(["2016-01-01"], dtype="datetime64[D]")

.. _whatsnew_200.api_breaking.value_counts:

Value counts sets the resulting name to ``count``
^^^^^^^^^^^^^^^^^^^^^^^^^^^^^^^^^^^^^^^^^^^^^^^^^
In past versions, when running :meth:`Series.value_counts`, the result would inherit
the original object's name, and the result index would be nameless. This would cause
confusion when resetting the index, and the column names would not correspond with the
column values.
Now, the result name will be ``'count'`` (or ``'proportion'`` if ``normalize=True`` was passed),
and the index will be named after the original object (:issue:`49497`).

*Previous behavior*:

.. code-block:: ipython

    In [8]: pd.Series(['quetzal', 'quetzal', 'elk'], name='animal').value_counts()

    Out[2]:
    quetzal    2
    elk        1
    Name: animal, dtype: int64

*New behavior*:

.. ipython:: python

    pd.Series(['quetzal', 'quetzal', 'elk'], name='animal').value_counts()

Likewise for other ``value_counts`` methods (for example, :meth:`DataFrame.value_counts`).

.. _whatsnew_200.api_breaking.astype_to_unsupported_datetimelike:

Disallow astype conversion to non-supported datetime64/timedelta64 dtypes
^^^^^^^^^^^^^^^^^^^^^^^^^^^^^^^^^^^^^^^^^^^^^^^^^^^^^^^^^^^^^^^^^^^^^^^^^
In previous versions, converting a :class:`Series` or :class:`DataFrame`
from ``datetime64[ns]`` to a different ``datetime64[X]`` dtype would return
with ``datetime64[ns]`` dtype instead of the requested dtype. In pandas 2.0,
support is added for "datetime64[s]", "datetime64[ms]", and "datetime64[us]" dtypes,
so converting to those dtypes gives exactly the requested dtype:

*Previous behavior*:

.. ipython:: python

   idx = pd.date_range("2016-01-01", periods=3)
   ser = pd.Series(idx)

*Previous behavior*:

.. code-block:: ipython

   In [4]: ser.astype("datetime64[s]")
   Out[4]:
   0   2016-01-01
   1   2016-01-02
   2   2016-01-03
   dtype: datetime64[ns]

With the new behavior, we get exactly the requested dtype:

*New behavior*:

.. ipython:: python

   ser.astype("datetime64[s]")

For non-supported resolutions e.g. "datetime64[D]", we raise instead of silently
ignoring the requested dtype:

*New behavior*:

.. ipython:: python
   :okexcept:

   ser.astype("datetime64[D]")

For conversion from ``timedelta64[ns]`` dtypes, the old behavior converted
to a floating point format.

*Previous behavior*:

.. ipython:: python

   idx = pd.timedelta_range("1 Day", periods=3)
   ser = pd.Series(idx)

*Previous behavior*:

.. code-block:: ipython

   In [7]: ser.astype("timedelta64[s]")
   Out[7]:
   0     86400.0
   1    172800.0
   2    259200.0
   dtype: float64

   In [8]: ser.astype("timedelta64[D]")
   Out[8]:
   0    1.0
   1    2.0
   2    3.0
   dtype: float64

The new behavior, as for datetime64, either gives exactly the requested dtype or raises:

*New behavior*:

.. ipython:: python
   :okexcept:

   ser.astype("timedelta64[s]")
   ser.astype("timedelta64[D]")

.. _whatsnew_200.api_breaking.default_to_stdlib_tzinfos:

UTC and fixed-offset timezones default to standard-library tzinfo objects
^^^^^^^^^^^^^^^^^^^^^^^^^^^^^^^^^^^^^^^^^^^^^^^^^^^^^^^^^^^^^^^^^^^^^^^^^
In previous versions, the default ``tzinfo`` object used to represent UTC
was ``pytz.UTC``. In pandas 2.0, we default to ``datetime.timezone.utc`` instead.
Similarly, for timezones represent fixed UTC offsets, we use ``datetime.timezone``
objects instead of ``pytz.FixedOffset`` objects. See (:issue:`34916`)

*Previous behavior*:

.. code-block:: ipython

   In [2]: ts = pd.Timestamp("2016-01-01", tz="UTC")
   In [3]: type(ts.tzinfo)
   Out[3]: pytz.UTC

   In [4]: ts2 = pd.Timestamp("2016-01-01 04:05:06-07:00")
   In [3]: type(ts2.tzinfo)
   Out[5]: pytz._FixedOffset

*New behavior*:

.. ipython:: python

   ts = pd.Timestamp("2016-01-01", tz="UTC")
   type(ts.tzinfo)

   ts2 = pd.Timestamp("2016-01-01 04:05:06-07:00")
   type(ts2.tzinfo)

For timezones that are neither UTC nor fixed offsets, e.g. "US/Pacific", we
continue to default to ``pytz`` objects.

.. _whatsnew_200.api_breaking.zero_len_indexes:

Empty DataFrames/Series will now default to have a ``RangeIndex``
^^^^^^^^^^^^^^^^^^^^^^^^^^^^^^^^^^^^^^^^^^^^^^^^^^^^^^^^^^^^^^^^^

Before, constructing an empty (where ``data`` is ``None`` or an empty list-like argument) :class:`Series` or :class:`DataFrame` without
specifying the axes (``index=None``, ``columns=None``) would return the axes as empty :class:`Index` with object dtype.

Now, the axes return an empty :class:`RangeIndex` (:issue:`49572`).

*Previous behavior*:

.. code-block:: ipython

   In [8]: pd.Series().index
   Out[8]:
   Index([], dtype='object')

   In [9] pd.DataFrame().axes
   Out[9]:
   [Index([], dtype='object'), Index([], dtype='object')]

*New behavior*:

.. ipython:: python

   pd.Series().index
   pd.DataFrame().axes

.. _whatsnew_200.api_breaking.to_latex:

DataFrame to LaTeX has a new render engine
^^^^^^^^^^^^^^^^^^^^^^^^^^^^^^^^^^^^^^^^^^

The existing :meth:`DataFrame.to_latex` has been restructured to utilise the
extended implementation previously available under :meth:`.Styler.to_latex`.
The arguments signature is similar, albeit ``col_space`` has been removed since
it is ignored by LaTeX engines. This render engine also requires ``jinja2`` as a
dependency which needs to be installed, since rendering is based upon jinja2 templates.

The pandas latex options below are no longer used and have been removed. The generic
max rows and columns arguments remain but for this functionality should be replaced
by the Styler equivalents.
The alternative options giving similar functionality are indicated below:

- ``display.latex.escape``: replaced with ``styler.format.escape``,
- ``display.latex.longtable``: replaced with ``styler.latex.environment``,
- ``display.latex.multicolumn``, ``display.latex.multicolumn_format`` and
  ``display.latex.multirow``: replaced with ``styler.sparse.rows``,
  ``styler.sparse.columns``, ``styler.latex.multirow_align`` and
  ``styler.latex.multicol_align``,
- ``display.latex.repr``: replaced with ``styler.render.repr``,
- ``display.max_rows`` and ``display.max_columns``: replace with
  ``styler.render.max_rows``, ``styler.render.max_columns`` and
  ``styler.render.max_elements``.

Note that due to this change some defaults have also changed:

- ``multirow`` now defaults to *True*.
- ``multirow_align`` defaults to *"r"* instead of *"l"*.
- ``multicol_align`` defaults to *"r"* instead of *"l"*.
- ``escape`` now defaults to *False*.

Note that the behaviour of ``_repr_latex_`` is also changed. Previously
setting ``display.latex.repr`` would generate LaTeX only when using nbconvert for a
JupyterNotebook, and not when the user is running the notebook. Now the
``styler.render.repr`` option allows control of the specific output
within JupyterNotebooks for operations (not just on nbconvert). See :issue:`39911`.

.. _whatsnew_200.api_breaking.deps:

Increased minimum versions for dependencies
^^^^^^^^^^^^^^^^^^^^^^^^^^^^^^^^^^^^^^^^^^^
Some minimum supported versions of dependencies were updated.
If installed, we now require:

+-------------------+-----------------+----------+---------+
| Package           | Minimum Version | Required | Changed |
+===================+=================+==========+=========+
| mypy (dev)        | 1.0             |          |    X    |
+-------------------+-----------------+----------+---------+
| pytest (dev)      | 7.0.0           |          |    X    |
+-------------------+-----------------+----------+---------+
| pytest-xdist (dev)| 2.2.0           |          |    X    |
+-------------------+-----------------+----------+---------+
| hypothesis (dev)  | 6.34.2          |          |    X    |
+-------------------+-----------------+----------+---------+
| python-dateutil   | 2.8.2           |    X     |    X    |
+-------------------+-----------------+----------+---------+

For `optional libraries <https://pandas.pydata.org/docs/getting_started/install.html>`_ the general recommendation is to use the latest version.
The following table lists the lowest version per library that is currently being tested throughout the development of pandas.
Optional libraries below the lowest tested version may still work, but are not considered supported.

+-----------------+-----------------+---------+
| Package         | Minimum Version | Changed |
+=================+=================+=========+
| pyarrow         | 7.0.0           |    X    |
+-----------------+-----------------+---------+
| matplotlib      | 3.6.1           |    X    |
+-----------------+-----------------+---------+
| fastparquet     | 0.6.3           |    X    |
+-----------------+-----------------+---------+
| xarray          | 0.21.0          |    X    |
+-----------------+-----------------+---------+

See :ref:`install.dependencies` and :ref:`install.optional_dependencies` for more.

Datetimes are now parsed with a consistent format
^^^^^^^^^^^^^^^^^^^^^^^^^^^^^^^^^^^^^^^^^^^^^^^^^

In the past, :func:`to_datetime` guessed the format for each element independently. This was appropriate for some cases where elements had mixed date formats - however, it would regularly cause problems when users expected a consistent format but the function would switch formats between elements. As of version 2.0.0, parsing will use a consistent format, determined by the first non-NA value (unless the user specifies a format, in which case that is used).

*Old behavior*:

.. code-block:: ipython

   In [1]: ser = pd.Series(['13-01-2000', '12-01-2000'])
   In [2]: pd.to_datetime(ser)
   Out[2]:
   0   2000-01-13
   1   2000-12-01
   dtype: datetime64[ns]

*New behavior*:

.. ipython:: python
    :okwarning:

     ser = pd.Series(['13-01-2000', '12-01-2000'])
     pd.to_datetime(ser)

Note that this affects :func:`read_csv` as well.

If you still need to parse dates with inconsistent formats, you can use
``format='mixed`` (possibly alongside ``dayfirst``) ::

     ser = pd.Series(['13-01-2000', '12 January 2000'])
     pd.to_datetime(ser, format='mixed', dayfirst=True)

or, if your formats are all ISO8601 (but possibly not identically-formatted) ::

     ser = pd.Series(['2020-01-01', '2020-01-01 03:00'])
     pd.to_datetime(ser, format='ISO8601')

.. _whatsnew_200.api_breaking.other:

Other API changes
^^^^^^^^^^^^^^^^^
- The ``freq``, ``tz``, ``nanosecond``, and ``unit`` keywords in the :class:`Timestamp` constructor are now keyword-only (:issue:`45307`, :issue:`32526`)
- Passing ``nanoseconds`` greater than 999 or less than 0 in :class:`Timestamp` now raises a ``ValueError`` (:issue:`48538`, :issue:`48255`)
- :func:`read_csv`: specifying an incorrect number of columns with ``index_col`` of now raises ``ParserError`` instead of ``IndexError`` when using the c parser.
- Default value of ``dtype`` in :func:`get_dummies` is changed to ``bool`` from ``uint8`` (:issue:`45848`)
- :meth:`DataFrame.astype`, :meth:`Series.astype`, and :meth:`DatetimeIndex.astype` casting datetime64 data to any of "datetime64[s]", "datetime64[ms]", "datetime64[us]" will return an object with the given resolution instead of coercing back to "datetime64[ns]" (:issue:`48928`)
- :meth:`DataFrame.astype`, :meth:`Series.astype`, and :meth:`DatetimeIndex.astype` casting timedelta64 data to any of "timedelta64[s]", "timedelta64[ms]", "timedelta64[us]" will return an object with the given resolution instead of coercing to "float64" dtype (:issue:`48963`)
- :meth:`DatetimeIndex.astype`, :meth:`TimedeltaIndex.astype`, :meth:`PeriodIndex.astype` :meth:`Series.astype`, :meth:`DataFrame.astype` with ``datetime64``, ``timedelta64`` or :class:`PeriodDtype` dtypes no longer allow converting to integer dtypes other than "int64", do ``obj.astype('int64', copy=False).astype(dtype)`` instead (:issue:`49715`)
- :meth:`Index.astype` now allows casting from ``float64`` dtype to datetime-like dtypes, matching :class:`Series` behavior (:issue:`49660`)
- Passing data with dtype of "timedelta64[s]", "timedelta64[ms]", or "timedelta64[us]" to :class:`TimedeltaIndex`, :class:`Series`, or :class:`DataFrame` constructors will now retain that dtype instead of casting to "timedelta64[ns]"; timedelta64 data with lower resolution will be cast to the lowest supported resolution "timedelta64[s]" (:issue:`49014`)
- Passing ``dtype`` of "timedelta64[s]", "timedelta64[ms]", or "timedelta64[us]" to :class:`TimedeltaIndex`, :class:`Series`, or :class:`DataFrame` constructors will now retain that dtype instead of casting to "timedelta64[ns]"; passing a dtype with lower resolution for :class:`Series` or :class:`DataFrame` will be cast to the lowest supported resolution "timedelta64[s]" (:issue:`49014`)
- Passing a ``np.datetime64`` object with non-nanosecond resolution to :class:`Timestamp` will retain the input resolution if it is "s", "ms", "us", or "ns"; otherwise it will be cast to the closest supported resolution (:issue:`49008`)
- Passing ``datetime64`` values with resolution other than nanosecond to :func:`to_datetime` will retain the input resolution if it is "s", "ms", "us", or "ns"; otherwise it will be cast to the closest supported resolution (:issue:`50369`)
- Passing integer values and a non-nanosecond datetime64 dtype (e.g. "datetime64[s]") :class:`DataFrame`, :class:`Series`, or :class:`Index` will treat the values as multiples of the dtype's unit, matching the behavior of e.g. ``Series(np.array(values, dtype="M8[s]"))`` (:issue:`51092`)
- Passing a string in ISO-8601 format to :class:`Timestamp` will retain the resolution of the parsed input if it is "s", "ms", "us", or "ns"; otherwise it will be cast to the closest supported resolution (:issue:`49737`)
- The ``other`` argument in :meth:`DataFrame.mask` and :meth:`Series.mask` now defaults to ``no_default`` instead of ``np.nan`` consistent with :meth:`DataFrame.where` and :meth:`Series.where`. Entries will be filled with the corresponding NULL value (``np.nan`` for numpy dtypes, ``pd.NA`` for extension dtypes). (:issue:`49111`)
- Changed behavior of :meth:`Series.quantile` and :meth:`DataFrame.quantile` with :class:`SparseDtype` to retain sparse dtype (:issue:`49583`)
- When creating a :class:`Series` with a object-dtype :class:`Index` of datetime objects, pandas no longer silently converts the index to a :class:`DatetimeIndex` (:issue:`39307`, :issue:`23598`)
- :func:`pandas.testing.assert_index_equal` with parameter ``exact="equiv"`` now considers two indexes equal when both are either a :class:`RangeIndex` or :class:`Index` with an ``int64`` dtype. Previously it meant either a :class:`RangeIndex` or a :class:`Int64Index` (:issue:`51098`)
- :meth:`Series.unique` with dtype "timedelta64[ns]" or "datetime64[ns]" now returns :class:`TimedeltaArray` or :class:`DatetimeArray` instead of ``numpy.ndarray`` (:issue:`49176`)
- :func:`to_datetime` and :class:`DatetimeIndex` now allow sequences containing both ``datetime`` objects and numeric entries, matching :class:`Series` behavior (:issue:`49037`, :issue:`50453`)
- :func:`pandas.api.types.is_string_dtype` now only returns ``True`` for array-likes with ``dtype=object`` when the elements are inferred to be strings (:issue:`15585`)
- Passing a sequence containing ``datetime`` objects and ``date`` objects to :class:`Series` constructor will return with ``object`` dtype instead of ``datetime64[ns]`` dtype, consistent with :class:`Index` behavior (:issue:`49341`)
- Passing strings that cannot be parsed as datetimes to :class:`Series` or :class:`DataFrame` with ``dtype="datetime64[ns]"`` will raise instead of silently ignoring the keyword and returning ``object`` dtype (:issue:`24435`)
- Passing a sequence containing a type that cannot be converted to :class:`Timedelta` to :func:`to_timedelta` or to the :class:`Series` or :class:`DataFrame` constructor with ``dtype="timedelta64[ns]"`` or to :class:`TimedeltaIndex` now raises ``TypeError`` instead of ``ValueError`` (:issue:`49525`)
- Changed behavior of :class:`Index` constructor with sequence containing at least one ``NaT`` and everything else either ``None`` or ``NaN`` to infer ``datetime64[ns]`` dtype instead of ``object``, matching :class:`Series` behavior (:issue:`49340`)
- :func:`read_stata` with parameter ``index_col`` set to ``None`` (the default) will now set the index on the returned :class:`DataFrame` to a :class:`RangeIndex` instead of a :class:`Int64Index` (:issue:`49745`)
- Changed behavior of :class:`Index`, :class:`Series`, and :class:`DataFrame` arithmetic methods when working with object-dtypes, the results no longer do type inference on the result of the array operations, use ``result.infer_objects(copy=False)`` to do type inference on the result (:issue:`49999`, :issue:`49714`)
- Changed behavior of :class:`Index` constructor with an object-dtype ``numpy.ndarray`` containing all-``bool`` values or all-complex values, this will now retain object dtype, consistent with the :class:`Series` behavior (:issue:`49594`)
- Changed behavior of :meth:`Series.astype` from object-dtype containing ``bytes`` objects to string dtypes; this now does ``val.decode()`` on bytes objects instead of ``str(val)``, matching :meth:`Index.astype` behavior (:issue:`45326`)
- Added ``"None"`` to default ``na_values`` in :func:`read_csv` (:issue:`50286`)
- Changed behavior of :class:`Series` and :class:`DataFrame` constructors when given an integer dtype and floating-point data that is not round numbers, this now raises ``ValueError`` instead of silently retaining the float dtype; do ``Series(data)`` or ``DataFrame(data)`` to get the old behavior, and ``Series(data).astype(dtype)`` or ``DataFrame(data).astype(dtype)`` to get the specified dtype (:issue:`49599`)
- Changed behavior of :meth:`DataFrame.shift` with ``axis=1``, an integer ``fill_value``, and homogeneous datetime-like dtype, this now fills new columns with integer dtypes instead of casting to datetimelike (:issue:`49842`)
- Files are now closed when encountering an exception in :func:`read_json` (:issue:`49921`)
- Changed behavior of :func:`read_csv`, :func:`read_json` & :func:`read_fwf`, where the index will now always be a :class:`RangeIndex`, when no index is specified. Previously the index would be a :class:`Index` with dtype ``object`` if the new DataFrame/Series has length 0 (:issue:`49572`)
- :meth:`DataFrame.values`, :meth:`DataFrame.to_numpy`, :meth:`DataFrame.xs`, :meth:`DataFrame.reindex`, :meth:`DataFrame.fillna`, and :meth:`DataFrame.replace` no longer silently consolidate the underlying arrays; do ``df = df.copy()`` to ensure consolidation (:issue:`49356`)
- Creating a new DataFrame using a full slice on both axes with :attr:`~DataFrame.loc`
  or :attr:`~DataFrame.iloc` (thus, ``df.loc[:, :]`` or ``df.iloc[:, :]``) now returns a
  new DataFrame (shallow copy) instead of the original DataFrame, consistent with other
  methods to get a full slice (for example ``df.loc[:]`` or ``df[:]``) (:issue:`49469`)
- The :class:`Series` and :class:`DataFrame` constructors will now return a shallow copy
  (i.e. share data, but not attributes) when passed a Series and DataFrame,
  respectively, and with the default of ``copy=False`` (and if no other keyword triggers
  a copy). Previously, the new Series or DataFrame would share the index attribute (e.g.
  ``df.index = ...`` would also update the index of the parent or child) (:issue:`49523`)
- Disallow computing ``cumprod`` for :class:`Timedelta` object; previously this returned incorrect values (:issue:`50246`)
- :class:`DataFrame` objects read from a :class:`HDFStore` file without an index now have a :class:`RangeIndex` instead of an ``int64`` index (:issue:`51076`)
- Instantiating an :class:`Index` with an numeric numpy dtype with data containing :class:`NA` and/or :class:`NaT` now raises a ``ValueError``. Previously a ``TypeError`` was raised (:issue:`51050`)
- Loading a JSON file with duplicate columns using ``read_json(orient='split')`` renames columns to avoid duplicates, as :func:`read_csv` and the other readers do (:issue:`50370`)
- The levels of the index of the :class:`Series` returned from ``Series.sparse.from_coo`` now always have dtype ``int32``. Previously they had dtype ``int64`` (:issue:`50926`)
- :func:`to_datetime` with ``unit`` of either "Y" or "M" will now raise if a sequence contains a non-round ``float`` value, matching the ``Timestamp`` behavior (:issue:`50301`)
- The methods :meth:`Series.round`, :meth:`DataFrame.__invert__`, :meth:`Series.__invert__`, :meth:`DataFrame.swapaxes`, :meth:`DataFrame.first`, :meth:`DataFrame.last`, :meth:`Series.first`, :meth:`Series.last` and :meth:`DataFrame.align` will now always return new objects (:issue:`51032`)
- :class:`DataFrame` and :class:`DataFrameGroupBy` aggregations (e.g. "sum") with object-dtype columns no longer infer non-object dtypes for their results, explicitly call ``result.infer_objects(copy=False)`` on the result to obtain the old behavior (:issue:`51205`, :issue:`49603`)
- Division by zero with :class:`ArrowDtype` dtypes returns ``-inf``, ``nan``, or ``inf`` depending on the numerator, instead of raising (:issue:`51541`)
- Added :func:`pandas.api.types.is_any_real_numeric_dtype` to check for real numeric dtypes (:issue:`51152`)
- :meth:`~arrays.ArrowExtensionArray.value_counts` now returns data with :class:`ArrowDtype` with ``pyarrow.int64`` type instead of ``"Int64"`` type (:issue:`51462`)

.. note::

    A current PDEP proposes the deprecation and removal of the keywords ``inplace`` and ``copy``
    for all but a small subset of methods from the pandas API. The current discussion takes place
    at `here <https://github.com/pandas-dev/pandas/pull/51466>`_. The keywords won't be necessary
    anymore in the context of Copy-on-Write. If this proposal is accepted, both
    keywords would be deprecated in the next release of pandas and removed in pandas 3.0.

.. ---------------------------------------------------------------------------
.. _whatsnew_200.deprecations:

Deprecations
~~~~~~~~~~~~
- Deprecated parsing datetime strings with system-local timezone to ``tzlocal``, pass a ``tz`` keyword or explicitly call ``tz_localize`` instead (:issue:`50791`)
- Deprecated argument ``infer_datetime_format`` in :func:`to_datetime` and :func:`read_csv`, as a strict version of it is now the default (:issue:`48621`)
- Deprecated behavior of :func:`to_datetime` with ``unit`` when parsing strings, in a future version these will be parsed as datetimes (matching unit-less behavior) instead of cast to floats. To retain the old behavior, cast strings to numeric types before calling :func:`to_datetime` (:issue:`50735`)
- Deprecated :func:`pandas.io.sql.execute` (:issue:`50185`)
- :meth:`Index.is_boolean` has been deprecated. Use :func:`pandas.api.types.is_bool_dtype` instead (:issue:`50042`)
- :meth:`Index.is_integer` has been deprecated. Use :func:`pandas.api.types.is_integer_dtype` instead (:issue:`50042`)
- :meth:`Index.is_floating` has been deprecated. Use :func:`pandas.api.types.is_float_dtype` instead (:issue:`50042`)
- :meth:`Index.holds_integer` has been deprecated. Use :func:`pandas.api.types.infer_dtype` instead (:issue:`50243`)
- :meth:`Index.is_numeric` has been deprecated. Use :func:`pandas.api.types.is_any_real_numeric_dtype` instead (:issue:`50042`,:issue:`51152`)
- :meth:`Index.is_categorical` has been deprecated. Use :func:`pandas.api.types.is_categorical_dtype` instead (:issue:`50042`)
- :meth:`Index.is_object` has been deprecated. Use :func:`pandas.api.types.is_object_dtype` instead (:issue:`50042`)
- :meth:`Index.is_interval` has been deprecated. Use :func:`pandas.api.types.is_interval_dtype` instead (:issue:`50042`)
- Deprecated argument ``date_parser`` in :func:`read_csv`, :func:`read_table`, :func:`read_fwf`, and :func:`read_excel` in favour of ``date_format`` (:issue:`50601`)
- Deprecated ``all`` and ``any`` reductions with ``datetime64`` and :class:`DatetimeTZDtype` dtypes, use e.g. ``(obj != pd.Timestamp(0), tz=obj.tz).all()`` instead (:issue:`34479`)
- Deprecated unused arguments ``*args`` and ``**kwargs`` in :class:`Resampler` (:issue:`50977`)
- Deprecated calling ``float`` or ``int`` on a single element :class:`Series` to return a ``float`` or ``int`` respectively. Extract the element before calling ``float`` or ``int`` instead (:issue:`51101`)
- Deprecated :meth:`Grouper.groups`, use :meth:`Groupby.groups` instead (:issue:`51182`)
- Deprecated :meth:`Grouper.grouper`, use :meth:`Groupby.grouper` instead (:issue:`51182`)
- Deprecated :meth:`Grouper.obj`, use :meth:`Groupby.obj` instead (:issue:`51206`)
- Deprecated :meth:`Grouper.indexer`, use :meth:`Resampler.indexer` instead (:issue:`51206`)
- Deprecated :meth:`Grouper.ax`, use :meth:`Resampler.ax` instead (:issue:`51206`)
- Deprecated keyword ``use_nullable_dtypes`` in :func:`read_parquet`, use ``dtype_backend`` instead (:issue:`51853`)
- Deprecated :meth:`Series.pad` in favor of :meth:`Series.ffill` (:issue:`33396`)
- Deprecated :meth:`Series.backfill` in favor of :meth:`Series.bfill` (:issue:`33396`)
- Deprecated :meth:`DataFrame.pad` in favor of :meth:`DataFrame.ffill` (:issue:`33396`)
- Deprecated :meth:`DataFrame.backfill` in favor of :meth:`DataFrame.bfill` (:issue:`33396`)
- Deprecated :meth:`~pandas.io.stata.StataReader.close`. Use :class:`~pandas.io.stata.StataReader` as a context manager instead (:issue:`49228`)

.. ---------------------------------------------------------------------------
.. _whatsnew_200.prior_deprecations:

Removal of prior version deprecations/changes
~~~~~~~~~~~~~~~~~~~~~~~~~~~~~~~~~~~~~~~~~~~~~
- Removed :class:`Int64Index`, :class:`UInt64Index` and :class:`Float64Index`. See also :ref:`here <whatsnew_200.enhancements.index_can_hold_numpy_numeric_dtypes>` for more information (:issue:`42717`)
- Removed deprecated :attr:`Timestamp.freq`, :attr:`Timestamp.freqstr` and argument ``freq`` from the :class:`Timestamp` constructor and :meth:`Timestamp.fromordinal` (:issue:`14146`)
- Removed deprecated :class:`CategoricalBlock`, :meth:`Block.is_categorical`, require datetime64 and timedelta64 values to be wrapped in :class:`DatetimeArray` or :class:`TimedeltaArray` before passing to :meth:`Block.make_block_same_class`, require ``DatetimeTZBlock.values`` to have the correct ndim when passing to the :class:`BlockManager` constructor, and removed the "fastpath" keyword from the :class:`SingleBlockManager` constructor (:issue:`40226`, :issue:`40571`)
- Removed deprecated global option ``use_inf_as_null`` in favor of ``use_inf_as_na`` (:issue:`17126`)
- Removed deprecated module ``pandas.core.index`` (:issue:`30193`)
- Removed deprecated alias ``pandas.core.tools.datetimes.to_time``, import the function directly from ``pandas.core.tools.times`` instead (:issue:`34145`)
- Removed deprecated alias ``pandas.io.json.json_normalize``, import the function directly from ``pandas.json_normalize`` instead (:issue:`27615`)
- Removed deprecated :meth:`Categorical.to_dense`, use ``np.asarray(cat)`` instead (:issue:`32639`)
- Removed deprecated :meth:`Categorical.take_nd` (:issue:`27745`)
- Removed deprecated :meth:`Categorical.mode`, use ``Series(cat).mode()`` instead (:issue:`45033`)
- Removed deprecated :meth:`Categorical.is_dtype_equal` and :meth:`CategoricalIndex.is_dtype_equal` (:issue:`37545`)
- Removed deprecated :meth:`CategoricalIndex.take_nd` (:issue:`30702`)
- Removed deprecated :meth:`Index.is_type_compatible` (:issue:`42113`)
- Removed deprecated :meth:`Index.is_mixed`, check ``index.inferred_type`` directly instead (:issue:`32922`)
- Removed deprecated :func:`pandas.api.types.is_categorical`; use :func:`pandas.api.types.is_categorical_dtype` instead  (:issue:`33385`)
- Removed deprecated :meth:`Index.asi8` (:issue:`37877`)
- Enforced deprecation changing behavior when passing ``datetime64[ns]`` dtype data and timezone-aware dtype to :class:`Series`, interpreting the values as wall-times instead of UTC times, matching :class:`DatetimeIndex` behavior (:issue:`41662`)
- Enforced deprecation changing behavior when applying a numpy ufunc on multiple non-aligned (on the index or columns) :class:`DataFrame` that will now align the inputs first (:issue:`39239`)
- Removed deprecated :meth:`DataFrame._AXIS_NUMBERS`, :meth:`DataFrame._AXIS_NAMES`, :meth:`Series._AXIS_NUMBERS`, :meth:`Series._AXIS_NAMES` (:issue:`33637`)
- Removed deprecated :meth:`Index.to_native_types`, use ``obj.astype(str)`` instead (:issue:`36418`)
- Removed deprecated :meth:`Series.iteritems`, :meth:`DataFrame.iteritems`, use ``obj.items`` instead (:issue:`45321`)
- Removed deprecated :meth:`DataFrame.lookup` (:issue:`35224`)
- Removed deprecated :meth:`Series.append`, :meth:`DataFrame.append`, use :func:`concat` instead (:issue:`35407`)
- Removed deprecated :meth:`Series.iteritems`, :meth:`DataFrame.iteritems` and :meth:`HDFStore.iteritems` use ``obj.items`` instead (:issue:`45321`)
- Removed deprecated :meth:`DatetimeIndex.union_many` (:issue:`45018`)
- Removed deprecated ``weekofyear`` and ``week`` attributes of :class:`DatetimeArray`, :class:`DatetimeIndex` and ``dt`` accessor in favor of ``isocalendar().week`` (:issue:`33595`)
- Removed deprecated :meth:`RangeIndex._start`, :meth:`RangeIndex._stop`, :meth:`RangeIndex._step`, use ``start``, ``stop``, ``step`` instead (:issue:`30482`)
- Removed deprecated :meth:`DatetimeIndex.to_perioddelta`, Use ``dtindex - dtindex.to_period(freq).to_timestamp()`` instead (:issue:`34853`)
- Removed deprecated :meth:`.Styler.hide_index` and :meth:`.Styler.hide_columns` (:issue:`49397`)
- Removed deprecated :meth:`.Styler.set_na_rep` and :meth:`.Styler.set_precision` (:issue:`49397`)
- Removed deprecated :meth:`.Styler.where` (:issue:`49397`)
- Removed deprecated :meth:`.Styler.render` (:issue:`49397`)
- Removed deprecated argument ``col_space`` in :meth:`DataFrame.to_latex` (:issue:`47970`)
- Removed deprecated argument ``null_color`` in :meth:`.Styler.highlight_null` (:issue:`49397`)
- Removed deprecated argument ``check_less_precise`` in :meth:`.testing.assert_frame_equal`, :meth:`.testing.assert_extension_array_equal`, :meth:`.testing.assert_series_equal`,  :meth:`.testing.assert_index_equal` (:issue:`30562`)
- Removed deprecated ``null_counts`` argument in :meth:`DataFrame.info`. Use ``show_counts`` instead (:issue:`37999`)
- Removed deprecated :meth:`Index.is_monotonic`, and :meth:`Series.is_monotonic`; use ``obj.is_monotonic_increasing`` instead (:issue:`45422`)
- Removed deprecated :meth:`Index.is_all_dates` (:issue:`36697`)
- Enforced deprecation disallowing passing a timezone-aware :class:`Timestamp` and ``dtype="datetime64[ns]"`` to :class:`Series` or :class:`DataFrame` constructors (:issue:`41555`)
- Enforced deprecation disallowing passing a sequence of timezone-aware values and ``dtype="datetime64[ns]"`` to to :class:`Series` or :class:`DataFrame` constructors (:issue:`41555`)
- Enforced deprecation disallowing ``numpy.ma.mrecords.MaskedRecords`` in the :class:`DataFrame` constructor; pass ``"{name: data[name] for name in data.dtype.names}`` instead (:issue:`40363`)
- Enforced deprecation disallowing unit-less "datetime64" dtype in :meth:`Series.astype` and :meth:`DataFrame.astype` (:issue:`47844`)
- Enforced deprecation disallowing using ``.astype`` to convert a ``datetime64[ns]`` :class:`Series`, :class:`DataFrame`, or :class:`DatetimeIndex` to timezone-aware dtype, use ``obj.tz_localize`` or ``ser.dt.tz_localize`` instead (:issue:`39258`)
- Enforced deprecation disallowing using ``.astype`` to convert a timezone-aware :class:`Series`, :class:`DataFrame`, or :class:`DatetimeIndex` to timezone-naive ``datetime64[ns]`` dtype, use ``obj.tz_localize(None)`` or ``obj.tz_convert("UTC").tz_localize(None)`` instead (:issue:`39258`)
- Enforced deprecation disallowing passing non boolean argument to sort in :func:`concat` (:issue:`44629`)
- Removed Date parser functions :func:`~pandas.io.date_converters.parse_date_time`,
  :func:`~pandas.io.date_converters.parse_date_fields`, :func:`~pandas.io.date_converters.parse_all_fields`
  and :func:`~pandas.io.date_converters.generic_parser` (:issue:`24518`)
- Removed argument ``index`` from the :class:`core.arrays.SparseArray` constructor (:issue:`43523`)
- Remove argument ``squeeze`` from :meth:`DataFrame.groupby` and :meth:`Series.groupby` (:issue:`32380`)
- Removed deprecated ``apply``, ``apply_index``, ``__call__``, ``onOffset``, and ``isAnchored`` attributes from :class:`DateOffset` (:issue:`34171`)
- Removed ``keep_tz`` argument in :meth:`DatetimeIndex.to_series` (:issue:`29731`)
- Remove arguments ``names`` and ``dtype`` from :meth:`Index.copy` and ``levels`` and ``codes`` from :meth:`MultiIndex.copy` (:issue:`35853`, :issue:`36685`)
- Remove argument ``inplace`` from :meth:`MultiIndex.set_levels` and :meth:`MultiIndex.set_codes` (:issue:`35626`)
- Removed arguments ``verbose`` and ``encoding`` from :meth:`DataFrame.to_excel` and :meth:`Series.to_excel` (:issue:`47912`)
- Removed argument ``line_terminator`` from :meth:`DataFrame.to_csv` and :meth:`Series.to_csv`, use ``lineterminator`` instead (:issue:`45302`)
- Removed argument ``inplace`` from :meth:`DataFrame.set_axis` and :meth:`Series.set_axis`, use ``obj = obj.set_axis(..., copy=False)`` instead (:issue:`48130`)
- Disallow passing positional arguments to :meth:`MultiIndex.set_levels` and :meth:`MultiIndex.set_codes` (:issue:`41485`)
- Disallow parsing to Timedelta strings with components with units "Y", "y", or "M", as these do not represent unambiguous durations (:issue:`36838`)
- Removed :meth:`MultiIndex.is_lexsorted` and :meth:`MultiIndex.lexsort_depth` (:issue:`38701`)
- Removed argument ``how`` from :meth:`PeriodIndex.astype`, use :meth:`PeriodIndex.to_timestamp` instead (:issue:`37982`)
- Removed argument ``try_cast`` from :meth:`DataFrame.mask`, :meth:`DataFrame.where`, :meth:`Series.mask` and :meth:`Series.where` (:issue:`38836`)
- Removed argument ``tz`` from :meth:`Period.to_timestamp`, use ``obj.to_timestamp(...).tz_localize(tz)`` instead (:issue:`34522`)
- Removed argument ``sort_columns`` in :meth:`DataFrame.plot` and :meth:`Series.plot` (:issue:`47563`)
- Removed argument ``is_copy`` from :meth:`DataFrame.take` and :meth:`Series.take` (:issue:`30615`)
- Removed argument ``kind`` from :meth:`Index.get_slice_bound`, :meth:`Index.slice_indexer` and :meth:`Index.slice_locs` (:issue:`41378`)
- Removed arguments ``prefix``, ``squeeze``, ``error_bad_lines`` and ``warn_bad_lines`` from :func:`read_csv` (:issue:`40413`, :issue:`43427`)
- Removed arguments ``squeeze`` from :func:`read_excel` (:issue:`43427`)
- Removed argument ``datetime_is_numeric`` from :meth:`DataFrame.describe` and :meth:`Series.describe` as datetime data will always be summarized as numeric data (:issue:`34798`)
- Disallow passing list ``key`` to :meth:`Series.xs` and :meth:`DataFrame.xs`, pass a tuple instead (:issue:`41789`)
- Disallow subclass-specific keywords (e.g. "freq", "tz", "names", "closed") in the :class:`Index` constructor (:issue:`38597`)
- Removed argument ``inplace`` from :meth:`Categorical.remove_unused_categories` (:issue:`37918`)
- Disallow passing non-round floats to :class:`Timestamp` with ``unit="M"`` or ``unit="Y"`` (:issue:`47266`)
- Remove keywords ``convert_float`` and ``mangle_dupe_cols`` from :func:`read_excel` (:issue:`41176`)
- Remove keyword ``mangle_dupe_cols`` from :func:`read_csv` and :func:`read_table` (:issue:`48137`)
- Removed ``errors`` keyword from :meth:`DataFrame.where`, :meth:`Series.where`, :meth:`DataFrame.mask` and :meth:`Series.mask` (:issue:`47728`)
- Disallow passing non-keyword arguments to :func:`read_excel` except ``io`` and ``sheet_name`` (:issue:`34418`)
- Disallow passing non-keyword arguments to :meth:`DataFrame.drop` and :meth:`Series.drop` except ``labels`` (:issue:`41486`)
- Disallow passing non-keyword arguments to :meth:`DataFrame.fillna` and :meth:`Series.fillna` except ``value`` (:issue:`41485`)
- Disallow passing non-keyword arguments to :meth:`StringMethods.split` and :meth:`StringMethods.rsplit` except for ``pat`` (:issue:`47448`)
- Disallow passing non-keyword arguments to :meth:`DataFrame.set_index` except ``keys`` (:issue:`41495`)
- Disallow passing non-keyword arguments to :meth:`Resampler.interpolate` except ``method`` (:issue:`41699`)
- Disallow passing non-keyword arguments to :meth:`DataFrame.reset_index` and :meth:`Series.reset_index` except ``level`` (:issue:`41496`)
- Disallow passing non-keyword arguments to :meth:`DataFrame.dropna` and :meth:`Series.dropna` (:issue:`41504`)
- Disallow passing non-keyword arguments to :meth:`ExtensionArray.argsort` (:issue:`46134`)
- Disallow passing non-keyword arguments to :meth:`Categorical.sort_values` (:issue:`47618`)
- Disallow passing non-keyword arguments to :meth:`Index.drop_duplicates` and :meth:`Series.drop_duplicates` (:issue:`41485`)
- Disallow passing non-keyword arguments to :meth:`DataFrame.drop_duplicates` except for ``subset`` (:issue:`41485`)
- Disallow passing non-keyword arguments to :meth:`DataFrame.sort_index` and :meth:`Series.sort_index` (:issue:`41506`)
- Disallow passing non-keyword arguments to :meth:`DataFrame.interpolate` and :meth:`Series.interpolate` except for ``method`` (:issue:`41510`)
- Disallow passing non-keyword arguments to :meth:`DataFrame.any` and :meth:`Series.any` (:issue:`44896`)
- Disallow passing non-keyword arguments to :meth:`Index.set_names` except for ``names`` (:issue:`41551`)
- Disallow passing non-keyword arguments to :meth:`Index.join` except for ``other`` (:issue:`46518`)
- Disallow passing non-keyword arguments to :func:`concat` except for ``objs`` (:issue:`41485`)
- Disallow passing non-keyword arguments to :func:`pivot` except for ``data`` (:issue:`48301`)
- Disallow passing non-keyword arguments to :meth:`DataFrame.pivot` (:issue:`48301`)
- Disallow passing non-keyword arguments to :func:`read_html` except for ``io`` (:issue:`27573`)
- Disallow passing non-keyword arguments to :func:`read_json` except for ``path_or_buf`` (:issue:`27573`)
- Disallow passing non-keyword arguments to :func:`read_sas` except for ``filepath_or_buffer`` (:issue:`47154`)
- Disallow passing non-keyword arguments to :func:`read_stata` except for ``filepath_or_buffer`` (:issue:`48128`)
- Disallow passing non-keyword arguments to :func:`read_csv` except ``filepath_or_buffer`` (:issue:`41485`)
- Disallow passing non-keyword arguments to :func:`read_table` except ``filepath_or_buffer`` (:issue:`41485`)
- Disallow passing non-keyword arguments to :func:`read_fwf` except ``filepath_or_buffer`` (:issue:`44710`)
- Disallow passing non-keyword arguments to :func:`read_xml` except for ``path_or_buffer`` (:issue:`45133`)
- Disallow passing non-keyword arguments to :meth:`Series.mask` and :meth:`DataFrame.mask` except ``cond`` and ``other`` (:issue:`41580`)
- Disallow passing non-keyword arguments to :meth:`DataFrame.to_stata` except for ``path`` (:issue:`48128`)
- Disallow passing non-keyword arguments to :meth:`DataFrame.where` and :meth:`Series.where` except for ``cond`` and ``other`` (:issue:`41523`)
- Disallow passing non-keyword arguments to :meth:`Series.set_axis` and :meth:`DataFrame.set_axis` except for ``labels`` (:issue:`41491`)
- Disallow passing non-keyword arguments to :meth:`Series.rename_axis` and :meth:`DataFrame.rename_axis` except for ``mapper`` (:issue:`47587`)
- Disallow passing non-keyword arguments to :meth:`Series.clip` and :meth:`DataFrame.clip` (:issue:`41511`)
- Disallow passing non-keyword arguments to :meth:`Series.bfill`, :meth:`Series.ffill`, :meth:`DataFrame.bfill` and :meth:`DataFrame.ffill` (:issue:`41508`)
- Disallow passing non-keyword arguments to :meth:`DataFrame.replace`, :meth:`Series.replace` except for ``to_replace`` and ``value`` (:issue:`47587`)
- Disallow passing non-keyword arguments to :meth:`DataFrame.sort_values` except for ``by`` (:issue:`41505`)
- Disallow passing non-keyword arguments to :meth:`Series.sort_values` (:issue:`41505`)
- Disallow passing non-keyword arguments to :meth:`DataFrame.reindex` except for ``labels`` (:issue:`17966`)
- Disallow :meth:`Index.reindex` with non-unique :class:`Index` objects (:issue:`42568`)
- Disallowed constructing :class:`Categorical` with scalar ``data`` (:issue:`38433`)
- Disallowed constructing :class:`CategoricalIndex` without passing ``data`` (:issue:`38944`)
- Removed :meth:`.Rolling.validate`, :meth:`.Expanding.validate`, and :meth:`.ExponentialMovingWindow.validate` (:issue:`43665`)
- Removed :attr:`Rolling.win_type` returning ``"freq"`` (:issue:`38963`)
- Removed :attr:`Rolling.is_datetimelike` (:issue:`38963`)
- Removed the ``level`` keyword in :class:`DataFrame` and :class:`Series` aggregations; use ``groupby`` instead (:issue:`39983`)
- Removed deprecated :meth:`Timedelta.delta`, :meth:`Timedelta.is_populated`, and :attr:`Timedelta.freq` (:issue:`46430`, :issue:`46476`)
- Removed deprecated :attr:`NaT.freq` (:issue:`45071`)
- Removed deprecated :meth:`Categorical.replace`, use :meth:`Series.replace` instead (:issue:`44929`)
- Removed the ``numeric_only`` keyword from :meth:`Categorical.min` and :meth:`Categorical.max` in favor of ``skipna`` (:issue:`48821`)
- Changed behavior of :meth:`DataFrame.median` and :meth:`DataFrame.mean` with ``numeric_only=None`` to not exclude datetime-like columns THIS NOTE WILL BE IRRELEVANT ONCE ``numeric_only=None`` DEPRECATION IS ENFORCED (:issue:`29941`)
- Removed :func:`is_extension_type` in favor of :func:`is_extension_array_dtype` (:issue:`29457`)
- Removed ``.ExponentialMovingWindow.vol`` (:issue:`39220`)
- Removed :meth:`Index.get_value` and :meth:`Index.set_value` (:issue:`33907`, :issue:`28621`)
- Removed :meth:`Series.slice_shift` and :meth:`DataFrame.slice_shift` (:issue:`37601`)
- Remove :meth:`DataFrameGroupBy.pad` and :meth:`DataFrameGroupBy.backfill` (:issue:`45076`)
- Remove ``numpy`` argument from :func:`read_json` (:issue:`30636`)
- Disallow passing abbreviations for ``orient`` in :meth:`DataFrame.to_dict` (:issue:`32516`)
- Disallow partial slicing on an non-monotonic :class:`DatetimeIndex` with keys which are not in Index. This now raises a ``KeyError`` (:issue:`18531`)
- Removed ``get_offset`` in favor of :func:`to_offset` (:issue:`30340`)
- Removed the ``warn`` keyword in :func:`infer_freq` (:issue:`45947`)
- Removed the ``include_start`` and ``include_end`` arguments in :meth:`DataFrame.between_time` in favor of ``inclusive`` (:issue:`43248`)
- Removed the ``closed`` argument in :meth:`date_range` and :meth:`bdate_range` in favor of ``inclusive`` argument (:issue:`40245`)
- Removed the ``center`` keyword in :meth:`DataFrame.expanding` (:issue:`20647`)
- Removed the ``truediv`` keyword from :func:`eval` (:issue:`29812`)
- Removed the ``method`` and ``tolerance`` arguments in :meth:`Index.get_loc`. Use ``index.get_indexer([label], method=..., tolerance=...)`` instead (:issue:`42269`)
- Removed the ``pandas.datetime`` submodule (:issue:`30489`)
- Removed the ``pandas.np`` submodule (:issue:`30296`)
- Removed ``pandas.util.testing`` in favor of ``pandas.testing`` (:issue:`30745`)
- Removed :meth:`Series.str.__iter__` (:issue:`28277`)
- Removed ``pandas.SparseArray`` in favor of :class:`arrays.SparseArray` (:issue:`30642`)
- Removed ``pandas.SparseSeries`` and ``pandas.SparseDataFrame``, including pickle support. (:issue:`30642`)
- Enforced disallowing passing an integer ``fill_value`` to :meth:`DataFrame.shift` and :meth:`Series.shift`` with datetime64, timedelta64, or period dtypes (:issue:`32591`)
- Enforced disallowing a string column label into ``times`` in :meth:`DataFrame.ewm` (:issue:`43265`)
- Enforced disallowing passing ``True`` and ``False`` into ``inclusive`` in :meth:`Series.between` in favor of ``"both"`` and ``"neither"`` respectively (:issue:`40628`)
- Enforced disallowing using ``usecols`` with out of bounds indices for ``read_csv`` with ``engine="c"`` (:issue:`25623`)
- Enforced disallowing the use of ``**kwargs`` in :class:`.ExcelWriter`; use the keyword argument ``engine_kwargs`` instead (:issue:`40430`)
- Enforced disallowing a tuple of column labels into :meth:`.DataFrameGroupBy.__getitem__` (:issue:`30546`)
- Enforced disallowing missing labels when indexing with a sequence of labels on a level of a :class:`MultiIndex`. This now raises a ``KeyError`` (:issue:`42351`)
- Enforced disallowing setting values with ``.loc`` using a positional slice. Use ``.loc`` with labels or ``.iloc`` with positions instead (:issue:`31840`)
- Enforced disallowing positional indexing with a ``float`` key even if that key is a round number, manually cast to integer instead (:issue:`34193`)
- Enforced disallowing using a :class:`DataFrame` indexer with ``.iloc``, use ``.loc`` instead for automatic alignment (:issue:`39022`)
- Enforced disallowing ``set`` or ``dict`` indexers in ``__getitem__`` and ``__setitem__`` methods (:issue:`42825`)
- Enforced disallowing indexing on a :class:`Index` or positional indexing on a :class:`Series` producing multi-dimensional objects e.g. ``obj[:, None]``, convert to numpy before indexing instead (:issue:`35141`)
- Enforced disallowing ``dict`` or ``set`` objects in ``suffixes`` in :func:`merge` (:issue:`34810`)
- Enforced disallowing :func:`merge` to produce duplicated columns through the ``suffixes`` keyword and already existing columns (:issue:`22818`)
- Enforced disallowing using :func:`merge` or :func:`join` on a different number of levels (:issue:`34862`)
- Enforced disallowing ``value_name`` argument in :func:`DataFrame.melt` to match an element in the :class:`DataFrame` columns (:issue:`35003`)
- Enforced disallowing passing ``showindex`` into ``**kwargs`` in :func:`DataFrame.to_markdown` and :func:`Series.to_markdown` in favor of ``index`` (:issue:`33091`)
- Removed setting Categorical._codes directly (:issue:`41429`)
- Removed setting Categorical.categories directly (:issue:`47834`)
- Removed argument ``inplace`` from :meth:`Categorical.add_categories`, :meth:`Categorical.remove_categories`, :meth:`Categorical.set_categories`, :meth:`Categorical.rename_categories`, :meth:`Categorical.reorder_categories`, :meth:`Categorical.set_ordered`, :meth:`Categorical.as_ordered`, :meth:`Categorical.as_unordered` (:issue:`37981`, :issue:`41118`, :issue:`41133`, :issue:`47834`)
- Enforced :meth:`Rolling.count` with ``min_periods=None`` to default to the size of the window (:issue:`31302`)
- Renamed ``fname`` to ``path`` in :meth:`DataFrame.to_parquet`, :meth:`DataFrame.to_stata` and :meth:`DataFrame.to_feather` (:issue:`30338`)
- Enforced disallowing indexing a :class:`Series` with a single item list with a slice (e.g. ``ser[[slice(0, 2)]]``). Either convert the list to tuple, or pass the slice directly instead (:issue:`31333`)
- Changed behavior indexing on a :class:`DataFrame` with a :class:`DatetimeIndex` index using a string indexer, previously this operated as a slice on rows, now it operates like any other column key; use ``frame.loc[key]`` for the old behavior (:issue:`36179`)
- Enforced the ``display.max_colwidth`` option to not accept negative integers (:issue:`31569`)
- Removed the ``display.column_space`` option in favor of ``df.to_string(col_space=...)`` (:issue:`47280`)
- Removed the deprecated method ``mad`` from pandas classes (:issue:`11787`)
- Removed the deprecated method ``tshift`` from pandas classes (:issue:`11631`)
- Changed behavior of empty data passed into :class:`Series`; the default dtype will be ``object`` instead of ``float64`` (:issue:`29405`)
- Changed the behavior of :meth:`DatetimeIndex.union`, :meth:`DatetimeIndex.intersection`, and :meth:`DatetimeIndex.symmetric_difference` with mismatched timezones to convert to UTC instead of casting to object dtype (:issue:`39328`)
- Changed the behavior of :func:`to_datetime` with argument "now" with ``utc=False`` to match ``Timestamp("now")`` (:issue:`18705`)
- Changed the behavior of indexing on a timezone-aware :class:`DatetimeIndex` with a timezone-naive ``datetime`` object or vice-versa; these now behave like any other non-comparable type by raising ``KeyError`` (:issue:`36148`)
- Changed the behavior of :meth:`Index.reindex`, :meth:`Series.reindex`, and :meth:`DataFrame.reindex` with a ``datetime64`` dtype and a ``datetime.date`` object for ``fill_value``; these are no longer considered equivalent to ``datetime.datetime`` objects so the reindex casts to object dtype (:issue:`39767`)
- Changed behavior of :meth:`SparseArray.astype` when given a dtype that is not explicitly ``SparseDtype``, cast to the exact requested dtype rather than silently using a ``SparseDtype`` instead (:issue:`34457`)
- Changed behavior of :meth:`Index.ravel` to return a view on the original :class:`Index` instead of a ``np.ndarray`` (:issue:`36900`)
- Changed behavior of :meth:`Series.to_frame` and :meth:`Index.to_frame` with explicit ``name=None`` to use ``None`` for the column name instead of the index's name or default ``0`` (:issue:`45523`)
- Changed behavior of :func:`concat` with one array of ``bool``-dtype and another of integer dtype, this now returns ``object`` dtype instead of integer dtype; explicitly cast the bool object to integer before concatenating to get the old behavior (:issue:`45101`)
- Changed behavior of :class:`DataFrame` constructor given floating-point ``data`` and an integer ``dtype``, when the data cannot be cast losslessly, the floating point dtype is retained, matching :class:`Series` behavior (:issue:`41170`)
- Changed behavior of :class:`Index` constructor when given a ``np.ndarray`` with object-dtype containing numeric entries; this now retains object dtype rather than inferring a numeric dtype, consistent with :class:`Series` behavior (:issue:`42870`)
- Changed behavior of :meth:`Index.__and__`, :meth:`Index.__or__` and :meth:`Index.__xor__` to behave as logical operations (matching :class:`Series` behavior) instead of aliases for set operations (:issue:`37374`)
- Changed behavior of :class:`DataFrame` constructor when passed a list whose first element is a :class:`Categorical`, this now treats the elements as rows casting to ``object`` dtype, consistent with behavior for other types (:issue:`38845`)
- Changed behavior of :class:`DataFrame` constructor when passed a ``dtype`` (other than int) that the data cannot be cast to; it now raises instead of silently ignoring the dtype (:issue:`41733`)
- Changed the behavior of :class:`Series` constructor, it will no longer infer a datetime64 or timedelta64 dtype from string entries (:issue:`41731`)
- Changed behavior of :class:`Timestamp` constructor with a ``np.datetime64`` object and a ``tz`` passed to interpret the input as a wall-time as opposed to a UTC time (:issue:`42288`)
- Changed behavior of :meth:`Timestamp.utcfromtimestamp` to return a timezone-aware object satisfying ``Timestamp.utcfromtimestamp(val).timestamp() == val`` (:issue:`45083`)
- Changed behavior of :class:`Index` constructor when passed a ``SparseArray`` or ``SparseDtype`` to retain that dtype instead of casting to ``numpy.ndarray`` (:issue:`43930`)
- Changed behavior of setitem-like operations (``__setitem__``, ``fillna``, ``where``, ``mask``, ``replace``, ``insert``, fill_value for ``shift``) on an object with :class:`DatetimeTZDtype` when using a value with a non-matching timezone, the value will be cast to the object's timezone instead of casting both to object-dtype (:issue:`44243`)
- Changed behavior of :class:`Index`, :class:`Series`, :class:`DataFrame` constructors with floating-dtype data and a :class:`DatetimeTZDtype`, the data are now interpreted as UTC-times instead of wall-times, consistent with how integer-dtype data are treated (:issue:`45573`)
- Changed behavior of :class:`Series` and :class:`DataFrame` constructors with integer dtype and floating-point data containing ``NaN``, this now raises ``IntCastingNaNError`` (:issue:`40110`)
- Changed behavior of :class:`Series` and :class:`DataFrame` constructors with an integer ``dtype`` and values that are too large to losslessly cast to this dtype, this now raises ``ValueError`` (:issue:`41734`)
- Changed behavior of :class:`Series` and :class:`DataFrame` constructors with an integer ``dtype`` and values having either ``datetime64`` or ``timedelta64`` dtypes, this now raises ``TypeError``, use ``values.view("int64")`` instead (:issue:`41770`)
- Removed the deprecated ``base`` and ``loffset`` arguments from :meth:`pandas.DataFrame.resample`, :meth:`pandas.Series.resample` and :class:`pandas.Grouper`. Use ``offset`` or ``origin`` instead (:issue:`31809`)
- Changed behavior of :meth:`Series.fillna` and :meth:`DataFrame.fillna` with ``timedelta64[ns]`` dtype and an incompatible ``fill_value``; this now casts to ``object`` dtype instead of raising, consistent with the behavior with other dtypes (:issue:`45746`)
- Change the default argument of ``regex`` for :meth:`Series.str.replace` from ``True`` to ``False``. Additionally, a single character ``pat`` with ``regex=True`` is now treated as a regular expression instead of a string literal. (:issue:`36695`, :issue:`24804`)
- Changed behavior of :meth:`DataFrame.any` and :meth:`DataFrame.all` with ``bool_only=True``; object-dtype columns with all-bool values will no longer be included, manually cast to ``bool`` dtype first (:issue:`46188`)
- Changed behavior of :meth:`DataFrame.max`, :class:`DataFrame.min`, :class:`DataFrame.mean`, :class:`DataFrame.median`, :class:`DataFrame.skew`, :class:`DataFrame.kurt` with ``axis=None`` to return a scalar applying the aggregation across both axes (:issue:`45072`)
- Changed behavior of comparison of a :class:`Timestamp` with a ``datetime.date`` object; these now compare as un-equal and raise on inequality comparisons, matching the ``datetime.datetime`` behavior (:issue:`36131`)
- Changed behavior of comparison of ``NaT`` with a ``datetime.date`` object; these now raise on inequality comparisons (:issue:`39196`)
- Enforced deprecation of silently dropping columns that raised a ``TypeError`` in :class:`Series.transform` and :class:`DataFrame.transform` when used with a list or dictionary (:issue:`43740`)
- Changed behavior of :meth:`DataFrame.apply` with list-like so that any partial failure will raise an error (:issue:`43740`)
- Changed behaviour of :meth:`DataFrame.to_latex` to now use the Styler implementation via :meth:`.Styler.to_latex` (:issue:`47970`)
- Changed behavior of :meth:`Series.__setitem__` with an integer key and a :class:`Float64Index` when the key is not present in the index; previously we treated the key as positional (behaving like ``series.iloc[key] = val``), now we treat it is a label (behaving like ``series.loc[key] = val``), consistent with :meth:`Series.__getitem__`` behavior (:issue:`33469`)
- Removed ``na_sentinel`` argument from :func:`factorize`, :meth:`.Index.factorize`, and :meth:`.ExtensionArray.factorize` (:issue:`47157`)
- Changed behavior of :meth:`Series.diff` and :meth:`DataFrame.diff` with :class:`ExtensionDtype` dtypes whose arrays do not implement ``diff``, these now raise ``TypeError`` rather than casting to numpy (:issue:`31025`)
- Enforced deprecation of calling numpy "ufunc"s on :class:`DataFrame` with ``method="outer"``; this now raises ``NotImplementedError`` (:issue:`36955`)
- Enforced deprecation disallowing passing ``numeric_only=True`` to :class:`Series` reductions (``rank``, ``any``, ``all``, ...) with non-numeric dtype (:issue:`47500`)
- Changed behavior of :meth:`.DataFrameGroupBy.apply` and :meth:`.SeriesGroupBy.apply` so that ``group_keys`` is respected even if a transformer is detected (:issue:`34998`)
- Comparisons between a :class:`DataFrame` and a :class:`Series` where the frame's columns do not match the series's index raise ``ValueError`` instead of automatically aligning, do ``left, right = left.align(right, axis=1, copy=False)`` before comparing (:issue:`36795`)
- Enforced deprecation ``numeric_only=None`` (the default) in DataFrame reductions that would silently drop columns that raised; ``numeric_only`` now defaults to ``False`` (:issue:`41480`)
- Changed default of ``numeric_only`` to ``False`` in all DataFrame methods with that argument (:issue:`46096`, :issue:`46906`)
- Changed default of ``numeric_only`` to ``False`` in :meth:`Series.rank` (:issue:`47561`)
- Enforced deprecation of silently dropping nuisance columns in groupby and resample operations when ``numeric_only=False`` (:issue:`41475`)
- Enforced deprecation of silently dropping nuisance columns in :class:`Rolling`, :class:`Expanding`, and :class:`ExponentialMovingWindow` ops. This will now raise a :class:`.errors.DataError` (:issue:`42834`)
- Changed behavior in setting values with ``df.loc[:, foo] = bar`` or ``df.iloc[:, foo] = bar``, these now always attempt to set values inplace before falling back to casting (:issue:`45333`)
- Changed default of ``numeric_only`` in various :class:`.DataFrameGroupBy` methods; all methods now default to ``numeric_only=False`` (:issue:`46072`)
- Changed default of ``numeric_only`` to ``False`` in :class:`.Resampler` methods (:issue:`47177`)
- Using the method :meth:`.DataFrameGroupBy.transform` with a callable that returns DataFrames will align to the input's index (:issue:`47244`)
- When providing a list of columns of length one to :meth:`DataFrame.groupby`, the keys that are returned by iterating over the resulting :class:`DataFrameGroupBy` object will now be tuples of length one (:issue:`47761`)
- Removed deprecated methods :meth:`ExcelWriter.write_cells`, :meth:`ExcelWriter.save`, :meth:`ExcelWriter.cur_sheet`, :meth:`ExcelWriter.handles`, :meth:`ExcelWriter.path` (:issue:`45795`)
- The :class:`ExcelWriter` attribute ``book`` can no longer be set; it is still available to be accessed and mutated (:issue:`48943`)
- Removed unused ``*args`` and ``**kwargs`` in :class:`Rolling`, :class:`Expanding`, and :class:`ExponentialMovingWindow` ops (:issue:`47851`)
- Removed the deprecated argument ``line_terminator`` from :meth:`DataFrame.to_csv` (:issue:`45302`)
- Removed the deprecated argument ``label`` from :func:`lreshape` (:issue:`30219`)
- Arguments after ``expr`` in :meth:`DataFrame.eval` and :meth:`DataFrame.query` are keyword-only (:issue:`47587`)
- Removed :meth:`Index._get_attributes_dict` (:issue:`50648`)
- Removed :meth:`Series.__array_wrap__` (:issue:`50648`)
- Changed behavior of :meth:`.DataFrame.value_counts` to return a :class:`Series` with :class:`MultiIndex` for any list-like(one element or not) but an :class:`Index` for a single label (:issue:`50829`)

.. ---------------------------------------------------------------------------
.. _whatsnew_200.performance:

Performance improvements
~~~~~~~~~~~~~~~~~~~~~~~~
- Performance improvement in :meth:`.DataFrameGroupBy.median` and :meth:`.SeriesGroupBy.median` and :meth:`.DataFrameGroupBy.cumprod` for nullable dtypes (:issue:`37493`)
- Performance improvement in :meth:`.DataFrameGroupBy.all`, :meth:`.DataFrameGroupBy.any`, :meth:`.SeriesGroupBy.all`, and :meth:`.SeriesGroupBy.any` for object dtype (:issue:`50623`)
- Performance improvement in :meth:`MultiIndex.argsort` and :meth:`MultiIndex.sort_values` (:issue:`48406`)
- Performance improvement in :meth:`MultiIndex.size` (:issue:`48723`)
- Performance improvement in :meth:`MultiIndex.union` without missing values and without duplicates (:issue:`48505`, :issue:`48752`)
- Performance improvement in :meth:`MultiIndex.difference` (:issue:`48606`)
- Performance improvement in :class:`MultiIndex` set operations with sort=None (:issue:`49010`)
- Performance improvement in :meth:`.DataFrameGroupBy.mean`, :meth:`.SeriesGroupBy.mean`, :meth:`.DataFrameGroupBy.var`, and :meth:`.SeriesGroupBy.var` for extension array dtypes (:issue:`37493`)
- Performance improvement in :meth:`MultiIndex.isin` when ``level=None`` (:issue:`48622`, :issue:`49577`)
- Performance improvement in :meth:`MultiIndex.putmask` (:issue:`49830`)
- Performance improvement in :meth:`Index.union` and :meth:`MultiIndex.union` when index contains duplicates (:issue:`48900`)
- Performance improvement in :meth:`Series.rank` for pyarrow-backed dtypes (:issue:`50264`)
- Performance improvement in :meth:`Series.searchsorted` for pyarrow-backed dtypes (:issue:`50447`)
- Performance improvement in :meth:`Series.fillna` for extension array dtypes (:issue:`49722`, :issue:`50078`)
- Performance improvement in :meth:`Index.join`, :meth:`Index.intersection` and :meth:`Index.union` for masked and arrow dtypes when :class:`Index` is monotonic (:issue:`50310`, :issue:`51365`)
- Performance improvement for :meth:`Series.value_counts` with nullable dtype (:issue:`48338`)
- Performance improvement for :class:`Series` constructor passing integer numpy array with nullable dtype (:issue:`48338`)
- Performance improvement for :class:`DatetimeIndex` constructor passing a list (:issue:`48609`)
- Performance improvement in :func:`merge` and :meth:`DataFrame.join` when joining on a sorted :class:`MultiIndex` (:issue:`48504`)
- Performance improvement in :func:`to_datetime` when parsing strings with timezone offsets (:issue:`50107`)
- Performance improvement in :meth:`DataFrame.loc` and :meth:`Series.loc` for tuple-based indexing of a :class:`MultiIndex` (:issue:`48384`)
- Performance improvement for :meth:`Series.replace` with categorical dtype (:issue:`49404`)
- Performance improvement for :meth:`MultiIndex.unique` (:issue:`48335`)
- Performance improvement for indexing operations with nullable and arrow dtypes (:issue:`49420`, :issue:`51316`)
- Performance improvement for :func:`concat` with extension array backed indexes (:issue:`49128`, :issue:`49178`)
- Performance improvement for :func:`api.types.infer_dtype` (:issue:`51054`)
- Reduce memory usage of :meth:`DataFrame.to_pickle`/:meth:`Series.to_pickle` when using BZ2 or LZMA (:issue:`49068`)
- Performance improvement for :class:`~arrays.StringArray` constructor passing a numpy array with type ``np.str_`` (:issue:`49109`)
- Performance improvement in :meth:`~arrays.IntervalArray.from_tuples` (:issue:`50620`)
- Performance improvement in :meth:`~arrays.ArrowExtensionArray.factorize` (:issue:`49177`)
- Performance improvement in :meth:`~arrays.ArrowExtensionArray.__setitem__` (:issue:`50248`, :issue:`50632`)
- Performance improvement in :class:`~arrays.ArrowExtensionArray` comparison methods when array contains NA (:issue:`50524`)
- Performance improvement in :meth:`~arrays.ArrowExtensionArray.to_numpy` (:issue:`49973`, :issue:`51227`)
- Performance improvement when parsing strings to :class:`BooleanDtype` (:issue:`50613`)
- Performance improvement in :meth:`DataFrame.join` when joining on a subset of a :class:`MultiIndex` (:issue:`48611`)
- Performance improvement for :meth:`MultiIndex.intersection` (:issue:`48604`)
- Performance improvement in :meth:`DataFrame.__setitem__` (:issue:`46267`)
- Performance improvement in ``var`` and ``std`` for nullable dtypes (:issue:`48379`).
- Performance improvement when iterating over pyarrow and nullable dtypes (:issue:`49825`, :issue:`49851`)
- Performance improvements to :func:`read_sas` (:issue:`47403`, :issue:`47405`, :issue:`47656`, :issue:`48502`)
- Memory improvement in :meth:`RangeIndex.sort_values` (:issue:`48801`)
- Performance improvement in :meth:`Series.to_numpy` if ``copy=True`` by avoiding copying twice (:issue:`24345`)
- Performance improvement in :meth:`Series.rename` with :class:`MultiIndex` (:issue:`21055`)
- Performance improvement in :class:`DataFrameGroupBy` and :class:`SeriesGroupBy` when ``by`` is a categorical type and ``sort=False`` (:issue:`48976`)
- Performance improvement in :class:`DataFrameGroupBy` and :class:`SeriesGroupBy` when ``by`` is a categorical type and ``observed=False`` (:issue:`49596`)
- Performance improvement in :func:`read_stata` with parameter ``index_col`` set to ``None`` (the default). Now the index will be a :class:`RangeIndex` instead of :class:`Int64Index` (:issue:`49745`)
- Performance improvement in :func:`merge` when not merging on the index - the new index will now be :class:`RangeIndex` instead of :class:`Int64Index` (:issue:`49478`)
- Performance improvement in :meth:`DataFrame.to_dict` and :meth:`Series.to_dict` when using any non-object dtypes (:issue:`46470`)
- Performance improvement in :func:`read_html` when there are multiple tables (:issue:`49929`)
- Performance improvement in :class:`Period` constructor when constructing from a string or integer (:issue:`38312`)
- Performance improvement in :func:`to_datetime` when using ``'%Y%m%d'`` format (:issue:`17410`)
- Performance improvement in :func:`to_datetime` when format is given or can be inferred (:issue:`50465`)
- Performance improvement in :meth:`Series.median` for nullable dtypes (:issue:`50838`)
- Performance improvement in :func:`read_csv` when passing :func:`to_datetime` lambda-function to ``date_parser`` and inputs have mixed timezone offsetes (:issue:`35296`)
- Performance improvement in :func:`isna` and :func:`isnull` (:issue:`50658`)
- Performance improvement in :meth:`.SeriesGroupBy.value_counts` with categorical dtype (:issue:`46202`)
- Fixed a reference leak in :func:`read_hdf` (:issue:`37441`)
- Fixed a memory leak in :meth:`DataFrame.to_json` and :meth:`Series.to_json` when serializing datetimes and timedeltas (:issue:`40443`)
- Decreased memory usage in many :class:`DataFrameGroupBy` methods (:issue:`51090`)
- Performance improvement in :meth:`DataFrame.round` for an integer ``decimal`` parameter (:issue:`17254`)
- Performance improvement in :meth:`DataFrame.replace` and :meth:`Series.replace` when using a large dict for ``to_replace`` (:issue:`6697`)
- Memory improvement in :class:`StataReader` when reading seekable files (:issue:`48922`)

.. ---------------------------------------------------------------------------
.. _whatsnew_200.bug_fixes:

Bug fixes
~~~~~~~~~

Categorical
^^^^^^^^^^^
- Bug in :meth:`Categorical.set_categories` losing dtype information (:issue:`48812`)
- Bug in :meth:`Series.replace` with categorical dtype when ``to_replace`` values overlap with new values (:issue:`49404`)
- Bug in :meth:`Series.replace` with categorical dtype losing nullable dtypes of underlying categories (:issue:`49404`)
- Bug in :meth:`DataFrame.groupby` and :meth:`Series.groupby` would reorder categories when used as a grouper (:issue:`48749`)
- Bug in :class:`Categorical` constructor when constructing from a :class:`Categorical` object and ``dtype="category"`` losing ordered-ness (:issue:`49309`)
- Bug in :meth:`.SeriesGroupBy.min`, :meth:`.SeriesGroupBy.max`, :meth:`.DataFrameGroupBy.min`, and :meth:`.DataFrameGroupBy.max` with unordered :class:`CategoricalDtype` with no groups failing to raise ``TypeError`` (:issue:`51034`)

Datetimelike
^^^^^^^^^^^^
- Bug in :func:`pandas.infer_freq`, raising ``TypeError`` when inferred on :class:`RangeIndex` (:issue:`47084`)
- Bug in :func:`to_datetime` incorrectly raising ``OverflowError`` with string arguments corresponding to large integers (:issue:`50533`)
- Bug in :func:`to_datetime` was raising on invalid offsets with ``errors='coerce'`` and ``infer_datetime_format=True`` (:issue:`48633`)
- Bug in :class:`DatetimeIndex` constructor failing to raise when ``tz=None`` is explicitly specified in conjunction with timezone-aware ``dtype`` or data (:issue:`48659`)
- Bug in subtracting a ``datetime`` scalar from :class:`DatetimeIndex` failing to retain the original ``freq`` attribute (:issue:`48818`)
- Bug in ``pandas.tseries.holiday.Holiday`` where a half-open date interval causes inconsistent return types from :meth:`USFederalHolidayCalendar.holidays` (:issue:`49075`)
- Bug in rendering :class:`DatetimeIndex` and :class:`Series` and :class:`DataFrame` with timezone-aware dtypes with ``dateutil`` or ``zoneinfo`` timezones near daylight-savings transitions (:issue:`49684`)
- Bug in :func:`to_datetime` was raising ``ValueError`` when parsing :class:`Timestamp`, ``datetime.datetime``, ``datetime.date``, or ``np.datetime64`` objects when non-ISO8601 ``format`` was passed (:issue:`49298`, :issue:`50036`)
- Bug in :func:`to_datetime` was raising ``ValueError`` when parsing empty string and non-ISO8601 format was passed. Now, empty strings will be parsed as :class:`NaT`, for compatibility with how is done for ISO8601 formats (:issue:`50251`)
- Bug in :class:`Timestamp` was showing ``UserWarning``, which was not actionable by users, when parsing non-ISO8601 delimited date strings (:issue:`50232`)
- Bug in :func:`to_datetime` was showing misleading ``ValueError`` when parsing dates with format containing ISO week directive and ISO weekday directive (:issue:`50308`)
- Bug in :meth:`Timestamp.round` when the ``freq`` argument has zero-duration (e.g. "0ns") returning incorrect results instead of raising (:issue:`49737`)
- Bug in :func:`to_datetime` was not raising ``ValueError`` when invalid format was passed and ``errors`` was ``'ignore'`` or ``'coerce'`` (:issue:`50266`)
- Bug in :class:`DateOffset` was throwing ``TypeError`` when constructing with milliseconds and another super-daily argument (:issue:`49897`)
- Bug in :func:`to_datetime` was not raising ``ValueError`` when parsing string with decimal date with format ``'%Y%m%d'`` (:issue:`50051`)
- Bug in :func:`to_datetime` was not converting ``None`` to ``NaT`` when parsing mixed-offset date strings with ISO8601 format (:issue:`50071`)
- Bug in :func:`to_datetime` was not returning input when parsing out-of-bounds date string with ``errors='ignore'`` and ``format='%Y%m%d'`` (:issue:`14487`)
- Bug in :func:`to_datetime` was converting timezone-naive ``datetime.datetime`` to timezone-aware when parsing with timezone-aware strings, ISO8601 format, and ``utc=False`` (:issue:`50254`)
- Bug in :func:`to_datetime` was throwing ``ValueError`` when parsing dates with ISO8601 format where some values were not zero-padded (:issue:`21422`)
- Bug in :func:`to_datetime` was giving incorrect results when using ``format='%Y%m%d'`` and ``errors='ignore'`` (:issue:`26493`)
- Bug in :func:`to_datetime` was failing to parse date strings ``'today'`` and ``'now'`` if ``format`` was not ISO8601 (:issue:`50359`)
- Bug in :func:`Timestamp.utctimetuple` raising a ``TypeError`` (:issue:`32174`)
- Bug in :func:`to_datetime` was raising ``ValueError`` when parsing mixed-offset :class:`Timestamp` with ``errors='ignore'`` (:issue:`50585`)
- Bug in :func:`to_datetime` was incorrectly handling floating-point inputs within 1 ``unit`` of the overflow boundaries (:issue:`50183`)
- Bug in :func:`to_datetime` with unit of "Y" or "M" giving incorrect results, not matching pointwise :class:`Timestamp` results (:issue:`50870`)
- Bug in :meth:`Series.interpolate` and :meth:`DataFrame.interpolate` with datetime or timedelta dtypes incorrectly raising ``ValueError`` (:issue:`11312`)
- Bug in :func:`to_datetime` was not returning input with ``errors='ignore'`` when input was out-of-bounds (:issue:`50587`)
- Bug in :func:`DataFrame.from_records` when given a :class:`DataFrame` input with timezone-aware datetime64 columns incorrectly dropping the timezone-awareness (:issue:`51162`)
- Bug in :func:`to_datetime` was raising ``decimal.InvalidOperation`` when parsing date strings with ``errors='coerce'`` (:issue:`51084`)
- Bug in :func:`to_datetime` with both ``unit`` and ``origin`` specified returning incorrect results (:issue:`42624`)
- Bug in :meth:`Series.astype` and :meth:`DataFrame.astype` when converting an object-dtype object containing timezone-aware datetimes or strings to ``datetime64[ns]`` incorrectly localizing as UTC instead of raising ``TypeError`` (:issue:`50140`)
- Bug in :meth:`.DataFrameGroupBy.quantile` and :meth:`.SeriesGroupBy.quantile` with datetime or timedelta dtypes giving incorrect results for groups containing ``NaT`` (:issue:`51373`)
- Bug in :meth:`.DataFrameGroupBy.quantile` and :meth:`.SeriesGroupBy.quantile` incorrectly raising with :class:`PeriodDtype` or :class:`DatetimeTZDtype` (:issue:`51373`)

Timedelta
^^^^^^^^^
- Bug in :func:`to_timedelta` raising error when input has nullable dtype ``Float64`` (:issue:`48796`)
- Bug in :class:`Timedelta` constructor incorrectly raising instead of returning ``NaT`` when given a ``np.timedelta64("nat")`` (:issue:`48898`)
- Bug in :class:`Timedelta` constructor failing to raise when passed both a :class:`Timedelta` object and keywords (e.g. days, seconds) (:issue:`48898`)

Timezones
^^^^^^^^^
- Bug in :meth:`Series.astype` and :meth:`DataFrame.astype` with object-dtype containing multiple timezone-aware ``datetime`` objects with heterogeneous timezones to a :class:`DatetimeTZDtype` incorrectly raising (:issue:`32581`)
- Bug in :func:`to_datetime` was failing to parse date strings with timezone name when ``format`` was specified with ``%Z`` (:issue:`49748`)
- Better error message when passing invalid values to ``ambiguous`` parameter in :meth:`Timestamp.tz_localize` (:issue:`49565`)
- Bug in string parsing incorrectly allowing a :class:`Timestamp` to be constructed with an invalid timezone, which would raise when trying to print (:issue:`50668`)

Numeric
^^^^^^^
- Bug in :meth:`DataFrame.add` cannot apply ufunc when inputs contain mixed DataFrame type and Series type (:issue:`39853`)
- Bug in arithmetic operations on :class:`Series` not propagating mask when combining masked dtypes and numpy dtypes (:issue:`45810`, :issue:`42630`)
- Bug in :meth:`DataFrame.sem` and :meth:`Series.sem` where an erroneous ``TypeError`` would always raise when using data backed by an :class:`ArrowDtype` (:issue:`49759`)
- Bug in :meth:`Series.__add__` casting to object for list and masked :class:`Series` (:issue:`22962`)
- Bug in :meth:`~arrays.ArrowExtensionArray.mode` where ``dropna=False`` was not respected when there was ``NA`` values (:issue:`50982`)
- Bug in :meth:`DataFrame.query` with ``engine="numexpr"`` and column names are ``min`` or ``max`` would raise a ``TypeError`` (:issue:`50937`)
- Bug in :meth:`DataFrame.min` and :meth:`DataFrame.max` with tz-aware data containing ``pd.NaT`` and ``axis=1`` would return incorrect results (:issue:`51242`)

Conversion
^^^^^^^^^^
- Bug in constructing :class:`Series` with ``int64`` dtype from a string list raising instead of casting (:issue:`44923`)
- Bug in constructing :class:`Series` with masked dtype and boolean values with ``NA`` raising (:issue:`42137`)
- Bug in :meth:`DataFrame.eval` incorrectly raising an ``AttributeError`` when there are negative values in function call (:issue:`46471`)
- Bug in :meth:`Series.convert_dtypes` not converting dtype to nullable dtype when :class:`Series` contains ``NA`` and has dtype ``object`` (:issue:`48791`)
- Bug where any :class:`ExtensionDtype` subclass with ``kind="M"`` would be interpreted as a timezone type (:issue:`34986`)
- Bug in :class:`.arrays.ArrowExtensionArray` that would raise ``NotImplementedError`` when passed a sequence of strings or binary (:issue:`49172`)
- Bug in :meth:`Series.astype` raising ``pyarrow.ArrowInvalid`` when converting from a non-pyarrow string dtype to a pyarrow numeric type (:issue:`50430`)
- Bug in :meth:`DataFrame.astype` modifying input array inplace when converting to ``string`` and ``copy=False`` (:issue:`51073`)
- Bug in :meth:`Series.to_numpy` converting to NumPy array before applying ``na_value`` (:issue:`48951`)
- Bug in :meth:`DataFrame.astype` not copying data when converting to pyarrow dtype (:issue:`50984`)
- Bug in :func:`to_datetime` was not respecting ``exact`` argument when ``format`` was an ISO8601 format (:issue:`12649`)
- Bug in :meth:`TimedeltaArray.astype` raising ``TypeError`` when converting to a pyarrow duration type (:issue:`49795`)
- Bug in :meth:`DataFrame.eval` and :meth:`DataFrame.query` raising for extension array dtypes (:issue:`29618`, :issue:`50261`, :issue:`31913`)

Strings
^^^^^^^
- Bug in :func:`pandas.api.types.is_string_dtype` that would not return ``True`` for :class:`StringDtype` or :class:`ArrowDtype` with ``pyarrow.string()`` (:issue:`15585`)
- Bug in converting string dtypes to "datetime64[ns]" or "timedelta64[ns]" incorrectly raising ``TypeError`` (:issue:`36153`)
- Bug in setting values in a string-dtype column with an array, mutating the array as side effect when it contains missing values (:issue:`51299`)

Interval
^^^^^^^^
- Bug in :meth:`IntervalIndex.is_overlapping` incorrect output if interval has duplicate left boundaries (:issue:`49581`)
- Bug in :meth:`Series.infer_objects` failing to infer :class:`IntervalDtype` for an object series of :class:`Interval` objects (:issue:`50090`)
- Bug in :meth:`Series.shift` with :class:`IntervalDtype` and invalid null ``fill_value`` failing to raise ``TypeError`` (:issue:`51258`)

Indexing
^^^^^^^^
- Bug in :meth:`DataFrame.__setitem__` raising when indexer is a :class:`DataFrame` with ``boolean`` dtype (:issue:`47125`)
- Bug in :meth:`DataFrame.reindex` filling with wrong values when indexing columns and index for ``uint`` dtypes (:issue:`48184`)
- Bug in :meth:`DataFrame.loc` when setting :class:`DataFrame` with different dtypes coercing values to single dtype (:issue:`50467`)
- Bug in :meth:`DataFrame.sort_values` where ``None`` was not returned when ``by`` is empty list and ``inplace=True`` (:issue:`50643`)
- Bug in :meth:`DataFrame.loc` coercing dtypes when setting values with a list indexer (:issue:`49159`)
- Bug in :meth:`Series.loc` raising error for out of bounds end of slice indexer (:issue:`50161`)
- Bug in :meth:`DataFrame.loc` raising ``ValueError`` with all ``False`` ``bool`` indexer and empty object (:issue:`51450`)
- Bug in :meth:`DataFrame.loc` raising ``ValueError`` with ``bool`` indexer and :class:`MultiIndex` (:issue:`47687`)
- Bug in :meth:`DataFrame.loc` raising ``IndexError`` when setting values for a pyarrow-backed column with a non-scalar indexer (:issue:`50085`)
- Bug in :meth:`DataFrame.__getitem__`, :meth:`Series.__getitem__`, :meth:`DataFrame.__setitem__` and :meth:`Series.__setitem__`
  when indexing on indexes with extension float dtypes (:class:`Float64` & :class:`Float64`) or complex dtypes using integers (:issue:`51053`)
- Bug in :meth:`DataFrame.loc` modifying object when setting incompatible value with an empty indexer (:issue:`45981`)
- Bug in :meth:`DataFrame.__setitem__` raising ``ValueError`` when right hand side is :class:`DataFrame` with :class:`MultiIndex` columns (:issue:`49121`)
- Bug in :meth:`DataFrame.reindex` casting dtype to ``object`` when :class:`DataFrame` has single extension array column when re-indexing ``columns`` and ``index`` (:issue:`48190`)
- Bug in :meth:`DataFrame.iloc` raising ``IndexError`` when indexer is a :class:`Series` with numeric extension array dtype (:issue:`49521`)
- Bug in :func:`~DataFrame.describe` when formatting percentiles in the resulting index showed more decimals than needed (:issue:`46362`)
- Bug in :meth:`DataFrame.compare` does not recognize differences when comparing ``NA`` with value in nullable dtypes (:issue:`48939`)
- Bug in :meth:`Series.rename` with :class:`MultiIndex` losing extension array dtypes (:issue:`21055`)
- Bug in :meth:`DataFrame.isetitem` coercing extension array dtypes in :class:`DataFrame` to object (:issue:`49922`)
- Bug in :meth:`Series.__getitem__` returning corrupt object when selecting from an empty pyarrow backed object (:issue:`51734`)
- Bug in :class:`BusinessHour` would cause creation of :class:`DatetimeIndex` to fail when no opening hour was included in the index (:issue:`49835`)

Missing
^^^^^^^
- Bug in :meth:`Index.equals` raising ``TypeError`` when :class:`Index` consists of tuples that contain ``NA`` (:issue:`48446`)
- Bug in :meth:`Series.map` caused incorrect result when data has NaNs and defaultdict mapping was used (:issue:`48813`)
- Bug in :class:`NA` raising a ``TypeError`` instead of return :class:`NA` when performing a binary operation with a ``bytes`` object (:issue:`49108`)
- Bug in :meth:`DataFrame.update` with ``overwrite=False`` raising ``TypeError`` when ``self`` has column with ``NaT`` values and column not present in ``other`` (:issue:`16713`)
- Bug in :meth:`Series.replace` raising ``RecursionError`` when replacing value in object-dtype :class:`Series` containing ``NA`` (:issue:`47480`)
- Bug in :meth:`Series.replace` raising ``RecursionError`` when replacing value in numeric :class:`Series` with ``NA`` (:issue:`50758`)

MultiIndex
^^^^^^^^^^
- Bug in :meth:`MultiIndex.get_indexer` not matching ``NaN`` values (:issue:`29252`, :issue:`37222`, :issue:`38623`, :issue:`42883`, :issue:`43222`, :issue:`46173`, :issue:`48905`)
- Bug in :meth:`MultiIndex.argsort` raising ``TypeError`` when index contains :attr:`NA` (:issue:`48495`)
- Bug in :meth:`MultiIndex.difference` losing extension array dtype (:issue:`48606`)
- Bug in :class:`MultiIndex.set_levels` raising ``IndexError`` when setting empty level (:issue:`48636`)
- Bug in :meth:`MultiIndex.unique` losing extension array dtype (:issue:`48335`)
- Bug in :meth:`MultiIndex.intersection` losing extension array (:issue:`48604`)
- Bug in :meth:`MultiIndex.union` losing extension array (:issue:`48498`, :issue:`48505`, :issue:`48900`)
- Bug in :meth:`MultiIndex.union` not sorting when sort=None and index contains missing values (:issue:`49010`)
- Bug in :meth:`MultiIndex.append` not checking names for equality (:issue:`48288`)
- Bug in :meth:`MultiIndex.symmetric_difference` losing extension array (:issue:`48607`)
- Bug in :meth:`MultiIndex.join` losing dtypes when :class:`MultiIndex` has duplicates (:issue:`49830`)
- Bug in :meth:`MultiIndex.putmask` losing extension array (:issue:`49830`)
- Bug in :meth:`MultiIndex.value_counts` returning a :class:`Series` indexed by flat index of tuples instead of a :class:`MultiIndex` (:issue:`49558`)

I/O
^^^
- Bug in :func:`read_sas` caused fragmentation of :class:`DataFrame` and raised :class:`.errors.PerformanceWarning` (:issue:`48595`)
- Improved error message in :func:`read_excel` by including the offending sheet name when an exception is raised while reading a file (:issue:`48706`)
- Bug when a pickling a subset PyArrow-backed data that would serialize the entire data instead of the subset (:issue:`42600`)
- Bug in :func:`read_sql_query` ignoring ``dtype`` argument when ``chunksize`` is specified and result is empty (:issue:`50245`)
- Bug in :func:`read_csv` for a single-line csv with fewer columns than ``names`` raised :class:`.errors.ParserError` with ``engine="c"`` (:issue:`47566`)
- Bug in :func:`read_json` raising with ``orient="table"`` and ``NA`` value (:issue:`40255`)
- Bug in displaying ``string`` dtypes not showing storage option (:issue:`50099`)
- Bug in :meth:`DataFrame.to_string` with ``header=False`` that printed the index name on the same line as the first row of the data (:issue:`49230`)
- Bug in :meth:`DataFrame.to_string` ignoring float formatter for extension arrays (:issue:`39336`)
- Fixed memory leak which stemmed from the initialization of the internal JSON module (:issue:`49222`)
- Fixed issue where :func:`json_normalize` would incorrectly remove leading characters from column names that matched the ``sep`` argument (:issue:`49861`)
- Bug in :func:`read_csv` unnecessarily overflowing for extension array dtype when containing ``NA`` (:issue:`32134`)
- Bug in :meth:`DataFrame.to_dict` not converting ``NA`` to ``None`` (:issue:`50795`)
- Bug in :meth:`DataFrame.to_json` where it would segfault when failing to encode a string (:issue:`50307`)
- Bug in :meth:`DataFrame.to_html` with ``na_rep`` set when the :class:`DataFrame` contains non-scalar data (:issue:`47103`)
- Bug in :func:`read_xml` where file-like objects failed when iterparse is used (:issue:`50641`)
- Bug in :func:`read_xml` ignored repeated elements when iterparse is used (:issue:`51183`)
- Bug in :class:`ExcelWriter` leaving file handles open if an exception occurred during instantiation (:issue:`51443`)

Period
^^^^^^
- Bug in :meth:`Period.strftime` and :meth:`PeriodIndex.strftime`, raising ``UnicodeDecodeError`` when a locale-specific directive was passed (:issue:`46319`)
- Bug in adding a :class:`Period` object to an array of :class:`DateOffset` objects incorrectly raising ``TypeError`` (:issue:`50162`)
- Bug in :class:`Period` where passing a string with finer resolution than nanosecond would result in a ``KeyError`` instead of dropping the extra precision (:issue:`50417`)
- Bug in parsing strings representing Week-periods e.g. "2017-01-23/2017-01-29" as minute-frequency instead of week-frequency (:issue:`50803`)
- Bug in :meth:`.DataFrameGroupBy.sum`, :meth:`.DataFrameGroupByGroupBy.cumsum`, :meth:`.DataFrameGroupByGroupBy.prod`, :meth:`.DataFrameGroupByGroupBy.cumprod` with :class:`PeriodDtype` failing to raise ``TypeError`` (:issue:`51040`)
- Bug in parsing empty string with :class:`Period` incorrectly raising ``ValueError`` instead of returning ``NaT`` (:issue:`51349`)

Plotting
^^^^^^^^
- Bug in :meth:`DataFrame.plot.hist`, not dropping elements of ``weights`` corresponding to ``NaN`` values in ``data`` (:issue:`48884`)
- ``ax.set_xlim`` was sometimes raising ``UserWarning`` which users couldn't address due to ``set_xlim`` not accepting parsing arguments - the converter now uses :func:`Timestamp` instead (:issue:`49148`)

Groupby/resample/rolling
^^^^^^^^^^^^^^^^^^^^^^^^
- Bug in :class:`.ExponentialMovingWindow` with ``online`` not raising a ``NotImplementedError`` for unsupported operations (:issue:`48834`)
- Bug in :meth:`.DataFrameGroupBy.sample` raises ``ValueError`` when the object is empty (:issue:`48459`)
- Bug in :meth:`Series.groupby` raises ``ValueError`` when an entry of the index is equal to the name of the index (:issue:`48567`)
- Bug in :meth:`.DataFrameGroupBy.resample` produces inconsistent results when passing empty DataFrame (:issue:`47705`)
- Bug in :class:`.DataFrameGroupBy` and :class:`.SeriesGroupBy` would not include unobserved categories in result when grouping by categorical indexes (:issue:`49354`)
- Bug in :class:`.DataFrameGroupBy` and :class:`.SeriesGroupBy` would change result order depending on the input index when grouping by categoricals (:issue:`49223`)
- Bug in :class:`.DataFrameGroupBy` and :class:`.SeriesGroupBy` when grouping on categorical data would sort result values even when used with ``sort=False`` (:issue:`42482`)
- Bug in :meth:`.DataFrameGroupBy.apply` and :class:`.SeriesGroupBy.apply` with ``as_index=False`` would not attempt the computation without using the grouping keys when using them failed with a ``TypeError`` (:issue:`49256`)
- Bug in :meth:`.DataFrameGroupBy.describe` would describe the group keys (:issue:`49256`)
- Bug in :meth:`.SeriesGroupBy.describe` with ``as_index=False`` would have the incorrect shape (:issue:`49256`)
- Bug in :class:`.DataFrameGroupBy` and :class:`.SeriesGroupBy` with ``dropna=False`` would drop NA values when the grouper was categorical (:issue:`36327`)
- Bug in :meth:`.SeriesGroupBy.nunique` would incorrectly raise when the grouper was an empty categorical and ``observed=True`` (:issue:`21334`)
- Bug in :meth:`.SeriesGroupBy.nth` would raise when grouper contained NA values after subsetting from a :class:`DataFrameGroupBy` (:issue:`26454`)
- Bug in :meth:`DataFrame.groupby` would not include a :class:`.Grouper` specified by ``key`` in the result when ``as_index=False`` (:issue:`50413`)
- Bug in :meth:`.DataFrameGroupBy.value_counts` would raise when used with a :class:`.TimeGrouper` (:issue:`50486`)
- Bug in :meth:`.Resampler.size` caused a wide :class:`DataFrame` to be returned instead of a :class:`Series` with :class:`MultiIndex` (:issue:`46826`)
- Bug in :meth:`.DataFrameGroupBy.transform` and :meth:`.SeriesGroupBy.transform` would raise incorrectly when grouper had ``axis=1`` for ``"idxmin"`` and ``"idxmax"`` arguments (:issue:`45986`)
- Bug in :class:`.DataFrameGroupBy` would raise when used with an empty DataFrame, categorical grouper, and ``dropna=False`` (:issue:`50634`)
- Bug in :meth:`.SeriesGroupBy.value_counts` did not respect ``sort=False`` (:issue:`50482`)
- Bug in :meth:`.DataFrameGroupBy.resample` raises ``KeyError`` when getting the result from a key list when resampling on time index (:issue:`50840`)
- Bug in :meth:`.DataFrameGroupBy.transform` and :meth:`.SeriesGroupBy.transform` would raise incorrectly when grouper had ``axis=1`` for ``"ngroup"`` argument (:issue:`45986`)
- Bug in :meth:`.DataFrameGroupBy.describe` produced incorrect results when data had duplicate columns (:issue:`50806`)
- Bug in :meth:`.DataFrameGroupBy.agg` with ``engine="numba"`` failing to respect ``as_index=False`` (:issue:`51228`)
- Bug in :meth:`.DataFrameGroupBy.agg`, :meth:`.SeriesGroupBy.agg`, and :meth:`.Resampler.agg` would ignore arguments when passed a list of functions (:issue:`50863`)
- Bug in :meth:`.DataFrameGroupBy.ohlc` ignoring ``as_index=False`` (:issue:`51413`)
- Bug in :meth:`DataFrameGroupBy.agg` after subsetting columns (e.g. ``.groupby(...)[["a", "b"]]``) would not include groupings in the result (:issue:`51186`)

Reshaping
^^^^^^^^^
- Bug in :meth:`DataFrame.pivot_table` raising ``TypeError`` for nullable dtype and ``margins=True`` (:issue:`48681`)
- Bug in :meth:`DataFrame.unstack` and :meth:`Series.unstack` unstacking wrong level of :class:`MultiIndex` when :class:`MultiIndex` has mixed names (:issue:`48763`)
- Bug in :meth:`DataFrame.melt` losing extension array dtype (:issue:`41570`)
- Bug in :meth:`DataFrame.pivot` not respecting ``None`` as column name (:issue:`48293`)
- Bug in :meth:`DataFrame.join` when ``left_on`` or ``right_on`` is or includes a :class:`CategoricalIndex` incorrectly raising ``AttributeError`` (:issue:`48464`)
- Bug in :meth:`DataFrame.pivot_table` raising ``ValueError`` with parameter ``margins=True`` when result is an empty :class:`DataFrame` (:issue:`49240`)
- Clarified error message in :func:`merge` when passing invalid ``validate`` option (:issue:`49417`)
- Bug in :meth:`DataFrame.explode` raising ``ValueError`` on multiple columns with ``NaN`` values or empty lists (:issue:`46084`)
- Bug in :meth:`DataFrame.transpose` with ``IntervalDtype`` column with ``timedelta64[ns]`` endpoints (:issue:`44917`)
- Bug in :meth:`DataFrame.agg` and :meth:`Series.agg` would ignore arguments when passed a list of functions (:issue:`50863`)

Sparse
^^^^^^
- Bug in :meth:`Series.astype` when converting a ``SparseDtype`` with ``datetime64[ns]`` subtype to ``int64`` dtype raising, inconsistent with the non-sparse behavior (:issue:`49631`,:issue:`50087`)
- Bug in :meth:`Series.astype` when converting a from ``datetime64[ns]`` to ``Sparse[datetime64[ns]]`` incorrectly raising (:issue:`50082`)
- Bug in :meth:`Series.sparse.to_coo` raising ``SystemError`` when :class:`MultiIndex` contains a ``ExtensionArray`` (:issue:`50996`)

ExtensionArray
^^^^^^^^^^^^^^
- Bug in :meth:`Series.mean` overflowing unnecessarily with nullable integers (:issue:`48378`)
- Bug in :meth:`Series.tolist` for nullable dtypes returning numpy scalars instead of python scalars (:issue:`49890`)
- Bug in :meth:`Series.round` for pyarrow-backed dtypes raising ``AttributeError`` (:issue:`50437`)
- Bug when concatenating an empty DataFrame with an ExtensionDtype to another DataFrame with the same ExtensionDtype, the resulting dtype turned into object (:issue:`48510`)
- Bug in :meth:`array.PandasArray.to_numpy` raising with ``NA`` value when ``na_value`` is specified (:issue:`40638`)
- Bug in :meth:`api.types.is_numeric_dtype` where a custom :class:`ExtensionDtype` would not return ``True`` if ``_is_numeric`` returned ``True`` (:issue:`50563`)
- Bug in :meth:`api.types.is_integer_dtype`, :meth:`api.types.is_unsigned_integer_dtype`, :meth:`api.types.is_signed_integer_dtype`, :meth:`api.types.is_float_dtype` where a custom :class:`ExtensionDtype` would not return ``True`` if ``kind`` returned the corresponding NumPy type (:issue:`50667`)
- Bug in :class:`Series` constructor unnecessarily overflowing for nullable unsigned integer dtypes (:issue:`38798`, :issue:`25880`)
- Bug in setting non-string value into ``StringArray`` raising ``ValueError`` instead of ``TypeError`` (:issue:`49632`)
- Bug in :meth:`DataFrame.reindex` not honoring the default ``copy=True`` keyword in case of columns with ExtensionDtype (and as a result also selecting multiple columns with getitem (``[]``) didn't correctly result in a copy) (:issue:`51197`)
- Bug in :class:`~arrays.ArrowExtensionArray` logical operations ``&`` and ``|`` raising ``KeyError`` (:issue:`51688`)

Styler
^^^^^^
- Fix :meth:`~pandas.io.formats.style.Styler.background_gradient` for nullable dtype :class:`Series` with ``NA`` values (:issue:`50712`)

Metadata
^^^^^^^^
- Fixed metadata propagation in :meth:`DataFrame.corr` and :meth:`DataFrame.cov` (:issue:`28283`)

Other
^^^^^
- Bug in incorrectly accepting dtype strings containing "[pyarrow]" more than once (:issue:`51548`)
- Bug in :meth:`Series.searchsorted` inconsistent behavior when accepting :class:`DataFrame` as parameter ``value`` (:issue:`49620`)
- Bug in :func:`array` failing to raise on :class:`DataFrame` inputs (:issue:`51167`)

.. ---------------------------------------------------------------------------
.. _whatsnew_200.contributors:

Contributors
~~~~~~~~~~~~

.. contributors:: v1.5.0rc0..v2.0.0|HEAD<|MERGE_RESOLUTION|>--- conflicted
+++ resolved
@@ -206,12 +206,10 @@
 - Arithmetic operations that can be inplace, e.g. ``ser *= 2`` will now respect the
   Copy-on-Write mechanism.
 
-<<<<<<< HEAD
 - :meth:`DataFrame.__getitem__` will now respect the Copy-on-Write mechanism when the
   :class:`DataFrame` has :class:`MultiIndex` columns.
-=======
+
 - :meth:`Series.view` will now respect the Copy-on-Write mechanism.
->>>>>>> 506fe537
 
 Copy-on-Write can be enabled through one of
 
