.. _whatsnew_200:

What's new in 2.0.0 (??)
------------------------

These are the changes in pandas 2.0.0. See :ref:`release` for a full changelog
including other versions of pandas.

{{ header }}

.. ---------------------------------------------------------------------------
.. _whatsnew_200.enhancements:

Enhancements
~~~~~~~~~~~~

.. _whatsnew_200.enhancements.optional_dependency_management:

Optional dependencies version management
^^^^^^^^^^^^^^^^^^^^^^^^^^^^^^^^^^^^^^^^
Optional pandas dependencies can be managed as extras in a requirements/setup file, for example:

.. code-block:: python

  pandas[performance, aws]>=2.0.0

Available optional dependencies (listed in order of appearance at `install guide <https://pandas.pydata.org/docs/getting_started/install>`_) are
``[all, performance, computation, timezone, fss, aws, gcp, excel, parquet, feather, hdf5, spss, postgresql, mysql,
sql-other, html, xml, plot, output_formatting, clipboard, compression, test]`` (:issue:`39164`).

.. _whatsnew_200.enhancements.io_readers_nullable_pyarrow:

Configuration option, ``io.nullable_backend``, to return pyarrow-backed dtypes from IO functions
^^^^^^^^^^^^^^^^^^^^^^^^^^^^^^^^^^^^^^^^^^^^^^^^^^^^^^^^^^^^^^^^^^^^^^^^^^^^^^^^^^^^^^^^^^^^^^^^

A new global configuration, ``io.nullable_backend`` can now be used in conjunction with the parameter ``use_nullable_dtypes=True`` in :func:`read_parquet` and :func:`read_csv` (with ``engine="pyarrow"``)
to return pyarrow-backed dtypes when set to ``"pyarrow"`` (:issue:`48957`).

.. ipython:: python

    import io
    data = io.StringIO("""a,b,c,d,e,f,g,h,i
        1,2.5,True,a,,,,,
        3,4.5,False,b,6,7.5,True,a,
    """)
    with pd.option_context("io.nullable_backend", "pyarrow"):
        df = pd.read_csv(data, use_nullable_dtypes=True, engine="pyarrow")
    df

.. _whatsnew_200.enhancements.other:

Other enhancements
^^^^^^^^^^^^^^^^^^
- :func:`read_sas` now supports using ``encoding='infer'`` to correctly read and use the encoding specified by the sas file. (:issue:`48048`)
- :meth:`.DataFrameGroupBy.quantile` and :meth:`.SeriesGroupBy.quantile` now preserve nullable dtypes instead of casting to numpy dtypes (:issue:`37493`)
- :meth:`Series.add_suffix`, :meth:`DataFrame.add_suffix`, :meth:`Series.add_prefix` and :meth:`DataFrame.add_prefix` support an ``axis`` argument. If ``axis`` is set, the default behaviour of which axis to consider can be overwritten (:issue:`47819`)
- :func:`assert_frame_equal` now shows the first element where the DataFrames differ, analogously to ``pytest``'s output (:issue:`47910`)
- Added new argument ``use_nullable_dtypes`` to :func:`read_csv` and :func:`read_excel` to enable automatic conversion to nullable dtypes (:issue:`36712`)
- Added ``index`` parameter to :meth:`DataFrame.to_dict` (:issue:`46398`)
- Added metadata propagation for binary operators on :class:`DataFrame` (:issue:`28283`)
- :class:`.CategoricalConversionWarning`, :class:`.InvalidComparison`, :class:`.InvalidVersion`, :class:`.LossySetitemError`, and :class:`.NoBufferPresent` are now exposed in ``pandas.errors`` (:issue:`27656`)
- Fix ``test`` optional_extra by adding missing test package ``pytest-asyncio`` (:issue:`48361`)
- :func:`DataFrame.astype` exception message thrown improved to include column name when type conversion is not possible. (:issue:`47571`)
- :meth:`DataFrame.to_json` now supports a ``mode`` keyword with supported inputs 'w' and 'a'. Defaulting to 'w', 'a' can be used when lines=True and orient='records' to append record oriented json lines to an existing json file. (:issue:`35849`)
- Added ``name`` parameter to :meth:`IntervalIndex.from_breaks`, :meth:`IntervalIndex.from_arrays` and :meth:`IntervalIndex.from_tuples` (:issue:`48911`)

.. ---------------------------------------------------------------------------
.. _whatsnew_200.notable_bug_fixes:

Notable bug fixes
~~~~~~~~~~~~~~~~~

These are bug fixes that might have notable behavior changes.

.. _whatsnew_200.notable_bug_fixes.notable_bug_fix1:

:meth:`.GroupBy.cumsum` and :meth:`.GroupBy.cumprod` overflow instead of lossy casting to float
^^^^^^^^^^^^^^^^^^^^^^^^^^^^^^^^^^^^^^^^^^^^^^^^^^^^^^^^^^^^^^^^^^^^^^^^^^^^^^^^^^^^^^^^^^^^^^^

In previous versions we cast to float when applying ``cumsum`` and ``cumprod`` which
lead to incorrect results even if the result could be hold by ``int64`` dtype.
Additionally, the aggregation overflows consistent with numpy and the regular
:meth:`DataFrame.cumprod` and :meth:`DataFrame.cumsum` methods when the limit of
``int64`` is reached (:issue:`37493`).

*Old Behavior*

.. code-block:: ipython

    In [1]: df = pd.DataFrame({"key": ["b"] * 7, "value": 625})
    In [2]: df.groupby("key")["value"].cumprod()[5]
    Out[2]: 5.960464477539062e+16

We return incorrect results with the 6th value.

*New Behavior*

.. ipython:: python

    df = pd.DataFrame({"key": ["b"] * 7, "value": 625})
    df.groupby("key")["value"].cumprod()

We overflow with the 7th value, but the 6th value is still correct.

.. _whatsnew_200.notable_bug_fixes.notable_bug_fix2:

notable_bug_fix2
^^^^^^^^^^^^^^^^

.. ---------------------------------------------------------------------------
.. _whatsnew_200.api_breaking:

Backwards incompatible API changes
~~~~~~~~~~~~~~~~~~~~~~~~~~~~~~~~~~


.. _whatsnew_200.api_breaking.astype_to_unsupported_datetimelike:

Disallow astype conversion to non-supported datetime64/timedelta64 dtypes
^^^^^^^^^^^^^^^^^^^^^^^^^^^^^^^^^^^^^^^^^^^^^^^^^^^^^^^^^^^^^^^^^^^^^^^^^
In previous versions, converting a :class:`Series` or :class:`DataFrame`
from ``datetime64[ns]`` to a different ``datetime64[X]`` dtype would return
with ``datetime64[ns]`` dtype instead of the requested dtype. In pandas 2.0,
support is added for "datetime64[s]", "datetime64[ms]", and "datetime64[us]" dtypes,
so converting to those dtypes gives exactly the requested dtype:

*Previous behavior*:

.. ipython:: python

   idx = pd.date_range("2016-01-01", periods=3)
   ser = pd.Series(idx)

*Previous behavior*:

.. code-block:: ipython

   In [4]: ser.astype("datetime64[s]")
   Out[4]:
   0   2016-01-01
   1   2016-01-02
   2   2016-01-03
   dtype: datetime64[ns]

With the new behavior, we get exactly the requested dtype:

*New behavior*:

.. ipython:: python

   ser.astype("datetime64[s]")

For non-supported resolutions e.g. "datetime64[D]", we raise instead of silently
ignoring the requested dtype:

*New behavior*:

.. ipython:: python
   :okexcept:

   ser.astype("datetime64[D]")

For conversion from ``timedelta64[ns]`` dtypes, the old behavior converted
to a floating point format.

*Previous behavior*:

.. ipython:: python

   idx = pd.timedelta_range("1 Day", periods=3)
   ser = pd.Series(idx)

*Previous behavior*:

.. code-block:: ipython

   In [7]: ser.astype("timedelta64[s]")
   Out[7]:
   0     86400.0
   1    172800.0
   2    259200.0
   dtype: float64

   In [8]: ser.astype("timedelta64[D]")
   Out[8]:
   0    1.0
   1    2.0
   2    3.0
   dtype: float64

The new behavior, as for datetime64, either gives exactly the requested dtype or raises:

*New behavior*:

.. ipython:: python
   :okexcept:

   ser.astype("timedelta64[s]")
   ser.astype("timedelta64[D]")

.. _whatsnew_200.api_breaking.deps:

Increased minimum versions for dependencies
^^^^^^^^^^^^^^^^^^^^^^^^^^^^^^^^^^^^^^^^^^^
Some minimum supported versions of dependencies were updated.
If installed, we now require:

+-----------------+-----------------+----------+---------+
| Package         | Minimum Version | Required | Changed |
+=================+=================+==========+=========+
| mypy (dev)      | 0.981           |          |    X    |
+-----------------+-----------------+----------+---------+
| python-dateutil | 2.8.2           |    X     |    X    |
+-----------------+-----------------+----------+---------+

For `optional libraries <https://pandas.pydata.org/docs/getting_started/install.html>`_ the general recommendation is to use the latest version.
The following table lists the lowest version per library that is currently being tested throughout the development of pandas.
Optional libraries below the lowest tested version may still work, but are not considered supported.

+-----------------+-----------------+---------+
| Package         | Minimum Version | Changed |
+=================+=================+=========+
| pyarrow         | 6.0.0           |    X    |
+-----------------+-----------------+---------+
| matplotlib      | 3.6.1           |    X    |
+-----------------+-----------------+---------+
| fastparquet     | 0.6.3           |    X    |
+-----------------+-----------------+---------+

See :ref:`install.dependencies` and :ref:`install.optional_dependencies` for more.

.. _whatsnew_200.api_breaking.other:

Other API changes
^^^^^^^^^^^^^^^^^
- The ``freq``, ``tz``, ``nanosecond``, and ``unit`` keywords in the :class:`Timestamp` constructor are now keyword-only (:issue:`45307`)
- Passing ``nanoseconds`` greater than 999 or less than 0 in :class:`Timestamp` now raises a ``ValueError`` (:issue:`48538`, :issue:`48255`)
- :func:`read_csv`: specifying an incorrect number of columns with ``index_col`` of now raises ``ParserError`` instead of ``IndexError`` when using the c parser.
- Default value of ``dtype`` in :func:`get_dummies` is changed to ``bool`` from ``uint8`` (:issue:`45848`)
- :meth:`DataFrame.astype`, :meth:`Series.astype`, and :meth:`DatetimeIndex.astype` casting datetime64 data to any of "datetime64[s]", "datetime64[ms]", "datetime64[us]" will return an object with the given resolution instead of coercing back to "datetime64[ns]" (:issue:`48928`)
- :meth:`DataFrame.astype`, :meth:`Series.astype`, and :meth:`DatetimeIndex.astype` casting timedelta64 data to any of "timedelta64[s]", "timedelta64[ms]", "timedelta64[us]" will return an object with the given resolution instead of coercing to "float64" dtype (:issue:`48963`)
- Passing data with dtype of "timedelta64[s]", "timedelta64[ms]", or "timedelta64[us]" to :class:`TimedeltaIndex`, :class:`Series`, or :class:`DataFrame` constructors will now retain that dtype instead of casting to "timedelta64[ns]"; timedelta64 data with lower resolution will be cast to the lowest supported resolution "timedelta64[s]" (:issue:`49014`)
- Passing ``dtype`` of "timedelta64[s]", "timedelta64[ms]", or "timedelta64[us]" to :class:`TimedeltaIndex`, :class:`Series`, or :class:`DataFrame` constructors will now retain that dtype instead of casting to "timedelta64[ns]"; passing a dtype with lower resolution for :class:`Series` or :class:`DataFrame` will be cast to the lowest supported resolution "timedelta64[s]" (:issue:`49014`)
- Passing a ``np.datetime64`` object with non-nanosecond resolution to :class:`Timestamp` will retain the input resolution if it is "s", "ms", or "ns"; otherwise it will be cast to the closest supported resolution (:issue:`49008`)
- The ``other`` argument in :meth:`DataFrame.mask` and :meth:`Series.mask` now defaults to ``no_default`` instead of ``np.nan`` consistent with :meth:`DataFrame.where` and :meth:`Series.where`. Entries will be filled with the corresponding NULL value (``np.nan`` for numpy dtypes, ``pd.NA`` for extension dtypes). (:issue:`49111`)
- When creating a :class:`Series` with a object-dtype :class:`Index` of datetime objects, pandas no longer silently converts the index to a :class:`DatetimeIndex` (:issue:`39307`, :issue:`23598`)
- :meth:`Series.unique` with dtype "timedelta64[ns]" or "datetime64[ns]" now returns :class:`TimedeltaArray` or :class:`DatetimeArray` instead of ``numpy.ndarray`` (:issue:`49176`)
- :func:`pandas.api.dtypes.is_string_dtype` now only returns ``True`` for array-likes with ``dtype=object`` when the elements are inferred to be strings (:issue:`15585`)
- Passing a sequence containing ``datetime`` objects and ``date`` objects to :class:`Series` constructor will return with ``object`` dtype instead of ``datetime64[ns]`` dtype, consistent with :class:`Index` behavior (:issue:`49341`)
- Passing strings that cannot be parsed as datetimes to :class:`Series` or :class:`DataFrame` with ``dtype="datetime64[ns]"`` will raise instead of silently ignoring the keyword and returning ``object`` dtype (:issue:`24435`)
- Passing a sequence containing a type that cannot be converted to :class:`Timedelta` to :func:`to_timedelta` or to the :class:`Series` or :class:`DataFrame` constructor with ``dtype="timedelta64[ns]"`` or to :class:`TimedeltaIndex` now raises ``TypeError`` instead of ``ValueError`` (:issue:`49525`)
-

.. ---------------------------------------------------------------------------
.. _whatsnew_200.deprecations:

Deprecations
~~~~~~~~~~~~
-

.. ---------------------------------------------------------------------------

.. _whatsnew_200.prior_deprecations:

Removal of prior version deprecations/changes
~~~~~~~~~~~~~~~~~~~~~~~~~~~~~~~~~~~~~~~~~~~~~
- Removed deprecated :attr:`Timestamp.freq`, :attr:`Timestamp.freqstr` and argument ``freq`` from the :class:`Timestamp` constructor and :meth:`Timestamp.fromordinal` (:issue:`14146`)
- Removed deprecated :class:`CategoricalBlock`, :meth:`Block.is_categorical`, require datetime64 and timedelta64 values to be wrapped in :class:`DatetimeArray` or :class:`TimedeltaArray` before passing to :meth:`Block.make_block_same_class`, require ``DatetimeTZBlock.values`` to have the correct ndim when passing to the :class:`BlockManager` constructor, and removed the "fastpath" keyword from the :class:`SingleBlockManager` constructor (:issue:`40226`, :issue:`40571`)
- Removed deprecated module ``pandas.core.index`` (:issue:`30193`)
- Removed deprecated alias ``pandas.core.tools.datetimes.to_time``, import the function directly from ``pandas.core.tools.times`` instead (:issue:`34145`)
- Removed deprecated :meth:`Categorical.to_dense`, use ``np.asarray(cat)`` instead (:issue:`32639`)
- Removed deprecated :meth:`Categorical.take_nd` (:issue:`27745`)
- Removed deprecated :meth:`Categorical.mode`, use ``Series(cat).mode()`` instead (:issue:`45033`)
- Removed deprecated :meth:`Categorical.is_dtype_equal` and :meth:`CategoricalIndex.is_dtype_equal` (:issue:`37545`)
- Removed deprecated :meth:`CategoricalIndex.take_nd` (:issue:`30702`)
- Removed deprecated :meth:`Index.is_type_compatible` (:issue:`42113`)
- Removed deprecated :meth:`Index.is_mixed`, check ``index.inferred_type`` directly instead (:issue:`32922`)
- Removed deprecated :func:`pandas.api.types.is_categorical`; use :func:`pandas.api.types.is_categorical_dtype` instead  (:issue:`33385`)
- Removed deprecated :meth:`Index.asi8` (:issue:`37877`)
- Enforced deprecation changing behavior when passing ``datetime64[ns]`` dtype data and timezone-aware dtype to :class:`Series`, interpreting the values as wall-times instead of UTC times, matching :class:`DatetimeIndex` behavior (:issue:`41662`)
- Removed deprecated :meth:`DataFrame._AXIS_NUMBERS`, :meth:`DataFrame._AXIS_NAMES`, :meth:`Series._AXIS_NUMBERS`, :meth:`Series._AXIS_NAMES` (:issue:`33637`)
- Removed deprecated :meth:`Index.to_native_types`, use ``obj.astype(str)`` instead (:issue:`36418`)
- Removed deprecated :meth:`Series.iteritems`, :meth:`DataFrame.iteritems`, use ``obj.items`` instead (:issue:`45321`)
- Removed deprecated :meth:`DataFrame.lookup` (:issue:`35224`)
- Removed deprecated :meth:`Series.append`, :meth:`DataFrame.append`, use :func:`concat` instead (:issue:`35407`)
- Removed deprecated :meth:`Series.iteritems`, :meth:`DataFrame.iteritems` and :meth:`HDFStore.iteritems` use ``obj.items`` instead (:issue:`45321`)
- Removed deprecated :meth:`DatetimeIndex.union_many` (:issue:`45018`)
- Removed deprecated ``weekofyear`` and ``week`` attributes of :class:`DatetimeArray`, :class:`DatetimeIndex` and ``dt`` accessor in favor of ``isocalendar().week`` (:issue:`33595`)
- Removed deprecated :meth:`RangeIndex._start`, :meth:`RangeIndex._stop`, :meth:`RangeIndex._step`, use ``start``, ``stop``, ``step`` instead (:issue:`30482`)
- Removed deprecated :meth:`DatetimeIndex.to_perioddelta`, Use ``dtindex - dtindex.to_period(freq).to_timestamp()`` instead (:issue:`34853`)
- Removed deprecated :meth:`.Styler.hide_index` and :meth:`.Styler.hide_columns` (:issue:`49397`)
- Removed deprecated :meth:`.Styler.set_na_rep` and :meth:`.Styler.set_precision` (:issue:`49397`)
- Removed deprecated :meth:`.Styler.where` (:issue:`49397`)
- Removed deprecated :meth:`.Styler.render` (:issue:`49397`)
- Removed deprecated argument ``null_color`` in :meth:`.Styler.highlight_null` (:issue:`49397`)
- Removed deprecated argument ``check_less_precise`` in :meth:`.testing.assert_frame_equal`, :meth:`.testing.assert_extension_array_equal`, :meth:`.testing.assert_series_equal`,  :meth:`.testing.assert_index_equal` (:issue:`30562`)
- Removed deprecated ``null_counts`` argument in :meth:`DataFrame.info`. Use ``show_counts`` instead (:issue:`37999`)
- Removed deprecated :meth:`Index.is_monotonic`, and :meth:`Series.is_monotonic`; use ``obj.is_monotonic_increasing`` instead (:issue:`45422`)
- Removed deprecated :meth:`Index.is_all_dates` (:issue:`36697`)
- Enforced deprecation disallowing passing a timezone-aware :class:`Timestamp` and ``dtype="datetime64[ns]"`` to :class:`Series` or :class:`DataFrame` constructors (:issue:`41555`)
- Enforced deprecation disallowing passing a sequence of timezone-aware values and ``dtype="datetime64[ns]"`` to to :class:`Series` or :class:`DataFrame` constructors (:issue:`41555`)
- Enforced deprecation disallowing ``numpy.ma.mrecords.MaskedRecords`` in the :class:`DataFrame` constructor; pass ``"{name: data[name] for name in data.dtype.names}`` instead (:issue:`40363`)
- Enforced deprecation disallowing unit-less "datetime64" dtype in :meth:`Series.astype` and :meth:`DataFrame.astype` (:issue:`47844`)
- Enforced deprecation disallowing using ``.astype`` to convert a ``datetime64[ns]`` :class:`Series`, :class:`DataFrame`, or :class:`DatetimeIndex` to timezone-aware dtype, use ``obj.tz_localize`` or ``ser.dt.tz_localize`` instead (:issue:`39258`)
- Enforced deprecation disallowing using ``.astype`` to convert a timezone-aware :class:`Series`, :class:`DataFrame`, or :class:`DatetimeIndex` to timezone-naive ``datetime64[ns]`` dtype, use ``obj.tz_localize(None)`` or ``obj.tz_convert("UTC").tz_localize(None)`` instead (:issue:`39258`)
- Enforced deprecation disallowing passing non boolean argument to sort in :func:`concat` (:issue:`44629`)
- Removed Date parser functions :func:`~pandas.io.date_converters.parse_date_time`,
  :func:`~pandas.io.date_converters.parse_date_fields`, :func:`~pandas.io.date_converters.parse_all_fields`
  and :func:`~pandas.io.date_converters.generic_parser` (:issue:`24518`)
- Removed argument ``index`` from the :class:`core.arrays.SparseArray` constructor (:issue:`43523`)
- Remove argument ``squeeze`` from :meth:`DataFrame.groupby` and :meth:`Series.groupby` (:issue:`32380`)
- Removed deprecated ``apply``, ``apply_index``, ``__call__``, ``onOffset``, and ``isAnchored`` attributes from :class:`DateOffset` (:issue:`34171`)
- Removed ``keep_tz`` argument in :meth:`DatetimeIndex.to_series` (:issue:`29731`)
- Remove arguments ``names`` and ``dtype`` from :meth:`Index.copy` and ``levels`` and ``codes`` from :meth:`MultiIndex.copy` (:issue:`35853`, :issue:`36685`)
- Remove argument ``inplace`` from :meth:`MultiIndex.set_levels` and :meth:`MultiIndex.set_codes` (:issue:`35626`)
- Removed arguments ``verbose`` and ``encoding`` from :meth:`DataFrame.to_excel` and :meth:`Series.to_excel` (:issue:`47912`)
- Removed argument ``line_terminator`` from :meth:`DataFrame.to_csv` and :meth:`Series.to_csv`, use ``lineterminator`` instead (:issue:`45302`)
- Removed argument ``inplace`` from :meth:`DataFrame.set_axis` and :meth:`Series.set_axis`, use ``obj = obj.set_axis(..., copy=False)`` instead (:issue:`48130`)
- Disallow passing positional arguments to :meth:`MultiIndex.set_levels` and :meth:`MultiIndex.set_codes` (:issue:`41485`)
- Disallow parsing to Timedelta strings with components with units "Y", "y", or "M", as these do not represent unambiguous durations (:issue:`36838`)
- Removed :meth:`MultiIndex.is_lexsorted` and :meth:`MultiIndex.lexsort_depth` (:issue:`38701`)
- Removed argument ``how`` from :meth:`PeriodIndex.astype`, use :meth:`PeriodIndex.to_timestamp` instead (:issue:`37982`)
- Removed argument ``try_cast`` from :meth:`DataFrame.mask`, :meth:`DataFrame.where`, :meth:`Series.mask` and :meth:`Series.where` (:issue:`38836`)
- Removed argument ``tz`` from :meth:`Period.to_timestamp`, use ``obj.to_timestamp(...).tz_localize(tz)`` instead (:issue:`34522`)
- Removed argument ``sort_columns`` in :meth:`DataFrame.plot` and :meth:`Series.plot` (:issue:`47563`)
- Removed argument ``is_copy`` from :meth:`DataFrame.take` and :meth:`Series.take` (:issue:`30615`)
- Removed argument ``kind`` from :meth:`Index.get_slice_bound`, :meth:`Index.slice_indexer` and :meth:`Index.slice_locs` (:issue:`41378`)
- Removed arguments ``prefix``, ``squeeze``, ``error_bad_lines`` and ``warn_bad_lines`` from :func:`read_csv` (:issue:`40413`, :issue:`43427`)
- Removed argument ``datetime_is_numeric`` from :meth:`DataFrame.describe` and :meth:`Series.describe` as datetime data will always be summarized as numeric data (:issue:`34798`)
- Disallow passing list ``key`` to :meth:`Series.xs` and :meth:`DataFrame.xs`, pass a tuple instead (:issue:`41789`)
- Disallow subclass-specific keywords (e.g. "freq", "tz", "names", "closed") in the :class:`Index` constructor (:issue:`38597`)
- Removed argument ``inplace`` from :meth:`Categorical.remove_unused_categories` (:issue:`37918`)
- Disallow passing non-round floats to :class:`Timestamp` with ``unit="M"`` or ``unit="Y"`` (:issue:`47266`)
- Remove keywords ``convert_float`` and ``mangle_dupe_cols`` from :func:`read_excel` (:issue:`41176`)
- Removed ``errors`` keyword from :meth:`DataFrame.where`, :meth:`Series.where`, :meth:`DataFrame.mask` and :meth:`Series.mask` (:issue:`47728`)
- Disallow passing non-keyword arguments to :func:`read_excel` except ``io`` and ``sheet_name`` (:issue:`34418`)
- Disallow passing non-keyword arguments to :meth:`DataFrame.drop` and :meth:`Series.drop` except ``labels`` (:issue:`41486`)
- Disallow passing non-keyword arguments to :meth:`DataFrame.fillna` and :meth:`Series.fillna` except ``value`` (:issue:`41485`)
- Disallow passing non-keyword arguments to :meth:`StringMethods.split` and :meth:`StringMethods.rsplit` except for ``pat`` (:issue:`47448`)
- Disallow passing non-keyword arguments to :meth:`DataFrame.set_index` except ``keys`` (:issue:`41495`)
- Disallow passing non-keyword arguments to :meth:`Resampler.interpolate` except ``method`` (:issue:`41699`)
- Disallow passing non-keyword arguments to :meth:`DataFrame.reset_index` and :meth:`Series.reset_index` except ``level`` (:issue:`41496`)
- Disallow passing non-keyword arguments to :meth:`DataFrame.dropna` and :meth:`Series.dropna` (:issue:`41504`)
- Disallow passing non-keyword arguments to :meth:`ExtensionArray.argsort` (:issue:`46134`)
- Disallow passing non-keyword arguments to :meth:`Categorical.sort_values` (:issue:`47618`)
- Disallow passing non-keyword arguments to :meth:`Index.drop_duplicates` and :meth:`Series.drop_duplicates` (:issue:`41485`)
- Disallow passing non-keyword arguments to :meth:`DataFrame.drop_duplicates` except for ``subset`` (:issue:`41485`)
- Disallow passing non-keyword arguments to :meth:`DataFrame.sort_index` and :meth:`Series.sort_index` (:issue:`41506`)
- Disallow passing non-keyword arguments to :meth:`DataFrame.interpolate` and :meth:`Series.interpolate` except for ``method`` (:issue:`41510`)
- Disallow passing non-keyword arguments to :meth:`DataFrame.any` and :meth:`Series.any` (:issue:`44896`)
- Disallow passing non-keyword arguments to :meth:`Index.set_names` except for ``names`` (:issue:`41551`)
- Disallow passing non-keyword arguments to :meth:`Index.join` except for ``other`` (:issue:`46518`)
- Disallow passing non-keyword arguments to :func:`concat` except for ``objs`` (:issue:`41485`)
- Disallow passing non-keyword arguments to :func:`pivot` except for ``data`` (:issue:`48301`)
- Disallow passing non-keyword arguments to :meth:`DataFrame.pivot` (:issue:`48301`)
- Disallow passing non-keyword arguments to :func:`read_html` except for ``io`` (:issue:`27573`)
- Disallow passing non-keyword arguments to :func:`read_json` except for ``path_or_buf`` (:issue:`27573`)
- Disallow passing non-keyword arguments to :func:`read_sas` except for ``filepath_or_buffer`` (:issue:`47154`)
- Disallow passing non-keyword arguments to :func:`read_stata` except for ``filepath_or_buffer`` (:issue:`48128`)
- Disallow passing non-keyword arguments to :func:`read_csv` except ``filepath_or_buffer`` (:issue:`41485`)
- Disallow passing non-keyword arguments to :func:`read_table` except ``filepath_or_buffer`` (:issue:`41485`)
- Disallow passing non-keyword arguments to :func:`read_fwf` except ``filepath_or_buffer`` (:issue:`44710`)
- Disallow passing non-keyword arguments to :func:`read_xml` except for ``path_or_buffer`` (:issue:`45133`)
- Disallow passing non-keyword arguments to :meth:`Series.mask` and :meth:`DataFrame.mask` except ``cond`` and ``other`` (:issue:`41580`)
- Disallow passing non-keyword arguments to :meth:`DataFrame.to_stata` except for ``path`` (:issue:`48128`)
- Disallow passing non-keyword arguments to :meth:`DataFrame.where` and :meth:`Series.where` except for ``cond`` and ``other`` (:issue:`41523`)
- Disallow passing non-keyword arguments to :meth:`Series.set_axis` and :meth:`DataFrame.set_axis` except for ``labels`` (:issue:`41491`)
- Disallow passing non-keyword arguments to :meth:`Series.rename_axis` and :meth:`DataFrame.rename_axis` except for ``mapper`` (:issue:`47587`)
- Disallow :meth:`Index.reindex` with non-unique :class:`Index` objects (:issue:`42568`)
- Disallow passing non-keyword arguments to :meth:`Series.clip` and :meth:`DataFrame.clip` (:issue:`41511`)
- Disallow passing non-keyword arguments to :meth:`Series.bfill`, :meth:`Series.ffill`, :meth:`DataFrame.bfill` and :meth:`DataFrame.ffill` (:issue:`41508`)
- Disallow passing non-keyword arguments to :meth:`DataFrame.replace`, :meth:`Series.replace` except for ``to_replace`` and ``value`` (:issue:`47587`)
- Disallow passing non-keyword arguments to :meth:`DataFrame.sort_values` except for ``by`` (:issue:`41505`)
- Disallow passing non-keyword arguments to :meth:`Series.sort_values` (:issue:`41505`)
- Disallowed constructing :class:`Categorical` with scalar ``data`` (:issue:`38433`)
- Disallowed constructing :class:`CategoricalIndex` without passing ``data`` (:issue:`38944`)
- Removed :meth:`.Rolling.validate`, :meth:`.Expanding.validate`, and :meth:`.ExponentialMovingWindow.validate` (:issue:`43665`)
- Removed :attr:`Rolling.win_type` returning ``"freq"`` (:issue:`38963`)
- Removed :attr:`Rolling.is_datetimelike` (:issue:`38963`)
- Removed deprecated :meth:`Timedelta.delta`, :meth:`Timedelta.is_populated`, and :attr:`Timedelta.freq` (:issue:`46430`, :issue:`46476`)
- Removed deprecated :attr:`NaT.freq` (:issue:`45071`)
- Removed deprecated :meth:`Categorical.replace`, use :meth:`Series.replace` instead (:issue:`44929`)
- Removed the ``numeric_only`` keyword from :meth:`Categorical.min` and :meth:`Categorical.max` in favor of ``skipna`` (:issue:`48821`)
- Changed behavior of :meth:`DataFrame.median` and :meth:`DataFrame.mean` with ``numeric_only=None`` to not exclude datetime-like columns THIS NOTE WILL BE IRRELEVANT ONCE ``numeric_only=None`` DEPRECATION IS ENFORCED (:issue:`29941`)
- Removed :func:`is_extension_type` in favor of :func:`is_extension_array_dtype` (:issue:`29457`)
- Removed ``.ExponentialMovingWindow.vol`` (:issue:`39220`)
- Removed :meth:`Index.get_value` and :meth:`Index.set_value` (:issue:`33907`, :issue:`28621`)
- Removed :meth:`Series.slice_shift` and :meth:`DataFrame.slice_shift` (:issue:`37601`)
- Remove :meth:`DataFrameGroupBy.pad` and :meth:`DataFrameGroupBy.backfill` (:issue:`45076`)
- Remove ``numpy`` argument from :func:`read_json` (:issue:`30636`)
- Disallow passing abbreviations for ``orient`` in :meth:`DataFrame.to_dict` (:issue:`32516`)
- Removed ``get_offset`` in favor of :func:`to_offset` (:issue:`30340`)
- Removed the ``warn`` keyword in :func:`infer_freq` (:issue:`45947`)
- Removed the ``center`` keyword in :meth:`DataFrame.expanding` (:issue:`20647`)
- Removed the ``truediv`` keyword from :func:`eval` (:issue:`29812`)
- Removed the ``pandas.datetime`` submodule (:issue:`30489`)
- Removed the ``pandas.np`` submodule (:issue:`30296`)
- Removed ``pandas.util.testing`` in favor of ``pandas.testing`` (:issue:`30745`)
- Removed :meth:`Series.str.__iter__` (:issue:`28277`)
- Removed ``pandas.SparseArray`` in favor of :class:`arrays.SparseArray` (:issue:`30642`)
- Removed ``pandas.SparseSeries`` and ``pandas.SparseDataFrame``, including pickle support. (:issue:`30642`)
- Enforced disallowing passing an integer ``fill_value`` to :meth:`DataFrame.shift` and :meth:`Series.shift`` with datetime64, timedelta64, or period dtypes (:issue:`32591`)
- Enforced disallowing a string column label into ``times`` in :meth:`DataFrame.ewm` (:issue:`43265`)
- Enforced disallowing using ``usecols`` with out of bounds indices for ``read_csv`` with ``engine="c"`` (:issue:`25623`)
- Enforced disallowing the use of ``**kwargs`` in :class:`.ExcelWriter`; use the keyword argument ``engine_kwargs`` instead (:issue:`40430`)
- Enforced disallowing a tuple of column labels into :meth:`.DataFrameGroupBy.__getitem__` (:issue:`30546`)
- Enforced disallowing setting values with ``.loc`` using a positional slice. Use ``.loc`` with labels or ``.iloc`` with positions instead (:issue:`31840`)
- Enforced disallowing positional indexing with a ``float`` key even if that key is a round number, manually cast to integer instead (:issue:`34193`)
- Enforced disallowing using a :class:`DataFrame` indexer with ``.iloc``, use ``.loc`` instead for automatic alignment (:issue:`39022`)
- Enforced disallowing ``set`` or ``dict`` indexers in ``__getitem__`` and ``__setitem__`` methods (:issue:`42825`)
- Enforced disallowing indexing on a :class:`Index` or positional indexing on a :class:`Series` producing multi-dimensional objects e.g. ``obj[:, None]``, convert to numpy before indexing instead (:issue:`35141`)
- Enforced disallowing ``dict`` or ``set`` objects in ``suffixes`` in :func:`merge` (:issue:`34810`)
- Enforced disallowing :func:`merge` to produce duplicated columns through the ``suffixes`` keyword and already existing columns (:issue:`22818`)
- Enforced disallowing using :func:`merge` or :func:`join` on a different number of levels (:issue:`34862`)
- Enforced disallowing ``value_name`` argument in :func:`DataFrame.melt` to match an element in the :class:`DataFrame` columns (:issue:`35003`)
- Removed setting Categorical._codes directly (:issue:`41429`)
- Removed setting Categorical.categories directly (:issue:`47834`)
- Removed argument ``inplace`` from :meth:`Categorical.add_categories`, :meth:`Categorical.remove_categories`, :meth:`Categorical.set_categories`, :meth:`Categorical.rename_categories`, :meth:`Categorical.reorder_categories`, :meth:`Categorical.set_ordered`, :meth:`Categorical.as_ordered`, :meth:`Categorical.as_unordered` (:issue:`37981`, :issue:`41118`, :issue:`41133`, :issue:`47834`)
- Enforced :meth:`Rolling.count` with ``min_periods=None`` to default to the size of the window (:issue:`31302`)
- Renamed ``fname`` to ``path`` in :meth:`DataFrame.to_parquet`, :meth:`DataFrame.to_stata` and :meth:`DataFrame.to_feather` (:issue:`30338`)
- Enforced disallowing indexing a :class:`Series` with a single item list with a slice (e.g. ``ser[[slice(0, 2)]]``). Either convert the list to tuple, or pass the slice directly instead (:issue:`31333`)
- Changed behavior indexing on a :class:`DataFrame` with a :class:`DatetimeIndex` index using a string indexer, previously this operated as a slice on rows, now it operates like any other column key; use ``frame.loc[key]`` for the old behavior (:issue:`36179`)
- Enforced the ``display.max_colwidth`` option to not accept negative integers (:issue:`31569`)
- Removed the ``display.column_space`` option in favor of ``df.to_string(col_space=...)`` (:issue:`47280`)
- Removed the deprecated method ``mad`` from pandas classes (:issue:`11787`)
- Removed the deprecated method ``tshift`` from pandas classes (:issue:`11631`)
- Changed behavior of empty data passed into :class:`Series`; the default dtype will be ``object`` instead of ``float64`` (:issue:`29405`)
- Changed the behavior of :meth:`DatetimeIndex.union`, :meth:`DatetimeIndex.intersection`, and :meth:`DatetimeIndex.symmetric_difference` with mismatched timezones to convert to UTC instead of casting to object dtype (:issue:`39328`)
- Changed the behavior of :func:`to_datetime` with argument "now" with ``utc=False`` to match ``Timestamp("now")`` (:issue:`18705`)
- Changed the behavior of indexing on a timezone-aware :class:`DatetimeIndex` with a timezone-naive ``datetime`` object or vice-versa; these now behave like any other non-comparable type by raising ``KeyError`` (:issue:`36148`)
- Changed the behavior of :meth:`Index.reindex`, :meth:`Series.reindex`, and :meth:`DataFrame.reindex` with a ``datetime64`` dtype and a ``datetime.date`` object for ``fill_value``; these are no longer considered equivalent to ``datetime.datetime`` objects so the reindex casts to object dtype (:issue:`39767`)
- Changed behavior of :meth:`SparseArray.astype` when given a dtype that is not explicitly ``SparseDtype``, cast to the exact requested dtype rather than silently using a ``SparseDtype`` instead (:issue:`34457`)
- Changed behavior of :meth:`Index.ravel` to return a view on the original :class:`Index` instead of a ``np.ndarray`` (:issue:`36900`)
- Changed behavior of :meth:`Index.to_frame` with explicit ``name=None`` to use ``None`` for the column name instead of the index's name or default ``0`` (:issue:`45523`)
- Changed behavior of :class:`DataFrame` constructor given floating-point ``data`` and an integer ``dtype``, when the data cannot be cast losslessly, the floating point dtype is retained, matching :class:`Series` behavior (:issue:`41170`)
- Changed behavior of :class:`Index` constructor when given a ``np.ndarray`` with object-dtype containing numeric entries; this now retains object dtype rather than inferring a numeric dtype, consistent with :class:`Series` behavior (:issue:`42870`)
- Changed behavior of :meth:`Index.__and__`, :meth:`Index.__or__` and :meth:`Index.__xor__` to behave as logical operations (matching :class:`Series` behavior) instead of aliases for set operations (:issue:`37374`)
- Changed behavior of :class:`DataFrame` constructor when passed a ``dtype`` (other than int) that the data cannot be cast to; it now raises instead of silently ignoring the dtype (:issue:`41733`)
- Changed the behavior of :class:`Series` constructor, it will no longer infer a datetime64 or timedelta64 dtype from string entries (:issue:`41731`)
- Changed behavior of :class:`Timestamp` constructor with a ``np.datetime64`` object and a ``tz`` passed to interpret the input as a wall-time as opposed to a UTC time (:issue:`42288`)
- Changed behavior of :meth:`Timestamp.utcfromtimestamp` to return a timezone-aware object satisfying ``Timestamp.utcfromtimestamp(val).timestamp() == val`` (:issue:`45083`)
- Changed behavior of :class:`Index` constructor when passed a ``SparseArray`` or ``SparseDtype`` to retain that dtype instead of casting to ``numpy.ndarray`` (:issue:`43930`)
- Changed behavior of setitem-like operations (``__setitem__``, ``fillna``, ``where``, ``mask``, ``replace``, ``insert``, fill_value for ``shift``) on an object with :class:`DatetimeTZDtype` when using a value with a non-matching timezone, the value will be cast to the object's timezone instead of casting both to object-dtype (:issue:`44243`)
- Changed behavior of :class:`Index`, :class:`Series`, :class:`DataFrame` constructors with floating-dtype data and a :class:`DatetimeTZDtype`, the data are now interpreted as UTC-times instead of wall-times, consistent with how integer-dtype data are treated (:issue:`45573`)
- Removed the deprecated ``base`` and ``loffset`` arguments from :meth:`pandas.DataFrame.resample`, :meth:`pandas.Series.resample` and :class:`pandas.Grouper`. Use ``offset`` or ``origin`` instead (:issue:`31809`)
- Changed behavior of :meth:`Series.fillna` and :meth:`DataFrame.fillna` with ``timedelta64[ns]`` dtype and an incompatible ``fill_value``; this now casts to ``object`` dtype instead of raising, consistent with the behavior with other dtypes (:issue:`45746`)
- Change the default argument of ``regex`` for :meth:`Series.str.replace` from ``True`` to ``False``. Additionally, a single character ``pat`` with ``regex=True`` is now treated as a regular expression instead of a string literal. (:issue:`36695`, :issue:`24804`)
- Changed behavior of :meth:`DataFrame.any` and :meth:`DataFrame.all` with ``bool_only=True``; object-dtype columns with all-bool values will no longer be included, manually cast to ``bool`` dtype first (:issue:`46188`)
- Changed behavior of comparison of a :class:`Timestamp` with a ``datetime.date`` object; these now compare as un-equal and raise on inequality comparisons, matching the ``datetime.datetime`` behavior (:issue:`36131`)
- Changed behavior of comparison of ``NaT`` with a ``datetime.date`` object; these now raise on inequality comparisons (:issue:`39196`)
- Enforced deprecation of silently dropping columns that raised a ``TypeError`` in :class:`Series.transform` and :class:`DataFrame.transform` when used with a list or dictionary (:issue:`43740`)
- Change behavior of :meth:`DataFrame.apply` with list-like so that any partial failure will raise an error (:issue:`43740`)
<<<<<<< HEAD
- Enforced deprecation of silently dropping columns that raised in DataFrame reductions (:issue:`41480`)
=======
- Changed behavior of :meth:`Series.__setitem__` with an integer key and a :class:`Float64Index` when the key is not present in the index; previously we treated the key as positional (behaving like ``series.iloc[key] = val``), now we treat it is a label (behaving like ``series.loc[key] = val``), consistent with :meth:`Series.__getitem__`` behavior (:issue:`33469`)
- Removed ``na_sentinel`` argument from :func:`factorize`, :meth:`.Index.factorize`, and :meth:`.ExtensionArray.factorize` (:issue:`47157`)
-
>>>>>>> bb7dd2c8

.. ---------------------------------------------------------------------------
.. _whatsnew_200.performance:

Performance improvements
~~~~~~~~~~~~~~~~~~~~~~~~
- Performance improvement in :meth:`.DataFrameGroupBy.median` and :meth:`.SeriesGroupBy.median` and :meth:`.GroupBy.cumprod` for nullable dtypes (:issue:`37493`)
- Performance improvement in :meth:`MultiIndex.argsort` and :meth:`MultiIndex.sort_values` (:issue:`48406`)
- Performance improvement in :meth:`MultiIndex.size` (:issue:`48723`)
- Performance improvement in :meth:`MultiIndex.union` without missing values and without duplicates (:issue:`48505`, :issue:`48752`)
- Performance improvement in :meth:`MultiIndex.difference` (:issue:`48606`)
- Performance improvement in :class:`MultiIndex` set operations with sort=None (:issue:`49010`)
- Performance improvement in :meth:`.DataFrameGroupBy.mean`, :meth:`.SeriesGroupBy.mean`, :meth:`.DataFrameGroupBy.var`, and :meth:`.SeriesGroupBy.var` for extension array dtypes (:issue:`37493`)
- Performance improvement in :meth:`MultiIndex.isin` when ``level=None`` (:issue:`48622`)
- Performance improvement in :meth:`Index.union` and :meth:`MultiIndex.union` when index contains duplicates (:issue:`48900`)
- Performance improvement for :meth:`Series.value_counts` with nullable dtype (:issue:`48338`)
- Performance improvement for :class:`Series` constructor passing integer numpy array with nullable dtype (:issue:`48338`)
- Performance improvement for :class:`DatetimeIndex` constructor passing a list (:issue:`48609`)
- Performance improvement in :func:`merge` and :meth:`DataFrame.join` when joining on a sorted :class:`MultiIndex` (:issue:`48504`)
- Performance improvement in :meth:`DataFrame.loc` and :meth:`Series.loc` for tuple-based indexing of a :class:`MultiIndex` (:issue:`48384`)
- Performance improvement for :meth:`MultiIndex.unique` (:issue:`48335`)
- Performance improvement for :func:`concat` with extension array backed indexes (:issue:`49128`, :issue:`49178`)
- Reduce memory usage of :meth:`DataFrame.to_pickle`/:meth:`Series.to_pickle` when using BZ2 or LZMA (:issue:`49068`)
- Performance improvement for :class:`~arrays.StringArray` constructor passing a numpy array with type ``np.str_`` (:issue:`49109`)
- Performance improvement in :meth:`~arrays.ArrowExtensionArray.factorize` (:issue:`49177`)
- Performance improvement in :meth:`DataFrame.join` when joining on a subset of a :class:`MultiIndex` (:issue:`48611`)
- Performance improvement for :meth:`MultiIndex.intersection` (:issue:`48604`)
- Performance improvement in ``var`` for nullable dtypes (:issue:`48379`).
- Performance improvements to :func:`read_sas` (:issue:`47403`, :issue:`47405`, :issue:`47656`, :issue:`48502`)
- Memory improvement in :meth:`RangeIndex.sort_values` (:issue:`48801`)
- Performance improvement in :class:`DataFrameGroupBy` and :class:`SeriesGroupBy` when ``by`` is a categorical type and ``sort=False`` (:issue:`48976`)
- Performance improvement in :func:`merge` when not merging on the index - the new index will now be :class:`RangeIndex` instead of :class:`Int64Index` (:issue:`49478`)

.. ---------------------------------------------------------------------------
.. _whatsnew_200.bug_fixes:

Bug fixes
~~~~~~~~~

Categorical
^^^^^^^^^^^
- Bug in :meth:`Categorical.set_categories` losing dtype information (:issue:`48812`)
- Bug in :meth:`DataFrame.groupby` and :meth:`Series.groupby` would reorder categories when used as a grouper (:issue:`48749`)

Datetimelike
^^^^^^^^^^^^
- Bug in :func:`pandas.infer_freq`, raising ``TypeError`` when inferred on :class:`RangeIndex` (:issue:`47084`)
- Bug in :func:`to_datetime` was raising on invalid offsets with ``errors='coerce'`` and ``infer_datetime_format=True`` (:issue:`48633`)
- Bug in :class:`DatetimeIndex` constructor failing to raise when ``tz=None`` is explicitly specified in conjunction with timezone-aware ``dtype`` or data (:issue:`48659`)
- Bug in subtracting a ``datetime`` scalar from :class:`DatetimeIndex` failing to retain the original ``freq`` attribute (:issue:`48818`)
- Bug in ``pandas.tseries.holiday.Holiday`` where a half-open date interval causes inconsistent return types from :meth:`USFederalHolidayCalendar.holidays` (:issue:`49075`)

Timedelta
^^^^^^^^^
- Bug in :func:`to_timedelta` raising error when input has nullable dtype ``Float64`` (:issue:`48796`)
- Bug in :class:`Timedelta` constructor incorrectly raising instead of returning ``NaT`` when given a ``np.timedelta64("nat")`` (:issue:`48898`)
- Bug in :class:`Timedelta` constructor failing to raise when passed both a :class:`Timedelta` object and keywords (e.g. days, seconds) (:issue:`48898`)
-

Timezones
^^^^^^^^^
- Bug in :meth:`Series.astype` and :meth:`DataFrame.astype` with object-dtype containing multiple timezone-aware ``datetime`` objects with heterogeneous timezones to a :class:`DatetimeTZDtype` incorrectly raising (:issue:`32581`)
-

Numeric
^^^^^^^
- Bug in :meth:`DataFrame.add` cannot apply ufunc when inputs contain mixed DataFrame type and Series type (:issue:`39853`)
- Bug in DataFrame reduction methods (e.g. :meth:`DataFrame.sum`) with object dtype, ``axis=1`` and ``numeric_only=False`` would not be coerced to float (:issue:`49551`)
-

Conversion
^^^^^^^^^^
- Bug in constructing :class:`Series` with ``int64`` dtype from a string list raising instead of casting (:issue:`44923`)
- Bug in :meth:`DataFrame.eval` incorrectly raising an ``AttributeError`` when there are negative values in function call (:issue:`46471`)
- Bug in :meth:`Series.convert_dtypes` not converting dtype to nullable dtype when :class:`Series` contains ``NA`` and has dtype ``object`` (:issue:`48791`)
- Bug where any :class:`ExtensionDtype` subclass with ``kind="M"`` would be interpreted as a timezone type (:issue:`34986`)
- Bug in :class:`.arrays.ArrowExtensionArray` that would raise ``NotImplementedError`` when passed a sequence of strings or binary (:issue:`49172`)

Strings
^^^^^^^
- Bug in :func:`pandas.api.dtypes.is_string_dtype` that would not return ``True`` for :class:`StringDtype` (:issue:`15585`)
-

Interval
^^^^^^^^
-
-

Indexing
^^^^^^^^
- Bug in :meth:`DataFrame.reindex` filling with wrong values when indexing columns and index for ``uint`` dtypes (:issue:`48184`)
- Bug in :meth:`DataFrame.loc` coercing dtypes when setting values with a list indexer (:issue:`49159`)
- Bug in :meth:`DataFrame.__setitem__` raising ``ValueError`` when right hand side is :class:`DataFrame` with :class:`MultiIndex` columns (:issue:`49121`)
- Bug in :meth:`DataFrame.reindex` casting dtype to ``object`` when :class:`DataFrame` has single extension array column when re-indexing ``columns`` and ``index`` (:issue:`48190`)
- Bug in :func:`~DataFrame.describe` when formatting percentiles in the resulting index showed more decimals than needed (:issue:`46362`)
- Bug in :meth:`DataFrame.compare` does not recognize differences when comparing ``NA`` with value in nullable dtypes (:issue:`48939`)
-

Missing
^^^^^^^
- Bug in :meth:`Index.equals` raising ``TypeError`` when :class:`Index` consists of tuples that contain ``NA`` (:issue:`48446`)
- Bug in :meth:`Series.map` caused incorrect result when data has NaNs and defaultdict mapping was used (:issue:`48813`)
- Bug in :class:`NA` raising a ``TypeError`` instead of return :class:`NA` when performing a binary operation with a ``bytes`` object (:issue:`49108`)

MultiIndex
^^^^^^^^^^
- Bug in :meth:`MultiIndex.get_indexer` not matching ``NaN`` values (:issue:`37222`)
- Bug in :meth:`MultiIndex.argsort` raising ``TypeError`` when index contains :attr:`NA` (:issue:`48495`)
- Bug in :meth:`MultiIndex.difference` losing extension array dtype (:issue:`48606`)
- Bug in :class:`MultiIndex.set_levels` raising ``IndexError`` when setting empty level (:issue:`48636`)
- Bug in :meth:`MultiIndex.unique` losing extension array dtype (:issue:`48335`)
- Bug in :meth:`MultiIndex.intersection` losing extension array (:issue:`48604`)
- Bug in :meth:`MultiIndex.union` losing extension array (:issue:`48498`, :issue:`48505`, :issue:`48900`)
- Bug in :meth:`MultiIndex.union` not sorting when sort=None and index contains missing values (:issue:`49010`)
- Bug in :meth:`MultiIndex.append` not checking names for equality (:issue:`48288`)
- Bug in :meth:`MultiIndex.symmetric_difference` losing extension array (:issue:`48607`)
-

I/O
^^^
- Bug in :func:`read_sas` caused fragmentation of :class:`DataFrame` and raised :class:`.errors.PerformanceWarning` (:issue:`48595`)
- Improved error message in :func:`read_excel` by including the offending sheet name when an exception is raised while reading a file (:issue:`48706`)
- Bug when a pickling a subset PyArrow-backed data that would serialize the entire data instead of the subset (:issue:`42600`)
- Bug in :func:`read_csv` for a single-line csv with fewer columns than ``names`` raised :class:`.errors.ParserError` with ``engine="c"`` (:issue:`47566`)
- Fixed memory leak which stemmed from the initialization of the internal JSON module (:issue:`49222`)

Period
^^^^^^
- Bug in :meth:`Period.strftime` and :meth:`PeriodIndex.strftime`, raising ``UnicodeDecodeError`` when a locale-specific directive was passed (:issue:`46319`)
-

Plotting
^^^^^^^^
- ``ax.set_xlim`` was sometimes raising ``UserWarning`` which users couldn't address due to ``set_xlim`` not accepting parsing arguments - the converter now uses :func:`Timestamp` instead (:issue:`49148`)
-

Groupby/resample/rolling
^^^^^^^^^^^^^^^^^^^^^^^^
- Bug in :class:`.ExponentialMovingWindow` with ``online`` not raising a ``NotImplementedError`` for unsupported operations (:issue:`48834`)
- Bug in :meth:`DataFrameGroupBy.sample` raises ``ValueError`` when the object is empty (:issue:`48459`)
- Bug in :meth:`Series.groupby` raises ``ValueError`` when an entry of the index is equal to the name of the index (:issue:`48567`)
- Bug in :meth:`DataFrameGroupBy.resample` produces inconsistent results when passing empty DataFrame (:issue:`47705`)
- Bug in :class:`.DataFrameGroupBy` and :class:`.SeriesGroupBy` would not include unobserved categories in result when grouping by categorical indexes (:issue:`49354`)
- Bug in :class:`.DataFrameGroupBy` and :class:`.SeriesGroupBy` would change result order depending on the input index when grouping by categoricals (:issue:`49223`)

Reshaping
^^^^^^^^^
- Bug in :meth:`DataFrame.pivot_table` raising ``TypeError`` for nullable dtype and ``margins=True`` (:issue:`48681`)
- Bug in :meth:`DataFrame.unstack` and :meth:`Series.unstack` unstacking wrong level of :class:`MultiIndex` when :class:`MultiIndex` has mixed names (:issue:`48763`)
- Bug in :meth:`DataFrame.pivot` not respecting ``None`` as column name (:issue:`48293`)
- Bug in :func:`join` when ``left_on`` or ``right_on`` is or includes a :class:`CategoricalIndex` incorrectly raising ``AttributeError`` (:issue:`48464`)
- Bug in :meth:`DataFrame.pivot_table` raising ``ValueError`` with parameter ``margins=True`` when result is an empty :class:`DataFrame` (:issue:`49240`)
- Clarified error message in :func:`merge` when passing invalid ``validate`` option (:issue:`49417`)

Sparse
^^^^^^
-
-

ExtensionArray
^^^^^^^^^^^^^^
- Bug in :meth:`Series.mean` overflowing unnecessarily with nullable integers (:issue:`48378`)
- Bug when concatenating an empty DataFrame with an ExtensionDtype to another DataFrame with the same ExtensionDtype, the resulting dtype turned into object (:issue:`48510`)
-

Styler
^^^^^^
-
-

Metadata
^^^^^^^^
- Fixed metadata propagation in :meth:`DataFrame.corr` and :meth:`DataFrame.cov` (:issue:`28283`)
-

Other
^^^^^

.. ***DO NOT USE THIS SECTION***

-
-

.. ---------------------------------------------------------------------------
.. _whatsnew_200.contributors:

Contributors
~~~~~~~~~~~~<|MERGE_RESOLUTION|>--- conflicted
+++ resolved
@@ -450,13 +450,10 @@
 - Changed behavior of comparison of ``NaT`` with a ``datetime.date`` object; these now raise on inequality comparisons (:issue:`39196`)
 - Enforced deprecation of silently dropping columns that raised a ``TypeError`` in :class:`Series.transform` and :class:`DataFrame.transform` when used with a list or dictionary (:issue:`43740`)
 - Change behavior of :meth:`DataFrame.apply` with list-like so that any partial failure will raise an error (:issue:`43740`)
-<<<<<<< HEAD
-- Enforced deprecation of silently dropping columns that raised in DataFrame reductions (:issue:`41480`)
-=======
 - Changed behavior of :meth:`Series.__setitem__` with an integer key and a :class:`Float64Index` when the key is not present in the index; previously we treated the key as positional (behaving like ``series.iloc[key] = val``), now we treat it is a label (behaving like ``series.loc[key] = val``), consistent with :meth:`Series.__getitem__`` behavior (:issue:`33469`)
 - Removed ``na_sentinel`` argument from :func:`factorize`, :meth:`.Index.factorize`, and :meth:`.ExtensionArray.factorize` (:issue:`47157`)
--
->>>>>>> bb7dd2c8
+- Enforced deprecation of silently dropping columns that raised in DataFrame reductions (:issue:`41480`)
+-
 
 .. ---------------------------------------------------------------------------
 .. _whatsnew_200.performance:
