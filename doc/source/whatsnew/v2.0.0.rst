.. _whatsnew_200:

What's new in 2.0.0 (??)
------------------------

These are the changes in pandas 2.0.0. See :ref:`release` for a full changelog
including other versions of pandas.

{{ header }}

.. ---------------------------------------------------------------------------
.. _whatsnew_200.enhancements:

Enhancements
~~~~~~~~~~~~

.. _whatsnew_200.enhancements.optional_dependency_management_pip:

Installing optional dependencies with pip extras
^^^^^^^^^^^^^^^^^^^^^^^^^^^^^^^^^^^^^^^^^^^^^^^^
When installing pandas using pip, sets of optional dependencies can also be installed by specifying extras.

.. code-block:: bash

  pip install "pandas[performance, aws]>=2.0.0"

The available extras, found in the :ref:`installation guide<install.dependencies>`, are
``[all, performance, computation, timezone, fss, aws, gcp, excel, parquet, feather, hdf5, spss, postgresql, mysql,
sql-other, html, xml, plot, output_formatting, clipboard, compression, test]`` (:issue:`39164`).

.. _whatsnew_200.enhancements.io_use_nullable_dtypes_and_dtype_backend:

Configuration option, ``mode.dtype_backend``, to return pyarrow-backed dtypes
^^^^^^^^^^^^^^^^^^^^^^^^^^^^^^^^^^^^^^^^^^^^^^^^^^^^^^^^^^^^^^^^^^^^^^^^^^^^^

The ``use_nullable_dtypes`` keyword argument has been expanded to the following functions to enable automatic conversion to nullable dtypes (:issue:`36712`)

* :func:`read_csv`
* :func:`read_fwf`
* :func:`read_excel`
* :func:`read_html`
* :func:`read_xml`
* :func:`read_sql`
* :func:`read_sql_query`
* :func:`read_sql_table`
<<<<<<< HEAD
* :func:`to_numeric`
=======
* :func:`read_orc`
>>>>>>> 18c43651

Additionally a new global configuration, ``mode.dtype_backend`` can now be used in conjunction with the parameter ``use_nullable_dtypes=True`` in the following functions
to select the nullable dtypes implementation.

* :func:`read_csv` (with ``engine="pyarrow"`` or ``engine="python"``)
* :func:`read_excel`
* :func:`read_html`
* :func:`read_xml`
* :func:`read_parquet`
* :func:`read_orc`


And the following methods will also utilize the ``mode.dtype_backend`` option.

* :meth:`DataFrame.convert_dtypes`
* :meth:`Series.convert_dtypes`

By default, ``mode.dtype_backend`` is set to ``"pandas"`` to return existing, numpy-backed nullable dtypes, but it can also
be set to ``"pyarrow"`` to return pyarrow-backed, nullable :class:`ArrowDtype` (:issue:`48957`, :issue:`49997`).

.. ipython:: python

    import io
    data = io.StringIO("""a,b,c,d,e,f,g,h,i
        1,2.5,True,a,,,,,
        3,4.5,False,b,6,7.5,True,a,
    """)
    with pd.option_context("mode.dtype_backend", "pandas"):
        df = pd.read_csv(data, use_nullable_dtypes=True)
    df.dtypes

    data.seek(0)
    with pd.option_context("mode.dtype_backend", "pyarrow"):
        df_pyarrow = pd.read_csv(data, use_nullable_dtypes=True, engine="pyarrow")
    df_pyarrow.dtypes

.. _whatsnew_200.enhancements.other:

Other enhancements
^^^^^^^^^^^^^^^^^^
- :func:`read_sas` now supports using ``encoding='infer'`` to correctly read and use the encoding specified by the sas file. (:issue:`48048`)
- :meth:`.DataFrameGroupBy.quantile`, :meth:`.SeriesGroupBy.quantile` and :meth:`.DataFrameGroupBy.std` now preserve nullable dtypes instead of casting to numpy dtypes (:issue:`37493`)
- :meth:`Series.add_suffix`, :meth:`DataFrame.add_suffix`, :meth:`Series.add_prefix` and :meth:`DataFrame.add_prefix` support an ``axis`` argument. If ``axis`` is set, the default behaviour of which axis to consider can be overwritten (:issue:`47819`)
- :func:`assert_frame_equal` now shows the first element where the DataFrames differ, analogously to ``pytest``'s output (:issue:`47910`)
- Added ``index`` parameter to :meth:`DataFrame.to_dict` (:issue:`46398`)
- Added support for extension array dtypes in :func:`merge` (:issue:`44240`)
- Added metadata propagation for binary operators on :class:`DataFrame` (:issue:`28283`)
- Added ``cumsum``, ``cumprod``, ``cummin`` and ``cummax`` to the ``ExtensionArray`` interface via ``_accumulate`` (:issue:`28385`)
- :class:`.CategoricalConversionWarning`, :class:`.InvalidComparison`, :class:`.InvalidVersion`, :class:`.LossySetitemError`, and :class:`.NoBufferPresent` are now exposed in ``pandas.errors`` (:issue:`27656`)
- Fix ``test`` optional_extra by adding missing test package ``pytest-asyncio`` (:issue:`48361`)
- :func:`DataFrame.astype` exception message thrown improved to include column name when type conversion is not possible. (:issue:`47571`)
- :func:`date_range` now supports a ``unit`` keyword ("s", "ms", "us", or "ns") to specify the desired resolution of the output index (:issue:`49106`)
- :func:`timedelta_range` now supports a ``unit`` keyword ("s", "ms", "us", or "ns") to specify the desired resolution of the output index (:issue:`49824`)
- :meth:`DataFrame.to_json` now supports a ``mode`` keyword with supported inputs 'w' and 'a'. Defaulting to 'w', 'a' can be used when lines=True and orient='records' to append record oriented json lines to an existing json file. (:issue:`35849`)
- Added ``name`` parameter to :meth:`IntervalIndex.from_breaks`, :meth:`IntervalIndex.from_arrays` and :meth:`IntervalIndex.from_tuples` (:issue:`48911`)
- Improve exception message when using :func:`assert_frame_equal` on a :class:`DataFrame` to include the column that is compared (:issue:`50323`)
- Improved error message for :func:`merge_asof` when join-columns were duplicated (:issue:`50102`)
- Added :meth:`Index.infer_objects` analogous to :meth:`Series.infer_objects` (:issue:`50034`)
- Added ``copy`` parameter to :meth:`Series.infer_objects` and :meth:`DataFrame.infer_objects`, passing ``False`` will avoid making copies for series or columns that are already non-object or where no better dtype can be inferred (:issue:`50096`)
- :meth:`DataFrame.plot.hist` now recognizes ``xlabel`` and ``ylabel`` arguments (:issue:`49793`)
- Improved error message in :func:`to_datetime` for non-ISO8601 formats, informing users about the position of the first error (:issue:`50361`)
- Improved error message when trying to align :class:`DataFrame` objects (for example, in :func:`DataFrame.compare`) to clarify that "identically labelled" refers to both index and columns (:issue:`50083`)
- Performance improvement in :func:`to_datetime` when format is given or can be inferred (:issue:`50465`)
-

.. ---------------------------------------------------------------------------
.. _whatsnew_200.notable_bug_fixes:

Notable bug fixes
~~~~~~~~~~~~~~~~~

These are bug fixes that might have notable behavior changes.

.. _whatsnew_200.notable_bug_fixes.cumsum_cumprod_overflow:

:meth:`.GroupBy.cumsum` and :meth:`.GroupBy.cumprod` overflow instead of lossy casting to float
^^^^^^^^^^^^^^^^^^^^^^^^^^^^^^^^^^^^^^^^^^^^^^^^^^^^^^^^^^^^^^^^^^^^^^^^^^^^^^^^^^^^^^^^^^^^^^^

In previous versions we cast to float when applying ``cumsum`` and ``cumprod`` which
lead to incorrect results even if the result could be hold by ``int64`` dtype.
Additionally, the aggregation overflows consistent with numpy and the regular
:meth:`DataFrame.cumprod` and :meth:`DataFrame.cumsum` methods when the limit of
``int64`` is reached (:issue:`37493`).

*Old Behavior*

.. code-block:: ipython

    In [1]: df = pd.DataFrame({"key": ["b"] * 7, "value": 625})
    In [2]: df.groupby("key")["value"].cumprod()[5]
    Out[2]: 5.960464477539062e+16

We return incorrect results with the 6th value.

*New Behavior*

.. ipython:: python

    df = pd.DataFrame({"key": ["b"] * 7, "value": 625})
    df.groupby("key")["value"].cumprod()

We overflow with the 7th value, but the 6th value is still correct.

.. _whatsnew_200.notable_bug_fixes.groupby_nth_filter:

:meth:`.DataFrameGroupBy.nth` and :meth:`.SeriesGroupBy.nth` now behave as filtrations
^^^^^^^^^^^^^^^^^^^^^^^^^^^^^^^^^^^^^^^^^^^^^^^^^^^^^^^^^^^^^^^^^^^^^^^^^^^^^^^^^^^^^^

In previous versions of pandas, :meth:`.DataFrameGroupBy.nth` and
:meth:`.SeriesGroupBy.nth` acted as if they were aggregations. However, for most
inputs ``n``, they may return either zero or multiple rows per group. This means
that they are filtrations, similar to e.g. :meth:`.DataFrameGroupBy.head`. pandas
now treats them as filtrations (:issue:`13666`).

.. ipython:: python

    df = pd.DataFrame({"a": [1, 1, 2, 1, 2], "b": [np.nan, 2.0, 3.0, 4.0, 5.0]})
    gb = df.groupby("a")

*Old Behavior*

.. code-block:: ipython

    In [5]: gb.nth(n=1)
    Out[5]:
       A    B
    1  1  2.0
    4  2  5.0

*New Behavior*

.. ipython:: python

    gb.nth(n=1)

In particular, the index of the result is derived from the input by selecting
the appropriate rows. Also, when ``n`` is larger than the group, no rows instead of
``NaN`` is returned.

*Old Behavior*

.. code-block:: ipython

    In [5]: gb.nth(n=3, dropna="any")
    Out[5]:
        B
    A
    1 NaN
    2 NaN

*New Behavior*

.. ipython:: python

    gb.nth(n=3, dropna="any")

.. ---------------------------------------------------------------------------
.. _whatsnew_200.api_breaking:

Backwards incompatible API changes
~~~~~~~~~~~~~~~~~~~~~~~~~~~~~~~~~~

.. _whatsnew_200.api_breaking.unsupported_datetimelike_dtype_arg:

Construction with datetime64 or timedelta64 dtype with unsupported resolution
^^^^^^^^^^^^^^^^^^^^^^^^^^^^^^^^^^^^^^^^^^^^^^^^^^^^^^^^^^^^^^^^^^^^^^^^^^^^^
In past versions, when constructing a :class:`Series` or :class:`DataFrame` and
passing a "datetime64" or "timedelta64" dtype with unsupported resolution
(i.e. anything other than "ns"), pandas would silently replace the given dtype
with its nanosecond analogue:

*Previous behavior*:

.. code-block:: ipython

   In [5]: pd.Series(["2016-01-01"], dtype="datetime64[s]")
   Out[5]:
   0   2016-01-01
   dtype: datetime64[ns]

   In [6] pd.Series(["2016-01-01"], dtype="datetime64[D]")
   Out[6]:
   0   2016-01-01
   dtype: datetime64[ns]

In pandas 2.0 we support resolutions "s", "ms", "us", and "ns". When passing
a supported dtype (e.g. "datetime64[s]"), the result now has exactly
the requested dtype:

*New behavior*:

.. ipython:: python

   pd.Series(["2016-01-01"], dtype="datetime64[s]")

With an un-supported dtype, pandas now raises instead of silently swapping in
a supported dtype:

*New behavior*:

.. ipython:: python
   :okexcept:

   pd.Series(["2016-01-01"], dtype="datetime64[D]")

.. _whatsnew_200.api_breaking.astype_to_unsupported_datetimelike:

Disallow astype conversion to non-supported datetime64/timedelta64 dtypes
^^^^^^^^^^^^^^^^^^^^^^^^^^^^^^^^^^^^^^^^^^^^^^^^^^^^^^^^^^^^^^^^^^^^^^^^^
In previous versions, converting a :class:`Series` or :class:`DataFrame`
from ``datetime64[ns]`` to a different ``datetime64[X]`` dtype would return
with ``datetime64[ns]`` dtype instead of the requested dtype. In pandas 2.0,
support is added for "datetime64[s]", "datetime64[ms]", and "datetime64[us]" dtypes,
so converting to those dtypes gives exactly the requested dtype:

*Previous behavior*:

.. ipython:: python

   idx = pd.date_range("2016-01-01", periods=3)
   ser = pd.Series(idx)

*Previous behavior*:

.. code-block:: ipython

   In [4]: ser.astype("datetime64[s]")
   Out[4]:
   0   2016-01-01
   1   2016-01-02
   2   2016-01-03
   dtype: datetime64[ns]

With the new behavior, we get exactly the requested dtype:

*New behavior*:

.. ipython:: python

   ser.astype("datetime64[s]")

For non-supported resolutions e.g. "datetime64[D]", we raise instead of silently
ignoring the requested dtype:

*New behavior*:

.. ipython:: python
   :okexcept:

   ser.astype("datetime64[D]")

For conversion from ``timedelta64[ns]`` dtypes, the old behavior converted
to a floating point format.

*Previous behavior*:

.. ipython:: python

   idx = pd.timedelta_range("1 Day", periods=3)
   ser = pd.Series(idx)

*Previous behavior*:

.. code-block:: ipython

   In [7]: ser.astype("timedelta64[s]")
   Out[7]:
   0     86400.0
   1    172800.0
   2    259200.0
   dtype: float64

   In [8]: ser.astype("timedelta64[D]")
   Out[8]:
   0    1.0
   1    2.0
   2    3.0
   dtype: float64

The new behavior, as for datetime64, either gives exactly the requested dtype or raises:

*New behavior*:

.. ipython:: python
   :okexcept:

   ser.astype("timedelta64[s]")
   ser.astype("timedelta64[D]")

.. _whatsnew_200.api_breaking.default_to_stdlib_tzinfos:

UTC and fixed-offset timezones default to standard-library tzinfo objects
^^^^^^^^^^^^^^^^^^^^^^^^^^^^^^^^^^^^^^^^^^^^^^^^^^^^^^^^^^^^^^^^^^^^^^^^^
In previous versions, the default ``tzinfo`` object used to represent UTC
was ``pytz.UTC``. In pandas 2.0, we default to ``datetime.timezone.utc`` instead.
Similarly, for timezones represent fixed UTC offsets, we use ``datetime.timezone``
objects instead of ``pytz.FixedOffset`` objects. See (:issue:`34916`)

*Previous behavior*:

.. code-block:: ipython

   In [2]: ts = pd.Timestamp("2016-01-01", tz="UTC")
   In [3]: type(ts.tzinfo)
   Out[3]: pytz.UTC

   In [4]: ts2 = pd.Timestamp("2016-01-01 04:05:06-07:00")
   In [3]: type(ts2.tzinfo)
   Out[5]: pytz._FixedOffset

*New behavior*:

.. ipython:: python

   ts = pd.Timestamp("2016-01-01", tz="UTC")
   type(ts.tzinfo)

   ts2 = pd.Timestamp("2016-01-01 04:05:06-07:00")
   type(ts2.tzinfo)

For timezones that are neither UTC nor fixed offsets, e.g. "US/Pacific", we
continue to default to ``pytz`` objects.

.. _whatsnew_200.api_breaking.zero_len_indexes:

Empty DataFrames/Series will now default to have a ``RangeIndex``
^^^^^^^^^^^^^^^^^^^^^^^^^^^^^^^^^^^^^^^^^^^^^^^^^^^^^^^^^^^^^^^^^

Before, constructing an empty (where ``data`` is ``None`` or an empty list-like argument) :class:`Series` or :class:`DataFrame` without
specifying the axes (``index=None``, ``columns=None``) would return the axes as empty :class:`Index` with object dtype.

Now, the axes return an empty :class:`RangeIndex`.

*Previous behavior*:

.. code-block:: ipython

   In [8]: pd.Series().index
   Out[8]:
   Index([], dtype='object')

   In [9] pd.DataFrame().axes
   Out[9]:
   [Index([], dtype='object'), Index([], dtype='object')]

*New behavior*:

.. ipython:: python

   pd.Series().index
   pd.DataFrame().axes

.. _whatsnew_200.api_breaking.deps:

Increased minimum versions for dependencies
^^^^^^^^^^^^^^^^^^^^^^^^^^^^^^^^^^^^^^^^^^^
Some minimum supported versions of dependencies were updated.
If installed, we now require:

+-----------------+-----------------+----------+---------+
| Package         | Minimum Version | Required | Changed |
+=================+=================+==========+=========+
| mypy (dev)      | 0.991           |          |    X    |
+-----------------+-----------------+----------+---------+
| python-dateutil | 2.8.2           |    X     |    X    |
+-----------------+-----------------+----------+---------+

For `optional libraries <https://pandas.pydata.org/docs/getting_started/install.html>`_ the general recommendation is to use the latest version.
The following table lists the lowest version per library that is currently being tested throughout the development of pandas.
Optional libraries below the lowest tested version may still work, but are not considered supported.

+-----------------+-----------------+---------+
| Package         | Minimum Version | Changed |
+=================+=================+=========+
| pyarrow         | 6.0.0           |    X    |
+-----------------+-----------------+---------+
| matplotlib      | 3.6.1           |    X    |
+-----------------+-----------------+---------+
| fastparquet     | 0.6.3           |    X    |
+-----------------+-----------------+---------+
| xarray          | 0.21.0          |    X    |
+-----------------+-----------------+---------+

See :ref:`install.dependencies` and :ref:`install.optional_dependencies` for more.

Datetimes are now parsed with a consistent format
^^^^^^^^^^^^^^^^^^^^^^^^^^^^^^^^^^^^^^^^^^^^^^^^^

In the past, :func:`to_datetime` guessed the format for each element independently. This was appropriate for some cases where elements had mixed date formats - however, it would regularly cause problems when users expected a consistent format but the function would switch formats between elements. As of version 2.0.0, parsing will use a consistent format, determined by the first non-NA value (unless the user specifies a format, in which case that is used).

*Old behavior*:

  .. code-block:: ipython

     In [1]: ser = pd.Series(['13-01-2000', '12-01-2000'])
     In [2]: pd.to_datetime(ser)
     Out[2]:
     0   2000-01-13
     1   2000-12-01
     dtype: datetime64[ns]

*New behavior*:

  .. ipython:: python
    :okwarning:

     ser = pd.Series(['13-01-2000', '12-01-2000'])
     pd.to_datetime(ser)

Note that this affects :func:`read_csv` as well.

If you still need to parse dates with inconsistent formats, you'll need to apply :func:`to_datetime`
to each element individually, e.g. ::

     ser = pd.Series(['13-01-2000', '12 January 2000'])
     ser.apply(pd.to_datetime)

.. _whatsnew_200.api_breaking.other:

Other API changes
^^^^^^^^^^^^^^^^^
- The ``freq``, ``tz``, ``nanosecond``, and ``unit`` keywords in the :class:`Timestamp` constructor are now keyword-only (:issue:`45307`, :issue:`32526`)
- Passing ``nanoseconds`` greater than 999 or less than 0 in :class:`Timestamp` now raises a ``ValueError`` (:issue:`48538`, :issue:`48255`)
- :func:`read_csv`: specifying an incorrect number of columns with ``index_col`` of now raises ``ParserError`` instead of ``IndexError`` when using the c parser.
- Default value of ``dtype`` in :func:`get_dummies` is changed to ``bool`` from ``uint8`` (:issue:`45848`)
- :meth:`DataFrame.astype`, :meth:`Series.astype`, and :meth:`DatetimeIndex.astype` casting datetime64 data to any of "datetime64[s]", "datetime64[ms]", "datetime64[us]" will return an object with the given resolution instead of coercing back to "datetime64[ns]" (:issue:`48928`)
- :meth:`DataFrame.astype`, :meth:`Series.astype`, and :meth:`DatetimeIndex.astype` casting timedelta64 data to any of "timedelta64[s]", "timedelta64[ms]", "timedelta64[us]" will return an object with the given resolution instead of coercing to "float64" dtype (:issue:`48963`)
- :meth:`Index.astype` now allows casting from ``float64`` dtype to datetime-like dtypes, matching :class:`Series` behavior (:issue:`49660`)
- Passing data with dtype of "timedelta64[s]", "timedelta64[ms]", or "timedelta64[us]" to :class:`TimedeltaIndex`, :class:`Series`, or :class:`DataFrame` constructors will now retain that dtype instead of casting to "timedelta64[ns]"; timedelta64 data with lower resolution will be cast to the lowest supported resolution "timedelta64[s]" (:issue:`49014`)
- Passing ``dtype`` of "timedelta64[s]", "timedelta64[ms]", or "timedelta64[us]" to :class:`TimedeltaIndex`, :class:`Series`, or :class:`DataFrame` constructors will now retain that dtype instead of casting to "timedelta64[ns]"; passing a dtype with lower resolution for :class:`Series` or :class:`DataFrame` will be cast to the lowest supported resolution "timedelta64[s]" (:issue:`49014`)
- Passing a ``np.datetime64`` object with non-nanosecond resolution to :class:`Timestamp` will retain the input resolution if it is "s", "ms", "us", or "ns"; otherwise it will be cast to the closest supported resolution (:issue:`49008`)
- Passing a string in ISO-8601 format to :class:`Timestamp` will retain the resolution of the parsed input if it is "s", "ms", "us", or "ns"; otherwise it will be cast to the closest supported resolution (:issue:`49737`)
- The ``other`` argument in :meth:`DataFrame.mask` and :meth:`Series.mask` now defaults to ``no_default`` instead of ``np.nan`` consistent with :meth:`DataFrame.where` and :meth:`Series.where`. Entries will be filled with the corresponding NULL value (``np.nan`` for numpy dtypes, ``pd.NA`` for extension dtypes). (:issue:`49111`)
- Changed behavior of :meth:`Series.quantile` and :meth:`DataFrame.quantile` with :class:`SparseDtype` to retain sparse dtype (:issue:`49583`)
- When creating a :class:`Series` with a object-dtype :class:`Index` of datetime objects, pandas no longer silently converts the index to a :class:`DatetimeIndex` (:issue:`39307`, :issue:`23598`)
- :meth:`Series.unique` with dtype "timedelta64[ns]" or "datetime64[ns]" now returns :class:`TimedeltaArray` or :class:`DatetimeArray` instead of ``numpy.ndarray`` (:issue:`49176`)
- :func:`to_datetime` and :class:`DatetimeIndex` now allow sequences containing both ``datetime`` objects and numeric entries, matching :class:`Series` behavior (:issue:`49037`, :issue:`50453`)
- :func:`pandas.api.dtypes.is_string_dtype` now only returns ``True`` for array-likes with ``dtype=object`` when the elements are inferred to be strings (:issue:`15585`)
- Passing a sequence containing ``datetime`` objects and ``date`` objects to :class:`Series` constructor will return with ``object`` dtype instead of ``datetime64[ns]`` dtype, consistent with :class:`Index` behavior (:issue:`49341`)
- Passing strings that cannot be parsed as datetimes to :class:`Series` or :class:`DataFrame` with ``dtype="datetime64[ns]"`` will raise instead of silently ignoring the keyword and returning ``object`` dtype (:issue:`24435`)
- Passing a sequence containing a type that cannot be converted to :class:`Timedelta` to :func:`to_timedelta` or to the :class:`Series` or :class:`DataFrame` constructor with ``dtype="timedelta64[ns]"`` or to :class:`TimedeltaIndex` now raises ``TypeError`` instead of ``ValueError`` (:issue:`49525`)
- Changed behavior of :class:`Index` constructor with sequence containing at least one ``NaT`` and everything else either ``None`` or ``NaN`` to infer ``datetime64[ns]`` dtype instead of ``object``, matching :class:`Series` behavior (:issue:`49340`)
- :func:`read_stata` with parameter ``index_col`` set to ``None`` (the default) will now set the index on the returned :class:`DataFrame` to a :class:`RangeIndex` instead of a :class:`Int64Index` (:issue:`49745`)
- Changed behavior of :class:`Index`, :class:`Series`, and :class:`DataFrame` arithmetic methods when working with object-dtypes, the results no longer do type inference on the result of the array operations, use ``result.infer_objects(copy=False)`` to do type inference on the result (:issue:`49999`, :issue:`49714`)
- Changed behavior of :class:`Index` constructor with an object-dtype ``numpy.ndarray`` containing all-``bool`` values or all-complex values, this will now retain object dtype, consistent with the :class:`Series` behavior (:issue:`49594`)
- Added ``"None"`` to default ``na_values`` in :func:`read_csv` (:issue:`50286`)
- Changed behavior of :class:`Series` and :class:`DataFrame` constructors when given an integer dtype and floating-point data that is not round numbers, this now raises ``ValueError`` instead of silently retaining the float dtype; do ``Series(data)`` or ``DataFrame(data)`` to get the old behavior, and ``Series(data).astype(dtype)`` or ``DataFrame(data).astype(dtype)`` to get the specified dtype (:issue:`49599`)
- Changed behavior of :meth:`DataFrame.shift` with ``axis=1``, an integer ``fill_value``, and homogeneous datetime-like dtype, this now fills new columns with integer dtypes instead of casting to datetimelike (:issue:`49842`)
- Files are now closed when encountering an exception in :func:`read_json` (:issue:`49921`)
- Changed behavior of :func:`read_csv`, :func:`read_json` & :func:`read_fwf`, where the index will now always be a :class:`RangeIndex`, when no index is specified. Previously the index would be a :class:`Index` with dtype ``object`` if the new DataFrame/Series has length 0 (:issue:`49572`)
- :meth:`DataFrame.values`, :meth:`DataFrame.to_numpy`, :meth:`DataFrame.xs`, :meth:`DataFrame.reindex`, :meth:`DataFrame.fillna`, and :meth:`DataFrame.replace` no longer silently consolidate the underlying arrays; do ``df = df.copy()`` to ensure consolidation (:issue:`49356`)
- Creating a new DataFrame using a full slice on both axes with :attr:`~DataFrame.loc`
  or :attr:`~DataFrame.iloc` (thus, ``df.loc[:, :]`` or ``df.iloc[:, :]``) now returns a
  new DataFrame (shallow copy) instead of the original DataFrame, consistent with other
  methods to get a full slice (for example ``df.loc[:]`` or ``df[:]``) (:issue:`49469`)
- Disallow computing ``cumprod`` for :class:`Timedelta` object; previously this returned incorrect values (:issue:`50246`)
- :func:`to_datetime` with ``unit`` of either "Y" or "M" will now raise if a sequence contains a non-round ``float`` value, matching the ``Timestamp`` behavior (:issue:`50301`)
-

.. ---------------------------------------------------------------------------
.. _whatsnew_200.deprecations:

Deprecations
~~~~~~~~~~~~
- Deprecated argument ``infer_datetime_format`` in :func:`to_datetime` and :func:`read_csv`, as a strict version of it is now the default (:issue:`48621`)

.. ---------------------------------------------------------------------------

.. _whatsnew_200.prior_deprecations:

Removal of prior version deprecations/changes
~~~~~~~~~~~~~~~~~~~~~~~~~~~~~~~~~~~~~~~~~~~~~
- Removed deprecated :attr:`Timestamp.freq`, :attr:`Timestamp.freqstr` and argument ``freq`` from the :class:`Timestamp` constructor and :meth:`Timestamp.fromordinal` (:issue:`14146`)
- Removed deprecated :class:`CategoricalBlock`, :meth:`Block.is_categorical`, require datetime64 and timedelta64 values to be wrapped in :class:`DatetimeArray` or :class:`TimedeltaArray` before passing to :meth:`Block.make_block_same_class`, require ``DatetimeTZBlock.values`` to have the correct ndim when passing to the :class:`BlockManager` constructor, and removed the "fastpath" keyword from the :class:`SingleBlockManager` constructor (:issue:`40226`, :issue:`40571`)
- Removed deprecated global option ``use_inf_as_null`` in favor of ``use_inf_as_na`` (:issue:`17126`)
- Removed deprecated module ``pandas.core.index`` (:issue:`30193`)
- Removed deprecated alias ``pandas.core.tools.datetimes.to_time``, import the function directly from ``pandas.core.tools.times`` instead (:issue:`34145`)
- Removed deprecated :meth:`Categorical.to_dense`, use ``np.asarray(cat)`` instead (:issue:`32639`)
- Removed deprecated :meth:`Categorical.take_nd` (:issue:`27745`)
- Removed deprecated :meth:`Categorical.mode`, use ``Series(cat).mode()`` instead (:issue:`45033`)
- Removed deprecated :meth:`Categorical.is_dtype_equal` and :meth:`CategoricalIndex.is_dtype_equal` (:issue:`37545`)
- Removed deprecated :meth:`CategoricalIndex.take_nd` (:issue:`30702`)
- Removed deprecated :meth:`Index.is_type_compatible` (:issue:`42113`)
- Removed deprecated :meth:`Index.is_mixed`, check ``index.inferred_type`` directly instead (:issue:`32922`)
- Removed deprecated :func:`pandas.api.types.is_categorical`; use :func:`pandas.api.types.is_categorical_dtype` instead  (:issue:`33385`)
- Removed deprecated :meth:`Index.asi8` (:issue:`37877`)
- Enforced deprecation changing behavior when passing ``datetime64[ns]`` dtype data and timezone-aware dtype to :class:`Series`, interpreting the values as wall-times instead of UTC times, matching :class:`DatetimeIndex` behavior (:issue:`41662`)
- Enforced deprecation changing behavior when applying a numpy ufunc on multiple non-aligned (on the index or columns) :class:`DataFrame` that will now align the inputs first (:issue:`39239`)
- Removed deprecated :meth:`DataFrame._AXIS_NUMBERS`, :meth:`DataFrame._AXIS_NAMES`, :meth:`Series._AXIS_NUMBERS`, :meth:`Series._AXIS_NAMES` (:issue:`33637`)
- Removed deprecated :meth:`Index.to_native_types`, use ``obj.astype(str)`` instead (:issue:`36418`)
- Removed deprecated :meth:`Series.iteritems`, :meth:`DataFrame.iteritems`, use ``obj.items`` instead (:issue:`45321`)
- Removed deprecated :meth:`DataFrame.lookup` (:issue:`35224`)
- Removed deprecated :meth:`Series.append`, :meth:`DataFrame.append`, use :func:`concat` instead (:issue:`35407`)
- Removed deprecated :meth:`Series.iteritems`, :meth:`DataFrame.iteritems` and :meth:`HDFStore.iteritems` use ``obj.items`` instead (:issue:`45321`)
- Removed deprecated :meth:`DatetimeIndex.union_many` (:issue:`45018`)
- Removed deprecated ``weekofyear`` and ``week`` attributes of :class:`DatetimeArray`, :class:`DatetimeIndex` and ``dt`` accessor in favor of ``isocalendar().week`` (:issue:`33595`)
- Removed deprecated :meth:`RangeIndex._start`, :meth:`RangeIndex._stop`, :meth:`RangeIndex._step`, use ``start``, ``stop``, ``step`` instead (:issue:`30482`)
- Removed deprecated :meth:`DatetimeIndex.to_perioddelta`, Use ``dtindex - dtindex.to_period(freq).to_timestamp()`` instead (:issue:`34853`)
- Removed deprecated :meth:`.Styler.hide_index` and :meth:`.Styler.hide_columns` (:issue:`49397`)
- Removed deprecated :meth:`.Styler.set_na_rep` and :meth:`.Styler.set_precision` (:issue:`49397`)
- Removed deprecated :meth:`.Styler.where` (:issue:`49397`)
- Removed deprecated :meth:`.Styler.render` (:issue:`49397`)
- Removed deprecated argument ``null_color`` in :meth:`.Styler.highlight_null` (:issue:`49397`)
- Removed deprecated argument ``check_less_precise`` in :meth:`.testing.assert_frame_equal`, :meth:`.testing.assert_extension_array_equal`, :meth:`.testing.assert_series_equal`,  :meth:`.testing.assert_index_equal` (:issue:`30562`)
- Removed deprecated ``null_counts`` argument in :meth:`DataFrame.info`. Use ``show_counts`` instead (:issue:`37999`)
- Removed deprecated :meth:`Index.is_monotonic`, and :meth:`Series.is_monotonic`; use ``obj.is_monotonic_increasing`` instead (:issue:`45422`)
- Removed deprecated :meth:`Index.is_all_dates` (:issue:`36697`)
- Enforced deprecation disallowing passing a timezone-aware :class:`Timestamp` and ``dtype="datetime64[ns]"`` to :class:`Series` or :class:`DataFrame` constructors (:issue:`41555`)
- Enforced deprecation disallowing passing a sequence of timezone-aware values and ``dtype="datetime64[ns]"`` to to :class:`Series` or :class:`DataFrame` constructors (:issue:`41555`)
- Enforced deprecation disallowing ``numpy.ma.mrecords.MaskedRecords`` in the :class:`DataFrame` constructor; pass ``"{name: data[name] for name in data.dtype.names}`` instead (:issue:`40363`)
- Enforced deprecation disallowing unit-less "datetime64" dtype in :meth:`Series.astype` and :meth:`DataFrame.astype` (:issue:`47844`)
- Enforced deprecation disallowing using ``.astype`` to convert a ``datetime64[ns]`` :class:`Series`, :class:`DataFrame`, or :class:`DatetimeIndex` to timezone-aware dtype, use ``obj.tz_localize`` or ``ser.dt.tz_localize`` instead (:issue:`39258`)
- Enforced deprecation disallowing using ``.astype`` to convert a timezone-aware :class:`Series`, :class:`DataFrame`, or :class:`DatetimeIndex` to timezone-naive ``datetime64[ns]`` dtype, use ``obj.tz_localize(None)`` or ``obj.tz_convert("UTC").tz_localize(None)`` instead (:issue:`39258`)
- Enforced deprecation disallowing passing non boolean argument to sort in :func:`concat` (:issue:`44629`)
- Removed Date parser functions :func:`~pandas.io.date_converters.parse_date_time`,
  :func:`~pandas.io.date_converters.parse_date_fields`, :func:`~pandas.io.date_converters.parse_all_fields`
  and :func:`~pandas.io.date_converters.generic_parser` (:issue:`24518`)
- Removed argument ``index`` from the :class:`core.arrays.SparseArray` constructor (:issue:`43523`)
- Remove argument ``squeeze`` from :meth:`DataFrame.groupby` and :meth:`Series.groupby` (:issue:`32380`)
- Removed deprecated ``apply``, ``apply_index``, ``__call__``, ``onOffset``, and ``isAnchored`` attributes from :class:`DateOffset` (:issue:`34171`)
- Removed ``keep_tz`` argument in :meth:`DatetimeIndex.to_series` (:issue:`29731`)
- Remove arguments ``names`` and ``dtype`` from :meth:`Index.copy` and ``levels`` and ``codes`` from :meth:`MultiIndex.copy` (:issue:`35853`, :issue:`36685`)
- Remove argument ``inplace`` from :meth:`MultiIndex.set_levels` and :meth:`MultiIndex.set_codes` (:issue:`35626`)
- Removed arguments ``verbose`` and ``encoding`` from :meth:`DataFrame.to_excel` and :meth:`Series.to_excel` (:issue:`47912`)
- Removed argument ``line_terminator`` from :meth:`DataFrame.to_csv` and :meth:`Series.to_csv`, use ``lineterminator`` instead (:issue:`45302`)
- Removed argument ``inplace`` from :meth:`DataFrame.set_axis` and :meth:`Series.set_axis`, use ``obj = obj.set_axis(..., copy=False)`` instead (:issue:`48130`)
- Disallow passing positional arguments to :meth:`MultiIndex.set_levels` and :meth:`MultiIndex.set_codes` (:issue:`41485`)
- Disallow parsing to Timedelta strings with components with units "Y", "y", or "M", as these do not represent unambiguous durations (:issue:`36838`)
- Removed :meth:`MultiIndex.is_lexsorted` and :meth:`MultiIndex.lexsort_depth` (:issue:`38701`)
- Removed argument ``how`` from :meth:`PeriodIndex.astype`, use :meth:`PeriodIndex.to_timestamp` instead (:issue:`37982`)
- Removed argument ``try_cast`` from :meth:`DataFrame.mask`, :meth:`DataFrame.where`, :meth:`Series.mask` and :meth:`Series.where` (:issue:`38836`)
- Removed argument ``tz`` from :meth:`Period.to_timestamp`, use ``obj.to_timestamp(...).tz_localize(tz)`` instead (:issue:`34522`)
- Removed argument ``sort_columns`` in :meth:`DataFrame.plot` and :meth:`Series.plot` (:issue:`47563`)
- Removed argument ``is_copy`` from :meth:`DataFrame.take` and :meth:`Series.take` (:issue:`30615`)
- Removed argument ``kind`` from :meth:`Index.get_slice_bound`, :meth:`Index.slice_indexer` and :meth:`Index.slice_locs` (:issue:`41378`)
- Removed arguments ``prefix``, ``squeeze``, ``error_bad_lines`` and ``warn_bad_lines`` from :func:`read_csv` (:issue:`40413`, :issue:`43427`)
- Removed argument ``datetime_is_numeric`` from :meth:`DataFrame.describe` and :meth:`Series.describe` as datetime data will always be summarized as numeric data (:issue:`34798`)
- Disallow passing list ``key`` to :meth:`Series.xs` and :meth:`DataFrame.xs`, pass a tuple instead (:issue:`41789`)
- Disallow subclass-specific keywords (e.g. "freq", "tz", "names", "closed") in the :class:`Index` constructor (:issue:`38597`)
- Removed argument ``inplace`` from :meth:`Categorical.remove_unused_categories` (:issue:`37918`)
- Disallow passing non-round floats to :class:`Timestamp` with ``unit="M"`` or ``unit="Y"`` (:issue:`47266`)
- Remove keywords ``convert_float`` and ``mangle_dupe_cols`` from :func:`read_excel` (:issue:`41176`)
- Remove keyword ``mangle_dupe_cols`` from :func:`read_csv` and :func:`read_table` (:issue:`48137`)
- Removed ``errors`` keyword from :meth:`DataFrame.where`, :meth:`Series.where`, :meth:`DataFrame.mask` and :meth:`Series.mask` (:issue:`47728`)
- Disallow passing non-keyword arguments to :func:`read_excel` except ``io`` and ``sheet_name`` (:issue:`34418`)
- Disallow passing non-keyword arguments to :meth:`DataFrame.drop` and :meth:`Series.drop` except ``labels`` (:issue:`41486`)
- Disallow passing non-keyword arguments to :meth:`DataFrame.fillna` and :meth:`Series.fillna` except ``value`` (:issue:`41485`)
- Disallow passing non-keyword arguments to :meth:`StringMethods.split` and :meth:`StringMethods.rsplit` except for ``pat`` (:issue:`47448`)
- Disallow passing non-keyword arguments to :meth:`DataFrame.set_index` except ``keys`` (:issue:`41495`)
- Disallow passing non-keyword arguments to :meth:`Resampler.interpolate` except ``method`` (:issue:`41699`)
- Disallow passing non-keyword arguments to :meth:`DataFrame.reset_index` and :meth:`Series.reset_index` except ``level`` (:issue:`41496`)
- Disallow passing non-keyword arguments to :meth:`DataFrame.dropna` and :meth:`Series.dropna` (:issue:`41504`)
- Disallow passing non-keyword arguments to :meth:`ExtensionArray.argsort` (:issue:`46134`)
- Disallow passing non-keyword arguments to :meth:`Categorical.sort_values` (:issue:`47618`)
- Disallow passing non-keyword arguments to :meth:`Index.drop_duplicates` and :meth:`Series.drop_duplicates` (:issue:`41485`)
- Disallow passing non-keyword arguments to :meth:`DataFrame.drop_duplicates` except for ``subset`` (:issue:`41485`)
- Disallow passing non-keyword arguments to :meth:`DataFrame.sort_index` and :meth:`Series.sort_index` (:issue:`41506`)
- Disallow passing non-keyword arguments to :meth:`DataFrame.interpolate` and :meth:`Series.interpolate` except for ``method`` (:issue:`41510`)
- Disallow passing non-keyword arguments to :meth:`DataFrame.any` and :meth:`Series.any` (:issue:`44896`)
- Disallow passing non-keyword arguments to :meth:`Index.set_names` except for ``names`` (:issue:`41551`)
- Disallow passing non-keyword arguments to :meth:`Index.join` except for ``other`` (:issue:`46518`)
- Disallow passing non-keyword arguments to :func:`concat` except for ``objs`` (:issue:`41485`)
- Disallow passing non-keyword arguments to :func:`pivot` except for ``data`` (:issue:`48301`)
- Disallow passing non-keyword arguments to :meth:`DataFrame.pivot` (:issue:`48301`)
- Disallow passing non-keyword arguments to :func:`read_html` except for ``io`` (:issue:`27573`)
- Disallow passing non-keyword arguments to :func:`read_json` except for ``path_or_buf`` (:issue:`27573`)
- Disallow passing non-keyword arguments to :func:`read_sas` except for ``filepath_or_buffer`` (:issue:`47154`)
- Disallow passing non-keyword arguments to :func:`read_stata` except for ``filepath_or_buffer`` (:issue:`48128`)
- Disallow passing non-keyword arguments to :func:`read_csv` except ``filepath_or_buffer`` (:issue:`41485`)
- Disallow passing non-keyword arguments to :func:`read_table` except ``filepath_or_buffer`` (:issue:`41485`)
- Disallow passing non-keyword arguments to :func:`read_fwf` except ``filepath_or_buffer`` (:issue:`44710`)
- Disallow passing non-keyword arguments to :func:`read_xml` except for ``path_or_buffer`` (:issue:`45133`)
- Disallow passing non-keyword arguments to :meth:`Series.mask` and :meth:`DataFrame.mask` except ``cond`` and ``other`` (:issue:`41580`)
- Disallow passing non-keyword arguments to :meth:`DataFrame.to_stata` except for ``path`` (:issue:`48128`)
- Disallow passing non-keyword arguments to :meth:`DataFrame.where` and :meth:`Series.where` except for ``cond`` and ``other`` (:issue:`41523`)
- Disallow passing non-keyword arguments to :meth:`Series.set_axis` and :meth:`DataFrame.set_axis` except for ``labels`` (:issue:`41491`)
- Disallow passing non-keyword arguments to :meth:`Series.rename_axis` and :meth:`DataFrame.rename_axis` except for ``mapper`` (:issue:`47587`)
- Disallow passing non-keyword arguments to :meth:`Series.clip` and :meth:`DataFrame.clip` (:issue:`41511`)
- Disallow passing non-keyword arguments to :meth:`Series.bfill`, :meth:`Series.ffill`, :meth:`DataFrame.bfill` and :meth:`DataFrame.ffill` (:issue:`41508`)
- Disallow passing non-keyword arguments to :meth:`DataFrame.replace`, :meth:`Series.replace` except for ``to_replace`` and ``value`` (:issue:`47587`)
- Disallow passing non-keyword arguments to :meth:`DataFrame.sort_values` except for ``by`` (:issue:`41505`)
- Disallow passing non-keyword arguments to :meth:`Series.sort_values` (:issue:`41505`)
- Disallow :meth:`Index.reindex` with non-unique :class:`Index` objects (:issue:`42568`)
- Disallowed constructing :class:`Categorical` with scalar ``data`` (:issue:`38433`)
- Disallowed constructing :class:`CategoricalIndex` without passing ``data`` (:issue:`38944`)
- Removed :meth:`.Rolling.validate`, :meth:`.Expanding.validate`, and :meth:`.ExponentialMovingWindow.validate` (:issue:`43665`)
- Removed :attr:`Rolling.win_type` returning ``"freq"`` (:issue:`38963`)
- Removed :attr:`Rolling.is_datetimelike` (:issue:`38963`)
- Removed the ``level`` keyword in :class:`DataFrame` and :class:`Series` aggregations; use ``groupby`` instead (:issue:`39983`)
- Removed deprecated :meth:`Timedelta.delta`, :meth:`Timedelta.is_populated`, and :attr:`Timedelta.freq` (:issue:`46430`, :issue:`46476`)
- Removed deprecated :attr:`NaT.freq` (:issue:`45071`)
- Removed deprecated :meth:`Categorical.replace`, use :meth:`Series.replace` instead (:issue:`44929`)
- Removed the ``numeric_only`` keyword from :meth:`Categorical.min` and :meth:`Categorical.max` in favor of ``skipna`` (:issue:`48821`)
- Changed behavior of :meth:`DataFrame.median` and :meth:`DataFrame.mean` with ``numeric_only=None`` to not exclude datetime-like columns THIS NOTE WILL BE IRRELEVANT ONCE ``numeric_only=None`` DEPRECATION IS ENFORCED (:issue:`29941`)
- Removed :func:`is_extension_type` in favor of :func:`is_extension_array_dtype` (:issue:`29457`)
- Removed ``.ExponentialMovingWindow.vol`` (:issue:`39220`)
- Removed :meth:`Index.get_value` and :meth:`Index.set_value` (:issue:`33907`, :issue:`28621`)
- Removed :meth:`Series.slice_shift` and :meth:`DataFrame.slice_shift` (:issue:`37601`)
- Remove :meth:`DataFrameGroupBy.pad` and :meth:`DataFrameGroupBy.backfill` (:issue:`45076`)
- Remove ``numpy`` argument from :func:`read_json` (:issue:`30636`)
- Disallow passing abbreviations for ``orient`` in :meth:`DataFrame.to_dict` (:issue:`32516`)
- Disallow partial slicing on an non-monotonic :class:`DatetimeIndex` with keys which are not in Index. This now raises a ``KeyError`` (:issue:`18531`)
- Removed ``get_offset`` in favor of :func:`to_offset` (:issue:`30340`)
- Removed the ``warn`` keyword in :func:`infer_freq` (:issue:`45947`)
- Removed the ``include_start`` and ``include_end`` arguments in :meth:`DataFrame.between_time` in favor of ``inclusive`` (:issue:`43248`)
- Removed the ``closed`` argument in :meth:`date_range` and :meth:`bdate_range` in favor of ``inclusive`` argument (:issue:`40245`)
- Removed the ``center`` keyword in :meth:`DataFrame.expanding` (:issue:`20647`)
- Removed the ``truediv`` keyword from :func:`eval` (:issue:`29812`)
- Removed the ``method`` and ``tolerance`` arguments in :meth:`Index.get_loc`. Use ``index.get_indexer([label], method=..., tolerance=...)`` instead (:issue:`42269`)
- Removed the ``pandas.datetime`` submodule (:issue:`30489`)
- Removed the ``pandas.np`` submodule (:issue:`30296`)
- Removed ``pandas.util.testing`` in favor of ``pandas.testing`` (:issue:`30745`)
- Removed :meth:`Series.str.__iter__` (:issue:`28277`)
- Removed ``pandas.SparseArray`` in favor of :class:`arrays.SparseArray` (:issue:`30642`)
- Removed ``pandas.SparseSeries`` and ``pandas.SparseDataFrame``, including pickle support. (:issue:`30642`)
- Enforced disallowing passing an integer ``fill_value`` to :meth:`DataFrame.shift` and :meth:`Series.shift`` with datetime64, timedelta64, or period dtypes (:issue:`32591`)
- Enforced disallowing a string column label into ``times`` in :meth:`DataFrame.ewm` (:issue:`43265`)
- Enforced disallowing passing ``True`` and ``False`` into ``inclusive`` in :meth:`Series.between` in favor of ``"both"`` and ``"neither"`` respectively (:issue:`40628`)
- Enforced disallowing using ``usecols`` with out of bounds indices for ``read_csv`` with ``engine="c"`` (:issue:`25623`)
- Enforced disallowing the use of ``**kwargs`` in :class:`.ExcelWriter`; use the keyword argument ``engine_kwargs`` instead (:issue:`40430`)
- Enforced disallowing a tuple of column labels into :meth:`.DataFrameGroupBy.__getitem__` (:issue:`30546`)
- Enforced disallowing missing labels when indexing with a sequence of labels on a level of a :class:`MultiIndex`. This now raises a ``KeyError`` (:issue:`42351`)
- Enforced disallowing setting values with ``.loc`` using a positional slice. Use ``.loc`` with labels or ``.iloc`` with positions instead (:issue:`31840`)
- Enforced disallowing positional indexing with a ``float`` key even if that key is a round number, manually cast to integer instead (:issue:`34193`)
- Enforced disallowing using a :class:`DataFrame` indexer with ``.iloc``, use ``.loc`` instead for automatic alignment (:issue:`39022`)
- Enforced disallowing ``set`` or ``dict`` indexers in ``__getitem__`` and ``__setitem__`` methods (:issue:`42825`)
- Enforced disallowing indexing on a :class:`Index` or positional indexing on a :class:`Series` producing multi-dimensional objects e.g. ``obj[:, None]``, convert to numpy before indexing instead (:issue:`35141`)
- Enforced disallowing ``dict`` or ``set`` objects in ``suffixes`` in :func:`merge` (:issue:`34810`)
- Enforced disallowing :func:`merge` to produce duplicated columns through the ``suffixes`` keyword and already existing columns (:issue:`22818`)
- Enforced disallowing using :func:`merge` or :func:`join` on a different number of levels (:issue:`34862`)
- Enforced disallowing ``value_name`` argument in :func:`DataFrame.melt` to match an element in the :class:`DataFrame` columns (:issue:`35003`)
- Enforced disallowing passing ``showindex`` into ``**kwargs`` in :func:`DataFrame.to_markdown` and :func:`Series.to_markdown` in favor of ``index`` (:issue:`33091`)
- Removed setting Categorical._codes directly (:issue:`41429`)
- Removed setting Categorical.categories directly (:issue:`47834`)
- Removed argument ``inplace`` from :meth:`Categorical.add_categories`, :meth:`Categorical.remove_categories`, :meth:`Categorical.set_categories`, :meth:`Categorical.rename_categories`, :meth:`Categorical.reorder_categories`, :meth:`Categorical.set_ordered`, :meth:`Categorical.as_ordered`, :meth:`Categorical.as_unordered` (:issue:`37981`, :issue:`41118`, :issue:`41133`, :issue:`47834`)
- Enforced :meth:`Rolling.count` with ``min_periods=None`` to default to the size of the window (:issue:`31302`)
- Renamed ``fname`` to ``path`` in :meth:`DataFrame.to_parquet`, :meth:`DataFrame.to_stata` and :meth:`DataFrame.to_feather` (:issue:`30338`)
- Enforced disallowing indexing a :class:`Series` with a single item list with a slice (e.g. ``ser[[slice(0, 2)]]``). Either convert the list to tuple, or pass the slice directly instead (:issue:`31333`)
- Changed behavior indexing on a :class:`DataFrame` with a :class:`DatetimeIndex` index using a string indexer, previously this operated as a slice on rows, now it operates like any other column key; use ``frame.loc[key]`` for the old behavior (:issue:`36179`)
- Enforced the ``display.max_colwidth`` option to not accept negative integers (:issue:`31569`)
- Removed the ``display.column_space`` option in favor of ``df.to_string(col_space=...)`` (:issue:`47280`)
- Removed the deprecated method ``mad`` from pandas classes (:issue:`11787`)
- Removed the deprecated method ``tshift`` from pandas classes (:issue:`11631`)
- Changed behavior of empty data passed into :class:`Series`; the default dtype will be ``object`` instead of ``float64`` (:issue:`29405`)
- Changed the behavior of :meth:`DatetimeIndex.union`, :meth:`DatetimeIndex.intersection`, and :meth:`DatetimeIndex.symmetric_difference` with mismatched timezones to convert to UTC instead of casting to object dtype (:issue:`39328`)
- Changed the behavior of :func:`to_datetime` with argument "now" with ``utc=False`` to match ``Timestamp("now")`` (:issue:`18705`)
- Changed the behavior of indexing on a timezone-aware :class:`DatetimeIndex` with a timezone-naive ``datetime`` object or vice-versa; these now behave like any other non-comparable type by raising ``KeyError`` (:issue:`36148`)
- Changed the behavior of :meth:`Index.reindex`, :meth:`Series.reindex`, and :meth:`DataFrame.reindex` with a ``datetime64`` dtype and a ``datetime.date`` object for ``fill_value``; these are no longer considered equivalent to ``datetime.datetime`` objects so the reindex casts to object dtype (:issue:`39767`)
- Changed behavior of :meth:`SparseArray.astype` when given a dtype that is not explicitly ``SparseDtype``, cast to the exact requested dtype rather than silently using a ``SparseDtype`` instead (:issue:`34457`)
- Changed behavior of :meth:`Index.ravel` to return a view on the original :class:`Index` instead of a ``np.ndarray`` (:issue:`36900`)
- Changed behavior of :meth:`Series.to_frame` and :meth:`Index.to_frame` with explicit ``name=None`` to use ``None`` for the column name instead of the index's name or default ``0`` (:issue:`45523`)
- Changed behavior of :func:`concat` with one array of ``bool``-dtype and another of integer dtype, this now returns ``object`` dtype instead of integer dtype; explicitly cast the bool object to integer before concatenating to get the old behavior (:issue:`45101`)
- Changed behavior of :class:`DataFrame` constructor given floating-point ``data`` and an integer ``dtype``, when the data cannot be cast losslessly, the floating point dtype is retained, matching :class:`Series` behavior (:issue:`41170`)
- Changed behavior of :class:`Index` constructor when given a ``np.ndarray`` with object-dtype containing numeric entries; this now retains object dtype rather than inferring a numeric dtype, consistent with :class:`Series` behavior (:issue:`42870`)
- Changed behavior of :meth:`Index.__and__`, :meth:`Index.__or__` and :meth:`Index.__xor__` to behave as logical operations (matching :class:`Series` behavior) instead of aliases for set operations (:issue:`37374`)
- Changed behavior of :class:`DataFrame` constructor when passed a list whose first element is a :class:`Categorical`, this now treats the elements as rows casting to ``object`` dtype, consistent with behavior for other types (:issue:`38845`)
- Changed behavior of :class:`DataFrame` constructor when passed a ``dtype`` (other than int) that the data cannot be cast to; it now raises instead of silently ignoring the dtype (:issue:`41733`)
- Changed the behavior of :class:`Series` constructor, it will no longer infer a datetime64 or timedelta64 dtype from string entries (:issue:`41731`)
- Changed behavior of :class:`Timestamp` constructor with a ``np.datetime64`` object and a ``tz`` passed to interpret the input as a wall-time as opposed to a UTC time (:issue:`42288`)
- Changed behavior of :meth:`Timestamp.utcfromtimestamp` to return a timezone-aware object satisfying ``Timestamp.utcfromtimestamp(val).timestamp() == val`` (:issue:`45083`)
- Changed behavior of :class:`Index` constructor when passed a ``SparseArray`` or ``SparseDtype`` to retain that dtype instead of casting to ``numpy.ndarray`` (:issue:`43930`)
- Changed behavior of setitem-like operations (``__setitem__``, ``fillna``, ``where``, ``mask``, ``replace``, ``insert``, fill_value for ``shift``) on an object with :class:`DatetimeTZDtype` when using a value with a non-matching timezone, the value will be cast to the object's timezone instead of casting both to object-dtype (:issue:`44243`)
- Changed behavior of :class:`Index`, :class:`Series`, :class:`DataFrame` constructors with floating-dtype data and a :class:`DatetimeTZDtype`, the data are now interpreted as UTC-times instead of wall-times, consistent with how integer-dtype data are treated (:issue:`45573`)
- Changed behavior of :class:`Series` and :class:`DataFrame` constructors with integer dtype and floating-point data containing ``NaN``, this now raises ``IntCastingNaNError`` (:issue:`40110`)
- Changed behavior of :class:`Series` and :class:`DataFrame` constructors with an integer ``dtype`` and values that are too large to losslessly cast to this dtype, this now raises ``ValueError`` (:issue:`41734`)
- Changed behavior of :class:`Series` and :class:`DataFrame` constructors with an integer ``dtype`` and values having either ``datetime64`` or ``timedelta64`` dtypes, this now raises ``TypeError``, use ``values.view("int64")`` instead (:issue:`41770`)
- Removed the deprecated ``base`` and ``loffset`` arguments from :meth:`pandas.DataFrame.resample`, :meth:`pandas.Series.resample` and :class:`pandas.Grouper`. Use ``offset`` or ``origin`` instead (:issue:`31809`)
- Changed behavior of :meth:`Series.fillna` and :meth:`DataFrame.fillna` with ``timedelta64[ns]`` dtype and an incompatible ``fill_value``; this now casts to ``object`` dtype instead of raising, consistent with the behavior with other dtypes (:issue:`45746`)
- Change the default argument of ``regex`` for :meth:`Series.str.replace` from ``True`` to ``False``. Additionally, a single character ``pat`` with ``regex=True`` is now treated as a regular expression instead of a string literal. (:issue:`36695`, :issue:`24804`)
- Changed behavior of :meth:`DataFrame.any` and :meth:`DataFrame.all` with ``bool_only=True``; object-dtype columns with all-bool values will no longer be included, manually cast to ``bool`` dtype first (:issue:`46188`)
- Changed behavior of comparison of a :class:`Timestamp` with a ``datetime.date`` object; these now compare as un-equal and raise on inequality comparisons, matching the ``datetime.datetime`` behavior (:issue:`36131`)
- Changed behavior of comparison of ``NaT`` with a ``datetime.date`` object; these now raise on inequality comparisons (:issue:`39196`)
- Enforced deprecation of silently dropping columns that raised a ``TypeError`` in :class:`Series.transform` and :class:`DataFrame.transform` when used with a list or dictionary (:issue:`43740`)
- Changed behavior of :meth:`DataFrame.apply` with list-like so that any partial failure will raise an error (:issue:`43740`)
- Changed behavior of :meth:`Series.__setitem__` with an integer key and a :class:`Float64Index` when the key is not present in the index; previously we treated the key as positional (behaving like ``series.iloc[key] = val``), now we treat it is a label (behaving like ``series.loc[key] = val``), consistent with :meth:`Series.__getitem__`` behavior (:issue:`33469`)
- Removed ``na_sentinel`` argument from :func:`factorize`, :meth:`.Index.factorize`, and :meth:`.ExtensionArray.factorize` (:issue:`47157`)
- Changed behavior of :meth:`Series.diff` and :meth:`DataFrame.diff` with :class:`ExtensionDtype` dtypes whose arrays do not implement ``diff``, these now raise ``TypeError`` rather than casting to numpy (:issue:`31025`)
- Enforced deprecation of calling numpy "ufunc"s on :class:`DataFrame` with ``method="outer"``; this now raises ``NotImplementedError`` (:issue:`36955`)
- Enforced deprecation disallowing passing ``numeric_only=True`` to :class:`Series` reductions (``rank``, ``any``, ``all``, ...) with non-numeric dtype (:issue:`47500`)
- Changed behavior of :meth:`DataFrameGroupBy.apply` and :meth:`SeriesGroupBy.apply` so that ``group_keys`` is respected even if a transformer is detected (:issue:`34998`)
- Comparisons between a :class:`DataFrame` and a :class:`Series` where the frame's columns do not match the series's index raise ``ValueError`` instead of automatically aligning, do ``left, right = left.align(right, axis=1, copy=False)`` before comparing (:issue:`36795`)
- Enforced deprecation ``numeric_only=None`` (the default) in DataFrame reductions that would silently drop columns that raised; ``numeric_only`` now defaults to ``False`` (:issue:`41480`)
- Changed default of ``numeric_only`` to ``False`` in all DataFrame methods with that argument (:issue:`46096`, :issue:`46906`)
- Changed default of ``numeric_only`` to ``False`` in :meth:`Series.rank` (:issue:`47561`)
- Enforced deprecation of silently dropping nuisance columns in groupby and resample operations when ``numeric_only=False`` (:issue:`41475`)
- Enforced deprecation of silently dropping nuisance columns in :class:`Rolling`, :class:`Expanding`, and :class:`ExponentialMovingWindow` ops. This will now raise a :class:`.errors.DataError` (:issue:`42834`)
- Changed behavior in setting values with ``df.loc[:, foo] = bar`` or ``df.iloc[:, foo] = bar``, these now always attempt to set values inplace before falling back to casting (:issue:`45333`)
- Changed default of ``numeric_only`` in various :class:`.DataFrameGroupBy` methods; all methods now default to ``numeric_only=False`` (:issue:`46072`)
- Changed default of ``numeric_only`` to ``False`` in :class:`.Resampler` methods (:issue:`47177`)
- Using the method :meth:`DataFrameGroupBy.transform` with a callable that returns DataFrames will align to the input's index (:issue:`47244`)
- When providing a list of columns of length one to :meth:`DataFrame.groupby`, the keys that are returned by iterating over the resulting :class:`DataFrameGroupBy` object will now be tuples of length one (:issue:`47761`)
- Removed deprecated methods :meth:`ExcelWriter.write_cells`, :meth:`ExcelWriter.save`, :meth:`ExcelWriter.cur_sheet`, :meth:`ExcelWriter.handles`, :meth:`ExcelWriter.path` (:issue:`45795`)
- The :class:`ExcelWriter` attribute ``book`` can no longer be set; it is still available to be accessed and mutated (:issue:`48943`)
- Removed unused ``*args`` and ``**kwargs`` in :class:`Rolling`, :class:`Expanding`, and :class:`ExponentialMovingWindow` ops (:issue:`47851`)
- Removed the deprecated argument ``line_terminator`` from :meth:`DataFrame.to_csv` (:issue:`45302`)
- Removed the deprecated argument ``label`` from :func:`lreshape` (:issue:`30219`)
- Arguments after ``expr`` in :meth:`DataFrame.eval` and :meth:`DataFrame.query` are keyword-only (:issue:`47587`)
-

.. ---------------------------------------------------------------------------
.. _whatsnew_200.performance:

Performance improvements
~~~~~~~~~~~~~~~~~~~~~~~~
- Performance improvement in :meth:`.DataFrameGroupBy.median` and :meth:`.SeriesGroupBy.median` and :meth:`.GroupBy.cumprod` for nullable dtypes (:issue:`37493`)
- Performance improvement in :meth:`MultiIndex.argsort` and :meth:`MultiIndex.sort_values` (:issue:`48406`)
- Performance improvement in :meth:`MultiIndex.size` (:issue:`48723`)
- Performance improvement in :meth:`MultiIndex.union` without missing values and without duplicates (:issue:`48505`, :issue:`48752`)
- Performance improvement in :meth:`MultiIndex.difference` (:issue:`48606`)
- Performance improvement in :class:`MultiIndex` set operations with sort=None (:issue:`49010`)
- Performance improvement in :meth:`.DataFrameGroupBy.mean`, :meth:`.SeriesGroupBy.mean`, :meth:`.DataFrameGroupBy.var`, and :meth:`.SeriesGroupBy.var` for extension array dtypes (:issue:`37493`)
- Performance improvement in :meth:`MultiIndex.isin` when ``level=None`` (:issue:`48622`, :issue:`49577`)
- Performance improvement in :meth:`MultiIndex.putmask` (:issue:`49830`)
- Performance improvement in :meth:`Index.union` and :meth:`MultiIndex.union` when index contains duplicates (:issue:`48900`)
- Performance improvement in :meth:`Series.rank` for pyarrow-backed dtypes (:issue:`50264`)
- Performance improvement in :meth:`Series.searchsorted` for pyarrow-backed dtypes (:issue:`50447`)
- Performance improvement in :meth:`Series.fillna` for extension array dtypes (:issue:`49722`, :issue:`50078`)
- Performance improvement in :meth:`Index.join`, :meth:`Index.intersection` and :meth:`Index.union` for masked dtypes when :class:`Index` is monotonic (:issue:`50310`)
- Performance improvement for :meth:`Series.value_counts` with nullable dtype (:issue:`48338`)
- Performance improvement for :class:`Series` constructor passing integer numpy array with nullable dtype (:issue:`48338`)
- Performance improvement for :class:`DatetimeIndex` constructor passing a list (:issue:`48609`)
- Performance improvement in :func:`merge` and :meth:`DataFrame.join` when joining on a sorted :class:`MultiIndex` (:issue:`48504`)
- Performance improvement in :func:`to_datetime` when parsing strings with timezone offsets (:issue:`50107`)
- Performance improvement in :meth:`DataFrame.loc` and :meth:`Series.loc` for tuple-based indexing of a :class:`MultiIndex` (:issue:`48384`)
- Performance improvement for :meth:`MultiIndex.unique` (:issue:`48335`)
- Performance improvement for :func:`concat` with extension array backed indexes (:issue:`49128`, :issue:`49178`)
- Reduce memory usage of :meth:`DataFrame.to_pickle`/:meth:`Series.to_pickle` when using BZ2 or LZMA (:issue:`49068`)
- Performance improvement for :class:`~arrays.StringArray` constructor passing a numpy array with type ``np.str_`` (:issue:`49109`)
- Performance improvement in :meth:`~arrays.ArrowExtensionArray.factorize` (:issue:`49177`)
- Performance improvement in :meth:`~arrays.ArrowExtensionArray.__setitem__` when key is a null slice (:issue:`50248`)
- Performance improvement in :class:`~arrays.ArrowExtensionArray` comparison methods when array contains NA (:issue:`50524`)
- Performance improvement in :meth:`~arrays.ArrowExtensionArray.to_numpy` (:issue:`49973`)
- Performance improvement in :meth:`DataFrame.join` when joining on a subset of a :class:`MultiIndex` (:issue:`48611`)
- Performance improvement for :meth:`MultiIndex.intersection` (:issue:`48604`)
- Performance improvement in ``var`` and ``std`` for nullable dtypes (:issue:`48379`).
- Performance improvement when iterating over pyarrow and nullable dtypes (:issue:`49825`, :issue:`49851`)
- Performance improvements to :func:`read_sas` (:issue:`47403`, :issue:`47405`, :issue:`47656`, :issue:`48502`)
- Memory improvement in :meth:`RangeIndex.sort_values` (:issue:`48801`)
- Performance improvement in :meth:`Series.to_numpy` if ``copy=True`` by avoiding copying twice (:issue:`24345`)
- Performance improvement in :class:`DataFrameGroupBy` and :class:`SeriesGroupBy` when ``by`` is a categorical type and ``sort=False`` (:issue:`48976`)
- Performance improvement in :class:`DataFrameGroupBy` and :class:`SeriesGroupBy` when ``by`` is a categorical type and ``observed=False`` (:issue:`49596`)
- Performance improvement in :func:`read_stata` with parameter ``index_col`` set to ``None`` (the default). Now the index will be a :class:`RangeIndex` instead of :class:`Int64Index` (:issue:`49745`)
- Performance improvement in :func:`merge` when not merging on the index - the new index will now be :class:`RangeIndex` instead of :class:`Int64Index` (:issue:`49478`)
- Performance improvement in :meth:`DataFrame.to_dict` and :meth:`Series.to_dict` when using any non-object dtypes (:issue:`46470`)
- Performance improvement in :func:`read_html` when there are multiple tables (:issue:`49929`)
- Performance improvement in :func:`to_datetime` when using ``'%Y%m%d'`` format (:issue:`17410`)

.. ---------------------------------------------------------------------------
.. _whatsnew_200.bug_fixes:

Bug fixes
~~~~~~~~~

Categorical
^^^^^^^^^^^
- Bug in :meth:`Categorical.set_categories` losing dtype information (:issue:`48812`)
- Bug in :meth:`DataFrame.groupby` and :meth:`Series.groupby` would reorder categories when used as a grouper (:issue:`48749`)
- Bug in :class:`Categorical` constructor when constructing from a :class:`Categorical` object and ``dtype="category"`` losing ordered-ness (:issue:`49309`)
-

Datetimelike
^^^^^^^^^^^^
- Bug in :func:`pandas.infer_freq`, raising ``TypeError`` when inferred on :class:`RangeIndex` (:issue:`47084`)
- Bug in :func:`to_datetime` incorrectly raising ``OverflowError`` with string arguments corresponding to large integers (:issue:`50533`)
- Bug in :func:`to_datetime` was raising on invalid offsets with ``errors='coerce'`` and ``infer_datetime_format=True`` (:issue:`48633`)
- Bug in :class:`DatetimeIndex` constructor failing to raise when ``tz=None`` is explicitly specified in conjunction with timezone-aware ``dtype`` or data (:issue:`48659`)
- Bug in subtracting a ``datetime`` scalar from :class:`DatetimeIndex` failing to retain the original ``freq`` attribute (:issue:`48818`)
- Bug in ``pandas.tseries.holiday.Holiday`` where a half-open date interval causes inconsistent return types from :meth:`USFederalHolidayCalendar.holidays` (:issue:`49075`)
- Bug in rendering :class:`DatetimeIndex` and :class:`Series` and :class:`DataFrame` with timezone-aware dtypes with ``dateutil`` or ``zoneinfo`` timezones near daylight-savings transitions (:issue:`49684`)
- Bug in :func:`to_datetime` was raising ``ValueError`` when parsing :class:`Timestamp`, ``datetime.datetime``, ``datetime.date``, or ``np.datetime64`` objects when non-ISO8601 ``format`` was passed (:issue:`49298`, :issue:`50036`)
- Bug in :func:`to_datetime` was raising ``ValueError`` when parsing empty string and non-ISO8601 format was passed. Now, empty strings will be parsed as :class:`NaT`, for compatibility with how is done for ISO8601 formats (:issue:`50251`)
- Bug in :class:`Timestamp` was showing ``UserWarning``, which was not actionable by users, when parsing non-ISO8601 delimited date strings (:issue:`50232`)
- Bug in :func:`to_datetime` was showing misleading ``ValueError`` when parsing dates with format containing ISO week directive and ISO weekday directive (:issue:`50308`)
- Bug in :meth:`Timestamp.round` when the ``freq`` argument has zero-duration (e.g. "0ns") returning incorrect results instead of raising (:issue:`49737`)
- Bug in :func:`to_datetime` was not raising ``ValueError`` when invalid format was passed and ``errors`` was ``'ignore'`` or ``'coerce'`` (:issue:`50266`)
- Bug in :class:`DateOffset` was throwing ``TypeError`` when constructing with milliseconds and another super-daily argument (:issue:`49897`)
- Bug in :func:`to_datetime` was not raising ``ValueError`` when parsing string with decimal date with format ``'%Y%m%d'`` (:issue:`50051`)
- Bug in :func:`to_datetime` was not converting ``None`` to ``NaT`` when parsing mixed-offset date strings with ISO8601 format (:issue:`50071`)
- Bug in :func:`to_datetime` was not returning input when parsing out-of-bounds date string with ``errors='ignore'`` and ``format='%Y%m%d'`` (:issue:`14487`)
- Bug in :func:`to_datetime` was converting timezone-naive ``datetime.datetime`` to timezone-aware when parsing with timezone-aware strings, ISO8601 format, and ``utc=False`` (:issue:`50254`)
- Bug in :func:`to_datetime` was throwing ``ValueError`` when parsing dates with ISO8601 format where some values were not zero-padded (:issue:`21422`)
- Bug in :func:`to_datetime` was giving incorrect results when using ``format='%Y%m%d'`` and ``errors='ignore'`` (:issue:`26493`)
- Bug in :func:`to_datetime` was failing to parse date strings ``'today'`` and ``'now'`` if ``format`` was not ISO8601 (:issue:`50359`)
- Bug in :func:`Timestamp.utctimetuple` raising a ``TypeError`` (:issue:`32174`)

Timedelta
^^^^^^^^^
- Bug in :func:`to_timedelta` raising error when input has nullable dtype ``Float64`` (:issue:`48796`)
- Bug in :class:`Timedelta` constructor incorrectly raising instead of returning ``NaT`` when given a ``np.timedelta64("nat")`` (:issue:`48898`)
- Bug in :class:`Timedelta` constructor failing to raise when passed both a :class:`Timedelta` object and keywords (e.g. days, seconds) (:issue:`48898`)
-

Timezones
^^^^^^^^^
- Bug in :meth:`Series.astype` and :meth:`DataFrame.astype` with object-dtype containing multiple timezone-aware ``datetime`` objects with heterogeneous timezones to a :class:`DatetimeTZDtype` incorrectly raising (:issue:`32581`)
- Bug in :func:`to_datetime` was failing to parse date strings with timezone name when ``format`` was specified with ``%Z`` (:issue:`49748`)
- Better error message when passing invalid values to ``ambiguous`` parameter in :meth:`Timestamp.tz_localize` (:issue:`49565`)

Numeric
^^^^^^^
- Bug in :meth:`DataFrame.add` cannot apply ufunc when inputs contain mixed DataFrame type and Series type (:issue:`39853`)
- Bug in arithmetic operations on :class:`Series` not propagating mask when combining masked dtypes and numpy dtypes (:issue:`45810`, :issue:`42630`)
- Bug in DataFrame reduction methods (e.g. :meth:`DataFrame.sum`) with object dtype, ``axis=1`` and ``numeric_only=False`` would not be coerced to float (:issue:`49551`)
- Bug in :meth:`DataFrame.sem` and :meth:`Series.sem` where an erroneous ``TypeError`` would always raise when using data backed by an :class:`ArrowDtype` (:issue:`49759`)

Conversion
^^^^^^^^^^
- Bug in constructing :class:`Series` with ``int64`` dtype from a string list raising instead of casting (:issue:`44923`)
- Bug in constructing :class:`Series` with masked dtype and boolean values with ``NA`` raising (:issue:`42137`)
- Bug in :meth:`DataFrame.eval` incorrectly raising an ``AttributeError`` when there are negative values in function call (:issue:`46471`)
- Bug in :meth:`Series.convert_dtypes` not converting dtype to nullable dtype when :class:`Series` contains ``NA`` and has dtype ``object`` (:issue:`48791`)
- Bug where any :class:`ExtensionDtype` subclass with ``kind="M"`` would be interpreted as a timezone type (:issue:`34986`)
- Bug in :class:`.arrays.ArrowExtensionArray` that would raise ``NotImplementedError`` when passed a sequence of strings or binary (:issue:`49172`)
- Bug in :meth:`Series.astype` raising ``pyarrow.ArrowInvalid`` when converting from a non-pyarrow string dtype to a pyarrow numeric type (:issue:`50430`)
- Bug in :meth:`Series.to_numpy` converting to NumPy array before applying ``na_value`` (:issue:`48951`)
- Bug in :func:`to_datetime` was not respecting ``exact`` argument when ``format`` was an ISO8601 format (:issue:`12649`)
- Bug in :meth:`TimedeltaArray.astype` raising ``TypeError`` when converting to a pyarrow duration type (:issue:`49795`)
-

Strings
^^^^^^^
- Bug in :func:`pandas.api.dtypes.is_string_dtype` that would not return ``True`` for :class:`StringDtype` (:issue:`15585`)
-

Interval
^^^^^^^^
- Bug in :meth:`IntervalIndex.is_overlapping` incorrect output if interval has duplicate left boundaries (:issue:`49581`)
- Bug in :meth:`Series.infer_objects` failing to infer :class:`IntervalDtype` for an object series of :class:`Interval` objects (:issue:`50090`)
-

Indexing
^^^^^^^^
- Bug in :meth:`DataFrame.__setitem__` raising when indexer is a :class:`DataFrame` with ``boolean`` dtype (:issue:`47125`)
- Bug in :meth:`DataFrame.reindex` filling with wrong values when indexing columns and index for ``uint`` dtypes (:issue:`48184`)
- Bug in :meth:`DataFrame.loc` coercing dtypes when setting values with a list indexer (:issue:`49159`)
- Bug in :meth:`Series.loc` raising error for out of bounds end of slice indexer (:issue:`50161`)
- Bug in :meth:`DataFrame.loc` raising ``ValueError`` with ``bool`` indexer and :class:`MultiIndex` (:issue:`47687`)
- Bug in :meth:`DataFrame.loc` raising ``IndexError`` when setting values for a pyarrow-backed column with a non-scalar indexer (:issue:`50085`)
- Bug in :meth:`DataFrame.__setitem__` raising ``ValueError`` when right hand side is :class:`DataFrame` with :class:`MultiIndex` columns (:issue:`49121`)
- Bug in :meth:`DataFrame.reindex` casting dtype to ``object`` when :class:`DataFrame` has single extension array column when re-indexing ``columns`` and ``index`` (:issue:`48190`)
- Bug in :meth:`DataFrame.iloc` raising ``IndexError`` when indexer is a :class:`Series` with numeric extension array dtype (:issue:`49521`)
- Bug in :func:`~DataFrame.describe` when formatting percentiles in the resulting index showed more decimals than needed (:issue:`46362`)
- Bug in :meth:`DataFrame.compare` does not recognize differences when comparing ``NA`` with value in nullable dtypes (:issue:`48939`)
- Bug in :meth:`DataFrame.isetitem` coercing extension array dtypes in :class:`DataFrame` to object (:issue:`49922`)
- Bug in :class:`BusinessHour` would cause creation of :class:`DatetimeIndex` to fail when no opening hour was included in the index (:issue:`49835`)
-

Missing
^^^^^^^
- Bug in :meth:`Index.equals` raising ``TypeError`` when :class:`Index` consists of tuples that contain ``NA`` (:issue:`48446`)
- Bug in :meth:`Series.map` caused incorrect result when data has NaNs and defaultdict mapping was used (:issue:`48813`)
- Bug in :class:`NA` raising a ``TypeError`` instead of return :class:`NA` when performing a binary operation with a ``bytes`` object (:issue:`49108`)
- Bug in :meth:`DataFrame.update` with ``overwrite=False`` raising ``TypeError`` when ``self`` has column with ``NaT`` values and column not present in ``other`` (:issue:`16713`)

MultiIndex
^^^^^^^^^^
- Bug in :meth:`MultiIndex.get_indexer` not matching ``NaN`` values (:issue:`29252`, :issue:`37222`, :issue:`38623`, :issue:`42883`, :issue:`43222`, :issue:`46173`, :issue:`48905`)
- Bug in :meth:`MultiIndex.argsort` raising ``TypeError`` when index contains :attr:`NA` (:issue:`48495`)
- Bug in :meth:`MultiIndex.difference` losing extension array dtype (:issue:`48606`)
- Bug in :class:`MultiIndex.set_levels` raising ``IndexError`` when setting empty level (:issue:`48636`)
- Bug in :meth:`MultiIndex.unique` losing extension array dtype (:issue:`48335`)
- Bug in :meth:`MultiIndex.intersection` losing extension array (:issue:`48604`)
- Bug in :meth:`MultiIndex.union` losing extension array (:issue:`48498`, :issue:`48505`, :issue:`48900`)
- Bug in :meth:`MultiIndex.union` not sorting when sort=None and index contains missing values (:issue:`49010`)
- Bug in :meth:`MultiIndex.append` not checking names for equality (:issue:`48288`)
- Bug in :meth:`MultiIndex.symmetric_difference` losing extension array (:issue:`48607`)
- Bug in :meth:`MultiIndex.join` losing dtypes when :class:`MultiIndex` has duplicates (:issue:`49830`)
- Bug in :meth:`MultiIndex.putmask` losing extension array (:issue:`49830`)
- Bug in :meth:`MultiIndex.value_counts` returning a :class:`Series` indexed by flat index of tuples instead of a :class:`MultiIndex` (:issue:`49558`)
-

I/O
^^^
- Bug in :func:`read_sas` caused fragmentation of :class:`DataFrame` and raised :class:`.errors.PerformanceWarning` (:issue:`48595`)
- Improved error message in :func:`read_excel` by including the offending sheet name when an exception is raised while reading a file (:issue:`48706`)
- Bug when a pickling a subset PyArrow-backed data that would serialize the entire data instead of the subset (:issue:`42600`)
- Bug in :func:`read_sql_query` ignoring ``dtype`` argument when ``chunksize`` is specified and result is empty (:issue:`50245`)
- Bug in :func:`read_csv` for a single-line csv with fewer columns than ``names`` raised :class:`.errors.ParserError` with ``engine="c"`` (:issue:`47566`)
- Bug in :func:`read_json` raising with ``orient="table"`` and ``NA`` value (:issue:`40255`)
- Bug in displaying ``string`` dtypes not showing storage option (:issue:`50099`)
- Bug in :meth:`DataFrame.to_string` with ``header=False`` that printed the index name on the same line as the first row of the data (:issue:`49230`)
- Bug in :meth:`DataFrame.to_string` ignoring float formatter for extension arrays (:issue:`39336`)
- Fixed memory leak which stemmed from the initialization of the internal JSON module (:issue:`49222`)
- Fixed issue where :func:`json_normalize` would incorrectly remove leading characters from column names that matched the ``sep`` argument (:issue:`49861`)
- Bug in :meth:`DataFrame.to_json` where it would segfault when failing to encode a string (:issue:`50307`)

Period
^^^^^^
- Bug in :meth:`Period.strftime` and :meth:`PeriodIndex.strftime`, raising ``UnicodeDecodeError`` when a locale-specific directive was passed (:issue:`46319`)
- Bug in adding a :class:`Period` object to an array of :class:`DateOffset` objects incorrectly raising ``TypeError`` (:issue:`50162`)
-

Plotting
^^^^^^^^
- Bug in :meth:`DataFrame.plot.hist`, not dropping elements of ``weights`` corresponding to ``NaN`` values in ``data`` (:issue:`48884`)
- ``ax.set_xlim`` was sometimes raising ``UserWarning`` which users couldn't address due to ``set_xlim`` not accepting parsing arguments - the converter now uses :func:`Timestamp` instead (:issue:`49148`)
-

Groupby/resample/rolling
^^^^^^^^^^^^^^^^^^^^^^^^
- Bug in :class:`.ExponentialMovingWindow` with ``online`` not raising a ``NotImplementedError`` for unsupported operations (:issue:`48834`)
- Bug in :meth:`DataFrameGroupBy.sample` raises ``ValueError`` when the object is empty (:issue:`48459`)
- Bug in :meth:`Series.groupby` raises ``ValueError`` when an entry of the index is equal to the name of the index (:issue:`48567`)
- Bug in :meth:`DataFrameGroupBy.resample` produces inconsistent results when passing empty DataFrame (:issue:`47705`)
- Bug in :class:`.DataFrameGroupBy` and :class:`.SeriesGroupBy` would not include unobserved categories in result when grouping by categorical indexes (:issue:`49354`)
- Bug in :class:`.DataFrameGroupBy` and :class:`.SeriesGroupBy` would change result order depending on the input index when grouping by categoricals (:issue:`49223`)
- Bug in :class:`.DataFrameGroupBy` and :class:`.SeriesGroupBy` when grouping on categorical data would sort result values even when used with ``sort=False`` (:issue:`42482`)
- Bug in :meth:`.DataFrameGroupBy.apply` and :class:`SeriesGroupBy.apply` with ``as_index=False`` would not attempt the computation without using the grouping keys when using them failed with a ``TypeError`` (:issue:`49256`)
- Bug in :meth:`.DataFrameGroupBy.describe` would describe the group keys (:issue:`49256`)
- Bug in :meth:`.SeriesGroupBy.describe` with ``as_index=False`` would have the incorrect shape (:issue:`49256`)
- Bug in :class:`.DataFrameGroupBy` and :class:`.SeriesGroupBy` with ``dropna=False`` would drop NA values when the grouper was categorical (:issue:`36327`)
- Bug in :meth:`.SeriesGroupBy.nunique` would incorrectly raise when the grouper was an empty categorical and ``observed=True`` (:issue:`21334`)
- Bug in :meth:`.SeriesGroupBy.nth` would raise when grouper contained NA values after subsetting from a :class:`DataFrameGroupBy` (:issue:`26454`)
- Bug in :meth:`DataFrame.groupby` would not include a :class:`.Grouper` specified by ``key`` in the result when ``as_index=False`` (:issue:`50413`)
- Bug in :meth:`.DataFrameGrouBy.value_counts` would raise when used with a :class:`.TimeGrouper` (:issue:`50486`)
- Bug in :meth:`Resampler.size` caused a wide :class:`DataFrame` to be returned instead of a :class:`Series` with :class:`MultiIndex` (:issue:`46826`)
- Bug in :meth:`.DataFrameGroupBy.transform` and :meth:`.SeriesGroupBy.transform` would raise incorrectly when grouper had ``axis=1`` for ``"idxmin"`` and ``"idxmax"`` arguments (:issue:`45986`)
-

Reshaping
^^^^^^^^^
- Bug in :meth:`DataFrame.pivot_table` raising ``TypeError`` for nullable dtype and ``margins=True`` (:issue:`48681`)
- Bug in :meth:`DataFrame.unstack` and :meth:`Series.unstack` unstacking wrong level of :class:`MultiIndex` when :class:`MultiIndex` has mixed names (:issue:`48763`)
- Bug in :meth:`DataFrame.melt` losing extension array dtype (:issue:`41570`)
- Bug in :meth:`DataFrame.pivot` not respecting ``None`` as column name (:issue:`48293`)
- Bug in :func:`join` when ``left_on`` or ``right_on`` is or includes a :class:`CategoricalIndex` incorrectly raising ``AttributeError`` (:issue:`48464`)
- Bug in :meth:`DataFrame.pivot_table` raising ``ValueError`` with parameter ``margins=True`` when result is an empty :class:`DataFrame` (:issue:`49240`)
- Clarified error message in :func:`merge` when passing invalid ``validate`` option (:issue:`49417`)
- Bug in :meth:`DataFrame.explode` raising ``ValueError`` on multiple columns with ``NaN`` values or empty lists (:issue:`46084`)
- Bug in :meth:`DataFrame.transpose` with ``IntervalDtype`` column with ``timedelta64[ns]`` endpoints (:issue:`44917`)
-

Sparse
^^^^^^
- Bug in :meth:`Series.astype` when converting a ``SparseDtype`` with ``datetime64[ns]`` subtype to ``int64`` dtype raising, inconsistent with the non-sparse behavior (:issue:`49631`,:issue:`50087`)
- Bug in :meth:`Series.astype` when converting a from ``datetime64[ns]`` to ``Sparse[datetime64[ns]]`` incorrectly raising (:issue:`50082`)
-

ExtensionArray
^^^^^^^^^^^^^^
- Bug in :meth:`Series.mean` overflowing unnecessarily with nullable integers (:issue:`48378`)
- Bug in :meth:`Series.tolist` for nullable dtypes returning numpy scalars instead of python scalars (:issue:`49890`)
- Bug in :meth:`Series.round` for pyarrow-backed dtypes raising ``AttributeError`` (:issue:`50437`)
- Bug when concatenating an empty DataFrame with an ExtensionDtype to another DataFrame with the same ExtensionDtype, the resulting dtype turned into object (:issue:`48510`)
- Bug in :meth:`array.PandasArray.to_numpy` raising with ``NA`` value when ``na_value`` is specified (:issue:`40638`)
- Bug in :meth:`api.types.is_numeric_dtype` where a custom :class:`ExtensionDtype` would not return ``True`` if ``_is_numeric`` returned ``True`` (:issue:`50563`)

Styler
^^^^^^
-
-

Metadata
^^^^^^^^
- Fixed metadata propagation in :meth:`DataFrame.corr` and :meth:`DataFrame.cov` (:issue:`28283`)
-

Other
^^^^^

.. ***DO NOT USE THIS SECTION***

-
-

.. ---------------------------------------------------------------------------
.. _whatsnew_200.contributors:

Contributors
~~~~~~~~~~~~<|MERGE_RESOLUTION|>--- conflicted
+++ resolved
@@ -43,11 +43,8 @@
 * :func:`read_sql`
 * :func:`read_sql_query`
 * :func:`read_sql_table`
-<<<<<<< HEAD
+* :func:`read_orc`
 * :func:`to_numeric`
-=======
-* :func:`read_orc`
->>>>>>> 18c43651
 
 Additionally a new global configuration, ``mode.dtype_backend`` can now be used in conjunction with the parameter ``use_nullable_dtypes=True`` in the following functions
 to select the nullable dtypes implementation.
