--- conflicted
+++ resolved
@@ -943,12 +943,9 @@
 - Bug in :class:`.DataFrameGroupBy` and :class:`.SeriesGroupBy` with ``dropna=False`` would drop NA values when the grouper was categorical (:issue:`36327`)
 - Bug in :meth:`.SeriesGroupBy.nunique` would incorrectly raise when the grouper was an empty categorical and ``observed=True`` (:issue:`21334`)
 - Bug in :meth:`.SeriesGroupBy.nth` would raise when grouper contained NA values after subsetting from a :class:`DataFrameGroupBy` (:issue:`26454`)
-<<<<<<< HEAD
+- Bug in :meth:`DataFrame.groupby` would not include a :class:`.Grouper` specified by ``key`` in the result when ``as_index=False`` (:issue:`50413`)
 - Bug in :meth:`.DataFrameGrouBy.value_counts` would raise when used with a :class:`.TimeGrouper` (:issue:`50486`)
-=======
-- Bug in :meth:`DataFrame.groupby` would not include a :class:`.Grouper` specified by ``key`` in the result when ``as_index=False`` (:issue:`50413`)
--
->>>>>>> d859ecc1
+-
 
 Reshaping
 ^^^^^^^^^
