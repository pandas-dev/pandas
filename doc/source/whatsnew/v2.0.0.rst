.. _whatsnew_200:

What's new in 2.0.0 (??)
------------------------

These are the changes in pandas 2.0.0. See :ref:`release` for a full changelog
including other versions of pandas.

{{ header }}

.. ---------------------------------------------------------------------------
.. _whatsnew_200.enhancements:

Enhancements
~~~~~~~~~~~~

.. _whatsnew_200.enhancements.optional_dependency_management:

Optional dependencies version management
^^^^^^^^^^^^^^^^^^^^^^^^^^^^^^^^^^^^^^^^
Optional pandas dependencies can be managed as extras in a requirements/setup file, for example:

.. code-block:: python

  pandas[performance, aws]>=2.0.0

Available optional dependencies (listed in order of appearance at `install guide <https://pandas.pydata.org/docs/getting_started/install>`_) are
``[all, performance, computation, timezone, fss, aws, gcp, excel, parquet, feather, hdf5, spss, postgresql, mysql,
sql-other, html, xml, plot, output_formatting, clipboard, compression, test]`` (:issue:`39164`).

.. _whatsnew_200.enhancements.enhancement2:

enhancement2
^^^^^^^^^^^^

.. _whatsnew_200.enhancements.other:

Other enhancements
^^^^^^^^^^^^^^^^^^
- :func:`read_sas` now supports using ``encoding='infer'`` to correctly read and use the encoding specified by the sas file. (:issue:`48048`)
- :meth:`.DataFrameGroupBy.quantile` and :meth:`.SeriesGroupBy.quantile` now preserve nullable dtypes instead of casting to numpy dtypes (:issue:`37493`)
- :meth:`Series.add_suffix`, :meth:`DataFrame.add_suffix`, :meth:`Series.add_prefix` and :meth:`DataFrame.add_prefix` support an ``axis`` argument. If ``axis`` is set, the default behaviour of which axis to consider can be overwritten (:issue:`47819`)
- :func:`assert_frame_equal` now shows the first element where the DataFrames differ, analogously to ``pytest``'s output (:issue:`47910`)
- Added new argument ``use_nullable_dtypes`` to :func:`read_csv` and :func:`read_excel` to enable automatic conversion to nullable dtypes (:issue:`36712`)
- Added new global configuration, ``io.nullable_backend`` to allow ``use_nullable_dtypes=True`` to return pyarrow-backed dtypes when set to ``"pyarrow"`` in :func:`read_parquet` (:issue:`48957`)
- Added ``index`` parameter to :meth:`DataFrame.to_dict` (:issue:`46398`)
- Added metadata propagation for binary operators on :class:`DataFrame` (:issue:`28283`)
- :class:`.CategoricalConversionWarning`, :class:`.InvalidComparison`, :class:`.InvalidVersion`, :class:`.LossySetitemError`, and :class:`.NoBufferPresent` are now exposed in ``pandas.errors`` (:issue:`27656`)
- Fix ``test`` optional_extra by adding missing test package ``pytest-asyncio`` (:issue:`48361`)
- :func:`DataFrame.astype` exception message thrown improved to include column name when type conversion is not possible. (:issue:`47571`)
- :meth:`DataFrame.to_json` now supports a ``mode`` keyword with supported inputs 'w' and 'a'. Defaulting to 'w', 'a' can be used when lines=True and orient='records' to append record oriented json lines to an existing json file. (:issue:`35849`)
- Added ``name`` parameter to :meth:`IntervalIndex.from_breaks`, :meth:`IntervalIndex.from_arrays` and :meth:`IntervalIndex.from_tuples` (:issue:`48911`)

.. ---------------------------------------------------------------------------
.. _whatsnew_200.notable_bug_fixes:

Notable bug fixes
~~~~~~~~~~~~~~~~~

These are bug fixes that might have notable behavior changes.

.. _whatsnew_200.notable_bug_fixes.notable_bug_fix1:

:meth:`.GroupBy.cumsum` and :meth:`.GroupBy.cumprod` overflow instead of lossy casting to float
^^^^^^^^^^^^^^^^^^^^^^^^^^^^^^^^^^^^^^^^^^^^^^^^^^^^^^^^^^^^^^^^^^^^^^^^^^^^^^^^^^^^^^^^^^^^^^^

In previous versions we cast to float when applying ``cumsum`` and ``cumprod`` which
lead to incorrect results even if the result could be hold by ``int64`` dtype.
Additionally, the aggregation overflows consistent with numpy and the regular
:meth:`DataFrame.cumprod` and :meth:`DataFrame.cumsum` methods when the limit of
``int64`` is reached (:issue:`37493`).

*Old Behavior*

.. code-block:: ipython

    In [1]: df = pd.DataFrame({"key": ["b"] * 7, "value": 625})
    In [2]: df.groupby("key")["value"].cumprod()[5]
    Out[2]: 5.960464477539062e+16

We return incorrect results with the 6th value.

*New Behavior*

.. ipython:: python

    df = pd.DataFrame({"key": ["b"] * 7, "value": 625})
    df.groupby("key")["value"].cumprod()

We overflow with the 7th value, but the 6th value is still correct.

.. _whatsnew_200.notable_bug_fixes.notable_bug_fix2:

notable_bug_fix2
^^^^^^^^^^^^^^^^

.. ---------------------------------------------------------------------------
.. _whatsnew_200.api_breaking:

Backwards incompatible API changes
~~~~~~~~~~~~~~~~~~~~~~~~~~~~~~~~~~


.. _whatsnew_200.api_breaking.astype_to_unsupported_datetimelike:

Disallow astype conversion to non-supported datetime64/timedelta64 dtypes
^^^^^^^^^^^^^^^^^^^^^^^^^^^^^^^^^^^^^^^^^^^^^^^^^^^^^^^^^^^^^^^^^^^^^^^^^
In previous versions, converting a :class:`Series` or :class:`DataFrame`
from ``datetime64[ns]`` to a different ``datetime64[X]`` dtype would return
with ``datetime64[ns]`` dtype instead of the requested dtype. In pandas 2.0,
support is added for "datetime64[s]", "datetime64[ms]", and "datetime64[us]" dtypes,
so converting to those dtypes gives exactly the requested dtype:

*Previous behavior*:

.. ipython:: python

   idx = pd.date_range("2016-01-01", periods=3)
   ser = pd.Series(idx)

*Previous behavior*:

.. code-block:: ipython

   In [4]: ser.astype("datetime64[s]")
   Out[4]:
   0   2016-01-01
   1   2016-01-02
   2   2016-01-03
   dtype: datetime64[ns]

With the new behavior, we get exactly the requested dtype:

*New behavior*:

.. ipython:: python

   ser.astype("datetime64[s]")

For non-supported resolutions e.g. "datetime64[D]", we raise instead of silently
ignoring the requested dtype:

*New behavior*:

.. ipython:: python
   :okexcept:

   ser.astype("datetime64[D]")

For conversion from ``timedelta64[ns]`` dtypes, the old behavior converted
to a floating point format.

*Previous behavior*:

.. ipython:: python

   idx = pd.timedelta_range("1 Day", periods=3)
   ser = pd.Series(idx)

*Previous behavior*:

.. code-block:: ipython

   In [7]: ser.astype("timedelta64[s]")
   Out[7]:
   0     86400.0
   1    172800.0
   2    259200.0
   dtype: float64

   In [8]: ser.astype("timedelta64[D]")
   Out[8]:
   0    1.0
   1    2.0
   2    3.0
   dtype: float64

The new behavior, as for datetime64, either gives exactly the requested dtype or raises:

*New behavior*:

.. ipython:: python
   :okexcept:

   ser.astype("timedelta64[s]")
   ser.astype("timedelta64[D]")

.. _whatsnew_200.api_breaking.deps:

Increased minimum versions for dependencies
^^^^^^^^^^^^^^^^^^^^^^^^^^^^^^^^^^^^^^^^^^^
Some minimum supported versions of dependencies were updated.
If installed, we now require:

+-----------------+-----------------+----------+---------+
| Package         | Minimum Version | Required | Changed |
+=================+=================+==========+=========+
| mypy (dev)      | 0.981           |          |    X    |
+-----------------+-----------------+----------+---------+
| python-dateutil | 2.8.2           |    X     |    X    |
+-----------------+-----------------+----------+---------+

For `optional libraries <https://pandas.pydata.org/docs/getting_started/install.html>`_ the general recommendation is to use the latest version.
The following table lists the lowest version per library that is currently being tested throughout the development of pandas.
Optional libraries below the lowest tested version may still work, but are not considered supported.

+-----------------+-----------------+---------+
| Package         | Minimum Version | Changed |
+=================+=================+=========+
| pyarrow         | 6.0.0           |    X    |
+-----------------+-----------------+---------+
| matplotlib      | 3.6.1           |    X    |
+-----------------+-----------------+---------+
| fastparquet     | 0.6.3           |    X    |
+-----------------+-----------------+---------+

See :ref:`install.dependencies` and :ref:`install.optional_dependencies` for more.

.. _whatsnew_200.api_breaking.other:

Other API changes
^^^^^^^^^^^^^^^^^
- The ``freq``, ``tz``, ``nanosecond``, and ``unit`` keywords in the :class:`Timestamp` constructor are now keyword-only (:issue:`45307`)
- Passing ``nanoseconds`` greater than 999 or less than 0 in :class:`Timestamp` now raises a ``ValueError`` (:issue:`48538`, :issue:`48255`)
- :func:`read_csv`: specifying an incorrect number of columns with ``index_col`` of now raises ``ParserError`` instead of ``IndexError`` when using the c parser.
- Default value of ``dtype`` in :func:`get_dummies` is changed to ``bool`` from ``uint8`` (:issue:`45848`)
- :meth:`DataFrame.astype`, :meth:`Series.astype`, and :meth:`DatetimeIndex.astype` casting datetime64 data to any of "datetime64[s]", "datetime64[ms]", "datetime64[us]" will return an object with the given resolution instead of coercing back to "datetime64[ns]" (:issue:`48928`)
- :meth:`DataFrame.astype`, :meth:`Series.astype`, and :meth:`DatetimeIndex.astype` casting timedelta64 data to any of "timedelta64[s]", "timedelta64[ms]", "timedelta64[us]" will return an object with the given resolution instead of coercing to "float64" dtype (:issue:`48963`)
- Passing data with dtype of "timedelta64[s]", "timedelta64[ms]", or "timedelta64[us]" to :class:`TimedeltaIndex`, :class:`Series`, or :class:`DataFrame` constructors will now retain that dtype instead of casting to "timedelta64[ns]"; timedelta64 data with lower resolution will be cast to the lowest supported resolution "timedelta64[s]" (:issue:`49014`)
- Passing ``dtype`` of "timedelta64[s]", "timedelta64[ms]", or "timedelta64[us]" to :class:`TimedeltaIndex`, :class:`Series`, or :class:`DataFrame` constructors will now retain that dtype instead of casting to "timedelta64[ns]"; passing a dtype with lower resolution for :class:`Series` or :class:`DataFrame` will be cast to the lowest supported resolution "timedelta64[s]" (:issue:`49014`)
- Passing a ``np.datetime64`` object with non-nanosecond resolution to :class:`Timestamp` will retain the input resolution if it is "s", "ms", or "ns"; otherwise it will be cast to the closest supported resolution (:issue:`49008`)
- The ``other`` argument in :meth:`DataFrame.mask` and :meth:`Series.mask` now defaults to ``no_default`` instead of ``np.nan`` consistent with :meth:`DataFrame.where` and :meth:`Series.where`. Entries will be filled with the corresponding NULL value (``np.nan`` for numpy dtypes, ``pd.NA`` for extension dtypes). (:issue:`49111`)
- When creating a :class:`Series` with a object-dtype :class:`Index` of datetime objects, pandas no longer silently converts the index to a :class:`DatetimeIndex` (:issue:`39307`, :issue:`23598`)
- :meth:`Series.unique` with dtype "timedelta64[ns]" or "datetime64[ns]" now returns :class:`TimedeltaArray` or :class:`DatetimeArray` instead of ``numpy.ndarray`` (:issue:`49176`)
- :func:`pandas.api.dtypes.is_string_dtype` now only returns ``True`` for array-likes with ``dtype=object`` when the elements are inferred to be strings (:issue:`15585`)
- Passing a sequence containing ``datetime`` objects and ``date`` objects to :class:`Series` constructor will return with ``object`` dtype instead of ``datetime64[ns]`` dtype, consistent with :class:`Index` behavior (:issue:`49341`)
- Passing strings that cannot be parsed as datetimes to :class:`Series` or :class:`DataFrame` with ``dtype="datetime64[ns]"`` will raise instead of silently ignoring the keyword and returning ``object`` dtype (:issue:`24435`)
-

.. ---------------------------------------------------------------------------
.. _whatsnew_200.deprecations:

Deprecations
~~~~~~~~~~~~
-

.. ---------------------------------------------------------------------------

.. _whatsnew_200.prior_deprecations:

Removal of prior version deprecations/changes
~~~~~~~~~~~~~~~~~~~~~~~~~~~~~~~~~~~~~~~~~~~~~
- Removed deprecated :class:`CategoricalBlock`, :meth:`Block.is_categorical`, require datetime64 and timedelta64 values to be wrapped in :class:`DatetimeArray` or :class:`TimedeltaArray` before passing to :meth:`Block.make_block_same_class`, require ``DatetimeTZBlock.values`` to have the correct ndim when passing to the :class:`BlockManager` constructor, and removed the "fastpath" keyword from the :class:`SingleBlockManager` constructor (:issue:`40226`, :issue:`40571`)
- Removed deprecated module ``pandas.core.index`` (:issue:`30193`)
- Removed deprecated alias ``pandas.core.tools.datetimes.to_time``, import the function directly from ``pandas.core.tools.times`` instead (:issue:`34145`)
- Removed deprecated :meth:`Categorical.to_dense`, use ``np.asarray(cat)`` instead (:issue:`32639`)
- Removed deprecated :meth:`Categorical.take_nd` (:issue:`27745`)
- Removed deprecated :meth:`Categorical.mode`, use ``Series(cat).mode()`` instead (:issue:`45033`)
- Removed deprecated :meth:`Categorical.is_dtype_equal` and :meth:`CategoricalIndex.is_dtype_equal` (:issue:`37545`)
- Removed deprecated :meth:`CategoricalIndex.take_nd` (:issue:`30702`)
- Removed deprecated :meth:`Index.is_type_compatible` (:issue:`42113`)
- Removed deprecated :meth:`Index.is_mixed`, check ``index.inferred_type`` directly instead (:issue:`32922`)
- Removed deprecated :func:`pandas.api.types.is_categorical`; use :func:`pandas.api.types.is_categorical_dtype` instead  (:issue:`33385`)
- Removed deprecated :meth:`Index.asi8` (:issue:`37877`)
- Enforced deprecation changing behavior when passing ``datetime64[ns]`` dtype data and timezone-aware dtype to :class:`Series`, interpreting the values as wall-times instead of UTC times, matching :class:`DatetimeIndex` behavior (:issue:`41662`)
- Removed deprecated :meth:`DataFrame._AXIS_NUMBERS`, :meth:`DataFrame._AXIS_NAMES`, :meth:`Series._AXIS_NUMBERS`, :meth:`Series._AXIS_NAMES` (:issue:`33637`)
- Removed deprecated :meth:`Index.to_native_types`, use ``obj.astype(str)`` instead (:issue:`36418`)
- Removed deprecated :meth:`Series.iteritems`, :meth:`DataFrame.iteritems` and :meth:`HDFStore.iteritems` use ``obj.items`` instead (:issue:`45321`)
- Removed deprecated :meth:`DatetimeIndex.union_many` (:issue:`45018`)
- Removed deprecated ``weekofyear`` and ``week`` attributes of :class:`DatetimeArray`, :class:`DatetimeIndex` and ``dt`` accessor in favor of ``isocalendar().week`` (:issue:`33595`)
- Removed deprecated :meth:`RangeIndex._start`, :meth:`RangeIndex._stop`, :meth:`RangeIndex._step`, use ``start``, ``stop``, ``step`` instead (:issue:`30482`)
- Removed deprecated :meth:`DatetimeIndex.to_perioddelta`, Use ``dtindex - dtindex.to_period(freq).to_timestamp()`` instead (:issue:`34853`)
- Removed deprecated :meth:`.Styler.hide_index` and :meth:`.Styler.hide_columns` (:issue:`49397`)
- Removed deprecated :meth:`.Styler.set_na_rep` and :meth:`.Styler.set_precision` (:issue:`49397`)
- Removed deprecated :meth:`.Styler.where` (:issue:`49397`)
- Removed deprecated :meth:`.Styler.render` (:issue:`49397`)
- Removed deprecated argument ``null_color`` in :meth:`.Styler.highlight_null` (:issue:`49397`)
- Removed deprecated argument ``check_less_precise`` in :meth:`.testing.assert_frame_equal`, :meth:`.testing.assert_extension_array_equal`, :meth:`.testing.assert_series_equal`,  :meth:`.testing.assert_index_equal` (:issue:`30562`)
- Removed deprecated ``null_counts`` argument in :meth:`DataFrame.info`. Use ``show_counts`` instead (:issue:`37999`)
- Removed deprecated :meth:`Index.is_monotonic`, and :meth:`Series.is_monotonic`; use ``obj.is_monotonic_increasing`` instead (:issue:`45422`)
- Removed deprecated :meth:`Index.is_all_dates` (:issue:`36697`)
- Enforced deprecation disallowing passing a timezone-aware :class:`Timestamp` and ``dtype="datetime64[ns]"`` to :class:`Series` or :class:`DataFrame` constructors (:issue:`41555`)
- Enforced deprecation disallowing passing a sequence of timezone-aware values and ``dtype="datetime64[ns]"`` to to :class:`Series` or :class:`DataFrame` constructors (:issue:`41555`)
- Enforced deprecation disallowing unit-less "datetime64" dtype in :meth:`Series.astype` and :meth:`DataFrame.astype` (:issue:`47844`)
- Enforced deprecation disallowing using ``.astype`` to convert a ``datetime64[ns]`` :class:`Series`, :class:`DataFrame`, or :class:`DatetimeIndex` to timezone-aware dtype, use ``obj.tz_localize`` or ``ser.dt.tz_localize`` instead (:issue:`39258`)
- Enforced deprecation disallowing using ``.astype`` to convert a timezone-aware :class:`Series`, :class:`DataFrame`, or :class:`DatetimeIndex` to timezone-naive ``datetime64[ns]`` dtype, use ``obj.tz_localize(None)`` or ``obj.tz_convert("UTC").tz_localize(None)`` instead (:issue:`39258`)
- Enforced deprecation disallowing passing non boolean argument to sort in :func:`concat` (:issue:`44629`)
- Removed Date parser functions :func:`~pandas.io.date_converters.parse_date_time`,
  :func:`~pandas.io.date_converters.parse_date_fields`, :func:`~pandas.io.date_converters.parse_all_fields`
  and :func:`~pandas.io.date_converters.generic_parser` (:issue:`24518`)
- Remove argument ``squeeze`` from :meth:`DataFrame.groupby` and :meth:`Series.groupby` (:issue:`32380`)
- Removed deprecated ``apply``, ``apply_index``, ``__call__``, ``onOffset``, and ``isAnchored`` attributes from :class:`DateOffset` (:issue:`34171`)
- Removed ``keep_tz`` argument in :meth:`DatetimeIndex.to_series` (:issue:`29731`)
- Remove arguments ``names`` and ``dtype`` from :meth:`Index.copy` and ``levels`` and ``codes`` from :meth:`MultiIndex.copy` (:issue:`35853`, :issue:`36685`)
- Remove argument ``inplace`` from :meth:`MultiIndex.set_levels` and :meth:`MultiIndex.set_codes` (:issue:`35626`)
- Removed argument ``inplace`` from :meth:`DataFrame.set_axis` and :meth:`Series.set_axis`, use ``obj = obj.set_axis(..., copy=False)`` instead (:issue:`48130`)
- Disallow passing positional arguments to :meth:`MultiIndex.set_levels` and :meth:`MultiIndex.set_codes` (:issue:`41485`)
- Removed :meth:`MultiIndex.is_lexsorted` and :meth:`MultiIndex.lexsort_depth` (:issue:`38701`)
- Removed argument ``how`` from :meth:`PeriodIndex.astype`, use :meth:`PeriodIndex.to_timestamp` instead (:issue:`37982`)
- Removed argument ``try_cast`` from :meth:`DataFrame.mask`, :meth:`DataFrame.where`, :meth:`Series.mask` and :meth:`Series.where` (:issue:`38836`)
- Removed argument ``tz`` from :meth:`Period.to_timestamp`, use ``obj.to_timestamp(...).tz_localize(tz)`` instead (:issue:`34522`)
- Removed argument ``sort_columns`` in :meth:`DataFrame.plot` and :meth:`Series.plot` (:issue:`47563`)
- Removed argument ``is_copy`` from :meth:`DataFrame.take` and :meth:`Series.take` (:issue:`30615`)
- Removed argument ``kind`` from :meth:`Index.get_slice_bound`, :meth:`Index.slice_indexer` and :meth:`Index.slice_locs` (:issue:`41378`)
- Removed arguments ``prefix``, ``squeeze``, ``error_bad_lines`` and ``warn_bad_lines`` from :func:`read_csv` (:issue:`40413`, :issue:`43427`)
- Removed argument ``datetime_is_numeric`` from :meth:`DataFrame.describe` and :meth:`Series.describe` as datetime data will always be summarized as numeric data (:issue:`34798`)
- Disallow subclass-specific keywords (e.g. "freq", "tz", "names", "closed") in the :class:`Index` constructor (:issue:`38597`)
- Removed argument ``inplace`` from :meth:`Categorical.remove_unused_categories` (:issue:`37918`)
- Disallow passing non-round floats to :class:`Timestamp` with ``unit="M"`` or ``unit="Y"`` (:issue:`47266`)
- Remove keywords ``convert_float`` and ``mangle_dupe_cols`` from :func:`read_excel` (:issue:`41176`)
- Removed ``errors`` keyword from :meth:`DataFrame.where`, :meth:`Series.where`, :meth:`DataFrame.mask` and :meth:`Series.mask` (:issue:`47728`)
- Disallow passing non-keyword arguments to :func:`read_excel` except ``io`` and ``sheet_name`` (:issue:`34418`)
- Disallow passing non-keyword arguments to :meth:`StringMethods.split` and :meth:`StringMethods.rsplit` except for ``pat`` (:issue:`47448`)
- Disallow passing non-keyword arguments to :meth:`DataFrame.set_index` except ``keys`` (:issue:`41495`)
- Disallow passing non-keyword arguments to :meth:`Resampler.interpolate` except ``method`` (:issue:`41699`)
- Disallow passing non-keyword arguments to :meth:`DataFrame.reset_index` and :meth:`Series.reset_index` except ``level`` (:issue:`41496`)
- Disallow passing non-keyword arguments to :meth:`DataFrame.dropna` and :meth:`Series.dropna` (:issue:`41504`)
- Disallow passing non-keyword arguments to :meth:`ExtensionArray.argsort` (:issue:`46134`)
- Disallow passing non-keyword arguments to :meth:`Categorical.sort_values` (:issue:`47618`)
- Disallow passing non-keyword arguments to :meth:`Index.drop_duplicates` and :meth:`Series.drop_duplicates` (:issue:`41485`)
- Disallow passing non-keyword arguments to :meth:`DataFrame.drop_duplicates` except for ``subset`` (:issue:`41485`)
- Disallow passing non-keyword arguments to :meth:`DataFrame.sort_index` and :meth:`Series.sort_index` (:issue:`41506`)
- Disallow passing non-keyword arguments to :meth:`DataFrame.interpolate` and :meth:`Series.interpolate` except for ``method`` (:issue:`41510`)
- Disallow passing non-keyword arguments to :meth:`DataFrame.any` and :meth:`Series.any` (:issue:`44896`)
- Disallow passing non-keyword arguments to :meth:`Index.set_names` except for ``names`` (:issue:`41551`)
- Disallow passing non-keyword arguments to :meth:`Index.join` except for ``other`` (:issue:`46518`)
- Disallow passing non-keyword arguments to :func:`concat` except for ``objs`` (:issue:`41485`)
- Disallow passing non-keyword arguments to :func:`pivot` except for ``data`` (:issue:`48301`)
- Disallow passing non-keyword arguments to :meth:`DataFrame.pivot` (:issue:`48301`)
- Disallow passing non-keyword arguments to :func:`read_html` except for ``io`` (:issue:`27573`)
- Disallow passing non-keyword arguments to :func:`read_json` except for ``path_or_buf`` (:issue:`27573`)
- Disallow passing non-keyword arguments to :func:`read_sas` except for ``filepath_or_buffer`` (:issue:`47154`)
- Disallow passing non-keyword arguments to :func:`read_stata` except for ``filepath_or_buffer`` (:issue:`48128`)
- Disallow passing non-keyword arguments to :func:`read_csv` except ``filepath_or_buffer`` (:issue:`41485`)
- Disallow passing non-keyword arguments to :func:`read_table` except ``filepath_or_buffer`` (:issue:`41485`)
- Disallow passing non-keyword arguments to :func:`read_fwf` except ``filepath_or_buffer`` (:issue:`44710`)
- Disallow passing non-keyword arguments to :func:`read_xml` except for ``path_or_buffer`` (:issue:`45133`)
- Disallow passing non-keyword arguments to :meth:`Series.mask` and :meth:`DataFrame.mask` except ``cond`` and ``other`` (:issue:`41580`)
- Disallow passing non-keyword arguments to :meth:`DataFrame.to_stata` except for ``path`` (:issue:`48128`)
- Disallow passing non-keyword arguments to :meth:`DataFrame.where` and :meth:`Series.where` except for ``cond`` and ``other`` (:issue:`41523`)
- Disallow passing non-keyword arguments to :meth:`Series.set_axis` and :meth:`DataFrame.set_axis` except for ``labels`` (:issue:`41491`)
- Disallow passing non-keyword arguments to :meth:`Series.rename_axis` and :meth:`DataFrame.rename_axis` except for ``mapper`` (:issue:`47587`)
- Disallow :meth:`Index.reindex` with non-unique :class:`Index` objects (:issue:`42568`)
- Disallow passing non-keyword arguments to :meth:`Series.clip` and :meth:`DataFrame.clip` (:issue:`41511`)
- Disallow passing non-keyword arguments to :meth:`Series.bfill`, :meth:`Series.ffill`, :meth:`DataFrame.bfill` and :meth:`DataFrame.ffill` (:issue:`41508`)
- Disallow passing non-keyword arguments to :meth:`DataFrame.replace`, :meth:`Series.replace` except for ``to_replace`` and ``value`` (:issue:`47587`)
- Disallow passing non-keyword arguments to :meth:`DataFrame.sort_values` except for ``by`` (:issue:`41505`)
- Disallow passing non-keyword arguments to :meth:`Series.sort_values` (:issue:`41505`)
- Disallowed constructing :class:`Categorical` with scalar ``data`` (:issue:`38433`)
- Disallowed constructing :class:`CategoricalIndex` without passing ``data`` (:issue:`38944`)
- Removed :meth:`.Rolling.validate`, :meth:`.Expanding.validate`, and :meth:`.ExponentialMovingWindow.validate` (:issue:`43665`)
- Removed :attr:`Rolling.win_type` returning ``"freq"`` (:issue:`38963`)
- Removed :attr:`Rolling.is_datetimelike` (:issue:`38963`)
- Removed deprecated :meth:`Timedelta.delta`, :meth:`Timedelta.is_populated`, and :attr:`Timedelta.freq` (:issue:`46430`, :issue:`46476`)
- Removed deprecated :meth:`Categorical.replace`, use :meth:`Series.replace` instead (:issue:`44929`)
- Removed the ``numeric_only`` keyword from :meth:`Categorical.min` and :meth:`Categorical.max` in favor of ``skipna`` (:issue:`48821`)
- Changed behavior of :meth:`DataFrame.median` and :meth:`DataFrame.mean` with ``numeric_only=None`` to not exclude datetime-like columns THIS NOTE WILL BE IRRELEVANT ONCE ``numeric_only=None`` DEPRECATION IS ENFORCED (:issue:`29941`)
- Removed :func:`is_extension_type` in favor of :func:`is_extension_array_dtype` (:issue:`29457`)
- Removed ``.ExponentialMovingWindow.vol`` (:issue:`39220`)
- Removed :meth:`Index.get_value` and :meth:`Index.set_value` (:issue:`33907`, :issue:`28621`)
- Removed :meth:`Series.slice_shift` and :meth:`DataFrame.slice_shift` (:issue:`37601`)
- Remove :meth:`DataFrameGroupBy.pad` and :meth:`DataFrameGroupBy.backfill` (:issue:`45076`)
- Remove ``numpy`` argument from :func:`read_json` (:issue:`30636`)
- Disallow passing abbreviations for ``orient`` in :meth:`DataFrame.to_dict` (:issue:`32516`)
- Removed ``get_offset`` in favor of :func:`to_offset` (:issue:`30340`)
- Removed the ``warn`` keyword in :func:`infer_freq` (:issue:`45947`)
- Removed the ``center`` keyword in :meth:`DataFrame.expanding` (:issue:`20647`)
- Removed the ``truediv`` keyword from :func:`eval` (:issue:`29812`)
- Removed the ``pandas.datetime`` submodule (:issue:`30489`)
- Removed the ``pandas.np`` submodule (:issue:`30296`)
- Removed ``pandas.util.testing`` in favor of ``pandas.testing`` (:issue:`30745`)
- Removed :meth:`Series.str.__iter__` (:issue:`28277`)
- Removed ``pandas.SparseArray`` in favor of :class:`arrays.SparseArray` (:issue:`30642`)
- Removed ``pandas.SparseSeries`` and ``pandas.SparseDataFrame``, including pickle support. (:issue:`30642`)
- Enforced disallowing passing an integer ``fill_value`` to :meth:`DataFrame.shift` and :meth:`Series.shift`` with datetime64, timedelta64, or period dtypes (:issue:`32591`)
- Enforced disallowing a string column label into ``times`` in :meth:`DataFrame.ewm` (:issue:`43265`)
- Enforced disallowing using ``usecols`` with out of bounds indices for ``read_csv`` with ``engine="c"`` (:issue:`25623`)
- Enforced disallowing the use of ``**kwargs`` in :class:`.ExcelWriter`; use the keyword argument ``engine_kwargs`` instead (:issue:`40430`)
- Enforced disallowing a tuple of column labels into :meth:`.DataFrameGroupBy.__getitem__` (:issue:`30546`)
- Enforced disallowing setting values with ``.loc`` using a positional slice. Use ``.loc`` with labels or ``.iloc`` with positions instead (:issue:`31840`)
- Enforced disallowing positional indexing with a ``float`` key even if that key is a round number, manually cast to integer instead (:issue:`34193`)
- Enforced disallowing indexing on a :class:`Index` or positional indexing on a :class:`Series` producing multi-dimensional objects e.g. ``obj[:, None]``, convert to numpy before indexing instead (:issue:`35141`)
- Enforced disallowing ``dict`` or ``set`` objects in ``suffixes`` in :func:`merge` (:issue:`34810`)
- Enforced disallowing :func:`merge` to produce duplicated columns through the ``suffixes`` keyword and already existing columns (:issue:`22818`)
- Enforced disallowing using :func:`merge` or :func:`join` on a different number of levels (:issue:`34862`)
- Removed setting Categorical._codes directly (:issue:`41429`)
- Removed setting Categorical.categories directly (:issue:`47834`)
- Removed argument ``inplace`` from :meth:`Categorical.add_categories`, :meth:`Categorical.remove_categories`, :meth:`Categorical.set_categories`, :meth:`Categorical.rename_categories`, :meth:`Categorical.reorder_categories`, :meth:`Categorical.set_ordered`, :meth:`Categorical.as_ordered`, :meth:`Categorical.as_unordered` (:issue:`37981`, :issue:`41118`, :issue:`41133`, :issue:`47834`)
- Enforced :meth:`Rolling.count` with ``min_periods=None`` to default to the size of the window (:issue:`31302`)
- Renamed ``fname`` to ``path`` in :meth:`DataFrame.to_parquet`, :meth:`DataFrame.to_stata` and :meth:`DataFrame.to_feather` (:issue:`30338`)
- Enforced disallowing indexing a :class:`Series` with a single item list with a slice (e.g. ``ser[[slice(0, 2)]]``). Either convert the list to tuple, or pass the slice directly instead (:issue:`31333`)
- Enforced the ``display.max_colwidth`` option to not accept negative integers (:issue:`31569`)
- Removed the ``display.column_space`` option in favor of ``df.to_string(col_space=...)`` (:issue:`47280`)
- Removed the deprecated method ``mad`` from pandas classes (:issue:`11787`)
- Removed the deprecated method ``tshift`` from pandas classes (:issue:`11631`)
- Changed behavior of empty data passed into :class:`Series`; the default dtype will be ``object`` instead of ``float64`` (:issue:`29405`)
- Changed the behavior of :meth:`DatetimeIndex.union`, :meth:`DatetimeIndex.intersection`, and :meth:`DatetimeIndex.symmetric_difference` with mismatched timezones to convert to UTC instead of casting to object dtype (:issue:`39328`)
- Changed the behavior of :func:`to_datetime` with argument "now" with ``utc=False`` to match ``Timestamp("now")`` (:issue:`18705`)
- Changed behavior of :meth:`SparseArray.astype` when given a dtype that is not explicitly ``SparseDtype``, cast to the exact requested dtype rather than silently using a ``SparseDtype`` instead (:issue:`34457`)
- Changed behavior of :meth:`Index.ravel` to return a view on the original :class:`Index` instead of a ``np.ndarray`` (:issue:`36900`)
- Changed behavior of :meth:`Index.to_frame` with explicit ``name=None`` to use ``None`` for the column name instead of the index's name or default ``0`` (:issue:`45523`)
- Changed behavior of :class:`DataFrame` constructor given floating-point ``data`` and an integer ``dtype``, when the data cannot be cast losslessly, the floating point dtype is retained, matching :class:`Series` behavior (:issue:`41170`)
- Changed behavior of :class:`Index` constructor when given a ``np.ndarray`` with object-dtype containing numeric entries; this now retains object dtype rather than inferring a numeric dtype, consistent with :class:`Series` behavior (:issue:`42870`)
- Changed behavior of :class:`DataFrame` constructor when passed a ``dtype`` (other than int) that the data cannot be cast to; it now raises instead of silently ignoring the dtype (:issue:`41733`)
- Changed the behavior of :class:`Series` constructor, it will no longer infer a datetime64 or timedelta64 dtype from string entries (:issue:`41731`)
- Changed behavior of :class:`Timestamp` constructor with a ``np.datetime64`` object and a ``tz`` passed to interpret the input as a wall-time as opposed to a UTC time (:issue:`42288`)
- Changed behavior of :class:`Index` constructor when passed a ``SparseArray`` or ``SparseDtype`` to retain that dtype instead of casting to ``numpy.ndarray`` (:issue:`43930`)
- Changed behavior of setitem-like operations (``__setitem__``, ``fillna``, ``where``, ``mask``, ``replace``, ``insert``, fill_value for ``shift``) on an object with :class:`DatetimeTZDtype` when using a value with a non-matching timezone, the value will be cast to the object's timezone instead of casting both to object-dtype (:issue:`44243`)
- Changed behavior of :class:`Index`, :class:`Series`, :class:`DataFrame` constructors with floating-dtype data and a :class:`DatetimeTZDtype`, the data are now interpreted as UTC-times instead of wall-times, consistent with how integer-dtype data are treated (:issue:`45573`)
- Removed the deprecated ``base`` and ``loffset`` arguments from :meth:`pandas.DataFrame.resample`, :meth:`pandas.Series.resample` and :class:`pandas.Grouper`. Use ``offset`` or ``origin`` instead (:issue:`31809`)
<<<<<<< HEAD
- Changed behavior of :meth:`Series.fillna` and :meth:`DataFrame.fillna` with ``timedelta64[ns]`` dtype and an incompatible ``fill_value``; this now casts to ``object`` dtype instead of raising, consistent with the behavior with other dtypes (:issue:`45746`)
=======
- Change the default argument of ``regex`` for :meth:`Series.str.replace` from ``True`` to ``False``. Additionally, a single character ``pat`` with ``regex=True`` is now treated as a regular expression instead of a string literal. (:issue:`36695`, :issue:`24804`)
>>>>>>> cf3043ec
- Changed behavior of :meth:`DataFrame.any` and :meth:`DataFrame.all` with ``bool_only=True``; object-dtype columns with all-bool values will no longer be included, manually cast to ``bool`` dtype first (:issue:`46188`)
- Changed behavior of comparison of a :class:`Timestamp` with a ``datetime.date`` object; these now compare as un-equal and raise on inequality comparisons, matching the ``datetime.datetime`` behavior (:issue:`36131`)
- Enforced deprecation of silently dropping columns that raised a ``TypeError`` in :class:`Series.transform` and :class:`DataFrame.transform` when used with a list or dictionary (:issue:`43740`)
- Change behavior of :meth:`DataFrame.apply` with list-like so that any partial failure will raise an error (:issue:`43740`)
-

.. ---------------------------------------------------------------------------
.. _whatsnew_200.performance:

Performance improvements
~~~~~~~~~~~~~~~~~~~~~~~~
- Performance improvement in :meth:`.DataFrameGroupBy.median` and :meth:`.SeriesGroupBy.median` and :meth:`.GroupBy.cumprod` for nullable dtypes (:issue:`37493`)
- Performance improvement in :meth:`MultiIndex.argsort` and :meth:`MultiIndex.sort_values` (:issue:`48406`)
- Performance improvement in :meth:`MultiIndex.size` (:issue:`48723`)
- Performance improvement in :meth:`MultiIndex.union` without missing values and without duplicates (:issue:`48505`, :issue:`48752`)
- Performance improvement in :meth:`MultiIndex.difference` (:issue:`48606`)
- Performance improvement in :class:`MultiIndex` set operations with sort=None (:issue:`49010`)
- Performance improvement in :meth:`.DataFrameGroupBy.mean`, :meth:`.SeriesGroupBy.mean`, :meth:`.DataFrameGroupBy.var`, and :meth:`.SeriesGroupBy.var` for extension array dtypes (:issue:`37493`)
- Performance improvement in :meth:`MultiIndex.isin` when ``level=None`` (:issue:`48622`)
- Performance improvement in :meth:`Index.union` and :meth:`MultiIndex.union` when index contains duplicates (:issue:`48900`)
- Performance improvement for :meth:`Series.value_counts` with nullable dtype (:issue:`48338`)
- Performance improvement for :class:`Series` constructor passing integer numpy array with nullable dtype (:issue:`48338`)
- Performance improvement for :class:`DatetimeIndex` constructor passing a list (:issue:`48609`)
- Performance improvement in :func:`merge` and :meth:`DataFrame.join` when joining on a sorted :class:`MultiIndex` (:issue:`48504`)
- Performance improvement in :meth:`DataFrame.loc` and :meth:`Series.loc` for tuple-based indexing of a :class:`MultiIndex` (:issue:`48384`)
- Performance improvement for :meth:`MultiIndex.unique` (:issue:`48335`)
- Performance improvement for :func:`concat` with extension array backed indexes (:issue:`49128`, :issue:`49178`)
- Reduce memory usage of :meth:`DataFrame.to_pickle`/:meth:`Series.to_pickle` when using BZ2 or LZMA (:issue:`49068`)
- Performance improvement for :class:`~arrays.StringArray` constructor passing a numpy array with type ``np.str_`` (:issue:`49109`)
- Performance improvement in :meth:`~arrays.ArrowExtensionArray.factorize` (:issue:`49177`)
- Performance improvement in :meth:`DataFrame.join` when joining on a subset of a :class:`MultiIndex` (:issue:`48611`)
- Performance improvement for :meth:`MultiIndex.intersection` (:issue:`48604`)
- Performance improvement in ``var`` for nullable dtypes (:issue:`48379`).
- Performance improvements to :func:`read_sas` (:issue:`47403`, :issue:`47405`, :issue:`47656`, :issue:`48502`)
- Memory improvement in :meth:`RangeIndex.sort_values` (:issue:`48801`)
- Performance improvement in :class:`DataFrameGroupBy` and :class:`SeriesGroupBy` when ``by`` is a categorical type and ``sort=False`` (:issue:`48976`)

.. ---------------------------------------------------------------------------
.. _whatsnew_200.bug_fixes:

Bug fixes
~~~~~~~~~

Categorical
^^^^^^^^^^^
- Bug in :meth:`Categorical.set_categories` losing dtype information (:issue:`48812`)
- Bug in :meth:`DataFrame.groupby` and :meth:`Series.groupby` would reorder categories when used as a grouper (:issue:`48749`)

Datetimelike
^^^^^^^^^^^^
- Bug in :func:`pandas.infer_freq`, raising ``TypeError`` when inferred on :class:`RangeIndex` (:issue:`47084`)
- Bug in :func:`to_datetime` was raising on invalid offsets with ``errors='coerce'`` and ``infer_datetime_format=True`` (:issue:`48633`)
- Bug in :class:`DatetimeIndex` constructor failing to raise when ``tz=None`` is explicitly specified in conjunction with timezone-aware ``dtype`` or data (:issue:`48659`)
- Bug in subtracting a ``datetime`` scalar from :class:`DatetimeIndex` failing to retain the original ``freq`` attribute (:issue:`48818`)
- Bug in ``pandas.tseries.holiday.Holiday`` where a half-open date interval causes inconsistent return types from :meth:`USFederalHolidayCalendar.holidays` (:issue:`49075`)

Timedelta
^^^^^^^^^
- Bug in :func:`to_timedelta` raising error when input has nullable dtype ``Float64`` (:issue:`48796`)
- Bug in :class:`Timedelta` constructor incorrectly raising instead of returning ``NaT`` when given a ``np.timedelta64("nat")`` (:issue:`48898`)
- Bug in :class:`Timedelta` constructor failing to raise when passed both a :class:`Timedelta` object and keywords (e.g. days, seconds) (:issue:`48898`)
-

Timezones
^^^^^^^^^
- Bug in :meth:`Series.astype` and :meth:`DataFrame.astype` with object-dtype containing multiple timezone-aware ``datetime`` objects with heterogeneous timezones to a :class:`DatetimeTZDtype` incorrectly raising (:issue:`32581`)
-

Numeric
^^^^^^^
- Bug in :meth:`DataFrame.add` cannot apply ufunc when inputs contain mixed DataFrame type and Series type (:issue:`39853`)
-

Conversion
^^^^^^^^^^
- Bug in constructing :class:`Series` with ``int64`` dtype from a string list raising instead of casting (:issue:`44923`)
- Bug in :meth:`DataFrame.eval` incorrectly raising an ``AttributeError`` when there are negative values in function call (:issue:`46471`)
- Bug in :meth:`Series.convert_dtypes` not converting dtype to nullable dtype when :class:`Series` contains ``NA`` and has dtype ``object`` (:issue:`48791`)
- Bug where any :class:`ExtensionDtype` subclass with ``kind="M"`` would be interpreted as a timezone type (:issue:`34986`)
- Bug in :class:`.arrays.ArrowExtensionArray` that would raise ``NotImplementedError`` when passed a sequence of strings or binary (:issue:`49172`)

Strings
^^^^^^^
- Bug in :func:`pandas.api.dtypes.is_string_dtype` that would not return ``True`` for :class:`StringDtype` (:issue:`15585`)
-

Interval
^^^^^^^^
-
-

Indexing
^^^^^^^^
- Bug in :meth:`DataFrame.reindex` filling with wrong values when indexing columns and index for ``uint`` dtypes (:issue:`48184`)
- Bug in :meth:`DataFrame.loc` coercing dtypes when setting values with a list indexer (:issue:`49159`)
- Bug in :meth:`DataFrame.__setitem__` raising ``ValueError`` when right hand side is :class:`DataFrame` with :class:`MultiIndex` columns (:issue:`49121`)
- Bug in :meth:`DataFrame.reindex` casting dtype to ``object`` when :class:`DataFrame` has single extension array column when re-indexing ``columns`` and ``index`` (:issue:`48190`)
- Bug in :func:`~DataFrame.describe` when formatting percentiles in the resulting index showed more decimals than needed (:issue:`46362`)
- Bug in :meth:`DataFrame.compare` does not recognize differences when comparing ``NA`` with value in nullable dtypes (:issue:`48939`)
-

Missing
^^^^^^^
- Bug in :meth:`Index.equals` raising ``TypeError`` when :class:`Index` consists of tuples that contain ``NA`` (:issue:`48446`)
- Bug in :meth:`Series.map` caused incorrect result when data has NaNs and defaultdict mapping was used (:issue:`48813`)
- Bug in :class:`NA` raising a ``TypeError`` instead of return :class:`NA` when performing a binary operation with a ``bytes`` object (:issue:`49108`)

MultiIndex
^^^^^^^^^^
- Bug in :meth:`MultiIndex.argsort` raising ``TypeError`` when index contains :attr:`NA` (:issue:`48495`)
- Bug in :meth:`MultiIndex.difference` losing extension array dtype (:issue:`48606`)
- Bug in :class:`MultiIndex.set_levels` raising ``IndexError`` when setting empty level (:issue:`48636`)
- Bug in :meth:`MultiIndex.unique` losing extension array dtype (:issue:`48335`)
- Bug in :meth:`MultiIndex.intersection` losing extension array (:issue:`48604`)
- Bug in :meth:`MultiIndex.union` losing extension array (:issue:`48498`, :issue:`48505`, :issue:`48900`)
- Bug in :meth:`MultiIndex.union` not sorting when sort=None and index contains missing values (:issue:`49010`)
- Bug in :meth:`MultiIndex.append` not checking names for equality (:issue:`48288`)
- Bug in :meth:`MultiIndex.symmetric_difference` losing extension array (:issue:`48607`)
-

I/O
^^^
- Bug in :func:`read_sas` caused fragmentation of :class:`DataFrame` and raised :class:`.errors.PerformanceWarning` (:issue:`48595`)
- Improved error message in :func:`read_excel` by including the offending sheet name when an exception is raised while reading a file (:issue:`48706`)
- Bug when a pickling a subset PyArrow-backed data that would serialize the entire data instead of the subset (:issue:`42600`)
- Bug in :func:`read_csv` for a single-line csv with fewer columns than ``names`` raised :class:`.errors.ParserError` with ``engine="c"`` (:issue:`47566`)
-

Period
^^^^^^
- Bug in :meth:`Period.strftime` and :meth:`PeriodIndex.strftime`, raising ``UnicodeDecodeError`` when a locale-specific directive was passed (:issue:`46319`)
-

Plotting
^^^^^^^^
- ``ax.set_xlim`` was sometimes raising ``UserWarning`` which users couldn't address due to ``set_xlim`` not accepting parsing arguments - the converter now uses :func:`Timestamp` instead (:issue:`49148`)
-

Groupby/resample/rolling
^^^^^^^^^^^^^^^^^^^^^^^^
- Bug in :class:`.ExponentialMovingWindow` with ``online`` not raising a ``NotImplementedError`` for unsupported operations (:issue:`48834`)
- Bug in :meth:`DataFrameGroupBy.sample` raises ``ValueError`` when the object is empty (:issue:`48459`)
- Bug in :meth:`Series.groupby` raises ``ValueError`` when an entry of the index is equal to the name of the index (:issue:`48567`)
- Bug in :meth:`DataFrameGroupBy.resample` produces inconsistent results when passing empty DataFrame (:issue:`47705`)
-

Reshaping
^^^^^^^^^
- Bug in :meth:`DataFrame.pivot_table` raising ``TypeError`` for nullable dtype and ``margins=True`` (:issue:`48681`)
- Bug in :meth:`DataFrame.unstack` and :meth:`Series.unstack` unstacking wrong level of :class:`MultiIndex` when :class:`MultiIndex` has mixed names (:issue:`48763`)
- Bug in :meth:`DataFrame.pivot` not respecting ``None`` as column name (:issue:`48293`)
- Bug in :func:`join` when ``left_on`` or ``right_on`` is or includes a :class:`CategoricalIndex` incorrectly raising ``AttributeError`` (:issue:`48464`)
- Bug in :meth:`DataFrame.pivot_table` raising ``ValueError`` with parameter ``margins=True`` when result is an empty :class:`DataFrame` (:issue:`49240`)
- Clarified error message in :func:`merge` when passing invalid ``validate`` option (:issue:`49417`)

Sparse
^^^^^^
-
-

ExtensionArray
^^^^^^^^^^^^^^
- Bug in :meth:`Series.mean` overflowing unnecessarily with nullable integers (:issue:`48378`)
- Bug when concatenating an empty DataFrame with an ExtensionDtype to another DataFrame with the same ExtensionDtype, the resulting dtype turned into object (:issue:`48510`)
-

Styler
^^^^^^
-
-

Metadata
^^^^^^^^
- Fixed metadata propagation in :meth:`DataFrame.corr` and :meth:`DataFrame.cov` (:issue:`28283`)
-

Other
^^^^^

.. ***DO NOT USE THIS SECTION***

-
-

.. ---------------------------------------------------------------------------
.. _whatsnew_200.contributors:

Contributors
~~~~~~~~~~~~<|MERGE_RESOLUTION|>--- conflicted
+++ resolved
@@ -408,11 +408,8 @@
 - Changed behavior of setitem-like operations (``__setitem__``, ``fillna``, ``where``, ``mask``, ``replace``, ``insert``, fill_value for ``shift``) on an object with :class:`DatetimeTZDtype` when using a value with a non-matching timezone, the value will be cast to the object's timezone instead of casting both to object-dtype (:issue:`44243`)
 - Changed behavior of :class:`Index`, :class:`Series`, :class:`DataFrame` constructors with floating-dtype data and a :class:`DatetimeTZDtype`, the data are now interpreted as UTC-times instead of wall-times, consistent with how integer-dtype data are treated (:issue:`45573`)
 - Removed the deprecated ``base`` and ``loffset`` arguments from :meth:`pandas.DataFrame.resample`, :meth:`pandas.Series.resample` and :class:`pandas.Grouper`. Use ``offset`` or ``origin`` instead (:issue:`31809`)
-<<<<<<< HEAD
 - Changed behavior of :meth:`Series.fillna` and :meth:`DataFrame.fillna` with ``timedelta64[ns]`` dtype and an incompatible ``fill_value``; this now casts to ``object`` dtype instead of raising, consistent with the behavior with other dtypes (:issue:`45746`)
-=======
 - Change the default argument of ``regex`` for :meth:`Series.str.replace` from ``True`` to ``False``. Additionally, a single character ``pat`` with ``regex=True`` is now treated as a regular expression instead of a string literal. (:issue:`36695`, :issue:`24804`)
->>>>>>> cf3043ec
 - Changed behavior of :meth:`DataFrame.any` and :meth:`DataFrame.all` with ``bool_only=True``; object-dtype columns with all-bool values will no longer be included, manually cast to ``bool`` dtype first (:issue:`46188`)
 - Changed behavior of comparison of a :class:`Timestamp` with a ``datetime.date`` object; these now compare as un-equal and raise on inequality comparisons, matching the ``datetime.datetime`` behavior (:issue:`36131`)
 - Enforced deprecation of silently dropping columns that raised a ``TypeError`` in :class:`Series.transform` and :class:`DataFrame.transform` when used with a list or dictionary (:issue:`43740`)
