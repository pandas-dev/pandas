.. _whatsnew_200:

What's new in 2.0.0 (??)
------------------------

These are the changes in pandas 2.0.0. See :ref:`release` for a full changelog
including other versions of pandas.

{{ header }}

.. ---------------------------------------------------------------------------
.. _whatsnew_200.enhancements:

Enhancements
~~~~~~~~~~~~

.. _whatsnew_200.enhancements.optional_dependency_management:

Optional dependencies version management
^^^^^^^^^^^^^^^^^^^^^^^^^^^^^^^^^^^^^^^^
Optional pandas dependencies can be managed as extras in a requirements/setup file, for example:

.. code-block:: python

  pandas[performance, aws]>=2.0.0

Available optional dependencies (listed in order of appearance at `install guide <https://pandas.pydata.org/docs/getting_started/install>`_) are
``[all, performance, computation, timezone, fss, aws, gcp, excel, parquet, feather, hdf5, spss, postgresql, mysql,
sql-other, html, xml, plot, output_formatting, clipboard, compression, test]`` (:issue:`39164`).

.. _whatsnew_200.enhancements.enhancement2:

enhancement2
^^^^^^^^^^^^

.. _whatsnew_200.enhancements.other:

Other enhancements
^^^^^^^^^^^^^^^^^^
- :func:`read_sas` now supports using ``encoding='infer'`` to correctly read and use the encoding specified by the sas file. (:issue:`48048`)
- :meth:`.DataFrameGroupBy.quantile` and :meth:`.SeriesGroupBy.quantile` now preserve nullable dtypes instead of casting to numpy dtypes (:issue:`37493`)
- :meth:`Series.add_suffix`, :meth:`DataFrame.add_suffix`, :meth:`Series.add_prefix` and :meth:`DataFrame.add_prefix` support an ``axis`` argument. If ``axis`` is set, the default behaviour of which axis to consider can be overwritten (:issue:`47819`)
- :func:`assert_frame_equal` now shows the first element where the DataFrames differ, analogously to ``pytest``'s output (:issue:`47910`)
- Added new argument ``use_nullable_dtypes`` to :func:`read_csv` and :func:`read_excel` to enable automatic conversion to nullable dtypes (:issue:`36712`)
- Added new global configuration, ``io.nullable_backend`` to allow ``use_nullable_dtypes=True`` to return pyarrow-backed dtypes when set to ``"pyarrow"`` in :func:`read_parquet` (:issue:`48957`)
- Added ``index`` parameter to :meth:`DataFrame.to_dict` (:issue:`46398`)
- Added metadata propagation for binary operators on :class:`DataFrame` (:issue:`28283`)
- :class:`.CategoricalConversionWarning`, :class:`.InvalidComparison`, :class:`.InvalidVersion`, :class:`.LossySetitemError`, and :class:`.NoBufferPresent` are now exposed in ``pandas.errors`` (:issue:`27656`)
- Fix ``test`` optional_extra by adding missing test package ``pytest-asyncio`` (:issue:`48361`)
- :func:`DataFrame.astype` exception message thrown improved to include column name when type conversion is not possible. (:issue:`47571`)
- :meth:`DataFrame.to_json` now supports a ``mode`` keyword with supported inputs 'w' and 'a'. Defaulting to 'w', 'a' can be used when lines=True and orient='records' to append record oriented json lines to an existing json file. (:issue:`35849`)
- Added ``name`` parameter to :meth:`IntervalIndex.from_breaks`, :meth:`IntervalIndex.from_arrays` and :meth:`IntervalIndex.from_tuples` (:issue:`48911`)

.. ---------------------------------------------------------------------------
.. _whatsnew_200.notable_bug_fixes:

Notable bug fixes
~~~~~~~~~~~~~~~~~

These are bug fixes that might have notable behavior changes.

.. _whatsnew_200.notable_bug_fixes.notable_bug_fix1:

:meth:`.GroupBy.cumsum` and :meth:`.GroupBy.cumprod` overflow instead of lossy casting to float
^^^^^^^^^^^^^^^^^^^^^^^^^^^^^^^^^^^^^^^^^^^^^^^^^^^^^^^^^^^^^^^^^^^^^^^^^^^^^^^^^^^^^^^^^^^^^^^

In previous versions we cast to float when applying ``cumsum`` and ``cumprod`` which
lead to incorrect results even if the result could be hold by ``int64`` dtype.
Additionally, the aggregation overflows consistent with numpy and the regular
:meth:`DataFrame.cumprod` and :meth:`DataFrame.cumsum` methods when the limit of
``int64`` is reached (:issue:`37493`).

*Old Behavior*

.. code-block:: ipython

    In [1]: df = pd.DataFrame({"key": ["b"] * 7, "value": 625})
    In [2]: df.groupby("key")["value"].cumprod()[5]
    Out[2]: 5.960464477539062e+16

We return incorrect results with the 6th value.

*New Behavior*

.. ipython:: python

    df = pd.DataFrame({"key": ["b"] * 7, "value": 625})
    df.groupby("key")["value"].cumprod()

We overflow with the 7th value, but the 6th value is still correct.

.. _whatsnew_200.notable_bug_fixes.notable_bug_fix2:

notable_bug_fix2
^^^^^^^^^^^^^^^^

.. ---------------------------------------------------------------------------
.. _whatsnew_200.api_breaking:

Backwards incompatible API changes
~~~~~~~~~~~~~~~~~~~~~~~~~~~~~~~~~~


.. _whatsnew_200.api_breaking.astype_to_unsupported_datetimelike:

Disallow astype conversion to non-supported datetime64/timedelta64 dtypes
^^^^^^^^^^^^^^^^^^^^^^^^^^^^^^^^^^^^^^^^^^^^^^^^^^^^^^^^^^^^^^^^^^^^^^^^^
In previous versions, converting a :class:`Series` or :class:`DataFrame`
from ``datetime64[ns]`` to a different ``datetime64[X]`` dtype would return
with ``datetime64[ns]`` dtype instead of the requested dtype. In pandas 2.0,
support is added for "datetime64[s]", "datetime64[ms]", and "datetime64[us]" dtypes,
so converting to those dtypes gives exactly the requested dtype:

*Previous behavior*:

.. ipython:: python

   idx = pd.date_range("2016-01-01", periods=3)
   ser = pd.Series(idx)

*Previous behavior*:

.. code-block:: ipython

   In [4]: ser.astype("datetime64[s]")
   Out[4]:
   0   2016-01-01
   1   2016-01-02
   2   2016-01-03
   dtype: datetime64[ns]

With the new behavior, we get exactly the requested dtype:

*New behavior*:

.. ipython:: python

   ser.astype("datetime64[s]")

For non-supported resolutions e.g. "datetime64[D]", we raise instead of silently
ignoring the requested dtype:

*New behavior*:

.. ipython:: python
   :okexcept:

   ser.astype("datetime64[D]")

For conversion from ``timedelta64[ns]`` dtypes, the old behavior converted
to a floating point format.

*Previous behavior*:

.. ipython:: python

   idx = pd.timedelta_range("1 Day", periods=3)
   ser = pd.Series(idx)

*Previous behavior*:

.. code-block:: ipython

   In [7]: ser.astype("timedelta64[s]")
   Out[7]:
   0     86400.0
   1    172800.0
   2    259200.0
   dtype: float64

   In [8]: ser.astype("timedelta64[D]")
   Out[8]:
   0    1.0
   1    2.0
   2    3.0
   dtype: float64

The new behavior, as for datetime64, either gives exactly the requested dtype or raises:

*New behavior*:

.. ipython:: python
   :okexcept:

   ser.astype("timedelta64[s]")
   ser.astype("timedelta64[D]")

.. _whatsnew_200.api_breaking.deps:

Increased minimum versions for dependencies
^^^^^^^^^^^^^^^^^^^^^^^^^^^^^^^^^^^^^^^^^^^
Some minimum supported versions of dependencies were updated.
If installed, we now require:

+-----------------+-----------------+----------+---------+
| Package         | Minimum Version | Required | Changed |
+=================+=================+==========+=========+
| mypy (dev)      | 0.981           |          |    X    |
+-----------------+-----------------+----------+---------+
| python-dateutil | 2.8.2           |    X     |    X    |
+-----------------+-----------------+----------+---------+

For `optional libraries <https://pandas.pydata.org/docs/getting_started/install.html>`_ the general recommendation is to use the latest version.
The following table lists the lowest version per library that is currently being tested throughout the development of pandas.
Optional libraries below the lowest tested version may still work, but are not considered supported.

+-----------------+-----------------+---------+
| Package         | Minimum Version | Changed |
+=================+=================+=========+
| pyarrow         | 6.0.0           |    X    |
+-----------------+-----------------+---------+
| matplotlib      | 3.6.1           |    X    |
+-----------------+-----------------+---------+
| fastparquet     | 0.6.3           |    X    |
+-----------------+-----------------+---------+

See :ref:`install.dependencies` and :ref:`install.optional_dependencies` for more.

.. _whatsnew_200.api_breaking.other:

Other API changes
^^^^^^^^^^^^^^^^^
- The ``freq``, ``tz``, ``nanosecond``, and ``unit`` keywords in the :class:`Timestamp` constructor are now keyword-only (:issue:`45307`)
- Passing ``nanoseconds`` greater than 999 or less than 0 in :class:`Timestamp` now raises a ``ValueError`` (:issue:`48538`, :issue:`48255`)
- :func:`read_csv`: specifying an incorrect number of columns with ``index_col`` of now raises ``ParserError`` instead of ``IndexError`` when using the c parser.
- Default value of ``dtype`` in :func:`get_dummies` is changed to ``bool`` from ``uint8`` (:issue:`45848`)
- :meth:`DataFrame.astype`, :meth:`Series.astype`, and :meth:`DatetimeIndex.astype` casting datetime64 data to any of "datetime64[s]", "datetime64[ms]", "datetime64[us]" will return an object with the given resolution instead of coercing back to "datetime64[ns]" (:issue:`48928`)
- :meth:`DataFrame.astype`, :meth:`Series.astype`, and :meth:`DatetimeIndex.astype` casting timedelta64 data to any of "timedelta64[s]", "timedelta64[ms]", "timedelta64[us]" will return an object with the given resolution instead of coercing to "float64" dtype (:issue:`48963`)
- Passing data with dtype of "timedelta64[s]", "timedelta64[ms]", or "timedelta64[us]" to :class:`TimedeltaIndex`, :class:`Series`, or :class:`DataFrame` constructors will now retain that dtype instead of casting to "timedelta64[ns]"; timedelta64 data with lower resolution will be cast to the lowest supported resolution "timedelta64[s]" (:issue:`49014`)
- Passing ``dtype`` of "timedelta64[s]", "timedelta64[ms]", or "timedelta64[us]" to :class:`TimedeltaIndex`, :class:`Series`, or :class:`DataFrame` constructors will now retain that dtype instead of casting to "timedelta64[ns]"; passing a dtype with lower resolution for :class:`Series` or :class:`DataFrame` will be cast to the lowest supported resolution "timedelta64[s]" (:issue:`49014`)
- Passing a ``np.datetime64`` object with non-nanosecond resolution to :class:`Timestamp` will retain the input resolution if it is "s", "ms", or "ns"; otherwise it will be cast to the closest supported resolution (:issue:`49008`)
- The ``other`` argument in :meth:`DataFrame.mask` and :meth:`Series.mask` now defaults to ``no_default`` instead of ``np.nan`` consistent with :meth:`DataFrame.where` and :meth:`Series.where`. Entries will be filled with the corresponding NULL value (``np.nan`` for numpy dtypes, ``pd.NA`` for extension dtypes). (:issue:`49111`)
- When creating a :class:`Series` with a object-dtype :class:`Index` of datetime objects, pandas no longer silently converts the index to a :class:`DatetimeIndex` (:issue:`39307`, :issue:`23598`)
- :meth:`Series.unique` with dtype "timedelta64[ns]" or "datetime64[ns]" now returns :class:`TimedeltaArray` or :class:`DatetimeArray` instead of ``numpy.ndarray`` (:issue:`49176`)
- :func:`pandas.api.dtypes.is_string_dtype` now only returns ``True`` for array-likes with ``dtype=object`` when the elements are inferred to be strings (:issue:`15585`)
- Passing a sequence containing ``datetime`` objects and ``date`` objects to :class:`Series` constructor will return with ``object`` dtype instead of ``datetime64[ns]`` dtype, consistent with :class:`Index` behavior (:issue:`49341`)
- Passing strings that cannot be parsed as datetimes to :class:`Series` or :class:`DataFrame` with ``dtype="datetime64[ns]"`` will raise instead of silently ignoring the keyword and returning ``object`` dtype (:issue:`24435`)
- Passing a sequence containing a type that cannot be converted to :class:`Timedelta` to :func:`to_timedelta` or to the :class:`Series` or :class:`DataFrame` constructor with ``dtype="timedelta64[ns]"`` or to :class:`TimedeltaIndex` now raises ``TypeError`` instead of ``ValueError`` (:issue:`49525`)
-

.. ---------------------------------------------------------------------------
.. _whatsnew_200.deprecations:

Deprecations
~~~~~~~~~~~~
-

.. ---------------------------------------------------------------------------

.. _whatsnew_200.prior_deprecations:

Removal of prior version deprecations/changes
~~~~~~~~~~~~~~~~~~~~~~~~~~~~~~~~~~~~~~~~~~~~~
- Removed deprecated :attr:`Timestamp.freq`, :attr:`Timestamp.freqstr` and argument ``freq`` from the :class:`Timestamp` constructor and :meth:`Timestamp.fromordinal` (:issue:`14146`)
- Removed deprecated :class:`CategoricalBlock`, :meth:`Block.is_categorical`, require datetime64 and timedelta64 values to be wrapped in :class:`DatetimeArray` or :class:`TimedeltaArray` before passing to :meth:`Block.make_block_same_class`, require ``DatetimeTZBlock.values`` to have the correct ndim when passing to the :class:`BlockManager` constructor, and removed the "fastpath" keyword from the :class:`SingleBlockManager` constructor (:issue:`40226`, :issue:`40571`)
- Removed deprecated module ``pandas.core.index`` (:issue:`30193`)
- Removed deprecated alias ``pandas.core.tools.datetimes.to_time``, import the function directly from ``pandas.core.tools.times`` instead (:issue:`34145`)
- Removed deprecated :meth:`Categorical.to_dense`, use ``np.asarray(cat)`` instead (:issue:`32639`)
- Removed deprecated :meth:`Categorical.take_nd` (:issue:`27745`)
- Removed deprecated :meth:`Categorical.mode`, use ``Series(cat).mode()`` instead (:issue:`45033`)
- Removed deprecated :meth:`Categorical.is_dtype_equal` and :meth:`CategoricalIndex.is_dtype_equal` (:issue:`37545`)
- Removed deprecated :meth:`CategoricalIndex.take_nd` (:issue:`30702`)
- Removed deprecated :meth:`Index.is_type_compatible` (:issue:`42113`)
- Removed deprecated :meth:`Index.is_mixed`, check ``index.inferred_type`` directly instead (:issue:`32922`)
- Removed deprecated :func:`pandas.api.types.is_categorical`; use :func:`pandas.api.types.is_categorical_dtype` instead  (:issue:`33385`)
- Removed deprecated :meth:`Index.asi8` (:issue:`37877`)
- Enforced deprecation changing behavior when passing ``datetime64[ns]`` dtype data and timezone-aware dtype to :class:`Series`, interpreting the values as wall-times instead of UTC times, matching :class:`DatetimeIndex` behavior (:issue:`41662`)
- Removed deprecated :meth:`DataFrame._AXIS_NUMBERS`, :meth:`DataFrame._AXIS_NAMES`, :meth:`Series._AXIS_NUMBERS`, :meth:`Series._AXIS_NAMES` (:issue:`33637`)
- Removed deprecated :meth:`Index.to_native_types`, use ``obj.astype(str)`` instead (:issue:`36418`)
- Removed deprecated :meth:`Series.iteritems`, :meth:`DataFrame.iteritems`, use ``obj.items`` instead (:issue:`45321`)
- Removed deprecated :meth:`DataFrame.lookup` (:issue:`35224`)
- Removed deprecated :meth:`Series.append`, :meth:`DataFrame.append`, use :func:`concat` instead (:issue:`35407`)
- Removed deprecated :meth:`Series.iteritems`, :meth:`DataFrame.iteritems` and :meth:`HDFStore.iteritems` use ``obj.items`` instead (:issue:`45321`)
- Removed deprecated :meth:`DatetimeIndex.union_many` (:issue:`45018`)
- Removed deprecated ``weekofyear`` and ``week`` attributes of :class:`DatetimeArray`, :class:`DatetimeIndex` and ``dt`` accessor in favor of ``isocalendar().week`` (:issue:`33595`)
- Removed deprecated :meth:`RangeIndex._start`, :meth:`RangeIndex._stop`, :meth:`RangeIndex._step`, use ``start``, ``stop``, ``step`` instead (:issue:`30482`)
- Removed deprecated :meth:`DatetimeIndex.to_perioddelta`, Use ``dtindex - dtindex.to_period(freq).to_timestamp()`` instead (:issue:`34853`)
- Removed deprecated :meth:`.Styler.hide_index` and :meth:`.Styler.hide_columns` (:issue:`49397`)
- Removed deprecated :meth:`.Styler.set_na_rep` and :meth:`.Styler.set_precision` (:issue:`49397`)
- Removed deprecated :meth:`.Styler.where` (:issue:`49397`)
- Removed deprecated :meth:`.Styler.render` (:issue:`49397`)
- Removed deprecated argument ``null_color`` in :meth:`.Styler.highlight_null` (:issue:`49397`)
- Removed deprecated argument ``check_less_precise`` in :meth:`.testing.assert_frame_equal`, :meth:`.testing.assert_extension_array_equal`, :meth:`.testing.assert_series_equal`,  :meth:`.testing.assert_index_equal` (:issue:`30562`)
- Removed deprecated ``null_counts`` argument in :meth:`DataFrame.info`. Use ``show_counts`` instead (:issue:`37999`)
- Removed deprecated :meth:`Index.is_monotonic`, and :meth:`Series.is_monotonic`; use ``obj.is_monotonic_increasing`` instead (:issue:`45422`)
- Removed deprecated :meth:`Index.is_all_dates` (:issue:`36697`)
- Enforced deprecation disallowing passing a timezone-aware :class:`Timestamp` and ``dtype="datetime64[ns]"`` to :class:`Series` or :class:`DataFrame` constructors (:issue:`41555`)
- Enforced deprecation disallowing passing a sequence of timezone-aware values and ``dtype="datetime64[ns]"`` to to :class:`Series` or :class:`DataFrame` constructors (:issue:`41555`)
- Enforced deprecation disallowing unit-less "datetime64" dtype in :meth:`Series.astype` and :meth:`DataFrame.astype` (:issue:`47844`)
- Enforced deprecation disallowing using ``.astype`` to convert a ``datetime64[ns]`` :class:`Series`, :class:`DataFrame`, or :class:`DatetimeIndex` to timezone-aware dtype, use ``obj.tz_localize`` or ``ser.dt.tz_localize`` instead (:issue:`39258`)
- Enforced deprecation disallowing using ``.astype`` to convert a timezone-aware :class:`Series`, :class:`DataFrame`, or :class:`DatetimeIndex` to timezone-naive ``datetime64[ns]`` dtype, use ``obj.tz_localize(None)`` or ``obj.tz_convert("UTC").tz_localize(None)`` instead (:issue:`39258`)
- Enforced deprecation disallowing passing non boolean argument to sort in :func:`concat` (:issue:`44629`)
- Removed Date parser functions :func:`~pandas.io.date_converters.parse_date_time`,
  :func:`~pandas.io.date_converters.parse_date_fields`, :func:`~pandas.io.date_converters.parse_all_fields`
  and :func:`~pandas.io.date_converters.generic_parser` (:issue:`24518`)
- Remove argument ``squeeze`` from :meth:`DataFrame.groupby` and :meth:`Series.groupby` (:issue:`32380`)
- Removed deprecated ``apply``, ``apply_index``, ``__call__``, ``onOffset``, and ``isAnchored`` attributes from :class:`DateOffset` (:issue:`34171`)
- Removed ``keep_tz`` argument in :meth:`DatetimeIndex.to_series` (:issue:`29731`)
- Remove arguments ``names`` and ``dtype`` from :meth:`Index.copy` and ``levels`` and ``codes`` from :meth:`MultiIndex.copy` (:issue:`35853`, :issue:`36685`)
- Remove argument ``inplace`` from :meth:`MultiIndex.set_levels` and :meth:`MultiIndex.set_codes` (:issue:`35626`)
- Removed arguments ``verbose`` and ``encoding`` from :meth:`DataFrame.to_excel` and :meth:`Series.to_excel` (:issue:`47912`)
- Removed argument ``line_terminator`` from :meth:`DataFrame.to_csv` and :meth:`Series.to_csv`, use ``lineterminator`` instead (:issue:`45302`)
- Removed argument ``inplace`` from :meth:`DataFrame.set_axis` and :meth:`Series.set_axis`, use ``obj = obj.set_axis(..., copy=False)`` instead (:issue:`48130`)
- Disallow passing positional arguments to :meth:`MultiIndex.set_levels` and :meth:`MultiIndex.set_codes` (:issue:`41485`)
- Removed :meth:`MultiIndex.is_lexsorted` and :meth:`MultiIndex.lexsort_depth` (:issue:`38701`)
- Removed argument ``how`` from :meth:`PeriodIndex.astype`, use :meth:`PeriodIndex.to_timestamp` instead (:issue:`37982`)
- Removed argument ``try_cast`` from :meth:`DataFrame.mask`, :meth:`DataFrame.where`, :meth:`Series.mask` and :meth:`Series.where` (:issue:`38836`)
- Removed argument ``tz`` from :meth:`Period.to_timestamp`, use ``obj.to_timestamp(...).tz_localize(tz)`` instead (:issue:`34522`)
- Removed argument ``sort_columns`` in :meth:`DataFrame.plot` and :meth:`Series.plot` (:issue:`47563`)
- Removed argument ``is_copy`` from :meth:`DataFrame.take` and :meth:`Series.take` (:issue:`30615`)
- Removed argument ``kind`` from :meth:`Index.get_slice_bound`, :meth:`Index.slice_indexer` and :meth:`Index.slice_locs` (:issue:`41378`)
- Removed arguments ``prefix``, ``squeeze``, ``error_bad_lines`` and ``warn_bad_lines`` from :func:`read_csv` (:issue:`40413`, :issue:`43427`)
- Removed argument ``datetime_is_numeric`` from :meth:`DataFrame.describe` and :meth:`Series.describe` as datetime data will always be summarized as numeric data (:issue:`34798`)
- Disallow subclass-specific keywords (e.g. "freq", "tz", "names", "closed") in the :class:`Index` constructor (:issue:`38597`)
- Removed argument ``inplace`` from :meth:`Categorical.remove_unused_categories` (:issue:`37918`)
- Disallow passing non-round floats to :class:`Timestamp` with ``unit="M"`` or ``unit="Y"`` (:issue:`47266`)
- Remove keywords ``convert_float`` and ``mangle_dupe_cols`` from :func:`read_excel` (:issue:`41176`)
- Removed ``errors`` keyword from :meth:`DataFrame.where`, :meth:`Series.where`, :meth:`DataFrame.mask` and :meth:`Series.mask` (:issue:`47728`)
- Disallow passing non-keyword arguments to :func:`read_excel` except ``io`` and ``sheet_name`` (:issue:`34418`)
- Disallow passing non-keyword arguments to :meth:`DataFrame.drop` and :meth:`Series.drop` except ``labels`` (:issue:`41486`)
- Disallow passing non-keyword arguments to :meth:`DataFrame.fillna` and :meth:`Series.fillna` except ``value`` (:issue:`41485`)
- Disallow passing non-keyword arguments to :meth:`StringMethods.split` and :meth:`StringMethods.rsplit` except for ``pat`` (:issue:`47448`)
- Disallow passing non-keyword arguments to :meth:`DataFrame.set_index` except ``keys`` (:issue:`41495`)
- Disallow passing non-keyword arguments to :meth:`Resampler.interpolate` except ``method`` (:issue:`41699`)
- Disallow passing non-keyword arguments to :meth:`DataFrame.reset_index` and :meth:`Series.reset_index` except ``level`` (:issue:`41496`)
- Disallow passing non-keyword arguments to :meth:`DataFrame.dropna` and :meth:`Series.dropna` (:issue:`41504`)
- Disallow passing non-keyword arguments to :meth:`ExtensionArray.argsort` (:issue:`46134`)
- Disallow passing non-keyword arguments to :meth:`Categorical.sort_values` (:issue:`47618`)
- Disallow passing non-keyword arguments to :meth:`Index.drop_duplicates` and :meth:`Series.drop_duplicates` (:issue:`41485`)
- Disallow passing non-keyword arguments to :meth:`DataFrame.drop_duplicates` except for ``subset`` (:issue:`41485`)
- Disallow passing non-keyword arguments to :meth:`DataFrame.sort_index` and :meth:`Series.sort_index` (:issue:`41506`)
- Disallow passing non-keyword arguments to :meth:`DataFrame.interpolate` and :meth:`Series.interpolate` except for ``method`` (:issue:`41510`)
- Disallow passing non-keyword arguments to :meth:`DataFrame.any` and :meth:`Series.any` (:issue:`44896`)
- Disallow passing non-keyword arguments to :meth:`Index.set_names` except for ``names`` (:issue:`41551`)
- Disallow passing non-keyword arguments to :meth:`Index.join` except for ``other`` (:issue:`46518`)
- Disallow passing non-keyword arguments to :func:`concat` except for ``objs`` (:issue:`41485`)
- Disallow passing non-keyword arguments to :func:`pivot` except for ``data`` (:issue:`48301`)
- Disallow passing non-keyword arguments to :meth:`DataFrame.pivot` (:issue:`48301`)
- Disallow passing non-keyword arguments to :func:`read_html` except for ``io`` (:issue:`27573`)
- Disallow passing non-keyword arguments to :func:`read_json` except for ``path_or_buf`` (:issue:`27573`)
- Disallow passing non-keyword arguments to :func:`read_sas` except for ``filepath_or_buffer`` (:issue:`47154`)
- Disallow passing non-keyword arguments to :func:`read_stata` except for ``filepath_or_buffer`` (:issue:`48128`)
- Disallow passing non-keyword arguments to :func:`read_csv` except ``filepath_or_buffer`` (:issue:`41485`)
- Disallow passing non-keyword arguments to :func:`read_table` except ``filepath_or_buffer`` (:issue:`41485`)
- Disallow passing non-keyword arguments to :func:`read_fwf` except ``filepath_or_buffer`` (:issue:`44710`)
- Disallow passing non-keyword arguments to :func:`read_xml` except for ``path_or_buffer`` (:issue:`45133`)
- Disallow passing non-keyword arguments to :meth:`Series.mask` and :meth:`DataFrame.mask` except ``cond`` and ``other`` (:issue:`41580`)
- Disallow passing non-keyword arguments to :meth:`DataFrame.to_stata` except for ``path`` (:issue:`48128`)
- Disallow passing non-keyword arguments to :meth:`DataFrame.where` and :meth:`Series.where` except for ``cond`` and ``other`` (:issue:`41523`)
- Disallow passing non-keyword arguments to :meth:`Series.set_axis` and :meth:`DataFrame.set_axis` except for ``labels`` (:issue:`41491`)
- Disallow passing non-keyword arguments to :meth:`Series.rename_axis` and :meth:`DataFrame.rename_axis` except for ``mapper`` (:issue:`47587`)
- Disallow :meth:`Index.reindex` with non-unique :class:`Index` objects (:issue:`42568`)
- Disallow passing non-keyword arguments to :meth:`Series.clip` and :meth:`DataFrame.clip` (:issue:`41511`)
- Disallow passing non-keyword arguments to :meth:`Series.bfill`, :meth:`Series.ffill`, :meth:`DataFrame.bfill` and :meth:`DataFrame.ffill` (:issue:`41508`)
- Disallow passing non-keyword arguments to :meth:`DataFrame.replace`, :meth:`Series.replace` except for ``to_replace`` and ``value`` (:issue:`47587`)
- Disallow passing non-keyword arguments to :meth:`DataFrame.sort_values` except for ``by`` (:issue:`41505`)
- Disallow passing non-keyword arguments to :meth:`Series.sort_values` (:issue:`41505`)
- Disallowed constructing :class:`Categorical` with scalar ``data`` (:issue:`38433`)
- Disallowed constructing :class:`CategoricalIndex` without passing ``data`` (:issue:`38944`)
- Removed :meth:`.Rolling.validate`, :meth:`.Expanding.validate`, and :meth:`.ExponentialMovingWindow.validate` (:issue:`43665`)
- Removed :attr:`Rolling.win_type` returning ``"freq"`` (:issue:`38963`)
- Removed :attr:`Rolling.is_datetimelike` (:issue:`38963`)
- Removed deprecated :meth:`Timedelta.delta`, :meth:`Timedelta.is_populated`, and :attr:`Timedelta.freq` (:issue:`46430`, :issue:`46476`)
- Removed deprecated :meth:`Categorical.replace`, use :meth:`Series.replace` instead (:issue:`44929`)
- Removed the ``numeric_only`` keyword from :meth:`Categorical.min` and :meth:`Categorical.max` in favor of ``skipna`` (:issue:`48821`)
- Changed behavior of :meth:`DataFrame.median` and :meth:`DataFrame.mean` with ``numeric_only=None`` to not exclude datetime-like columns THIS NOTE WILL BE IRRELEVANT ONCE ``numeric_only=None`` DEPRECATION IS ENFORCED (:issue:`29941`)
- Removed :func:`is_extension_type` in favor of :func:`is_extension_array_dtype` (:issue:`29457`)
- Removed ``.ExponentialMovingWindow.vol`` (:issue:`39220`)
- Removed :meth:`Index.get_value` and :meth:`Index.set_value` (:issue:`33907`, :issue:`28621`)
- Removed :meth:`Series.slice_shift` and :meth:`DataFrame.slice_shift` (:issue:`37601`)
- Remove :meth:`DataFrameGroupBy.pad` and :meth:`DataFrameGroupBy.backfill` (:issue:`45076`)
- Remove ``numpy`` argument from :func:`read_json` (:issue:`30636`)
- Disallow passing abbreviations for ``orient`` in :meth:`DataFrame.to_dict` (:issue:`32516`)
- Removed ``get_offset`` in favor of :func:`to_offset` (:issue:`30340`)
- Removed the ``warn`` keyword in :func:`infer_freq` (:issue:`45947`)
- Removed the ``center`` keyword in :meth:`DataFrame.expanding` (:issue:`20647`)
- Removed the ``truediv`` keyword from :func:`eval` (:issue:`29812`)
- Removed the ``pandas.datetime`` submodule (:issue:`30489`)
- Removed the ``pandas.np`` submodule (:issue:`30296`)
- Removed ``pandas.util.testing`` in favor of ``pandas.testing`` (:issue:`30745`)
- Removed :meth:`Series.str.__iter__` (:issue:`28277`)
- Removed ``pandas.SparseArray`` in favor of :class:`arrays.SparseArray` (:issue:`30642`)
- Removed ``pandas.SparseSeries`` and ``pandas.SparseDataFrame``, including pickle support. (:issue:`30642`)
- Enforced disallowing passing an integer ``fill_value`` to :meth:`DataFrame.shift` and :meth:`Series.shift`` with datetime64, timedelta64, or period dtypes (:issue:`32591`)
- Enforced disallowing a string column label into ``times`` in :meth:`DataFrame.ewm` (:issue:`43265`)
- Enforced disallowing using ``usecols`` with out of bounds indices for ``read_csv`` with ``engine="c"`` (:issue:`25623`)
- Enforced disallowing the use of ``**kwargs`` in :class:`.ExcelWriter`; use the keyword argument ``engine_kwargs`` instead (:issue:`40430`)
- Enforced disallowing a tuple of column labels into :meth:`.DataFrameGroupBy.__getitem__` (:issue:`30546`)
- Enforced disallowing setting values with ``.loc`` using a positional slice. Use ``.loc`` with labels or ``.iloc`` with positions instead (:issue:`31840`)
- Enforced disallowing positional indexing with a ``float`` key even if that key is a round number, manually cast to integer instead (:issue:`34193`)
- Enforced disallowing indexing on a :class:`Index` or positional indexing on a :class:`Series` producing multi-dimensional objects e.g. ``obj[:, None]``, convert to numpy before indexing instead (:issue:`35141`)
- Enforced disallowing ``dict`` or ``set`` objects in ``suffixes`` in :func:`merge` (:issue:`34810`)
- Enforced disallowing :func:`merge` to produce duplicated columns through the ``suffixes`` keyword and already existing columns (:issue:`22818`)
- Enforced disallowing using :func:`merge` or :func:`join` on a different number of levels (:issue:`34862`)
- Enforced disallowing ``value_name`` argument in :func:`DataFrame.melt` to match an element in the :class:`DataFrame` columns (:issue:`35003`)
- Removed setting Categorical._codes directly (:issue:`41429`)
- Removed setting Categorical.categories directly (:issue:`47834`)
- Removed argument ``inplace`` from :meth:`Categorical.add_categories`, :meth:`Categorical.remove_categories`, :meth:`Categorical.set_categories`, :meth:`Categorical.rename_categories`, :meth:`Categorical.reorder_categories`, :meth:`Categorical.set_ordered`, :meth:`Categorical.as_ordered`, :meth:`Categorical.as_unordered` (:issue:`37981`, :issue:`41118`, :issue:`41133`, :issue:`47834`)
- Enforced :meth:`Rolling.count` with ``min_periods=None`` to default to the size of the window (:issue:`31302`)
- Renamed ``fname`` to ``path`` in :meth:`DataFrame.to_parquet`, :meth:`DataFrame.to_stata` and :meth:`DataFrame.to_feather` (:issue:`30338`)
- Enforced disallowing indexing a :class:`Series` with a single item list with a slice (e.g. ``ser[[slice(0, 2)]]``). Either convert the list to tuple, or pass the slice directly instead (:issue:`31333`)
- Enforced the ``display.max_colwidth`` option to not accept negative integers (:issue:`31569`)
- Removed the ``display.column_space`` option in favor of ``df.to_string(col_space=...)`` (:issue:`47280`)
- Removed the deprecated method ``mad`` from pandas classes (:issue:`11787`)
- Removed the deprecated method ``tshift`` from pandas classes (:issue:`11631`)
- Changed behavior of empty data passed into :class:`Series`; the default dtype will be ``object`` instead of ``float64`` (:issue:`29405`)
- Changed the behavior of :meth:`DatetimeIndex.union`, :meth:`DatetimeIndex.intersection`, and :meth:`DatetimeIndex.symmetric_difference` with mismatched timezones to convert to UTC instead of casting to object dtype (:issue:`39328`)
- Changed the behavior of :func:`to_datetime` with argument "now" with ``utc=False`` to match ``Timestamp("now")`` (:issue:`18705`)
- Changed behavior of :meth:`SparseArray.astype` when given a dtype that is not explicitly ``SparseDtype``, cast to the exact requested dtype rather than silently using a ``SparseDtype`` instead (:issue:`34457`)
- Changed behavior of :meth:`Index.ravel` to return a view on the original :class:`Index` instead of a ``np.ndarray`` (:issue:`36900`)
- Changed behavior of :meth:`Index.to_frame` with explicit ``name=None`` to use ``None`` for the column name instead of the index's name or default ``0`` (:issue:`45523`)
- Changed behavior of :class:`DataFrame` constructor given floating-point ``data`` and an integer ``dtype``, when the data cannot be cast losslessly, the floating point dtype is retained, matching :class:`Series` behavior (:issue:`41170`)
- Changed behavior of :class:`Index` constructor when given a ``np.ndarray`` with object-dtype containing numeric entries; this now retains object dtype rather than inferring a numeric dtype, consistent with :class:`Series` behavior (:issue:`42870`)
- Changed behavior of :class:`DataFrame` constructor when passed a ``dtype`` (other than int) that the data cannot be cast to; it now raises instead of silently ignoring the dtype (:issue:`41733`)
- Changed the behavior of :class:`Series` constructor, it will no longer infer a datetime64 or timedelta64 dtype from string entries (:issue:`41731`)
- Changed behavior of :class:`Timestamp` constructor with a ``np.datetime64`` object and a ``tz`` passed to interpret the input as a wall-time as opposed to a UTC time (:issue:`42288`)
- Changed behavior of :class:`Index` constructor when passed a ``SparseArray`` or ``SparseDtype`` to retain that dtype instead of casting to ``numpy.ndarray`` (:issue:`43930`)
- Changed behavior of setitem-like operations (``__setitem__``, ``fillna``, ``where``, ``mask``, ``replace``, ``insert``, fill_value for ``shift``) on an object with :class:`DatetimeTZDtype` when using a value with a non-matching timezone, the value will be cast to the object's timezone instead of casting both to object-dtype (:issue:`44243`)
- Changed behavior of :class:`Index`, :class:`Series`, :class:`DataFrame` constructors with floating-dtype data and a :class:`DatetimeTZDtype`, the data are now interpreted as UTC-times instead of wall-times, consistent with how integer-dtype data are treated (:issue:`45573`)
- Removed the deprecated ``base`` and ``loffset`` arguments from :meth:`pandas.DataFrame.resample`, :meth:`pandas.Series.resample` and :class:`pandas.Grouper`. Use ``offset`` or ``origin`` instead (:issue:`31809`)
- Changed behavior of :meth:`Series.fillna` and :meth:`DataFrame.fillna` with ``timedelta64[ns]`` dtype and an incompatible ``fill_value``; this now casts to ``object`` dtype instead of raising, consistent with the behavior with other dtypes (:issue:`45746`)
- Change the default argument of ``regex`` for :meth:`Series.str.replace` from ``True`` to ``False``. Additionally, a single character ``pat`` with ``regex=True`` is now treated as a regular expression instead of a string literal. (:issue:`36695`, :issue:`24804`)
- Changed behavior of :meth:`DataFrame.any` and :meth:`DataFrame.all` with ``bool_only=True``; object-dtype columns with all-bool values will no longer be included, manually cast to ``bool`` dtype first (:issue:`46188`)
- Changed behavior of comparison of a :class:`Timestamp` with a ``datetime.date`` object; these now compare as un-equal and raise on inequality comparisons, matching the ``datetime.datetime`` behavior (:issue:`36131`)
- Enforced deprecation of silently dropping columns that raised a ``TypeError`` in :class:`Series.transform` and :class:`DataFrame.transform` when used with a list or dictionary (:issue:`43740`)
- Change behavior of :meth:`DataFrame.apply` with list-like so that any partial failure will raise an error (:issue:`43740`)
<<<<<<< HEAD
- Removed ``na_sentinel`` argument from :func:`factorize`, :meth:`.Index.factorize`, and :meth:`.ExtensionArray.factorize` (:issue:`47157`)
=======
-
>>>>>>> 7e9ca6e8

.. ---------------------------------------------------------------------------
.. _whatsnew_200.performance:

Performance improvements
~~~~~~~~~~~~~~~~~~~~~~~~
- Performance improvement in :meth:`.DataFrameGroupBy.median` and :meth:`.SeriesGroupBy.median` and :meth:`.GroupBy.cumprod` for nullable dtypes (:issue:`37493`)
- Performance improvement in :meth:`MultiIndex.argsort` and :meth:`MultiIndex.sort_values` (:issue:`48406`)
- Performance improvement in :meth:`MultiIndex.size` (:issue:`48723`)
- Performance improvement in :meth:`MultiIndex.union` without missing values and without duplicates (:issue:`48505`, :issue:`48752`)
- Performance improvement in :meth:`MultiIndex.difference` (:issue:`48606`)
- Performance improvement in :class:`MultiIndex` set operations with sort=None (:issue:`49010`)
- Performance improvement in :meth:`.DataFrameGroupBy.mean`, :meth:`.SeriesGroupBy.mean`, :meth:`.DataFrameGroupBy.var`, and :meth:`.SeriesGroupBy.var` for extension array dtypes (:issue:`37493`)
- Performance improvement in :meth:`MultiIndex.isin` when ``level=None`` (:issue:`48622`)
- Performance improvement in :meth:`Index.union` and :meth:`MultiIndex.union` when index contains duplicates (:issue:`48900`)
- Performance improvement for :meth:`Series.value_counts` with nullable dtype (:issue:`48338`)
- Performance improvement for :class:`Series` constructor passing integer numpy array with nullable dtype (:issue:`48338`)
- Performance improvement for :class:`DatetimeIndex` constructor passing a list (:issue:`48609`)
- Performance improvement in :func:`merge` and :meth:`DataFrame.join` when joining on a sorted :class:`MultiIndex` (:issue:`48504`)
- Performance improvement in :meth:`DataFrame.loc` and :meth:`Series.loc` for tuple-based indexing of a :class:`MultiIndex` (:issue:`48384`)
- Performance improvement for :meth:`MultiIndex.unique` (:issue:`48335`)
- Performance improvement for :func:`concat` with extension array backed indexes (:issue:`49128`, :issue:`49178`)
- Reduce memory usage of :meth:`DataFrame.to_pickle`/:meth:`Series.to_pickle` when using BZ2 or LZMA (:issue:`49068`)
- Performance improvement for :class:`~arrays.StringArray` constructor passing a numpy array with type ``np.str_`` (:issue:`49109`)
- Performance improvement in :meth:`~arrays.ArrowExtensionArray.factorize` (:issue:`49177`)
- Performance improvement in :meth:`DataFrame.join` when joining on a subset of a :class:`MultiIndex` (:issue:`48611`)
- Performance improvement for :meth:`MultiIndex.intersection` (:issue:`48604`)
- Performance improvement in ``var`` for nullable dtypes (:issue:`48379`).
- Performance improvements to :func:`read_sas` (:issue:`47403`, :issue:`47405`, :issue:`47656`, :issue:`48502`)
- Memory improvement in :meth:`RangeIndex.sort_values` (:issue:`48801`)
- Performance improvement in :class:`DataFrameGroupBy` and :class:`SeriesGroupBy` when ``by`` is a categorical type and ``sort=False`` (:issue:`48976`)
- Performance improvement in :func:`merge` when not merging on the index - the new index will now be :class:`RangeIndex` instead of :class:`Int64Index` (:issue:`49478`)

.. ---------------------------------------------------------------------------
.. _whatsnew_200.bug_fixes:

Bug fixes
~~~~~~~~~

Categorical
^^^^^^^^^^^
- Bug in :meth:`Categorical.set_categories` losing dtype information (:issue:`48812`)
- Bug in :meth:`DataFrame.groupby` and :meth:`Series.groupby` would reorder categories when used as a grouper (:issue:`48749`)

Datetimelike
^^^^^^^^^^^^
- Bug in :func:`pandas.infer_freq`, raising ``TypeError`` when inferred on :class:`RangeIndex` (:issue:`47084`)
- Bug in :func:`to_datetime` was raising on invalid offsets with ``errors='coerce'`` and ``infer_datetime_format=True`` (:issue:`48633`)
- Bug in :class:`DatetimeIndex` constructor failing to raise when ``tz=None`` is explicitly specified in conjunction with timezone-aware ``dtype`` or data (:issue:`48659`)
- Bug in subtracting a ``datetime`` scalar from :class:`DatetimeIndex` failing to retain the original ``freq`` attribute (:issue:`48818`)
- Bug in ``pandas.tseries.holiday.Holiday`` where a half-open date interval causes inconsistent return types from :meth:`USFederalHolidayCalendar.holidays` (:issue:`49075`)

Timedelta
^^^^^^^^^
- Bug in :func:`to_timedelta` raising error when input has nullable dtype ``Float64`` (:issue:`48796`)
- Bug in :class:`Timedelta` constructor incorrectly raising instead of returning ``NaT`` when given a ``np.timedelta64("nat")`` (:issue:`48898`)
- Bug in :class:`Timedelta` constructor failing to raise when passed both a :class:`Timedelta` object and keywords (e.g. days, seconds) (:issue:`48898`)
-

Timezones
^^^^^^^^^
- Bug in :meth:`Series.astype` and :meth:`DataFrame.astype` with object-dtype containing multiple timezone-aware ``datetime`` objects with heterogeneous timezones to a :class:`DatetimeTZDtype` incorrectly raising (:issue:`32581`)
-

Numeric
^^^^^^^
- Bug in :meth:`DataFrame.add` cannot apply ufunc when inputs contain mixed DataFrame type and Series type (:issue:`39853`)
-

Conversion
^^^^^^^^^^
- Bug in constructing :class:`Series` with ``int64`` dtype from a string list raising instead of casting (:issue:`44923`)
- Bug in :meth:`DataFrame.eval` incorrectly raising an ``AttributeError`` when there are negative values in function call (:issue:`46471`)
- Bug in :meth:`Series.convert_dtypes` not converting dtype to nullable dtype when :class:`Series` contains ``NA`` and has dtype ``object`` (:issue:`48791`)
- Bug where any :class:`ExtensionDtype` subclass with ``kind="M"`` would be interpreted as a timezone type (:issue:`34986`)
- Bug in :class:`.arrays.ArrowExtensionArray` that would raise ``NotImplementedError`` when passed a sequence of strings or binary (:issue:`49172`)

Strings
^^^^^^^
- Bug in :func:`pandas.api.dtypes.is_string_dtype` that would not return ``True`` for :class:`StringDtype` (:issue:`15585`)
-

Interval
^^^^^^^^
-
-

Indexing
^^^^^^^^
- Bug in :meth:`DataFrame.reindex` filling with wrong values when indexing columns and index for ``uint`` dtypes (:issue:`48184`)
- Bug in :meth:`DataFrame.loc` coercing dtypes when setting values with a list indexer (:issue:`49159`)
- Bug in :meth:`DataFrame.__setitem__` raising ``ValueError`` when right hand side is :class:`DataFrame` with :class:`MultiIndex` columns (:issue:`49121`)
- Bug in :meth:`DataFrame.reindex` casting dtype to ``object`` when :class:`DataFrame` has single extension array column when re-indexing ``columns`` and ``index`` (:issue:`48190`)
- Bug in :func:`~DataFrame.describe` when formatting percentiles in the resulting index showed more decimals than needed (:issue:`46362`)
- Bug in :meth:`DataFrame.compare` does not recognize differences when comparing ``NA`` with value in nullable dtypes (:issue:`48939`)
-

Missing
^^^^^^^
- Bug in :meth:`Index.equals` raising ``TypeError`` when :class:`Index` consists of tuples that contain ``NA`` (:issue:`48446`)
- Bug in :meth:`Series.map` caused incorrect result when data has NaNs and defaultdict mapping was used (:issue:`48813`)
- Bug in :class:`NA` raising a ``TypeError`` instead of return :class:`NA` when performing a binary operation with a ``bytes`` object (:issue:`49108`)

MultiIndex
^^^^^^^^^^
- Bug in :meth:`MultiIndex.argsort` raising ``TypeError`` when index contains :attr:`NA` (:issue:`48495`)
- Bug in :meth:`MultiIndex.difference` losing extension array dtype (:issue:`48606`)
- Bug in :class:`MultiIndex.set_levels` raising ``IndexError`` when setting empty level (:issue:`48636`)
- Bug in :meth:`MultiIndex.unique` losing extension array dtype (:issue:`48335`)
- Bug in :meth:`MultiIndex.intersection` losing extension array (:issue:`48604`)
- Bug in :meth:`MultiIndex.union` losing extension array (:issue:`48498`, :issue:`48505`, :issue:`48900`)
- Bug in :meth:`MultiIndex.union` not sorting when sort=None and index contains missing values (:issue:`49010`)
- Bug in :meth:`MultiIndex.append` not checking names for equality (:issue:`48288`)
- Bug in :meth:`MultiIndex.symmetric_difference` losing extension array (:issue:`48607`)
-

I/O
^^^
- Bug in :func:`read_sas` caused fragmentation of :class:`DataFrame` and raised :class:`.errors.PerformanceWarning` (:issue:`48595`)
- Improved error message in :func:`read_excel` by including the offending sheet name when an exception is raised while reading a file (:issue:`48706`)
- Bug when a pickling a subset PyArrow-backed data that would serialize the entire data instead of the subset (:issue:`42600`)
- Bug in :func:`read_csv` for a single-line csv with fewer columns than ``names`` raised :class:`.errors.ParserError` with ``engine="c"`` (:issue:`47566`)
-

Period
^^^^^^
- Bug in :meth:`Period.strftime` and :meth:`PeriodIndex.strftime`, raising ``UnicodeDecodeError`` when a locale-specific directive was passed (:issue:`46319`)
-

Plotting
^^^^^^^^
- ``ax.set_xlim`` was sometimes raising ``UserWarning`` which users couldn't address due to ``set_xlim`` not accepting parsing arguments - the converter now uses :func:`Timestamp` instead (:issue:`49148`)
-

Groupby/resample/rolling
^^^^^^^^^^^^^^^^^^^^^^^^
- Bug in :class:`.ExponentialMovingWindow` with ``online`` not raising a ``NotImplementedError`` for unsupported operations (:issue:`48834`)
- Bug in :meth:`DataFrameGroupBy.sample` raises ``ValueError`` when the object is empty (:issue:`48459`)
- Bug in :meth:`Series.groupby` raises ``ValueError`` when an entry of the index is equal to the name of the index (:issue:`48567`)
- Bug in :meth:`DataFrameGroupBy.resample` produces inconsistent results when passing empty DataFrame (:issue:`47705`)
-

Reshaping
^^^^^^^^^
- Bug in :meth:`DataFrame.pivot_table` raising ``TypeError`` for nullable dtype and ``margins=True`` (:issue:`48681`)
- Bug in :meth:`DataFrame.unstack` and :meth:`Series.unstack` unstacking wrong level of :class:`MultiIndex` when :class:`MultiIndex` has mixed names (:issue:`48763`)
- Bug in :meth:`DataFrame.pivot` not respecting ``None`` as column name (:issue:`48293`)
- Bug in :func:`join` when ``left_on`` or ``right_on`` is or includes a :class:`CategoricalIndex` incorrectly raising ``AttributeError`` (:issue:`48464`)
- Bug in :meth:`DataFrame.pivot_table` raising ``ValueError`` with parameter ``margins=True`` when result is an empty :class:`DataFrame` (:issue:`49240`)
- Clarified error message in :func:`merge` when passing invalid ``validate`` option (:issue:`49417`)

Sparse
^^^^^^
-
-

ExtensionArray
^^^^^^^^^^^^^^
- Bug in :meth:`Series.mean` overflowing unnecessarily with nullable integers (:issue:`48378`)
- Bug when concatenating an empty DataFrame with an ExtensionDtype to another DataFrame with the same ExtensionDtype, the resulting dtype turned into object (:issue:`48510`)
-

Styler
^^^^^^
-
-

Metadata
^^^^^^^^
- Fixed metadata propagation in :meth:`DataFrame.corr` and :meth:`DataFrame.cov` (:issue:`28283`)
-

Other
^^^^^

.. ***DO NOT USE THIS SECTION***

-
-

.. ---------------------------------------------------------------------------
.. _whatsnew_200.contributors:

Contributors
~~~~~~~~~~~~<|MERGE_RESOLUTION|>--- conflicted
+++ resolved
@@ -424,11 +424,8 @@
 - Changed behavior of comparison of a :class:`Timestamp` with a ``datetime.date`` object; these now compare as un-equal and raise on inequality comparisons, matching the ``datetime.datetime`` behavior (:issue:`36131`)
 - Enforced deprecation of silently dropping columns that raised a ``TypeError`` in :class:`Series.transform` and :class:`DataFrame.transform` when used with a list or dictionary (:issue:`43740`)
 - Change behavior of :meth:`DataFrame.apply` with list-like so that any partial failure will raise an error (:issue:`43740`)
-<<<<<<< HEAD
 - Removed ``na_sentinel`` argument from :func:`factorize`, :meth:`.Index.factorize`, and :meth:`.ExtensionArray.factorize` (:issue:`47157`)
-=======
--
->>>>>>> 7e9ca6e8
+-
 
 .. ---------------------------------------------------------------------------
 .. _whatsnew_200.performance:
