.. _whatsnew_200:

What's new in 2.0.0 (??)
------------------------

These are the changes in pandas 2.0.0. See :ref:`release` for a full changelog
including other versions of pandas.

{{ header }}

.. ---------------------------------------------------------------------------
.. _whatsnew_200.enhancements:

Enhancements
~~~~~~~~~~~~

.. _whatsnew_200.enhancements.enhancement1:

enhancement1
^^^^^^^^^^^^

.. _whatsnew_200.enhancements.enhancement2:

enhancement2
^^^^^^^^^^^^

.. _whatsnew_200.enhancements.other:

Other enhancements
^^^^^^^^^^^^^^^^^^
- :func:`read_sas` now supports using ``encoding='infer'`` to correctly read and use the encoding specified by the sas file. (:issue:`48048`)
- :meth:`.DataFrameGroupBy.quantile` and :meth:`.SeriesGroupBy.quantile` now preserve nullable dtypes instead of casting to numpy dtypes (:issue:`37493`)
- :meth:`Series.add_suffix`, :meth:`DataFrame.add_suffix`, :meth:`Series.add_prefix` and :meth:`DataFrame.add_prefix` support an ``axis`` argument. If ``axis`` is set, the default behaviour of which axis to consider can be overwritten (:issue:`47819`)
- :func:`assert_frame_equal` now shows the first element where the DataFrames differ, analogously to ``pytest``'s output (:issue:`47910`)
- Added new argument ``use_nullable_dtypes`` to :func:`read_csv` to enable automatic conversion to nullable dtypes (:issue:`36712`)
- Added ``index`` parameter to :meth:`DataFrame.to_dict` (:issue:`46398`)
- Added metadata propagation for binary operators on :class:`DataFrame` (:issue:`28283`)
- :class:`.CategoricalConversionWarning`, :class:`.InvalidComparison`, :class:`.InvalidVersion`, :class:`.LossySetitemError`, and :class:`.NoBufferPresent` are now exposed in ``pandas.errors`` (:issue:`27656`)
- :func:`DataFrame.astype` exception message thrown improved to include column name when type conversion is not possible. (:issue:`47571`)

.. ---------------------------------------------------------------------------
.. _whatsnew_200.notable_bug_fixes:

Notable bug fixes
~~~~~~~~~~~~~~~~~

These are bug fixes that might have notable behavior changes.

.. _whatsnew_200.notable_bug_fixes.notable_bug_fix1:

:meth:`.GroupBy.cumsum` and :meth:`.GroupBy.cumprod` overflow instead of lossy casting to float
^^^^^^^^^^^^^^^^^^^^^^^^^^^^^^^^^^^^^^^^^^^^^^^^^^^^^^^^^^^^^^^^^^^^^^^^^^^^^^^^^^^^^^^^^^^^^^^

In previous versions we cast to float when applying ``cumsum`` and ``cumprod`` which
lead to incorrect results even if the result could be hold by ``int64`` dtype.
Additionally, the aggregation overflows consistent with numpy and the regular
:meth:`DataFrame.cumprod` and :meth:`DataFrame.cumsum` methods when the limit of
``int64`` is reached (:issue:`37493`).

*Old Behavior*

.. code-block:: ipython

    In [1]: df = pd.DataFrame({"key": ["b"] * 7, "value": 625})
    In [2]: df.groupby("key")["value"].cumprod()[5]
    Out[2]: 5.960464477539062e+16

We return incorrect results with the 6th value.

*New Behavior*

.. ipython:: python

    df = pd.DataFrame({"key": ["b"] * 7, "value": 625})
    df.groupby("key")["value"].cumprod()

We overflow with the 7th value, but the 6th value is still correct.

.. _whatsnew_200.notable_bug_fixes.notable_bug_fix2:

notable_bug_fix2
^^^^^^^^^^^^^^^^

.. ---------------------------------------------------------------------------
.. _whatsnew_200.api_breaking:

Backwards incompatible API changes
~~~~~~~~~~~~~~~~~~~~~~~~~~~~~~~~~~

.. _whatsnew_200.api_breaking.deps:

Increased minimum versions for dependencies
^^^^^^^^^^^^^^^^^^^^^^^^^^^^^^^^^^^^^^^^^^^
Some minimum supported versions of dependencies were updated.
If installed, we now require:

+-----------------+-----------------+----------+---------+
| Package         | Minimum Version | Required | Changed |
+=================+=================+==========+=========+
| mypy (dev)      | 0.981           |          |    X    |
+-----------------+-----------------+----------+---------+
| python-dateutil | 2.8.2           |    X     |    X    |
+-----------------+-----------------+----------+---------+

For `optional libraries <https://pandas.pydata.org/docs/getting_started/install.html>`_ the general recommendation is to use the latest version.
The following table lists the lowest version per library that is currently being tested throughout the development of pandas.
Optional libraries below the lowest tested version may still work, but are not considered supported.

+-----------------+-----------------+---------+
| Package         | Minimum Version | Changed |
+=================+=================+=========+
| pyarrow         | 6.0.0           |    X    |
+-----------------+-----------------+---------+

See :ref:`install.dependencies` and :ref:`install.optional_dependencies` for more.

.. _whatsnew_200.api_breaking.other:

Other API changes
^^^^^^^^^^^^^^^^^
- Passing ``nanoseconds`` greater than 999 or less than 0 in :class:`Timestamp` now raises a ``ValueError`` (:issue:`48538`, :issue:`48255`)
- :func:`read_csv`: specifying an incorrect number of columns with ``index_col`` of now raises ``ParserError`` instead of ``IndexError`` when using the c parser.
- Default value of ``dtype`` in :func:`get_dummies` is changed to ``bool`` from ``uint8`` (:issue:`45848`)
- :meth:`DataFrame.astype`, :meth:`Series.astype`, and :meth:`DatetimeIndex.astype` casting datetime64 data to any of "datetime64[s]", "datetime64[ms]", "datetime64[us]" will return an object with the given resolution instead of coercing back to "datetime64[ns]" (:issue:`48928`)
- :meth:`DataFrame.astype`, :meth:`Series.astype`, and :meth:`DatetimeIndex.astype` casting timedelta64 data to any of "timedelta64[s]", "timedelta64[ms]", "timedelta64[us]" will return an object with the given resolution instead of coercing to "float64" dtype (:issue:`48963`)
- Passing data with dtype of "timedelta64[s]", "timedelta64[ms]", or "timedelta64[us]" to :class:`TimedeltaIndex`, :class:`Series`, or :class:`DataFrame` constructors will now retain that dtype instead of casting to "timedelta64[ns]"; timedelta64 data with lower resolution will be cast to the lowest supported resolution "timedelta64[s]" (:issue:`49014`)
- Passing ``dtype`` of "timedelta64[s]", "timedelta64[ms]", or "timedelta64[us]" to :class:`TimedeltaIndex`, :class:`Series`, or :class:`DataFrame` constructors will now retain that dtype instead of casting to "timedelta64[ns]"; passing a dtype with lower resolution for :class:`Series` or :class:`DataFrame` will be cast to the lowest supported resolution "timedelta64[s]" (:issue:`49014`)
- Passing a ``np.datetime64`` object with non-nanosecond resolution to :class:`Timestamp` will retain the input resolution if it is "s", "ms", or "ns"; otherwise it will be cast to the closest supported resolution (:issue:`49008`)
- The ``other`` argument in :meth:`DataFrame.mask` and :meth:`Series.mask` now defaults to ``no_default`` instead of ``np.nan`` consistent with :meth:`DataFrame.where` and :meth:`Series.where`. Entries will be filled with the corresponding NULL value (``np.nan`` for numpy dtypes, ``pd.NA`` for extension dtypes). (:issue:`49111`)
- When creating a :class:`Series` with a object-dtype :class:`Index` of datetime objects, pandas no longer silently converts the index to a :class:`DatetimeIndex` (:issue:`39307`, :issue:`23598`)
-

.. ---------------------------------------------------------------------------
.. _whatsnew_200.deprecations:

Deprecations
~~~~~~~~~~~~
-
-

.. ---------------------------------------------------------------------------

.. _whatsnew_200.prior_deprecations:

Removal of prior version deprecations/changes
~~~~~~~~~~~~~~~~~~~~~~~~~~~~~~~~~~~~~~~~~~~~~
- Remove arguments ``names`` and ``dtype`` from :meth:`Index.copy` and ``levels`` and ``codes`` from :meth:`MultiIndex.copy` (:issue:`35853`, :issue:`36685`)
- Disallow passing non-round floats to :class:`Timestamp` with ``unit="M"`` or ``unit="Y"`` (:issue:`47266`)
- Removed :func:`is_extension_type` in favor of :func:`is_extension_array_dtype` (:issue:`29457`)
- Remove :meth:`DataFrameGroupBy.pad` and :meth:`DataFrameGroupBy.backfill` (:issue:`45076`)
- Enforced :meth:`Rolling.count` with ``min_periods=None`` to default to the size of the window (:issue:`31302`)

.. ---------------------------------------------------------------------------
.. _whatsnew_200.performance:

Performance improvements
~~~~~~~~~~~~~~~~~~~~~~~~
- Performance improvement in :meth:`.DataFrameGroupBy.median` and :meth:`.SeriesGroupBy.median` and :meth:`.GroupBy.cumprod` for nullable dtypes (:issue:`37493`)
- Performance improvement in :meth:`MultiIndex.argsort` and :meth:`MultiIndex.sort_values` (:issue:`48406`)
- Performance improvement in :meth:`MultiIndex.size` (:issue:`48723`)
- Performance improvement in :meth:`MultiIndex.union` without missing values and without duplicates (:issue:`48505`, :issue:`48752`)
- Performance improvement in :meth:`MultiIndex.difference` (:issue:`48606`)
- Performance improvement in :class:`MultiIndex` set operations with sort=None (:issue:`49010`)
- Performance improvement in :meth:`.DataFrameGroupBy.mean`, :meth:`.SeriesGroupBy.mean`, :meth:`.DataFrameGroupBy.var`, and :meth:`.SeriesGroupBy.var` for extension array dtypes (:issue:`37493`)
- Performance improvement in :meth:`MultiIndex.isin` when ``level=None`` (:issue:`48622`)
- Performance improvement in :meth:`Index.union` and :meth:`MultiIndex.union` when index contains duplicates (:issue:`48900`)
- Performance improvement for :meth:`Series.value_counts` with nullable dtype (:issue:`48338`)
- Performance improvement for :class:`Series` constructor passing integer numpy array with nullable dtype (:issue:`48338`)
- Performance improvement for :class:`DatetimeIndex` constructor passing a list (:issue:`48609`)
- Performance improvement in :func:`merge` and :meth:`DataFrame.join` when joining on a sorted :class:`MultiIndex` (:issue:`48504`)
- Performance improvement in :meth:`DataFrame.loc` and :meth:`Series.loc` for tuple-based indexing of a :class:`MultiIndex` (:issue:`48384`)
- Performance improvement for :meth:`MultiIndex.unique` (:issue:`48335`)
- Performance improvement for :class:`~arrays.StringArray` constructor passing a numpy array with type ``np.str_`` (:issue:`49109`)
- Performance improvement in :meth:`~arrays.ArrowExtensionArray.factorize` (:issue:`49177`)
- Performance improvement for :func:`concat` with extension array backed indexes (:issue:`49128`)
- Performance improvement in :meth:`DataFrame.join` when joining on a subset of a :class:`MultiIndex` (:issue:`48611`)
- Performance improvement for :meth:`MultiIndex.intersection` (:issue:`48604`)
- Performance improvement in ``var`` for nullable dtypes (:issue:`48379`).
- Performance improvements to :func:`read_sas` (:issue:`47403`, :issue:`47405`, :issue:`47656`, :issue:`48502`)
- Memory improvement in :meth:`RangeIndex.sort_values` (:issue:`48801`)
- Performance improvement in :class:`DataFrameGroupBy` and :class:`SeriesGroupBy` when ``by`` is a categorical type and ``sort=False`` (:issue:`48976`)

.. ---------------------------------------------------------------------------
.. _whatsnew_200.bug_fixes:

Bug fixes
~~~~~~~~~

Categorical
^^^^^^^^^^^
- Bug in :meth:`Categorical.set_categories` losing dtype information (:issue:`48812`)
-

Datetimelike
^^^^^^^^^^^^
- Bug in :func:`pandas.infer_freq`, raising ``TypeError`` when inferred on :class:`RangeIndex` (:issue:`47084`)
- Bug in :func:`to_datetime` was raising on invalid offsets with ``errors='coerce'`` and ``infer_datetime_format=True`` (:issue:`48633`)
- Bug in :class:`DatetimeIndex` constructor failing to raise when ``tz=None`` is explicitly specified in conjunction with timezone-aware ``dtype`` or data (:issue:`48659`)
- Bug in subtracting a ``datetime`` scalar from :class:`DatetimeIndex` failing to retain the original ``freq`` attribute (:issue:`48818`)
-

Timedelta
^^^^^^^^^
- Bug in :func:`to_timedelta` raising error when input has nullable dtype ``Float64`` (:issue:`48796`)
- Bug in :class:`Timedelta` constructor incorrectly raising instead of returning ``NaT`` when given a ``np.timedelta64("nat")`` (:issue:`48898`)
- Bug in :class:`Timedelta` constructor failing to raise when passed both a :class:`Timedelta` object and keywords (e.g. days, seconds) (:issue:`48898`)
-

Timezones
^^^^^^^^^
-
-

Numeric
^^^^^^^
- Bug in :meth:`DataFrame.add` cannot apply ufunc when inputs contain mixed DataFrame type and Series type (:issue:`39853`)
-

Conversion
^^^^^^^^^^
- Bug in constructing :class:`Series` with ``int64`` dtype from a string list raising instead of casting (:issue:`44923`)
- Bug in :meth:`DataFrame.eval` incorrectly raising an ``AttributeError`` when there are negative values in function call (:issue:`46471`)
- Bug in :meth:`Series.convert_dtypes` not converting dtype to nullable dtype when :class:`Series` contains ``NA`` and has dtype ``object`` (:issue:`48791`)
- Bug where any :class:`ExtensionDtype` subclass with ``kind="M"`` would be interpreted as a timezone type (:issue:`34986`)
- Bug in :class:`.arrays.ArrowExtensionArray` that would raise ``NotImplementedError`` when passed a sequence of strings or binary (:issue:`49172`)

Strings
^^^^^^^
-
-

Interval
^^^^^^^^
-
-

Indexing
^^^^^^^^
- Bug in :meth:`DataFrame.reindex` filling with wrong values when indexing columns and index for ``uint`` dtypes (:issue:`48184`)
- Bug in :meth:`DataFrame.loc` coercing dtypes when setting values with a list indexer (:issue:`49159`)
- Bug in :meth:`DataFrame.__setitem__` raising ``ValueError`` when right hand side is :class:`DataFrame` with :class:`MultiIndex` columns (:issue:`49121`)
- Bug in :meth:`DataFrame.reindex` casting dtype to ``object`` when :class:`DataFrame` has single extension array column when re-indexing ``columns`` and ``index`` (:issue:`48190`)
- Bug in :func:`~DataFrame.describe` when formatting percentiles in the resulting index showed more decimals than needed (:issue:`46362`)
- Bug in :meth:`DataFrame.compare` does not recognize differences when comparing ``NA`` with value in nullable dtypes (:issue:`48939`)
-

Missing
^^^^^^^
- Bug in :meth:`Index.equals` raising ``TypeError`` when :class:`Index` consists of tuples that contain ``NA`` (:issue:`48446`)
- Bug in :meth:`Series.map` caused incorrect result when data has NaNs and defaultdict mapping was used (:issue:`48813`)
- Bug in :class:`NA` raising a ``TypeError`` instead of return :class:`NA` when performing a binary operation with a ``bytes`` object (:issue:`49108`)

MultiIndex
^^^^^^^^^^
- Bug in :meth:`MultiIndex.argsort` raising ``TypeError`` when index contains :attr:`NA` (:issue:`48495`)
- Bug in :meth:`MultiIndex.difference` losing extension array dtype (:issue:`48606`)
- Bug in :class:`MultiIndex.set_levels` raising ``IndexError`` when setting empty level (:issue:`48636`)
- Bug in :meth:`MultiIndex.unique` losing extension array dtype (:issue:`48335`)
- Bug in :meth:`MultiIndex.intersection` losing extension array (:issue:`48604`)
- Bug in :meth:`MultiIndex.union` losing extension array (:issue:`48498`, :issue:`48505`, :issue:`48900`)
- Bug in :meth:`MultiIndex.union` not sorting when sort=None and index contains missing values (:issue:`49010`)
- Bug in :meth:`MultiIndex.append` not checking names for equality (:issue:`48288`)
- Bug in :meth:`MultiIndex.symmetric_difference` losing extension array (:issue:`48607`)
-

I/O
^^^
- Bug in :func:`read_sas` caused fragmentation of :class:`DataFrame` and raised :class:`.errors.PerformanceWarning` (:issue:`48595`)
<<<<<<< HEAD
- Improved error message in :func:`read_excel` by including the offending sheet name when a ``ValueError`` is raised while reading a file (:issue:`48706`)
=======
- Bug in :func:`read_csv` for a single-line csv with fewer columns than ``names`` raised :class:`.errors.ParserError` with ``engine="c"`` (:issue:`47566`)
>>>>>>> aa051b8f
-

Period
^^^^^^
- Bug in :meth:`Period.strftime` and :meth:`PeriodIndex.strftime`, raising ``UnicodeDecodeError`` when a locale-specific directive was passed (:issue:`46319`)
-

Plotting
^^^^^^^^
- ``ax.set_xlim`` was sometimes raising ``UserWarning`` which users couldn't address due to ``set_xlim`` not accepting parsing arguments - the converter now uses :func:`Timestamp` instead (:issue:`49148`)
-

Groupby/resample/rolling
^^^^^^^^^^^^^^^^^^^^^^^^
- Bug in :class:`.ExponentialMovingWindow` with ``online`` not raising a ``NotImplementedError`` for unsupported operations (:issue:`48834`)
- Bug in :meth:`DataFrameGroupBy.sample` raises ``ValueError`` when the object is empty (:issue:`48459`)
- Bug in :meth:`Series.groupby` raises ``ValueError`` when an entry of the index is equal to the name of the index (:issue:`48567`)
- Bug in :meth:`DataFrameGroupBy.resample` produces inconsistent results when passing empty DataFrame (:issue:`47705`)
-

Reshaping
^^^^^^^^^
- Bug in :meth:`DataFrame.pivot_table` raising ``TypeError`` for nullable dtype and ``margins=True`` (:issue:`48681`)
- Bug in :meth:`DataFrame.unstack` and :meth:`Series.unstack` unstacking wrong level of :class:`MultiIndex` when :class:`MultiIndex` has mixed names (:issue:`48763`)
- Bug in :meth:`DataFrame.pivot` not respecting ``None`` as column name (:issue:`48293`)
- Bug in :func:`join` when ``left_on`` or ``right_on`` is or includes a :class:`CategoricalIndex` incorrectly raising ``AttributeError`` (:issue:`48464`)
-

Sparse
^^^^^^
-
-

ExtensionArray
^^^^^^^^^^^^^^
- Bug in :meth:`Series.mean` overflowing unnecessarily with nullable integers (:issue:`48378`)
- Bug when concatenating an empty DataFrame with an ExtensionDtype to another DataFrame with the same ExtensionDtype, the resulting dtype turned into object (:issue:`48510`)
-

Styler
^^^^^^
-
-

Metadata
^^^^^^^^
- Fixed metadata propagation in :meth:`DataFrame.corr` and :meth:`DataFrame.cov` (:issue:`28283`)
-

Other
^^^^^

.. ***DO NOT USE THIS SECTION***

-
-

.. ---------------------------------------------------------------------------
.. _whatsnew_200.contributors:

Contributors
~~~~~~~~~~~~<|MERGE_RESOLUTION|>--- conflicted
+++ resolved
@@ -266,11 +266,8 @@
 I/O
 ^^^
 - Bug in :func:`read_sas` caused fragmentation of :class:`DataFrame` and raised :class:`.errors.PerformanceWarning` (:issue:`48595`)
-<<<<<<< HEAD
 - Improved error message in :func:`read_excel` by including the offending sheet name when a ``ValueError`` is raised while reading a file (:issue:`48706`)
-=======
 - Bug in :func:`read_csv` for a single-line csv with fewer columns than ``names`` raised :class:`.errors.ParserError` with ``engine="c"`` (:issue:`47566`)
->>>>>>> aa051b8f
 -
 
 Period
