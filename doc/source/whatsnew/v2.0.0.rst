.. _whatsnew_200:

What's new in 2.0.0 (March XX, 2023)
------------------------------------

These are the changes in pandas 2.0.0. See :ref:`release` for a full changelog
including other versions of pandas.

{{ header }}

.. ---------------------------------------------------------------------------
.. _whatsnew_200.enhancements:

Enhancements
~~~~~~~~~~~~

.. _whatsnew_200.enhancements.optional_dependency_management_pip:

Installing optional dependencies with pip extras
^^^^^^^^^^^^^^^^^^^^^^^^^^^^^^^^^^^^^^^^^^^^^^^^
When installing pandas using pip, sets of optional dependencies can also be installed by specifying extras.

.. code-block:: bash

  pip install "pandas[performance, aws]>=2.0.0"

The available extras, found in the :ref:`installation guide<install.dependencies>`, are
``[all, performance, computation, timezone, fss, aws, gcp, excel, parquet, feather, hdf5, spss, postgresql, mysql,
sql-other, html, xml, plot, output_formatting, clipboard, compression, test]`` (:issue:`39164`).

.. _whatsnew_200.enhancements.index_can_hold_numpy_numeric_dtypes:

:class:`Index` can now hold numpy numeric dtypes
^^^^^^^^^^^^^^^^^^^^^^^^^^^^^^^^^^^^^^^^^^^^^^^^

It is now possible to use any numpy numeric dtype in a :class:`Index` (:issue:`42717`).

Previously it was only possible to use ``int64``, ``uint64`` & ``float64`` dtypes:

.. code-block:: ipython

    In [1]: pd.Index([1, 2, 3], dtype=np.int8)
    Out[1]: Int64Index([1, 2, 3], dtype="int64")
    In [2]: pd.Index([1, 2, 3], dtype=np.uint16)
    Out[2]: UInt64Index([1, 2, 3], dtype="uint64")
    In [3]: pd.Index([1, 2, 3], dtype=np.float32)
    Out[3]: Float64Index([1.0, 2.0, 3.0], dtype="float64")

:class:`Int64Index`, :class:`UInt64Index` & :class:`Float64Index` were deprecated in pandas
version 1.4 and have now been removed. Instead :class:`Index` should be used directly, and
can it now take all numpy numeric dtypes, i.e.
``int8``/ ``int16``/``int32``/``int64``/``uint8``/``uint16``/``uint32``/``uint64``/``float32``/``float64`` dtypes:

.. ipython:: python

    pd.Index([1, 2, 3], dtype=np.int8)
    pd.Index([1, 2, 3], dtype=np.uint16)
    pd.Index([1, 2, 3], dtype=np.float32)

The ability for :class:`Index` to hold the numpy numeric dtypes has meant some changes in Pandas
functionality. In particular, operations that previously were forced to create 64-bit indexes,
can now create indexes with lower bit sizes, e.g. 32-bit indexes.

Below is a possibly non-exhaustive list of changes:

1. Instantiating using a numpy numeric array now follows the dtype of the numpy array.
   Previously, all indexes created from numpy numeric arrays were forced to 64-bit. Now,
   for example, ``Index(np.array([1, 2, 3]))`` will be ``int32`` on 32-bit systems, where
   it previously would have been ``int64``` even on 32-bit systems.
   Instantiating :class:`Index` using a list of numbers will still return 64bit dtypes,
   e.g. ``Index([1, 2, 3])`` will have a ``int64`` dtype, which is the same as previously.
2. The various numeric datetime attributes of :class:`DatetimeIndex` (:attr:`~DatetimeIndex.day`,
   :attr:`~DatetimeIndex.month`, :attr:`~DatetimeIndex.year` etc.) were previously in of
   dtype ``int64``, while they were ``int32`` for :class:`arrays.DatetimeArray`. They are now
   ``int32`` on :class:`DatetimeIndex` also:

   .. ipython:: python

       idx = pd.date_range(start='1/1/2018', periods=3, freq='M')
       idx.array.year
       idx.year

3. Level dtypes on Indexes from :meth:`Series.sparse.from_coo` are now of dtype ``int32``,
   the same as they are on the ``rows``/``cols`` on a scipy sparse matrix. Previously they
   were of dtype ``int64``.

   .. ipython:: python

       from scipy import sparse
       A = sparse.coo_matrix(
           ([3.0, 1.0, 2.0], ([1, 0, 0], [0, 2, 3])), shape=(3, 4)
       )
       ser = pd.Series.sparse.from_coo(A)
       ser.index.dtypes

4. :class:`Index` cannot be instantiated using a float16 dtype. Previously instantiating
   an :class:`Index` using dtype ``float16`` resulted in a :class:`Float64Index` with a
   ``float64`` dtype. It row raises a ``NotImplementedError``:

   .. ipython:: python
       :okexcept:

       pd.Index([1, 2, 3], dtype=np.float16)


.. _whatsnew_200.enhancements.io_use_nullable_dtypes_and_dtype_backend:

Configuration option, ``mode.dtype_backend``, to return pyarrow-backed dtypes
^^^^^^^^^^^^^^^^^^^^^^^^^^^^^^^^^^^^^^^^^^^^^^^^^^^^^^^^^^^^^^^^^^^^^^^^^^^^^

The ``use_nullable_dtypes`` keyword argument has been expanded to the following functions to enable automatic conversion to nullable dtypes (:issue:`36712`)

* :func:`read_csv`
* :func:`read_clipboard`
* :func:`read_fwf`
* :func:`read_excel`
* :func:`read_html`
* :func:`read_xml`
* :func:`read_json`
* :func:`read_sql`
* :func:`read_sql_query`
* :func:`read_sql_table`
* :func:`read_orc`
* :func:`read_feather`
* :func:`read_spss`
* :func:`to_numeric`

To simplify opting-in to nullable dtypes for these functions, a new option ``nullable_dtypes`` was added that allows setting
the keyword argument globally to ``True`` if not specified directly. The option can be enabled
through:

.. ipython:: python

    pd.options.mode.nullable_dtypes = True

The option will only work for functions with the keyword ``use_nullable_dtypes``.

Additionally a new global configuration, ``mode.dtype_backend`` can now be used in conjunction with the parameter ``use_nullable_dtypes=True`` in the following functions
to select the nullable dtypes implementation.

* :func:`read_csv`
* :func:`read_clipboard`
* :func:`read_fwf`
* :func:`read_excel`
* :func:`read_html`
* :func:`read_xml`
* :func:`read_json`
* :func:`read_sql`
* :func:`read_sql_query`
* :func:`read_sql_table`
* :func:`read_parquet`
* :func:`read_orc`
* :func:`read_feather`
* :func:`read_spss`
* :func:`to_numeric`


And the following methods will also utilize the ``mode.dtype_backend`` option.

* :meth:`DataFrame.convert_dtypes`
* :meth:`Series.convert_dtypes`

By default, ``mode.dtype_backend`` is set to ``"pandas"`` to return existing, numpy-backed nullable dtypes, but it can also
be set to ``"pyarrow"`` to return pyarrow-backed, nullable :class:`ArrowDtype` (:issue:`48957`, :issue:`49997`).

.. ipython:: python

    import io
    data = io.StringIO("""a,b,c,d,e,f,g,h,i
        1,2.5,True,a,,,,,
        3,4.5,False,b,6,7.5,True,a,
    """)
    with pd.option_context("mode.dtype_backend", "pandas"):
        df = pd.read_csv(data, use_nullable_dtypes=True)
    df.dtypes

    data.seek(0)
    with pd.option_context("mode.dtype_backend", "pyarrow"):
        df_pyarrow = pd.read_csv(data, use_nullable_dtypes=True, engine="pyarrow")
    df_pyarrow.dtypes

Copy-on-Write improvements
^^^^^^^^^^^^^^^^^^^^^^^^^^

- A new lazy copy mechanism that defers the copy until the object in question is modified
  was added to the following methods:

  - :meth:`DataFrame.reset_index` / :meth:`Series.reset_index`
  - :meth:`DataFrame.set_index`
  - :meth:`DataFrame.set_axis` / :meth:`Series.set_axis`
  - :meth:`DataFrame.set_flags` / :meth:`Series.set_flags`
  - :meth:`DataFrame.rename_axis` / :meth:`Series.rename_axis`
  - :meth:`DataFrame.reindex` / :meth:`Series.reindex`
  - :meth:`DataFrame.reindex_like` / :meth:`Series.reindex_like`
  - :meth:`DataFrame.assign`
  - :meth:`DataFrame.drop`
  - :meth:`DataFrame.dropna` / :meth:`Series.dropna`
  - :meth:`DataFrame.select_dtypes`
  - :meth:`DataFrame.align` / :meth:`Series.align`
  - :meth:`Series.to_frame`
  - :meth:`DataFrame.rename` / :meth:`Series.rename`
  - :meth:`DataFrame.add_prefix` / :meth:`Series.add_prefix`
  - :meth:`DataFrame.add_suffix` / :meth:`Series.add_suffix`
  - :meth:`DataFrame.drop_duplicates` / :meth:`Series.drop_duplicates`
  - :meth:`DataFrame.droplevel` / :meth:`Series.droplevel`
  - :meth:`DataFrame.reorder_levels` / :meth:`Series.reorder_levels`
  - :meth:`DataFrame.between_time` / :meth:`Series.between_time`
  - :meth:`DataFrame.filter` / :meth:`Series.filter`
  - :meth:`DataFrame.head` / :meth:`Series.head`
  - :meth:`DataFrame.tail` / :meth:`Series.tail`
  - :meth:`DataFrame.isetitem`
  - :meth:`DataFrame.pipe` / :meth:`Series.pipe`
  - :meth:`DataFrame.pop` / :meth:`Series.pop`
  - :meth:`DataFrame.replace` / :meth:`Series.replace`
  - :meth:`DataFrame.shift` / :meth:`Series.shift`
  - :meth:`DataFrame.sort_index` / :meth:`Series.sort_index`
  - :meth:`DataFrame.sort_values` / :meth:`Series.sort_values`
  - :meth:`DataFrame.squeeze` / :meth:`Series.squeeze`
  - :meth:`DataFrame.swapaxes`
  - :meth:`DataFrame.swaplevel` / :meth:`Series.swaplevel`
  - :meth:`DataFrame.take` / :meth:`Series.take`
  - :meth:`DataFrame.to_timestamp` / :meth:`Series.to_timestamp`
  - :meth:`DataFrame.to_period` / :meth:`Series.to_period`
  - :meth:`DataFrame.truncate`
  - :meth:`DataFrame.iterrows`
  - :meth:`DataFrame.tz_convert` / :meth:`Series.tz_localize`
  - :meth:`DataFrame.fillna` / :meth:`Series.fillna`
  - :meth:`DataFrame.interpolate` / :meth:`Series.interpolate`
  - :meth:`DataFrame.ffill` / :meth:`Series.ffill`
  - :meth:`DataFrame.bfill` / :meth:`Series.bfill`
  - :meth:`DataFrame.where` / :meth:`Series.where`
  - :meth:`DataFrame.infer_objects` / :meth:`Series.infer_objects`
  - :meth:`DataFrame.astype` / :meth:`Series.astype`
  - :meth:`DataFrame.convert_dtypes` / :meth:`Series.convert_dtypes`
  - :func:`concat`

  These methods return views when Copy-on-Write is enabled, which provides a significant
  performance improvement compared to the regular execution (:issue:`49473`).

- Accessing a single column of a DataFrame as a Series (e.g. ``df["col"]``) now always
  returns a new object every time it is constructed when Copy-on-Write is enabled (not
  returning multiple times an identical, cached Series object). This ensures that those
  Series objects correctly follow the Copy-on-Write rules (:issue:`49450`)

- The :class:`Series` constructor will now create a lazy copy (deferring the copy until
  a modification to the data happens) when constructing a Series from an existing
  Series with the default of ``copy=False`` (:issue:`50471`)

- The :class:`DataFrame` constructor, when constructing a DataFrame from a dictionary
  of Series objects and specifying ``copy=False``, will now use a lazy copy
  of those Series objects for the columns of the DataFrame (:issue:`50777`)

- Trying to set values using chained assignment (for example, ``df["a"][1:3] = 0``)
  will now always raise an exception when Copy-on-Write is enabled. In this mode,
  chained assignment can never work because we are always setting into a temporary
  object that is the result of an indexing operation (getitem), which under
  Copy-on-Write always behaves as a copy. Thus, assigning through a chain
  can never update the original Series or DataFrame. Therefore, an informative
  error is raised to the user instead of silently doing nothing (:issue:`49467`)

- :meth:`DataFrame.replace` will now respect the Copy-on-Write mechanism
  when ``inplace=True``.

- :meth:`DataFrame.transpose` will now respect the Copy-on-Write mechanism.

- Arithmetic operations that can be inplace, e.g. ``ser *= 2`` will now respect the
  Copy-on-Write mechanism.

Copy-on-Write can be enabled through one of

.. code-block:: python

    pd.set_option("mode.copy_on_write", True)


.. code-block:: python

    pd.options.mode.copy_on_write = True

Alternatively, copy on write can be enabled locally through:

.. code-block:: python

    with pd.option_context("mode.copy_on_write", True):
        ...

.. _whatsnew_200.enhancements.other:

Other enhancements
^^^^^^^^^^^^^^^^^^
- Added support for ``str`` accessor methods when using :class:`ArrowDtype`  with a ``pyarrow.string`` type (:issue:`50325`)
- Added support for ``dt`` accessor methods when using :class:`ArrowDtype` with a ``pyarrow.timestamp`` type (:issue:`50954`)
- :func:`read_sas` now supports using ``encoding='infer'`` to correctly read and use the encoding specified by the sas file. (:issue:`48048`)
- :meth:`.DataFrameGroupBy.quantile`, :meth:`.SeriesGroupBy.quantile` and :meth:`.DataFrameGroupBy.std` now preserve nullable dtypes instead of casting to numpy dtypes (:issue:`37493`)
- :meth:`.DataFrameGroupBy.std`, :meth:`.SeriesGroupBy.std` now support datetime64, timedelta64, and :class:`DatetimeTZDtype` dtypes (:issue:`48481`)
- :meth:`Series.add_suffix`, :meth:`DataFrame.add_suffix`, :meth:`Series.add_prefix` and :meth:`DataFrame.add_prefix` support an ``axis`` argument. If ``axis`` is set, the default behaviour of which axis to consider can be overwritten (:issue:`47819`)
- :func:`.testing.assert_frame_equal` now shows the first element where the DataFrames differ, analogously to ``pytest``'s output (:issue:`47910`)
- Added ``index`` parameter to :meth:`DataFrame.to_dict` (:issue:`46398`)
- Added support for extension array dtypes in :func:`merge` (:issue:`44240`)
- Added metadata propagation for binary operators on :class:`DataFrame` (:issue:`28283`)
- Added ``cumsum``, ``cumprod``, ``cummin`` and ``cummax`` to the ``ExtensionArray`` interface via ``_accumulate`` (:issue:`28385`)
- :class:`.CategoricalConversionWarning`, :class:`.InvalidComparison`, :class:`.InvalidVersion`, :class:`.LossySetitemError`, and :class:`.NoBufferPresent` are now exposed in ``pandas.errors`` (:issue:`27656`)
- Fix ``test`` optional_extra by adding missing test package ``pytest-asyncio`` (:issue:`48361`)
- :func:`DataFrame.astype` exception message thrown improved to include column name when type conversion is not possible. (:issue:`47571`)
- :func:`date_range` now supports a ``unit`` keyword ("s", "ms", "us", or "ns") to specify the desired resolution of the output index (:issue:`49106`)
- :func:`timedelta_range` now supports a ``unit`` keyword ("s", "ms", "us", or "ns") to specify the desired resolution of the output index (:issue:`49824`)
- :meth:`DataFrame.to_json` now supports a ``mode`` keyword with supported inputs 'w' and 'a'. Defaulting to 'w', 'a' can be used when lines=True and orient='records' to append record oriented json lines to an existing json file. (:issue:`35849`)
- Added ``name`` parameter to :meth:`IntervalIndex.from_breaks`, :meth:`IntervalIndex.from_arrays` and :meth:`IntervalIndex.from_tuples` (:issue:`48911`)
- Improve exception message when using :func:`.testing.assert_frame_equal` on a :class:`DataFrame` to include the column that is compared (:issue:`50323`)
- Improved error message for :func:`merge_asof` when join-columns were duplicated (:issue:`50102`)
- Added support for extension array dtypes to :func:`get_dummies` (:issue:`32430`)
- Added :meth:`Index.infer_objects` analogous to :meth:`Series.infer_objects` (:issue:`50034`)
- Added ``copy`` parameter to :meth:`Series.infer_objects` and :meth:`DataFrame.infer_objects`, passing ``False`` will avoid making copies for series or columns that are already non-object or where no better dtype can be inferred (:issue:`50096`)
- :meth:`DataFrame.plot.hist` now recognizes ``xlabel`` and ``ylabel`` arguments (:issue:`49793`)
- :meth:`Series.drop_duplicates` has gained ``ignore_index`` keyword to reset index (:issue:`48304`)
- :meth:`Series.dropna` and :meth:`DataFrame.dropna` has gained ``ignore_index`` keyword to reset index (:issue:`31725`)
- Improved error message in :func:`to_datetime` for non-ISO8601 formats, informing users about the position of the first error (:issue:`50361`)
- Improved error message when trying to align :class:`DataFrame` objects (for example, in :func:`DataFrame.compare`) to clarify that "identically labelled" refers to both index and columns (:issue:`50083`)
- Added support for :meth:`Index.min` and :meth:`Index.max` for pyarrow string dtypes (:issue:`51397`)
- Added :meth:`DatetimeIndex.as_unit` and :meth:`TimedeltaIndex.as_unit` to convert to different resolutions; supported resolutions are "s", "ms", "us", and "ns" (:issue:`50616`)
- Added :meth:`Series.dt.unit` and :meth:`Series.dt.as_unit` to convert to different resolutions; supported resolutions are "s", "ms", "us", and "ns" (:issue:`51223`)
- Added new argument ``dtype`` to :func:`read_sql` to be consistent with :func:`read_sql_query` (:issue:`50797`)
- :func:`read_csv`, :func:`read_table`, :func:`read_fwf` and :func:`read_excel` now accept ``date_format`` (:issue:`50601`)
- :func:`to_datetime` now accepts ``"ISO8601"`` as an argument to ``format``, which will match any ISO8601 string (but possibly not identically-formatted) (:issue:`50411`)
- :func:`to_datetime` now accepts ``"mixed"`` as an argument to ``format``, which will infer the format for each element individually (:issue:`50972`)
- Added new argument ``engine`` to :func:`read_json` to support parsing JSON with pyarrow by specifying ``engine="pyarrow"`` (:issue:`48893`)
- Added support for SQLAlchemy 2.0 (:issue:`40686`)
- :class:`Index` set operations :meth:`Index.union`, :meth:`Index.intersection`, :meth:`Index.difference`, and :meth:`Index.symmetric_difference` now support ``sort=True``, which will always return a sorted result, unlike the default ``sort=None`` which does not sort in some cases (:issue:`25151`)

.. ---------------------------------------------------------------------------
.. _whatsnew_200.notable_bug_fixes:

Notable bug fixes
~~~~~~~~~~~~~~~~~

These are bug fixes that might have notable behavior changes.

.. _whatsnew_200.notable_bug_fixes.cumsum_cumprod_overflow:

:meth:`.DataFrameGroupBy.cumsum` and :meth:`.DataFrameGroupBy.cumprod` overflow instead of lossy casting to float
^^^^^^^^^^^^^^^^^^^^^^^^^^^^^^^^^^^^^^^^^^^^^^^^^^^^^^^^^^^^^^^^^^^^^^^^^^^^^^^^^^^^^^^^^^^^^^^^^^^^^^^^^^^^^^^^^

In previous versions we cast to float when applying ``cumsum`` and ``cumprod`` which
lead to incorrect results even if the result could be hold by ``int64`` dtype.
Additionally, the aggregation overflows consistent with numpy and the regular
:meth:`DataFrame.cumprod` and :meth:`DataFrame.cumsum` methods when the limit of
``int64`` is reached (:issue:`37493`).

*Old Behavior*

.. code-block:: ipython

    In [1]: df = pd.DataFrame({"key": ["b"] * 7, "value": 625})
    In [2]: df.groupby("key")["value"].cumprod()[5]
    Out[2]: 5.960464477539062e+16

We return incorrect results with the 6th value.

*New Behavior*

.. ipython:: python

    df = pd.DataFrame({"key": ["b"] * 7, "value": 625})
    df.groupby("key")["value"].cumprod()

We overflow with the 7th value, but the 6th value is still correct.

.. _whatsnew_200.notable_bug_fixes.groupby_nth_filter:

:meth:`.DataFrameGroupBy.nth` and :meth:`.SeriesGroupBy.nth` now behave as filtrations
^^^^^^^^^^^^^^^^^^^^^^^^^^^^^^^^^^^^^^^^^^^^^^^^^^^^^^^^^^^^^^^^^^^^^^^^^^^^^^^^^^^^^^

In previous versions of pandas, :meth:`.DataFrameGroupBy.nth` and
:meth:`.SeriesGroupBy.nth` acted as if they were aggregations. However, for most
inputs ``n``, they may return either zero or multiple rows per group. This means
that they are filtrations, similar to e.g. :meth:`.DataFrameGroupBy.head`. pandas
now treats them as filtrations (:issue:`13666`).

.. ipython:: python

    df = pd.DataFrame({"a": [1, 1, 2, 1, 2], "b": [np.nan, 2.0, 3.0, 4.0, 5.0]})
    gb = df.groupby("a")

*Old Behavior*

.. code-block:: ipython

    In [5]: gb.nth(n=1)
    Out[5]:
       A    B
    1  1  2.0
    4  2  5.0

*New Behavior*

.. ipython:: python

    gb.nth(n=1)

In particular, the index of the result is derived from the input by selecting
the appropriate rows. Also, when ``n`` is larger than the group, no rows instead of
``NaN`` is returned.

*Old Behavior*

.. code-block:: ipython

    In [5]: gb.nth(n=3, dropna="any")
    Out[5]:
        B
    A
    1 NaN
    2 NaN

*New Behavior*

.. ipython:: python

    gb.nth(n=3, dropna="any")

.. ---------------------------------------------------------------------------
.. _whatsnew_200.api_breaking:

Backwards incompatible API changes
~~~~~~~~~~~~~~~~~~~~~~~~~~~~~~~~~~

.. _whatsnew_200.api_breaking.unsupported_datetimelike_dtype_arg:

Construction with datetime64 or timedelta64 dtype with unsupported resolution
^^^^^^^^^^^^^^^^^^^^^^^^^^^^^^^^^^^^^^^^^^^^^^^^^^^^^^^^^^^^^^^^^^^^^^^^^^^^^
In past versions, when constructing a :class:`Series` or :class:`DataFrame` and
passing a "datetime64" or "timedelta64" dtype with unsupported resolution
(i.e. anything other than "ns"), pandas would silently replace the given dtype
with its nanosecond analogue:

*Previous behavior*:

.. code-block:: ipython

   In [5]: pd.Series(["2016-01-01"], dtype="datetime64[s]")
   Out[5]:
   0   2016-01-01
   dtype: datetime64[ns]

   In [6] pd.Series(["2016-01-01"], dtype="datetime64[D]")
   Out[6]:
   0   2016-01-01
   dtype: datetime64[ns]

In pandas 2.0 we support resolutions "s", "ms", "us", and "ns". When passing
a supported dtype (e.g. "datetime64[s]"), the result now has exactly
the requested dtype:

*New behavior*:

.. ipython:: python

   pd.Series(["2016-01-01"], dtype="datetime64[s]")

With an un-supported dtype, pandas now raises instead of silently swapping in
a supported dtype:

*New behavior*:

.. ipython:: python
   :okexcept:

   pd.Series(["2016-01-01"], dtype="datetime64[D]")

.. _whatsnew_200.api_breaking.value_counts:

Value counts sets the resulting name to ``count``
^^^^^^^^^^^^^^^^^^^^^^^^^^^^^^^^^^^^^^^^^^^^^^^^^
In past versions, when running :meth:`Series.value_counts`, the result would inherit
the original object's name, and the result index would be nameless. This would cause
confusion when resetting the index, and the column names would not correspond with the
column values.
Now, the result name will be ``'count'`` (or ``'proportion'`` if ``normalize=True`` was passed),
and the index will be named after the original object (:issue:`49497`).

*Previous behavior*:

.. code-block:: ipython

    In [8]: pd.Series(['quetzal', 'quetzal', 'elk'], name='animal').value_counts()

    Out[2]:
    quetzal    2
    elk        1
    Name: animal, dtype: int64

*New behavior*:

.. ipython:: python

    pd.Series(['quetzal', 'quetzal', 'elk'], name='animal').value_counts()

Likewise for other ``value_counts`` methods (for example, :meth:`DataFrame.value_counts`).

.. _whatsnew_200.api_breaking.astype_to_unsupported_datetimelike:

Disallow astype conversion to non-supported datetime64/timedelta64 dtypes
^^^^^^^^^^^^^^^^^^^^^^^^^^^^^^^^^^^^^^^^^^^^^^^^^^^^^^^^^^^^^^^^^^^^^^^^^
In previous versions, converting a :class:`Series` or :class:`DataFrame`
from ``datetime64[ns]`` to a different ``datetime64[X]`` dtype would return
with ``datetime64[ns]`` dtype instead of the requested dtype. In pandas 2.0,
support is added for "datetime64[s]", "datetime64[ms]", and "datetime64[us]" dtypes,
so converting to those dtypes gives exactly the requested dtype:

*Previous behavior*:

.. ipython:: python

   idx = pd.date_range("2016-01-01", periods=3)
   ser = pd.Series(idx)

*Previous behavior*:

.. code-block:: ipython

   In [4]: ser.astype("datetime64[s]")
   Out[4]:
   0   2016-01-01
   1   2016-01-02
   2   2016-01-03
   dtype: datetime64[ns]

With the new behavior, we get exactly the requested dtype:

*New behavior*:

.. ipython:: python

   ser.astype("datetime64[s]")

For non-supported resolutions e.g. "datetime64[D]", we raise instead of silently
ignoring the requested dtype:

*New behavior*:

.. ipython:: python
   :okexcept:

   ser.astype("datetime64[D]")

For conversion from ``timedelta64[ns]`` dtypes, the old behavior converted
to a floating point format.

*Previous behavior*:

.. ipython:: python

   idx = pd.timedelta_range("1 Day", periods=3)
   ser = pd.Series(idx)

*Previous behavior*:

.. code-block:: ipython

   In [7]: ser.astype("timedelta64[s]")
   Out[7]:
   0     86400.0
   1    172800.0
   2    259200.0
   dtype: float64

   In [8]: ser.astype("timedelta64[D]")
   Out[8]:
   0    1.0
   1    2.0
   2    3.0
   dtype: float64

The new behavior, as for datetime64, either gives exactly the requested dtype or raises:

*New behavior*:

.. ipython:: python
   :okexcept:

   ser.astype("timedelta64[s]")
   ser.astype("timedelta64[D]")

.. _whatsnew_200.api_breaking.default_to_stdlib_tzinfos:

UTC and fixed-offset timezones default to standard-library tzinfo objects
^^^^^^^^^^^^^^^^^^^^^^^^^^^^^^^^^^^^^^^^^^^^^^^^^^^^^^^^^^^^^^^^^^^^^^^^^
In previous versions, the default ``tzinfo`` object used to represent UTC
was ``pytz.UTC``. In pandas 2.0, we default to ``datetime.timezone.utc`` instead.
Similarly, for timezones represent fixed UTC offsets, we use ``datetime.timezone``
objects instead of ``pytz.FixedOffset`` objects. See (:issue:`34916`)

*Previous behavior*:

.. code-block:: ipython

   In [2]: ts = pd.Timestamp("2016-01-01", tz="UTC")
   In [3]: type(ts.tzinfo)
   Out[3]: pytz.UTC

   In [4]: ts2 = pd.Timestamp("2016-01-01 04:05:06-07:00")
   In [3]: type(ts2.tzinfo)
   Out[5]: pytz._FixedOffset

*New behavior*:

.. ipython:: python

   ts = pd.Timestamp("2016-01-01", tz="UTC")
   type(ts.tzinfo)

   ts2 = pd.Timestamp("2016-01-01 04:05:06-07:00")
   type(ts2.tzinfo)

For timezones that are neither UTC nor fixed offsets, e.g. "US/Pacific", we
continue to default to ``pytz`` objects.

.. _whatsnew_200.api_breaking.zero_len_indexes:

Empty DataFrames/Series will now default to have a ``RangeIndex``
^^^^^^^^^^^^^^^^^^^^^^^^^^^^^^^^^^^^^^^^^^^^^^^^^^^^^^^^^^^^^^^^^

Before, constructing an empty (where ``data`` is ``None`` or an empty list-like argument) :class:`Series` or :class:`DataFrame` without
specifying the axes (``index=None``, ``columns=None``) would return the axes as empty :class:`Index` with object dtype.

Now, the axes return an empty :class:`RangeIndex` (:issue:`49572`).

*Previous behavior*:

.. code-block:: ipython

   In [8]: pd.Series().index
   Out[8]:
   Index([], dtype='object')

   In [9] pd.DataFrame().axes
   Out[9]:
   [Index([], dtype='object'), Index([], dtype='object')]

*New behavior*:

.. ipython:: python

   pd.Series().index
   pd.DataFrame().axes

.. _whatsnew_200.api_breaking.to_latex:

DataFrame to LaTeX has a new render engine
^^^^^^^^^^^^^^^^^^^^^^^^^^^^^^^^^^^^^^^^^^

The existing :meth:`DataFrame.to_latex` has been restructured to utilise the
extended implementation previously available under :meth:`.Styler.to_latex`.
The arguments signature is similar, albeit ``col_space`` has been removed since
it is ignored by LaTeX engines. This render engine also requires ``jinja2`` as a
dependency which needs to be installed, since rendering is based upon jinja2 templates.

The pandas latex options below are no longer used and have been removed. The generic
max rows and columns arguments remain but for this functionality should be replaced
by the Styler equivalents.
The alternative options giving similar functionality are indicated below:

- ``display.latex.escape``: replaced with ``styler.format.escape``,
- ``display.latex.longtable``: replaced with ``styler.latex.environment``,
- ``display.latex.multicolumn``, ``display.latex.multicolumn_format`` and
  ``display.latex.multirow``: replaced with ``styler.sparse.rows``,
  ``styler.sparse.columns``, ``styler.latex.multirow_align`` and
  ``styler.latex.multicol_align``,
- ``display.latex.repr``: replaced with ``styler.render.repr``,
- ``display.max_rows`` and ``display.max_columns``: replace with
  ``styler.render.max_rows``, ``styler.render.max_columns`` and
  ``styler.render.max_elements``.

Note that due to this change some defaults have also changed:

- ``multirow`` now defaults to *True*.
- ``multirow_align`` defaults to *"r"* instead of *"l"*.
- ``multicol_align`` defaults to *"r"* instead of *"l"*.
- ``escape`` now defaults to *False*.

Note that the behaviour of ``_repr_latex_`` is also changed. Previously
setting ``display.latex.repr`` would generate LaTeX only when using nbconvert for a
JupyterNotebook, and not when the user is running the notebook. Now the
``styler.render.repr`` option allows control of the specific output
within JupyterNotebooks for operations (not just on nbconvert). See :issue:`39911`.

.. _whatsnew_200.api_breaking.deps:

Increased minimum versions for dependencies
^^^^^^^^^^^^^^^^^^^^^^^^^^^^^^^^^^^^^^^^^^^
Some minimum supported versions of dependencies were updated.
If installed, we now require:

+-------------------+-----------------+----------+---------+
| Package           | Minimum Version | Required | Changed |
+===================+=================+==========+=========+
| mypy (dev)        | 1.0             |          |    X    |
+-------------------+-----------------+----------+---------+
| pytest (dev)      | 7.0.0           |          |    X    |
+-------------------+-----------------+----------+---------+
| pytest-xdist (dev)| 2.2.0           |          |    X    |
+-------------------+-----------------+----------+---------+
| hypothesis (dev)  | 6.34.2          |          |    X    |
+-------------------+-----------------+----------+---------+
| python-dateutil   | 2.8.2           |    X     |    X    |
+-------------------+-----------------+----------+---------+

For `optional libraries <https://pandas.pydata.org/docs/getting_started/install.html>`_ the general recommendation is to use the latest version.
The following table lists the lowest version per library that is currently being tested throughout the development of pandas.
Optional libraries below the lowest tested version may still work, but are not considered supported.

+-----------------+-----------------+---------+
| Package         | Minimum Version | Changed |
+=================+=================+=========+
| pyarrow         | 7.0.0           |    X    |
+-----------------+-----------------+---------+
| matplotlib      | 3.6.1           |    X    |
+-----------------+-----------------+---------+
| fastparquet     | 0.6.3           |    X    |
+-----------------+-----------------+---------+
| xarray          | 0.21.0          |    X    |
+-----------------+-----------------+---------+

See :ref:`install.dependencies` and :ref:`install.optional_dependencies` for more.

Datetimes are now parsed with a consistent format
^^^^^^^^^^^^^^^^^^^^^^^^^^^^^^^^^^^^^^^^^^^^^^^^^

In the past, :func:`to_datetime` guessed the format for each element independently. This was appropriate for some cases where elements had mixed date formats - however, it would regularly cause problems when users expected a consistent format but the function would switch formats between elements. As of version 2.0.0, parsing will use a consistent format, determined by the first non-NA value (unless the user specifies a format, in which case that is used).

*Old behavior*:

.. code-block:: ipython

   In [1]: ser = pd.Series(['13-01-2000', '12-01-2000'])
   In [2]: pd.to_datetime(ser)
   Out[2]:
   0   2000-01-13
   1   2000-12-01
   dtype: datetime64[ns]

*New behavior*:

.. ipython:: python
    :okwarning:

     ser = pd.Series(['13-01-2000', '12-01-2000'])
     pd.to_datetime(ser)

Note that this affects :func:`read_csv` as well.

If you still need to parse dates with inconsistent formats, you can use
``format='mixed`` (possibly alongside ``dayfirst``) ::

     ser = pd.Series(['13-01-2000', '12 January 2000'])
     pd.to_datetime(ser, format='mixed', dayfirst=True)

or, if your formats are all ISO8601 (but possibly not identically-formatted) ::

     ser = pd.Series(['2020-01-01', '2020-01-01 03:00'])
     pd.to_datetime(ser, format='ISO8601')

.. _whatsnew_200.api_breaking.other:

Other API changes
^^^^^^^^^^^^^^^^^
- The ``freq``, ``tz``, ``nanosecond``, and ``unit`` keywords in the :class:`Timestamp` constructor are now keyword-only (:issue:`45307`, :issue:`32526`)
- Passing ``nanoseconds`` greater than 999 or less than 0 in :class:`Timestamp` now raises a ``ValueError`` (:issue:`48538`, :issue:`48255`)
- :func:`read_csv`: specifying an incorrect number of columns with ``index_col`` of now raises ``ParserError`` instead of ``IndexError`` when using the c parser.
- Default value of ``dtype`` in :func:`get_dummies` is changed to ``bool`` from ``uint8`` (:issue:`45848`)
- :meth:`DataFrame.astype`, :meth:`Series.astype`, and :meth:`DatetimeIndex.astype` casting datetime64 data to any of "datetime64[s]", "datetime64[ms]", "datetime64[us]" will return an object with the given resolution instead of coercing back to "datetime64[ns]" (:issue:`48928`)
- :meth:`DataFrame.astype`, :meth:`Series.astype`, and :meth:`DatetimeIndex.astype` casting timedelta64 data to any of "timedelta64[s]", "timedelta64[ms]", "timedelta64[us]" will return an object with the given resolution instead of coercing to "float64" dtype (:issue:`48963`)
- :meth:`DatetimeIndex.astype`, :meth:`TimedeltaIndex.astype`, :meth:`PeriodIndex.astype` :meth:`Series.astype`, :meth:`DataFrame.astype` with ``datetime64``, ``timedelta64`` or :class:`PeriodDtype` dtypes no longer allow converting to integer dtypes other than "int64", do ``obj.astype('int64', copy=False).astype(dtype)`` instead (:issue:`49715`)
- :meth:`Index.astype` now allows casting from ``float64`` dtype to datetime-like dtypes, matching :class:`Series` behavior (:issue:`49660`)
- Passing data with dtype of "timedelta64[s]", "timedelta64[ms]", or "timedelta64[us]" to :class:`TimedeltaIndex`, :class:`Series`, or :class:`DataFrame` constructors will now retain that dtype instead of casting to "timedelta64[ns]"; timedelta64 data with lower resolution will be cast to the lowest supported resolution "timedelta64[s]" (:issue:`49014`)
- Passing ``dtype`` of "timedelta64[s]", "timedelta64[ms]", or "timedelta64[us]" to :class:`TimedeltaIndex`, :class:`Series`, or :class:`DataFrame` constructors will now retain that dtype instead of casting to "timedelta64[ns]"; passing a dtype with lower resolution for :class:`Series` or :class:`DataFrame` will be cast to the lowest supported resolution "timedelta64[s]" (:issue:`49014`)
- Passing a ``np.datetime64`` object with non-nanosecond resolution to :class:`Timestamp` will retain the input resolution if it is "s", "ms", "us", or "ns"; otherwise it will be cast to the closest supported resolution (:issue:`49008`)
- Passing ``datetime64`` values with resolution other than nanosecond to :func:`to_datetime` will retain the input resolution if it is "s", "ms", "us", or "ns"; otherwise it will be cast to the closest supported resolution (:issue:`50369`)
- Passing integer values and a non-nanosecond datetime64 dtype (e.g. "datetime64[s]") :class:`DataFrame`, :class:`Series`, or :class:`Index` will treat the values as multiples of the dtype's unit, matching the behavior of e.g. ``Series(np.array(values, dtype="M8[s]"))`` (:issue:`51092`)
- Passing a string in ISO-8601 format to :class:`Timestamp` will retain the resolution of the parsed input if it is "s", "ms", "us", or "ns"; otherwise it will be cast to the closest supported resolution (:issue:`49737`)
- The ``other`` argument in :meth:`DataFrame.mask` and :meth:`Series.mask` now defaults to ``no_default`` instead of ``np.nan`` consistent with :meth:`DataFrame.where` and :meth:`Series.where`. Entries will be filled with the corresponding NULL value (``np.nan`` for numpy dtypes, ``pd.NA`` for extension dtypes). (:issue:`49111`)
- Changed behavior of :meth:`Series.quantile` and :meth:`DataFrame.quantile` with :class:`SparseDtype` to retain sparse dtype (:issue:`49583`)
- When creating a :class:`Series` with a object-dtype :class:`Index` of datetime objects, pandas no longer silently converts the index to a :class:`DatetimeIndex` (:issue:`39307`, :issue:`23598`)
- :func:`pandas.testing.assert_index_equal` with parameter ``exact="equiv"`` now considers two indexes equal when both are either a :class:`RangeIndex` or :class:`Index` with an ``int64`` dtype. Previously it meant either a :class:`RangeIndex` or a :class:`Int64Index` (:issue:`51098`)
- :meth:`Series.unique` with dtype "timedelta64[ns]" or "datetime64[ns]" now returns :class:`TimedeltaArray` or :class:`DatetimeArray` instead of ``numpy.ndarray`` (:issue:`49176`)
- :func:`to_datetime` and :class:`DatetimeIndex` now allow sequences containing both ``datetime`` objects and numeric entries, matching :class:`Series` behavior (:issue:`49037`, :issue:`50453`)
- :func:`pandas.api.types.is_string_dtype` now only returns ``True`` for array-likes with ``dtype=object`` when the elements are inferred to be strings (:issue:`15585`)
- Passing a sequence containing ``datetime`` objects and ``date`` objects to :class:`Series` constructor will return with ``object`` dtype instead of ``datetime64[ns]`` dtype, consistent with :class:`Index` behavior (:issue:`49341`)
- Passing strings that cannot be parsed as datetimes to :class:`Series` or :class:`DataFrame` with ``dtype="datetime64[ns]"`` will raise instead of silently ignoring the keyword and returning ``object`` dtype (:issue:`24435`)
- Passing a sequence containing a type that cannot be converted to :class:`Timedelta` to :func:`to_timedelta` or to the :class:`Series` or :class:`DataFrame` constructor with ``dtype="timedelta64[ns]"`` or to :class:`TimedeltaIndex` now raises ``TypeError`` instead of ``ValueError`` (:issue:`49525`)
- Changed behavior of :class:`Index` constructor with sequence containing at least one ``NaT`` and everything else either ``None`` or ``NaN`` to infer ``datetime64[ns]`` dtype instead of ``object``, matching :class:`Series` behavior (:issue:`49340`)
- :func:`read_stata` with parameter ``index_col`` set to ``None`` (the default) will now set the index on the returned :class:`DataFrame` to a :class:`RangeIndex` instead of a :class:`Int64Index` (:issue:`49745`)
- Changed behavior of :class:`Index`, :class:`Series`, and :class:`DataFrame` arithmetic methods when working with object-dtypes, the results no longer do type inference on the result of the array operations, use ``result.infer_objects(copy=False)`` to do type inference on the result (:issue:`49999`, :issue:`49714`)
- Changed behavior of :class:`Index` constructor with an object-dtype ``numpy.ndarray`` containing all-``bool`` values or all-complex values, this will now retain object dtype, consistent with the :class:`Series` behavior (:issue:`49594`)
- Changed behavior of :meth:`Series.astype` from object-dtype containing ``bytes`` objects to string dtypes; this now does ``val.decode()`` on bytes objects instead of ``str(val)``, matching :meth:`Index.astype` behavior (:issue:`45326`)
- Added ``"None"`` to default ``na_values`` in :func:`read_csv` (:issue:`50286`)
- Changed behavior of :class:`Series` and :class:`DataFrame` constructors when given an integer dtype and floating-point data that is not round numbers, this now raises ``ValueError`` instead of silently retaining the float dtype; do ``Series(data)`` or ``DataFrame(data)`` to get the old behavior, and ``Series(data).astype(dtype)`` or ``DataFrame(data).astype(dtype)`` to get the specified dtype (:issue:`49599`)
- Changed behavior of :meth:`DataFrame.shift` with ``axis=1``, an integer ``fill_value``, and homogeneous datetime-like dtype, this now fills new columns with integer dtypes instead of casting to datetimelike (:issue:`49842`)
- Files are now closed when encountering an exception in :func:`read_json` (:issue:`49921`)
- Changed behavior of :func:`read_csv`, :func:`read_json` & :func:`read_fwf`, where the index will now always be a :class:`RangeIndex`, when no index is specified. Previously the index would be a :class:`Index` with dtype ``object`` if the new DataFrame/Series has length 0 (:issue:`49572`)
- :meth:`DataFrame.values`, :meth:`DataFrame.to_numpy`, :meth:`DataFrame.xs`, :meth:`DataFrame.reindex`, :meth:`DataFrame.fillna`, and :meth:`DataFrame.replace` no longer silently consolidate the underlying arrays; do ``df = df.copy()`` to ensure consolidation (:issue:`49356`)
- Creating a new DataFrame using a full slice on both axes with :attr:`~DataFrame.loc`
  or :attr:`~DataFrame.iloc` (thus, ``df.loc[:, :]`` or ``df.iloc[:, :]``) now returns a
  new DataFrame (shallow copy) instead of the original DataFrame, consistent with other
  methods to get a full slice (for example ``df.loc[:]`` or ``df[:]``) (:issue:`49469`)
- The :class:`Series` and :class:`DataFrame` constructors will now return a shallow copy
  (i.e. share data, but not attributes) when passed a Series and DataFrame,
  respectively, and with the default of ``copy=False`` (and if no other keyword triggers
  a copy). Previously, the new Series or DataFrame would share the index attribute (e.g.
  ``df.index = ...`` would also update the index of the parent or child) (:issue:`49523`)
- Disallow computing ``cumprod`` for :class:`Timedelta` object; previously this returned incorrect values (:issue:`50246`)
- :class:`DataFrame` objects read from a :class:`HDFStore` file without an index now have a :class:`RangeIndex` instead of an ``int64`` index (:issue:`51076`)
- Instantiating an :class:`Index` with an numeric numpy dtype with data containing :class:`NA` and/or :class:`NaT` now raises a ``ValueError``. Previously a ``TypeError`` was raised (:issue:`51050`)
- Loading a JSON file with duplicate columns using ``read_json(orient='split')`` renames columns to avoid duplicates, as :func:`read_csv` and the other readers do (:issue:`50370`)
- The levels of the index of the :class:`Series` returned from ``Series.sparse.from_coo`` now always have dtype ``int32``. Previously they had dtype ``int64`` (:issue:`50926`)
- :func:`to_datetime` with ``unit`` of either "Y" or "M" will now raise if a sequence contains a non-round ``float`` value, matching the ``Timestamp`` behavior (:issue:`50301`)
- The methods :meth:`Series.round`, :meth:`DataFrame.__invert__`, :meth:`Series.__invert__`, :meth:`DataFrame.swapaxes`, :meth:`DataFrame.first`, :meth:`DataFrame.last`, :meth:`Series.first`, :meth:`Series.last` and :meth:`DataFrame.align` will now always return new objects (:issue:`51032`)
- :class:`DataFrame` and :class:`DataFrameGroupBy` aggregations (e.g. "sum") with object-dtype columns no longer infer non-object dtypes for their results, explicitly call ``result.infer_objects(copy=False)`` on the result to obtain the old behavior (:issue:`51205`, :issue:`49603`)
- Division by zero with :class:`ArrowDtype` dtypes returns ``-inf``, ``nan``, or ``inf`` depending on the numerator, instead of raising (:issue:`51541`)
- Added :func:`pandas.api.types.is_any_real_numeric_dtype` to check for real numeric dtypes (:issue:`51152`)

.. note::

    A current PDEP proposes the deprecation and removal of the keywords ``inplace`` and ``copy``
    for all but a small subset of methods from the pandas API. The current discussion takes place
    at `here <https://github.com/pandas-dev/pandas/pull/51466>`_. The keywords won't be necessary
    anymore in the context of Copy-on-Write. If this proposal is accepted, both
    keywords would be deprecated in the next release of pandas and removed in pandas 3.0.

.. ---------------------------------------------------------------------------
.. _whatsnew_200.deprecations:

Deprecations
~~~~~~~~~~~~
- Deprecated parsing datetime strings with system-local timezone to ``tzlocal``, pass a ``tz`` keyword or explicitly call ``tz_localize`` instead (:issue:`50791`)
- Deprecated argument ``infer_datetime_format`` in :func:`to_datetime` and :func:`read_csv`, as a strict version of it is now the default (:issue:`48621`)
- Deprecated behavior of :func:`to_datetime` with ``unit`` when parsing strings, in a future version these will be parsed as datetimes (matching unit-less behavior) instead of cast to floats. To retain the old behavior, cast strings to numeric types before calling :func:`to_datetime` (:issue:`50735`)
- Deprecated :func:`pandas.io.sql.execute` (:issue:`50185`)
- :meth:`Index.is_boolean` has been deprecated. Use :func:`pandas.api.types.is_bool_dtype` instead (:issue:`50042`)
- :meth:`Index.is_integer` has been deprecated. Use :func:`pandas.api.types.is_integer_dtype` instead (:issue:`50042`)
- :meth:`Index.is_floating` has been deprecated. Use :func:`pandas.api.types.is_float_dtype` instead (:issue:`50042`)
- :meth:`Index.holds_integer` has been deprecated. Use :func:`pandas.api.types.infer_dtype` instead (:issue:`50243`)
- :meth:`Index.is_numeric` has been deprecated. Use :func:`pandas.api.types.is_any_real_numeric_dtype` instead (:issue:`50042`,:issue:`51152`)
- :meth:`Index.is_categorical` has been deprecated. Use :func:`pandas.api.types.is_categorical_dtype` instead (:issue:`50042`)
- :meth:`Index.is_object` has been deprecated. Use :func:`pandas.api.types.is_object_dtype` instead (:issue:`50042`)
- :meth:`Index.is_interval` has been deprecated. Use :func:`pandas.api.types.is_interval_dtype` instead (:issue:`50042`)
- Deprecated argument ``date_parser`` in :func:`read_csv`, :func:`read_table`, :func:`read_fwf`, and :func:`read_excel` in favour of ``date_format`` (:issue:`50601`)
- Deprecated ``all`` and ``any`` reductions with ``datetime64`` and :class:`DatetimeTZDtype` dtypes, use e.g. ``(obj != pd.Timestamp(0), tz=obj.tz).all()`` instead (:issue:`34479`)
- Deprecated unused arguments ``*args`` and ``**kwargs`` in :class:`Resampler` (:issue:`50977`)
- Deprecated calling ``float`` or ``int`` on a single element :class:`Series` to return a ``float`` or ``int`` respectively. Extract the element before calling ``float`` or ``int`` instead (:issue:`51101`)
- Deprecated :meth:`Grouper.groups`, use :meth:`Groupby.groups` instead (:issue:`51182`)
- Deprecated :meth:`Grouper.grouper`, use :meth:`Groupby.grouper` instead (:issue:`51182`)
- Deprecated :meth:`Grouper.obj`, use :meth:`Groupby.obj` instead (:issue:`51206`)
- Deprecated :meth:`Grouper.indexer`, use :meth:`Resampler.indexer` instead (:issue:`51206`)
- Deprecated :meth:`Grouper.ax`, use :meth:`Resampler.ax` instead (:issue:`51206`)
- Deprecated :meth:`Series.pad` in favor of :meth:`Series.ffill` (:issue:`33396`)
- Deprecated :meth:`Series.backfill` in favor of :meth:`Series.bfill` (:issue:`33396`)
- Deprecated :meth:`DataFrame.pad` in favor of :meth:`DataFrame.ffill` (:issue:`33396`)
- Deprecated :meth:`DataFrame.backfill` in favor of :meth:`DataFrame.bfill` (:issue:`33396`)

.. ---------------------------------------------------------------------------
.. _whatsnew_200.prior_deprecations:

Removal of prior version deprecations/changes
~~~~~~~~~~~~~~~~~~~~~~~~~~~~~~~~~~~~~~~~~~~~~
- Removed :class:`Int64Index`, :class:`UInt64Index` and :class:`Float64Index`. See also :ref:`here <whatsnew_200.enhancements.index_can_hold_numpy_numeric_dtypes>` for more information (:issue:`42717`)
- Removed deprecated :attr:`Timestamp.freq`, :attr:`Timestamp.freqstr` and argument ``freq`` from the :class:`Timestamp` constructor and :meth:`Timestamp.fromordinal` (:issue:`14146`)
- Removed deprecated :class:`CategoricalBlock`, :meth:`Block.is_categorical`, require datetime64 and timedelta64 values to be wrapped in :class:`DatetimeArray` or :class:`TimedeltaArray` before passing to :meth:`Block.make_block_same_class`, require ``DatetimeTZBlock.values`` to have the correct ndim when passing to the :class:`BlockManager` constructor, and removed the "fastpath" keyword from the :class:`SingleBlockManager` constructor (:issue:`40226`, :issue:`40571`)
- Removed deprecated global option ``use_inf_as_null`` in favor of ``use_inf_as_na`` (:issue:`17126`)
- Removed deprecated module ``pandas.core.index`` (:issue:`30193`)
- Removed deprecated alias ``pandas.core.tools.datetimes.to_time``, import the function directly from ``pandas.core.tools.times`` instead (:issue:`34145`)
- Removed deprecated alias ``pandas.io.json.json_normalize``, import the function directly from ``pandas.json_normalize`` instead (:issue:`27615`)
- Removed deprecated :meth:`Categorical.to_dense`, use ``np.asarray(cat)`` instead (:issue:`32639`)
- Removed deprecated :meth:`Categorical.take_nd` (:issue:`27745`)
- Removed deprecated :meth:`Categorical.mode`, use ``Series(cat).mode()`` instead (:issue:`45033`)
- Removed deprecated :meth:`Categorical.is_dtype_equal` and :meth:`CategoricalIndex.is_dtype_equal` (:issue:`37545`)
- Removed deprecated :meth:`CategoricalIndex.take_nd` (:issue:`30702`)
- Removed deprecated :meth:`Index.is_type_compatible` (:issue:`42113`)
- Removed deprecated :meth:`Index.is_mixed`, check ``index.inferred_type`` directly instead (:issue:`32922`)
- Removed deprecated :func:`pandas.api.types.is_categorical`; use :func:`pandas.api.types.is_categorical_dtype` instead  (:issue:`33385`)
- Removed deprecated :meth:`Index.asi8` (:issue:`37877`)
- Enforced deprecation changing behavior when passing ``datetime64[ns]`` dtype data and timezone-aware dtype to :class:`Series`, interpreting the values as wall-times instead of UTC times, matching :class:`DatetimeIndex` behavior (:issue:`41662`)
- Enforced deprecation changing behavior when applying a numpy ufunc on multiple non-aligned (on the index or columns) :class:`DataFrame` that will now align the inputs first (:issue:`39239`)
- Removed deprecated :meth:`DataFrame._AXIS_NUMBERS`, :meth:`DataFrame._AXIS_NAMES`, :meth:`Series._AXIS_NUMBERS`, :meth:`Series._AXIS_NAMES` (:issue:`33637`)
- Removed deprecated :meth:`Index.to_native_types`, use ``obj.astype(str)`` instead (:issue:`36418`)
- Removed deprecated :meth:`Series.iteritems`, :meth:`DataFrame.iteritems`, use ``obj.items`` instead (:issue:`45321`)
- Removed deprecated :meth:`DataFrame.lookup` (:issue:`35224`)
- Removed deprecated :meth:`Series.append`, :meth:`DataFrame.append`, use :func:`concat` instead (:issue:`35407`)
- Removed deprecated :meth:`Series.iteritems`, :meth:`DataFrame.iteritems` and :meth:`HDFStore.iteritems` use ``obj.items`` instead (:issue:`45321`)
- Removed deprecated :meth:`DatetimeIndex.union_many` (:issue:`45018`)
- Removed deprecated ``weekofyear`` and ``week`` attributes of :class:`DatetimeArray`, :class:`DatetimeIndex` and ``dt`` accessor in favor of ``isocalendar().week`` (:issue:`33595`)
- Removed deprecated :meth:`RangeIndex._start`, :meth:`RangeIndex._stop`, :meth:`RangeIndex._step`, use ``start``, ``stop``, ``step`` instead (:issue:`30482`)
- Removed deprecated :meth:`DatetimeIndex.to_perioddelta`, Use ``dtindex - dtindex.to_period(freq).to_timestamp()`` instead (:issue:`34853`)
- Removed deprecated :meth:`.Styler.hide_index` and :meth:`.Styler.hide_columns` (:issue:`49397`)
- Removed deprecated :meth:`.Styler.set_na_rep` and :meth:`.Styler.set_precision` (:issue:`49397`)
- Removed deprecated :meth:`.Styler.where` (:issue:`49397`)
- Removed deprecated :meth:`.Styler.render` (:issue:`49397`)
- Removed deprecated argument ``col_space`` in :meth:`DataFrame.to_latex` (:issue:`47970`)
- Removed deprecated argument ``null_color`` in :meth:`.Styler.highlight_null` (:issue:`49397`)
- Removed deprecated argument ``check_less_precise`` in :meth:`.testing.assert_frame_equal`, :meth:`.testing.assert_extension_array_equal`, :meth:`.testing.assert_series_equal`,  :meth:`.testing.assert_index_equal` (:issue:`30562`)
- Removed deprecated ``null_counts`` argument in :meth:`DataFrame.info`. Use ``show_counts`` instead (:issue:`37999`)
- Removed deprecated :meth:`Index.is_monotonic`, and :meth:`Series.is_monotonic`; use ``obj.is_monotonic_increasing`` instead (:issue:`45422`)
- Removed deprecated :meth:`Index.is_all_dates` (:issue:`36697`)
- Enforced deprecation disallowing passing a timezone-aware :class:`Timestamp` and ``dtype="datetime64[ns]"`` to :class:`Series` or :class:`DataFrame` constructors (:issue:`41555`)
- Enforced deprecation disallowing passing a sequence of timezone-aware values and ``dtype="datetime64[ns]"`` to to :class:`Series` or :class:`DataFrame` constructors (:issue:`41555`)
- Enforced deprecation disallowing ``numpy.ma.mrecords.MaskedRecords`` in the :class:`DataFrame` constructor; pass ``"{name: data[name] for name in data.dtype.names}`` instead (:issue:`40363`)
- Enforced deprecation disallowing unit-less "datetime64" dtype in :meth:`Series.astype` and :meth:`DataFrame.astype` (:issue:`47844`)
- Enforced deprecation disallowing using ``.astype`` to convert a ``datetime64[ns]`` :class:`Series`, :class:`DataFrame`, or :class:`DatetimeIndex` to timezone-aware dtype, use ``obj.tz_localize`` or ``ser.dt.tz_localize`` instead (:issue:`39258`)
- Enforced deprecation disallowing using ``.astype`` to convert a timezone-aware :class:`Series`, :class:`DataFrame`, or :class:`DatetimeIndex` to timezone-naive ``datetime64[ns]`` dtype, use ``obj.tz_localize(None)`` or ``obj.tz_convert("UTC").tz_localize(None)`` instead (:issue:`39258`)
- Enforced deprecation disallowing passing non boolean argument to sort in :func:`concat` (:issue:`44629`)
- Removed Date parser functions :func:`~pandas.io.date_converters.parse_date_time`,
  :func:`~pandas.io.date_converters.parse_date_fields`, :func:`~pandas.io.date_converters.parse_all_fields`
  and :func:`~pandas.io.date_converters.generic_parser` (:issue:`24518`)
- Removed argument ``index`` from the :class:`core.arrays.SparseArray` constructor (:issue:`43523`)
- Remove argument ``squeeze`` from :meth:`DataFrame.groupby` and :meth:`Series.groupby` (:issue:`32380`)
- Removed deprecated ``apply``, ``apply_index``, ``__call__``, ``onOffset``, and ``isAnchored`` attributes from :class:`DateOffset` (:issue:`34171`)
- Removed ``keep_tz`` argument in :meth:`DatetimeIndex.to_series` (:issue:`29731`)
- Remove arguments ``names`` and ``dtype`` from :meth:`Index.copy` and ``levels`` and ``codes`` from :meth:`MultiIndex.copy` (:issue:`35853`, :issue:`36685`)
- Remove argument ``inplace`` from :meth:`MultiIndex.set_levels` and :meth:`MultiIndex.set_codes` (:issue:`35626`)
- Removed arguments ``verbose`` and ``encoding`` from :meth:`DataFrame.to_excel` and :meth:`Series.to_excel` (:issue:`47912`)
- Removed argument ``line_terminator`` from :meth:`DataFrame.to_csv` and :meth:`Series.to_csv`, use ``lineterminator`` instead (:issue:`45302`)
- Removed argument ``inplace`` from :meth:`DataFrame.set_axis` and :meth:`Series.set_axis`, use ``obj = obj.set_axis(..., copy=False)`` instead (:issue:`48130`)
- Disallow passing positional arguments to :meth:`MultiIndex.set_levels` and :meth:`MultiIndex.set_codes` (:issue:`41485`)
- Disallow parsing to Timedelta strings with components with units "Y", "y", or "M", as these do not represent unambiguous durations (:issue:`36838`)
- Removed :meth:`MultiIndex.is_lexsorted` and :meth:`MultiIndex.lexsort_depth` (:issue:`38701`)
- Removed argument ``how`` from :meth:`PeriodIndex.astype`, use :meth:`PeriodIndex.to_timestamp` instead (:issue:`37982`)
- Removed argument ``try_cast`` from :meth:`DataFrame.mask`, :meth:`DataFrame.where`, :meth:`Series.mask` and :meth:`Series.where` (:issue:`38836`)
- Removed argument ``tz`` from :meth:`Period.to_timestamp`, use ``obj.to_timestamp(...).tz_localize(tz)`` instead (:issue:`34522`)
- Removed argument ``sort_columns`` in :meth:`DataFrame.plot` and :meth:`Series.plot` (:issue:`47563`)
- Removed argument ``is_copy`` from :meth:`DataFrame.take` and :meth:`Series.take` (:issue:`30615`)
- Removed argument ``kind`` from :meth:`Index.get_slice_bound`, :meth:`Index.slice_indexer` and :meth:`Index.slice_locs` (:issue:`41378`)
- Removed arguments ``prefix``, ``squeeze``, ``error_bad_lines`` and ``warn_bad_lines`` from :func:`read_csv` (:issue:`40413`, :issue:`43427`)
- Removed arguments ``squeeze`` from :func:`read_excel` (:issue:`43427`)
- Removed argument ``datetime_is_numeric`` from :meth:`DataFrame.describe` and :meth:`Series.describe` as datetime data will always be summarized as numeric data (:issue:`34798`)
- Disallow passing list ``key`` to :meth:`Series.xs` and :meth:`DataFrame.xs`, pass a tuple instead (:issue:`41789`)
- Disallow subclass-specific keywords (e.g. "freq", "tz", "names", "closed") in the :class:`Index` constructor (:issue:`38597`)
- Removed argument ``inplace`` from :meth:`Categorical.remove_unused_categories` (:issue:`37918`)
- Disallow passing non-round floats to :class:`Timestamp` with ``unit="M"`` or ``unit="Y"`` (:issue:`47266`)
- Remove keywords ``convert_float`` and ``mangle_dupe_cols`` from :func:`read_excel` (:issue:`41176`)
- Remove keyword ``mangle_dupe_cols`` from :func:`read_csv` and :func:`read_table` (:issue:`48137`)
- Removed ``errors`` keyword from :meth:`DataFrame.where`, :meth:`Series.where`, :meth:`DataFrame.mask` and :meth:`Series.mask` (:issue:`47728`)
- Disallow passing non-keyword arguments to :func:`read_excel` except ``io`` and ``sheet_name`` (:issue:`34418`)
- Disallow passing non-keyword arguments to :meth:`DataFrame.drop` and :meth:`Series.drop` except ``labels`` (:issue:`41486`)
- Disallow passing non-keyword arguments to :meth:`DataFrame.fillna` and :meth:`Series.fillna` except ``value`` (:issue:`41485`)
- Disallow passing non-keyword arguments to :meth:`StringMethods.split` and :meth:`StringMethods.rsplit` except for ``pat`` (:issue:`47448`)
- Disallow passing non-keyword arguments to :meth:`DataFrame.set_index` except ``keys`` (:issue:`41495`)
- Disallow passing non-keyword arguments to :meth:`Resampler.interpolate` except ``method`` (:issue:`41699`)
- Disallow passing non-keyword arguments to :meth:`DataFrame.reset_index` and :meth:`Series.reset_index` except ``level`` (:issue:`41496`)
- Disallow passing non-keyword arguments to :meth:`DataFrame.dropna` and :meth:`Series.dropna` (:issue:`41504`)
- Disallow passing non-keyword arguments to :meth:`ExtensionArray.argsort` (:issue:`46134`)
- Disallow passing non-keyword arguments to :meth:`Categorical.sort_values` (:issue:`47618`)
- Disallow passing non-keyword arguments to :meth:`Index.drop_duplicates` and :meth:`Series.drop_duplicates` (:issue:`41485`)
- Disallow passing non-keyword arguments to :meth:`DataFrame.drop_duplicates` except for ``subset`` (:issue:`41485`)
- Disallow passing non-keyword arguments to :meth:`DataFrame.sort_index` and :meth:`Series.sort_index` (:issue:`41506`)
- Disallow passing non-keyword arguments to :meth:`DataFrame.interpolate` and :meth:`Series.interpolate` except for ``method`` (:issue:`41510`)
- Disallow passing non-keyword arguments to :meth:`DataFrame.any` and :meth:`Series.any` (:issue:`44896`)
- Disallow passing non-keyword arguments to :meth:`Index.set_names` except for ``names`` (:issue:`41551`)
- Disallow passing non-keyword arguments to :meth:`Index.join` except for ``other`` (:issue:`46518`)
- Disallow passing non-keyword arguments to :func:`concat` except for ``objs`` (:issue:`41485`)
- Disallow passing non-keyword arguments to :func:`pivot` except for ``data`` (:issue:`48301`)
- Disallow passing non-keyword arguments to :meth:`DataFrame.pivot` (:issue:`48301`)
- Disallow passing non-keyword arguments to :func:`read_html` except for ``io`` (:issue:`27573`)
- Disallow passing non-keyword arguments to :func:`read_json` except for ``path_or_buf`` (:issue:`27573`)
- Disallow passing non-keyword arguments to :func:`read_sas` except for ``filepath_or_buffer`` (:issue:`47154`)
- Disallow passing non-keyword arguments to :func:`read_stata` except for ``filepath_or_buffer`` (:issue:`48128`)
- Disallow passing non-keyword arguments to :func:`read_csv` except ``filepath_or_buffer`` (:issue:`41485`)
- Disallow passing non-keyword arguments to :func:`read_table` except ``filepath_or_buffer`` (:issue:`41485`)
- Disallow passing non-keyword arguments to :func:`read_fwf` except ``filepath_or_buffer`` (:issue:`44710`)
- Disallow passing non-keyword arguments to :func:`read_xml` except for ``path_or_buffer`` (:issue:`45133`)
- Disallow passing non-keyword arguments to :meth:`Series.mask` and :meth:`DataFrame.mask` except ``cond`` and ``other`` (:issue:`41580`)
- Disallow passing non-keyword arguments to :meth:`DataFrame.to_stata` except for ``path`` (:issue:`48128`)
- Disallow passing non-keyword arguments to :meth:`DataFrame.where` and :meth:`Series.where` except for ``cond`` and ``other`` (:issue:`41523`)
- Disallow passing non-keyword arguments to :meth:`Series.set_axis` and :meth:`DataFrame.set_axis` except for ``labels`` (:issue:`41491`)
- Disallow passing non-keyword arguments to :meth:`Series.rename_axis` and :meth:`DataFrame.rename_axis` except for ``mapper`` (:issue:`47587`)
- Disallow passing non-keyword arguments to :meth:`Series.clip` and :meth:`DataFrame.clip` (:issue:`41511`)
- Disallow passing non-keyword arguments to :meth:`Series.bfill`, :meth:`Series.ffill`, :meth:`DataFrame.bfill` and :meth:`DataFrame.ffill` (:issue:`41508`)
- Disallow passing non-keyword arguments to :meth:`DataFrame.replace`, :meth:`Series.replace` except for ``to_replace`` and ``value`` (:issue:`47587`)
- Disallow passing non-keyword arguments to :meth:`DataFrame.sort_values` except for ``by`` (:issue:`41505`)
- Disallow passing non-keyword arguments to :meth:`Series.sort_values` (:issue:`41505`)
- Disallow passing non-keyword arguments to :meth:`DataFrame.reindex` except for ``labels`` (:issue:`17966`)
- Disallow :meth:`Index.reindex` with non-unique :class:`Index` objects (:issue:`42568`)
- Disallowed constructing :class:`Categorical` with scalar ``data`` (:issue:`38433`)
- Disallowed constructing :class:`CategoricalIndex` without passing ``data`` (:issue:`38944`)
- Removed :meth:`.Rolling.validate`, :meth:`.Expanding.validate`, and :meth:`.ExponentialMovingWindow.validate` (:issue:`43665`)
- Removed :attr:`Rolling.win_type` returning ``"freq"`` (:issue:`38963`)
- Removed :attr:`Rolling.is_datetimelike` (:issue:`38963`)
- Removed the ``level`` keyword in :class:`DataFrame` and :class:`Series` aggregations; use ``groupby`` instead (:issue:`39983`)
- Removed deprecated :meth:`Timedelta.delta`, :meth:`Timedelta.is_populated`, and :attr:`Timedelta.freq` (:issue:`46430`, :issue:`46476`)
- Removed deprecated :attr:`NaT.freq` (:issue:`45071`)
- Removed deprecated :meth:`Categorical.replace`, use :meth:`Series.replace` instead (:issue:`44929`)
- Removed the ``numeric_only`` keyword from :meth:`Categorical.min` and :meth:`Categorical.max` in favor of ``skipna`` (:issue:`48821`)
- Changed behavior of :meth:`DataFrame.median` and :meth:`DataFrame.mean` with ``numeric_only=None`` to not exclude datetime-like columns THIS NOTE WILL BE IRRELEVANT ONCE ``numeric_only=None`` DEPRECATION IS ENFORCED (:issue:`29941`)
- Removed :func:`is_extension_type` in favor of :func:`is_extension_array_dtype` (:issue:`29457`)
- Removed ``.ExponentialMovingWindow.vol`` (:issue:`39220`)
- Removed :meth:`Index.get_value` and :meth:`Index.set_value` (:issue:`33907`, :issue:`28621`)
- Removed :meth:`Series.slice_shift` and :meth:`DataFrame.slice_shift` (:issue:`37601`)
- Remove :meth:`DataFrameGroupBy.pad` and :meth:`DataFrameGroupBy.backfill` (:issue:`45076`)
- Remove ``numpy`` argument from :func:`read_json` (:issue:`30636`)
- Disallow passing abbreviations for ``orient`` in :meth:`DataFrame.to_dict` (:issue:`32516`)
- Disallow partial slicing on an non-monotonic :class:`DatetimeIndex` with keys which are not in Index. This now raises a ``KeyError`` (:issue:`18531`)
- Removed ``get_offset`` in favor of :func:`to_offset` (:issue:`30340`)
- Removed the ``warn`` keyword in :func:`infer_freq` (:issue:`45947`)
- Removed the ``include_start`` and ``include_end`` arguments in :meth:`DataFrame.between_time` in favor of ``inclusive`` (:issue:`43248`)
- Removed the ``closed`` argument in :meth:`date_range` and :meth:`bdate_range` in favor of ``inclusive`` argument (:issue:`40245`)
- Removed the ``center`` keyword in :meth:`DataFrame.expanding` (:issue:`20647`)
- Removed the ``truediv`` keyword from :func:`eval` (:issue:`29812`)
- Removed the ``method`` and ``tolerance`` arguments in :meth:`Index.get_loc`. Use ``index.get_indexer([label], method=..., tolerance=...)`` instead (:issue:`42269`)
- Removed the ``pandas.datetime`` submodule (:issue:`30489`)
- Removed the ``pandas.np`` submodule (:issue:`30296`)
- Removed ``pandas.util.testing`` in favor of ``pandas.testing`` (:issue:`30745`)
- Removed :meth:`Series.str.__iter__` (:issue:`28277`)
- Removed ``pandas.SparseArray`` in favor of :class:`arrays.SparseArray` (:issue:`30642`)
- Removed ``pandas.SparseSeries`` and ``pandas.SparseDataFrame``, including pickle support. (:issue:`30642`)
- Enforced disallowing passing an integer ``fill_value`` to :meth:`DataFrame.shift` and :meth:`Series.shift`` with datetime64, timedelta64, or period dtypes (:issue:`32591`)
- Enforced disallowing a string column label into ``times`` in :meth:`DataFrame.ewm` (:issue:`43265`)
- Enforced disallowing passing ``True`` and ``False`` into ``inclusive`` in :meth:`Series.between` in favor of ``"both"`` and ``"neither"`` respectively (:issue:`40628`)
- Enforced disallowing using ``usecols`` with out of bounds indices for ``read_csv`` with ``engine="c"`` (:issue:`25623`)
- Enforced disallowing the use of ``**kwargs`` in :class:`.ExcelWriter`; use the keyword argument ``engine_kwargs`` instead (:issue:`40430`)
- Enforced disallowing a tuple of column labels into :meth:`.DataFrameGroupBy.__getitem__` (:issue:`30546`)
- Enforced disallowing missing labels when indexing with a sequence of labels on a level of a :class:`MultiIndex`. This now raises a ``KeyError`` (:issue:`42351`)
- Enforced disallowing setting values with ``.loc`` using a positional slice. Use ``.loc`` with labels or ``.iloc`` with positions instead (:issue:`31840`)
- Enforced disallowing positional indexing with a ``float`` key even if that key is a round number, manually cast to integer instead (:issue:`34193`)
- Enforced disallowing using a :class:`DataFrame` indexer with ``.iloc``, use ``.loc`` instead for automatic alignment (:issue:`39022`)
- Enforced disallowing ``set`` or ``dict`` indexers in ``__getitem__`` and ``__setitem__`` methods (:issue:`42825`)
- Enforced disallowing indexing on a :class:`Index` or positional indexing on a :class:`Series` producing multi-dimensional objects e.g. ``obj[:, None]``, convert to numpy before indexing instead (:issue:`35141`)
- Enforced disallowing ``dict`` or ``set`` objects in ``suffixes`` in :func:`merge` (:issue:`34810`)
- Enforced disallowing :func:`merge` to produce duplicated columns through the ``suffixes`` keyword and already existing columns (:issue:`22818`)
- Enforced disallowing using :func:`merge` or :func:`join` on a different number of levels (:issue:`34862`)
- Enforced disallowing ``value_name`` argument in :func:`DataFrame.melt` to match an element in the :class:`DataFrame` columns (:issue:`35003`)
- Enforced disallowing passing ``showindex`` into ``**kwargs`` in :func:`DataFrame.to_markdown` and :func:`Series.to_markdown` in favor of ``index`` (:issue:`33091`)
- Removed setting Categorical._codes directly (:issue:`41429`)
- Removed setting Categorical.categories directly (:issue:`47834`)
- Removed argument ``inplace`` from :meth:`Categorical.add_categories`, :meth:`Categorical.remove_categories`, :meth:`Categorical.set_categories`, :meth:`Categorical.rename_categories`, :meth:`Categorical.reorder_categories`, :meth:`Categorical.set_ordered`, :meth:`Categorical.as_ordered`, :meth:`Categorical.as_unordered` (:issue:`37981`, :issue:`41118`, :issue:`41133`, :issue:`47834`)
- Enforced :meth:`Rolling.count` with ``min_periods=None`` to default to the size of the window (:issue:`31302`)
- Renamed ``fname`` to ``path`` in :meth:`DataFrame.to_parquet`, :meth:`DataFrame.to_stata` and :meth:`DataFrame.to_feather` (:issue:`30338`)
- Enforced disallowing indexing a :class:`Series` with a single item list with a slice (e.g. ``ser[[slice(0, 2)]]``). Either convert the list to tuple, or pass the slice directly instead (:issue:`31333`)
- Changed behavior indexing on a :class:`DataFrame` with a :class:`DatetimeIndex` index using a string indexer, previously this operated as a slice on rows, now it operates like any other column key; use ``frame.loc[key]`` for the old behavior (:issue:`36179`)
- Enforced the ``display.max_colwidth`` option to not accept negative integers (:issue:`31569`)
- Removed the ``display.column_space`` option in favor of ``df.to_string(col_space=...)`` (:issue:`47280`)
- Removed the deprecated method ``mad`` from pandas classes (:issue:`11787`)
- Removed the deprecated method ``tshift`` from pandas classes (:issue:`11631`)
- Changed behavior of empty data passed into :class:`Series`; the default dtype will be ``object`` instead of ``float64`` (:issue:`29405`)
- Changed the behavior of :meth:`DatetimeIndex.union`, :meth:`DatetimeIndex.intersection`, and :meth:`DatetimeIndex.symmetric_difference` with mismatched timezones to convert to UTC instead of casting to object dtype (:issue:`39328`)
- Changed the behavior of :func:`to_datetime` with argument "now" with ``utc=False`` to match ``Timestamp("now")`` (:issue:`18705`)
- Changed the behavior of indexing on a timezone-aware :class:`DatetimeIndex` with a timezone-naive ``datetime`` object or vice-versa; these now behave like any other non-comparable type by raising ``KeyError`` (:issue:`36148`)
- Changed the behavior of :meth:`Index.reindex`, :meth:`Series.reindex`, and :meth:`DataFrame.reindex` with a ``datetime64`` dtype and a ``datetime.date`` object for ``fill_value``; these are no longer considered equivalent to ``datetime.datetime`` objects so the reindex casts to object dtype (:issue:`39767`)
- Changed behavior of :meth:`SparseArray.astype` when given a dtype that is not explicitly ``SparseDtype``, cast to the exact requested dtype rather than silently using a ``SparseDtype`` instead (:issue:`34457`)
- Changed behavior of :meth:`Index.ravel` to return a view on the original :class:`Index` instead of a ``np.ndarray`` (:issue:`36900`)
- Changed behavior of :meth:`Series.to_frame` and :meth:`Index.to_frame` with explicit ``name=None`` to use ``None`` for the column name instead of the index's name or default ``0`` (:issue:`45523`)
- Changed behavior of :func:`concat` with one array of ``bool``-dtype and another of integer dtype, this now returns ``object`` dtype instead of integer dtype; explicitly cast the bool object to integer before concatenating to get the old behavior (:issue:`45101`)
- Changed behavior of :class:`DataFrame` constructor given floating-point ``data`` and an integer ``dtype``, when the data cannot be cast losslessly, the floating point dtype is retained, matching :class:`Series` behavior (:issue:`41170`)
- Changed behavior of :class:`Index` constructor when given a ``np.ndarray`` with object-dtype containing numeric entries; this now retains object dtype rather than inferring a numeric dtype, consistent with :class:`Series` behavior (:issue:`42870`)
- Changed behavior of :meth:`Index.__and__`, :meth:`Index.__or__` and :meth:`Index.__xor__` to behave as logical operations (matching :class:`Series` behavior) instead of aliases for set operations (:issue:`37374`)
- Changed behavior of :class:`DataFrame` constructor when passed a list whose first element is a :class:`Categorical`, this now treats the elements as rows casting to ``object`` dtype, consistent with behavior for other types (:issue:`38845`)
- Changed behavior of :class:`DataFrame` constructor when passed a ``dtype`` (other than int) that the data cannot be cast to; it now raises instead of silently ignoring the dtype (:issue:`41733`)
- Changed the behavior of :class:`Series` constructor, it will no longer infer a datetime64 or timedelta64 dtype from string entries (:issue:`41731`)
- Changed behavior of :class:`Timestamp` constructor with a ``np.datetime64`` object and a ``tz`` passed to interpret the input as a wall-time as opposed to a UTC time (:issue:`42288`)
- Changed behavior of :meth:`Timestamp.utcfromtimestamp` to return a timezone-aware object satisfying ``Timestamp.utcfromtimestamp(val).timestamp() == val`` (:issue:`45083`)
- Changed behavior of :class:`Index` constructor when passed a ``SparseArray`` or ``SparseDtype`` to retain that dtype instead of casting to ``numpy.ndarray`` (:issue:`43930`)
- Changed behavior of setitem-like operations (``__setitem__``, ``fillna``, ``where``, ``mask``, ``replace``, ``insert``, fill_value for ``shift``) on an object with :class:`DatetimeTZDtype` when using a value with a non-matching timezone, the value will be cast to the object's timezone instead of casting both to object-dtype (:issue:`44243`)
- Changed behavior of :class:`Index`, :class:`Series`, :class:`DataFrame` constructors with floating-dtype data and a :class:`DatetimeTZDtype`, the data are now interpreted as UTC-times instead of wall-times, consistent with how integer-dtype data are treated (:issue:`45573`)
- Changed behavior of :class:`Series` and :class:`DataFrame` constructors with integer dtype and floating-point data containing ``NaN``, this now raises ``IntCastingNaNError`` (:issue:`40110`)
- Changed behavior of :class:`Series` and :class:`DataFrame` constructors with an integer ``dtype`` and values that are too large to losslessly cast to this dtype, this now raises ``ValueError`` (:issue:`41734`)
- Changed behavior of :class:`Series` and :class:`DataFrame` constructors with an integer ``dtype`` and values having either ``datetime64`` or ``timedelta64`` dtypes, this now raises ``TypeError``, use ``values.view("int64")`` instead (:issue:`41770`)
- Removed the deprecated ``base`` and ``loffset`` arguments from :meth:`pandas.DataFrame.resample`, :meth:`pandas.Series.resample` and :class:`pandas.Grouper`. Use ``offset`` or ``origin`` instead (:issue:`31809`)
- Changed behavior of :meth:`Series.fillna` and :meth:`DataFrame.fillna` with ``timedelta64[ns]`` dtype and an incompatible ``fill_value``; this now casts to ``object`` dtype instead of raising, consistent with the behavior with other dtypes (:issue:`45746`)
- Change the default argument of ``regex`` for :meth:`Series.str.replace` from ``True`` to ``False``. Additionally, a single character ``pat`` with ``regex=True`` is now treated as a regular expression instead of a string literal. (:issue:`36695`, :issue:`24804`)
- Changed behavior of :meth:`DataFrame.any` and :meth:`DataFrame.all` with ``bool_only=True``; object-dtype columns with all-bool values will no longer be included, manually cast to ``bool`` dtype first (:issue:`46188`)
- Changed behavior of :meth:`DataFrame.max`, :class:`DataFrame.min`, :class:`DataFrame.mean`, :class:`DataFrame.median`, :class:`DataFrame.skew`, :class:`DataFrame.kurt` with ``axis=None`` to return a scalar applying the aggregation across both axes (:issue:`45072`)
- Changed behavior of comparison of a :class:`Timestamp` with a ``datetime.date`` object; these now compare as un-equal and raise on inequality comparisons, matching the ``datetime.datetime`` behavior (:issue:`36131`)
- Changed behavior of comparison of ``NaT`` with a ``datetime.date`` object; these now raise on inequality comparisons (:issue:`39196`)
- Enforced deprecation of silently dropping columns that raised a ``TypeError`` in :class:`Series.transform` and :class:`DataFrame.transform` when used with a list or dictionary (:issue:`43740`)
- Changed behavior of :meth:`DataFrame.apply` with list-like so that any partial failure will raise an error (:issue:`43740`)
- Changed behaviour of :meth:`DataFrame.to_latex` to now use the Styler implementation via :meth:`.Styler.to_latex` (:issue:`47970`)
- Changed behavior of :meth:`Series.__setitem__` with an integer key and a :class:`Float64Index` when the key is not present in the index; previously we treated the key as positional (behaving like ``series.iloc[key] = val``), now we treat it is a label (behaving like ``series.loc[key] = val``), consistent with :meth:`Series.__getitem__`` behavior (:issue:`33469`)
- Removed ``na_sentinel`` argument from :func:`factorize`, :meth:`.Index.factorize`, and :meth:`.ExtensionArray.factorize` (:issue:`47157`)
- Changed behavior of :meth:`Series.diff` and :meth:`DataFrame.diff` with :class:`ExtensionDtype` dtypes whose arrays do not implement ``diff``, these now raise ``TypeError`` rather than casting to numpy (:issue:`31025`)
- Enforced deprecation of calling numpy "ufunc"s on :class:`DataFrame` with ``method="outer"``; this now raises ``NotImplementedError`` (:issue:`36955`)
- Enforced deprecation disallowing passing ``numeric_only=True`` to :class:`Series` reductions (``rank``, ``any``, ``all``, ...) with non-numeric dtype (:issue:`47500`)
- Changed behavior of :meth:`.DataFrameGroupBy.apply` and :meth:`.SeriesGroupBy.apply` so that ``group_keys`` is respected even if a transformer is detected (:issue:`34998`)
- Comparisons between a :class:`DataFrame` and a :class:`Series` where the frame's columns do not match the series's index raise ``ValueError`` instead of automatically aligning, do ``left, right = left.align(right, axis=1, copy=False)`` before comparing (:issue:`36795`)
- Enforced deprecation ``numeric_only=None`` (the default) in DataFrame reductions that would silently drop columns that raised; ``numeric_only`` now defaults to ``False`` (:issue:`41480`)
- Changed default of ``numeric_only`` to ``False`` in all DataFrame methods with that argument (:issue:`46096`, :issue:`46906`)
- Changed default of ``numeric_only`` to ``False`` in :meth:`Series.rank` (:issue:`47561`)
- Enforced deprecation of silently dropping nuisance columns in groupby and resample operations when ``numeric_only=False`` (:issue:`41475`)
- Enforced deprecation of silently dropping nuisance columns in :class:`Rolling`, :class:`Expanding`, and :class:`ExponentialMovingWindow` ops. This will now raise a :class:`.errors.DataError` (:issue:`42834`)
- Changed behavior in setting values with ``df.loc[:, foo] = bar`` or ``df.iloc[:, foo] = bar``, these now always attempt to set values inplace before falling back to casting (:issue:`45333`)
- Changed default of ``numeric_only`` in various :class:`.DataFrameGroupBy` methods; all methods now default to ``numeric_only=False`` (:issue:`46072`)
- Changed default of ``numeric_only`` to ``False`` in :class:`.Resampler` methods (:issue:`47177`)
- Using the method :meth:`.DataFrameGroupBy.transform` with a callable that returns DataFrames will align to the input's index (:issue:`47244`)
- When providing a list of columns of length one to :meth:`DataFrame.groupby`, the keys that are returned by iterating over the resulting :class:`DataFrameGroupBy` object will now be tuples of length one (:issue:`47761`)
- Removed deprecated methods :meth:`ExcelWriter.write_cells`, :meth:`ExcelWriter.save`, :meth:`ExcelWriter.cur_sheet`, :meth:`ExcelWriter.handles`, :meth:`ExcelWriter.path` (:issue:`45795`)
- The :class:`ExcelWriter` attribute ``book`` can no longer be set; it is still available to be accessed and mutated (:issue:`48943`)
- Removed unused ``*args`` and ``**kwargs`` in :class:`Rolling`, :class:`Expanding`, and :class:`ExponentialMovingWindow` ops (:issue:`47851`)
- Removed the deprecated argument ``line_terminator`` from :meth:`DataFrame.to_csv` (:issue:`45302`)
- Removed the deprecated argument ``label`` from :func:`lreshape` (:issue:`30219`)
- Arguments after ``expr`` in :meth:`DataFrame.eval` and :meth:`DataFrame.query` are keyword-only (:issue:`47587`)
- Removed :meth:`Index._get_attributes_dict` (:issue:`50648`)
- Removed :meth:`Series.__array_wrap__` (:issue:`50648`)
- Changed behavior of :meth:`.DataFrame.value_counts` to return a :class:`Series` with :class:`MultiIndex` for any list-like(one element or not) but an :class:`Index` for a single label (:issue:`50829`)

.. ---------------------------------------------------------------------------
.. _whatsnew_200.performance:

Performance improvements
~~~~~~~~~~~~~~~~~~~~~~~~
- Performance improvement in :meth:`.DataFrameGroupBy.median` and :meth:`.SeriesGroupBy.median` and :meth:`.DataFrameGroupBy.cumprod` for nullable dtypes (:issue:`37493`)
- Performance improvement in :meth:`.DataFrameGroupBy.all`, :meth:`.DataFrameGroupBy.any`, :meth:`.SeriesGroupBy.all`, and :meth:`.SeriesGroupBy.any` for object dtype (:issue:`50623`)
- Performance improvement in :meth:`MultiIndex.argsort` and :meth:`MultiIndex.sort_values` (:issue:`48406`)
- Performance improvement in :meth:`MultiIndex.size` (:issue:`48723`)
- Performance improvement in :meth:`MultiIndex.union` without missing values and without duplicates (:issue:`48505`, :issue:`48752`)
- Performance improvement in :meth:`MultiIndex.difference` (:issue:`48606`)
- Performance improvement in :class:`MultiIndex` set operations with sort=None (:issue:`49010`)
- Performance improvement in :meth:`.DataFrameGroupBy.mean`, :meth:`.SeriesGroupBy.mean`, :meth:`.DataFrameGroupBy.var`, and :meth:`.SeriesGroupBy.var` for extension array dtypes (:issue:`37493`)
- Performance improvement in :meth:`MultiIndex.isin` when ``level=None`` (:issue:`48622`, :issue:`49577`)
- Performance improvement in :meth:`MultiIndex.putmask` (:issue:`49830`)
- Performance improvement in :meth:`Index.union` and :meth:`MultiIndex.union` when index contains duplicates (:issue:`48900`)
- Performance improvement in :meth:`Series.rank` for pyarrow-backed dtypes (:issue:`50264`)
- Performance improvement in :meth:`Series.searchsorted` for pyarrow-backed dtypes (:issue:`50447`)
- Performance improvement in :meth:`Series.fillna` for extension array dtypes (:issue:`49722`, :issue:`50078`)
- Performance improvement in :meth:`Index.join`, :meth:`Index.intersection` and :meth:`Index.union` for masked and arrow dtypes when :class:`Index` is monotonic (:issue:`50310`, :issue:`51365`)
- Performance improvement for :meth:`Series.value_counts` with nullable dtype (:issue:`48338`)
- Performance improvement for :class:`Series` constructor passing integer numpy array with nullable dtype (:issue:`48338`)
- Performance improvement for :class:`DatetimeIndex` constructor passing a list (:issue:`48609`)
- Performance improvement in :func:`merge` and :meth:`DataFrame.join` when joining on a sorted :class:`MultiIndex` (:issue:`48504`)
- Performance improvement in :func:`to_datetime` when parsing strings with timezone offsets (:issue:`50107`)
- Performance improvement in :meth:`DataFrame.loc` and :meth:`Series.loc` for tuple-based indexing of a :class:`MultiIndex` (:issue:`48384`)
- Performance improvement for :meth:`Series.replace` with categorical dtype (:issue:`49404`)
- Performance improvement for :meth:`MultiIndex.unique` (:issue:`48335`)
- Performance improvement for indexing operations with nullable and arrow dtypes (:issue:`49420`, :issue:`51316`)
- Performance improvement for :func:`concat` with extension array backed indexes (:issue:`49128`, :issue:`49178`)
- Performance improvement for :func:`api.types.infer_dtype` (:issue:`51054`)
- Reduce memory usage of :meth:`DataFrame.to_pickle`/:meth:`Series.to_pickle` when using BZ2 or LZMA (:issue:`49068`)
- Performance improvement for :class:`~arrays.StringArray` constructor passing a numpy array with type ``np.str_`` (:issue:`49109`)
- Performance improvement in :meth:`~arrays.IntervalArray.from_tuples` (:issue:`50620`)
- Performance improvement in :meth:`~arrays.ArrowExtensionArray.factorize` (:issue:`49177`)
- Performance improvement in :meth:`~arrays.ArrowExtensionArray.__setitem__` (:issue:`50248`, :issue:`50632`)
- Performance improvement in :class:`~arrays.ArrowExtensionArray` comparison methods when array contains NA (:issue:`50524`)
- Performance improvement in :meth:`~arrays.ArrowExtensionArray.to_numpy` (:issue:`49973`, :issue:`51227`)
- Performance improvement when parsing strings to :class:`BooleanDtype` (:issue:`50613`)
- Performance improvement in :meth:`DataFrame.join` when joining on a subset of a :class:`MultiIndex` (:issue:`48611`)
- Performance improvement for :meth:`MultiIndex.intersection` (:issue:`48604`)
- Performance improvement in :meth:`DataFrame.__setitem__` (:issue:`46267`)
- Performance improvement in ``var`` and ``std`` for nullable dtypes (:issue:`48379`).
- Performance improvement when iterating over pyarrow and nullable dtypes (:issue:`49825`, :issue:`49851`)
- Performance improvements to :func:`read_sas` (:issue:`47403`, :issue:`47405`, :issue:`47656`, :issue:`48502`)
- Memory improvement in :meth:`RangeIndex.sort_values` (:issue:`48801`)
- Performance improvement in :meth:`Series.to_numpy` if ``copy=True`` by avoiding copying twice (:issue:`24345`)
- Performance improvement in :meth:`Series.rename` with :class:`MultiIndex` (:issue:`21055`)
- Performance improvement in :class:`DataFrameGroupBy` and :class:`SeriesGroupBy` when ``by`` is a categorical type and ``sort=False`` (:issue:`48976`)
- Performance improvement in :class:`DataFrameGroupBy` and :class:`SeriesGroupBy` when ``by`` is a categorical type and ``observed=False`` (:issue:`49596`)
- Performance improvement in :func:`read_stata` with parameter ``index_col`` set to ``None`` (the default). Now the index will be a :class:`RangeIndex` instead of :class:`Int64Index` (:issue:`49745`)
- Performance improvement in :func:`merge` when not merging on the index - the new index will now be :class:`RangeIndex` instead of :class:`Int64Index` (:issue:`49478`)
- Performance improvement in :meth:`DataFrame.to_dict` and :meth:`Series.to_dict` when using any non-object dtypes (:issue:`46470`)
- Performance improvement in :func:`read_html` when there are multiple tables (:issue:`49929`)
- Performance improvement in :class:`Period` constructor when constructing from a string or integer (:issue:`38312`)
- Performance improvement in :func:`to_datetime` when using ``'%Y%m%d'`` format (:issue:`17410`)
- Performance improvement in :func:`to_datetime` when format is given or can be inferred (:issue:`50465`)
- Performance improvement in :meth:`Series.median` for nullable dtypes (:issue:`50838`)
- Performance improvement in :func:`read_csv` when passing :func:`to_datetime` lambda-function to ``date_parser`` and inputs have mixed timezone offsetes (:issue:`35296`)
- Performance improvement in :func:`isna` and :func:`isnull` (:issue:`50658`)
- Performance improvement in :meth:`.SeriesGroupBy.value_counts` with categorical dtype (:issue:`46202`)
- Fixed a reference leak in :func:`read_hdf` (:issue:`37441`)
- Fixed a memory leak in :meth:`DataFrame.to_json` and :meth:`Series.to_json` when serializing datetimes and timedeltas (:issue:`40443`)
- Decreased memory usage in many :class:`DataFrameGroupBy` methods (:issue:`51090`)

.. ---------------------------------------------------------------------------
.. _whatsnew_200.bug_fixes:

Bug fixes
~~~~~~~~~

Categorical
^^^^^^^^^^^
- Bug in :meth:`Categorical.set_categories` losing dtype information (:issue:`48812`)
- Bug in :meth:`Series.replace` with categorical dtype when ``to_replace`` values overlap with new values (:issue:`49404`)
- Bug in :meth:`Series.replace` with categorical dtype losing nullable dtypes of underlying categories (:issue:`49404`)
- Bug in :meth:`DataFrame.groupby` and :meth:`Series.groupby` would reorder categories when used as a grouper (:issue:`48749`)
- Bug in :class:`Categorical` constructor when constructing from a :class:`Categorical` object and ``dtype="category"`` losing ordered-ness (:issue:`49309`)
- Bug in :meth:`.SeriesGroupBy.min`, :meth:`.SeriesGroupBy.max`, :meth:`.DataFrameGroupBy.min`, and :meth:`.DataFrameGroupBy.max` with unordered :class:`CategoricalDtype` with no groups failing to raise ``TypeError`` (:issue:`51034`)

Datetimelike
^^^^^^^^^^^^
- Bug in :func:`pandas.infer_freq`, raising ``TypeError`` when inferred on :class:`RangeIndex` (:issue:`47084`)
- Bug in :func:`to_datetime` incorrectly raising ``OverflowError`` with string arguments corresponding to large integers (:issue:`50533`)
- Bug in :func:`to_datetime` was raising on invalid offsets with ``errors='coerce'`` and ``infer_datetime_format=True`` (:issue:`48633`)
- Bug in :class:`DatetimeIndex` constructor failing to raise when ``tz=None`` is explicitly specified in conjunction with timezone-aware ``dtype`` or data (:issue:`48659`)
- Bug in subtracting a ``datetime`` scalar from :class:`DatetimeIndex` failing to retain the original ``freq`` attribute (:issue:`48818`)
- Bug in ``pandas.tseries.holiday.Holiday`` where a half-open date interval causes inconsistent return types from :meth:`USFederalHolidayCalendar.holidays` (:issue:`49075`)
- Bug in rendering :class:`DatetimeIndex` and :class:`Series` and :class:`DataFrame` with timezone-aware dtypes with ``dateutil`` or ``zoneinfo`` timezones near daylight-savings transitions (:issue:`49684`)
- Bug in :func:`to_datetime` was raising ``ValueError`` when parsing :class:`Timestamp`, ``datetime.datetime``, ``datetime.date``, or ``np.datetime64`` objects when non-ISO8601 ``format`` was passed (:issue:`49298`, :issue:`50036`)
- Bug in :func:`to_datetime` was raising ``ValueError`` when parsing empty string and non-ISO8601 format was passed. Now, empty strings will be parsed as :class:`NaT`, for compatibility with how is done for ISO8601 formats (:issue:`50251`)
- Bug in :class:`Timestamp` was showing ``UserWarning``, which was not actionable by users, when parsing non-ISO8601 delimited date strings (:issue:`50232`)
- Bug in :func:`to_datetime` was showing misleading ``ValueError`` when parsing dates with format containing ISO week directive and ISO weekday directive (:issue:`50308`)
- Bug in :meth:`Timestamp.round` when the ``freq`` argument has zero-duration (e.g. "0ns") returning incorrect results instead of raising (:issue:`49737`)
- Bug in :func:`to_datetime` was not raising ``ValueError`` when invalid format was passed and ``errors`` was ``'ignore'`` or ``'coerce'`` (:issue:`50266`)
- Bug in :class:`DateOffset` was throwing ``TypeError`` when constructing with milliseconds and another super-daily argument (:issue:`49897`)
- Bug in :func:`to_datetime` was not raising ``ValueError`` when parsing string with decimal date with format ``'%Y%m%d'`` (:issue:`50051`)
- Bug in :func:`to_datetime` was not converting ``None`` to ``NaT`` when parsing mixed-offset date strings with ISO8601 format (:issue:`50071`)
- Bug in :func:`to_datetime` was not returning input when parsing out-of-bounds date string with ``errors='ignore'`` and ``format='%Y%m%d'`` (:issue:`14487`)
- Bug in :func:`to_datetime` was converting timezone-naive ``datetime.datetime`` to timezone-aware when parsing with timezone-aware strings, ISO8601 format, and ``utc=False`` (:issue:`50254`)
- Bug in :func:`to_datetime` was throwing ``ValueError`` when parsing dates with ISO8601 format where some values were not zero-padded (:issue:`21422`)
- Bug in :func:`to_datetime` was giving incorrect results when using ``format='%Y%m%d'`` and ``errors='ignore'`` (:issue:`26493`)
- Bug in :func:`to_datetime` was failing to parse date strings ``'today'`` and ``'now'`` if ``format`` was not ISO8601 (:issue:`50359`)
- Bug in :func:`Timestamp.utctimetuple` raising a ``TypeError`` (:issue:`32174`)
- Bug in :func:`to_datetime` was raising ``ValueError`` when parsing mixed-offset :class:`Timestamp` with ``errors='ignore'`` (:issue:`50585`)
- Bug in :func:`to_datetime` was incorrectly handling floating-point inputs within 1 ``unit`` of the overflow boundaries (:issue:`50183`)
- Bug in :func:`to_datetime` with unit of "Y" or "M" giving incorrect results, not matching pointwise :class:`Timestamp` results (:issue:`50870`)
- Bug in :meth:`Series.interpolate` and :meth:`DataFrame.interpolate` with datetime or timedelta dtypes incorrectly raising ``ValueError`` (:issue:`11312`)
- Bug in :func:`to_datetime` was not returning input with ``errors='ignore'`` when input was out-of-bounds (:issue:`50587`)
- Bug in :func:`DataFrame.from_records` when given a :class:`DataFrame` input with timezone-aware datetime64 columns incorrectly dropping the timezone-awareness (:issue:`51162`)
- Bug in :func:`to_datetime` was raising ``decimal.InvalidOperation`` when parsing date strings with ``errors='coerce'`` (:issue:`51084`)
- Bug in :func:`to_datetime` with both ``unit`` and ``origin`` specified returning incorrect results (:issue:`42624`)
- Bug in :meth:`.DataFrameGroupBy.quantile` and :meth:`.SeriesGroupBy.quantile` with datetime or timedelta dtypes giving incorrect results for groups containing ``NaT`` (:issue:`51373`)
- Bug in :meth:`.DataFrameGroupBy.quantile` and :meth:`.SeriesGroupBy.quantile` incorrectly raising with :class:`PeriodDtype` or :class:`DatetimeTZDtype` (:issue:`51373`)

Timedelta
^^^^^^^^^
- Bug in :func:`to_timedelta` raising error when input has nullable dtype ``Float64`` (:issue:`48796`)
- Bug in :class:`Timedelta` constructor incorrectly raising instead of returning ``NaT`` when given a ``np.timedelta64("nat")`` (:issue:`48898`)
- Bug in :class:`Timedelta` constructor failing to raise when passed both a :class:`Timedelta` object and keywords (e.g. days, seconds) (:issue:`48898`)

Timezones
^^^^^^^^^
- Bug in :meth:`Series.astype` and :meth:`DataFrame.astype` with object-dtype containing multiple timezone-aware ``datetime`` objects with heterogeneous timezones to a :class:`DatetimeTZDtype` incorrectly raising (:issue:`32581`)
- Bug in :func:`to_datetime` was failing to parse date strings with timezone name when ``format`` was specified with ``%Z`` (:issue:`49748`)
- Better error message when passing invalid values to ``ambiguous`` parameter in :meth:`Timestamp.tz_localize` (:issue:`49565`)
- Bug in string parsing incorrectly allowing a :class:`Timestamp` to be constructed with an invalid timezone, which would raise when trying to print (:issue:`50668`)

Numeric
^^^^^^^
- Bug in :meth:`DataFrame.add` cannot apply ufunc when inputs contain mixed DataFrame type and Series type (:issue:`39853`)
- Bug in arithmetic operations on :class:`Series` not propagating mask when combining masked dtypes and numpy dtypes (:issue:`45810`, :issue:`42630`)
- Bug in :meth:`DataFrame.sem` and :meth:`Series.sem` where an erroneous ``TypeError`` would always raise when using data backed by an :class:`ArrowDtype` (:issue:`49759`)
- Bug in :meth:`Series.__add__` casting to object for list and masked :class:`Series` (:issue:`22962`)
- Bug in :meth:`~arrays.ArrowExtensionArray.mode` where ``dropna=False`` was not respected when there was ``NA`` values (:issue:`50982`)
- Bug in :meth:`DataFrame.query` with ``engine="numexpr"`` and column names are ``min`` or ``max`` would raise a ``TypeError`` (:issue:`50937`)
- Bug in :meth:`DataFrame.min` and :meth:`DataFrame.max` with tz-aware data containing ``pd.NaT`` and ``axis=1`` would return incorrect results (:issue:`51242`)

Conversion
^^^^^^^^^^
- Bug in constructing :class:`Series` with ``int64`` dtype from a string list raising instead of casting (:issue:`44923`)
- Bug in constructing :class:`Series` with masked dtype and boolean values with ``NA`` raising (:issue:`42137`)
- Bug in :meth:`DataFrame.eval` incorrectly raising an ``AttributeError`` when there are negative values in function call (:issue:`46471`)
- Bug in :meth:`Series.convert_dtypes` not converting dtype to nullable dtype when :class:`Series` contains ``NA`` and has dtype ``object`` (:issue:`48791`)
- Bug where any :class:`ExtensionDtype` subclass with ``kind="M"`` would be interpreted as a timezone type (:issue:`34986`)
- Bug in :class:`.arrays.ArrowExtensionArray` that would raise ``NotImplementedError`` when passed a sequence of strings or binary (:issue:`49172`)
- Bug in :meth:`Series.astype` raising ``pyarrow.ArrowInvalid`` when converting from a non-pyarrow string dtype to a pyarrow numeric type (:issue:`50430`)
- Bug in :meth:`DataFrame.astype` modifying input array inplace when converting to ``string`` and ``copy=False`` (:issue:`51073`)
- Bug in :meth:`Series.to_numpy` converting to NumPy array before applying ``na_value`` (:issue:`48951`)
- Bug in :meth:`DataFrame.astype` not copying data when converting to pyarrow dtype (:issue:`50984`)
- Bug in :func:`to_datetime` was not respecting ``exact`` argument when ``format`` was an ISO8601 format (:issue:`12649`)
- Bug in :meth:`TimedeltaArray.astype` raising ``TypeError`` when converting to a pyarrow duration type (:issue:`49795`)
- Bug in :meth:`DataFrame.eval` and :meth:`DataFrame.query` raising for extension array dtypes (:issue:`29618`, :issue:`50261`, :issue:`31913`)

Strings
^^^^^^^
- Bug in :func:`pandas.api.types.is_string_dtype` that would not return ``True`` for :class:`StringDtype` or :class:`ArrowDtype` with ``pyarrow.string()`` (:issue:`15585`)
- Bug in converting string dtypes to "datetime64[ns]" or "timedelta64[ns]" incorrectly raising ``TypeError`` (:issue:`36153`)
- Bug in setting values in a string-dtype column with an array, mutating the array as side effect when it contains missing values (:issue:`51299`)

Interval
^^^^^^^^
- Bug in :meth:`IntervalIndex.is_overlapping` incorrect output if interval has duplicate left boundaries (:issue:`49581`)
- Bug in :meth:`Series.infer_objects` failing to infer :class:`IntervalDtype` for an object series of :class:`Interval` objects (:issue:`50090`)
- Bug in :meth:`Series.shift` with :class:`IntervalDtype` and invalid null ``fill_value`` failing to raise ``TypeError`` (:issue:`51258`)

Indexing
^^^^^^^^
- Bug in :meth:`DataFrame.__setitem__` raising when indexer is a :class:`DataFrame` with ``boolean`` dtype (:issue:`47125`)
- Bug in :meth:`DataFrame.reindex` filling with wrong values when indexing columns and index for ``uint`` dtypes (:issue:`48184`)
- Bug in :meth:`DataFrame.loc` when setting :class:`DataFrame` with different dtypes coercing values to single dtype (:issue:`50467`)
- Bug in :meth:`DataFrame.sort_values` where ``None`` was not returned when ``by`` is empty list and ``inplace=True`` (:issue:`50643`)
- Bug in :meth:`DataFrame.loc` coercing dtypes when setting values with a list indexer (:issue:`49159`)
- Bug in :meth:`Series.loc` raising error for out of bounds end of slice indexer (:issue:`50161`)
- Bug in :meth:`DataFrame.loc` raising ``ValueError`` with ``bool`` indexer and :class:`MultiIndex` (:issue:`47687`)
- Bug in :meth:`DataFrame.loc` raising ``IndexError`` when setting values for a pyarrow-backed column with a non-scalar indexer (:issue:`50085`)
- Bug in :meth:`DataFrame.__getitem__`, :meth:`Series.__getitem__`, :meth:`DataFrame.__setitem__` and :meth:`Series.__setitem__`
  when indexing on indexes with extension float dtypes (:class:`Float64` & :class:`Float64`) or complex dtypes using integers (:issue:`51053`)
- Bug in :meth:`DataFrame.loc` modifying object when setting incompatible value with an empty indexer (:issue:`45981`)
- Bug in :meth:`DataFrame.__setitem__` raising ``ValueError`` when right hand side is :class:`DataFrame` with :class:`MultiIndex` columns (:issue:`49121`)
- Bug in :meth:`DataFrame.reindex` casting dtype to ``object`` when :class:`DataFrame` has single extension array column when re-indexing ``columns`` and ``index`` (:issue:`48190`)
- Bug in :meth:`DataFrame.iloc` raising ``IndexError`` when indexer is a :class:`Series` with numeric extension array dtype (:issue:`49521`)
- Bug in :func:`~DataFrame.describe` when formatting percentiles in the resulting index showed more decimals than needed (:issue:`46362`)
- Bug in :meth:`DataFrame.compare` does not recognize differences when comparing ``NA`` with value in nullable dtypes (:issue:`48939`)
- Bug in :meth:`Series.rename` with :class:`MultiIndex` losing extension array dtypes (:issue:`21055`)
- Bug in :meth:`DataFrame.isetitem` coercing extension array dtypes in :class:`DataFrame` to object (:issue:`49922`)
- Bug in :class:`BusinessHour` would cause creation of :class:`DatetimeIndex` to fail when no opening hour was included in the index (:issue:`49835`)

Missing
^^^^^^^
- Bug in :meth:`Index.equals` raising ``TypeError`` when :class:`Index` consists of tuples that contain ``NA`` (:issue:`48446`)
- Bug in :meth:`Series.map` caused incorrect result when data has NaNs and defaultdict mapping was used (:issue:`48813`)
- Bug in :class:`NA` raising a ``TypeError`` instead of return :class:`NA` when performing a binary operation with a ``bytes`` object (:issue:`49108`)
- Bug in :meth:`DataFrame.update` with ``overwrite=False`` raising ``TypeError`` when ``self`` has column with ``NaT`` values and column not present in ``other`` (:issue:`16713`)
- Bug in :meth:`Series.replace` raising ``RecursionError`` when replacing value in object-dtype :class:`Series` containing ``NA`` (:issue:`47480`)
- Bug in :meth:`Series.replace` raising ``RecursionError`` when replacing value in numeric :class:`Series` with ``NA`` (:issue:`50758`)

MultiIndex
^^^^^^^^^^
- Bug in :meth:`MultiIndex.get_indexer` not matching ``NaN`` values (:issue:`29252`, :issue:`37222`, :issue:`38623`, :issue:`42883`, :issue:`43222`, :issue:`46173`, :issue:`48905`)
- Bug in :meth:`MultiIndex.argsort` raising ``TypeError`` when index contains :attr:`NA` (:issue:`48495`)
- Bug in :meth:`MultiIndex.difference` losing extension array dtype (:issue:`48606`)
- Bug in :class:`MultiIndex.set_levels` raising ``IndexError`` when setting empty level (:issue:`48636`)
- Bug in :meth:`MultiIndex.unique` losing extension array dtype (:issue:`48335`)
- Bug in :meth:`MultiIndex.intersection` losing extension array (:issue:`48604`)
- Bug in :meth:`MultiIndex.union` losing extension array (:issue:`48498`, :issue:`48505`, :issue:`48900`)
- Bug in :meth:`MultiIndex.union` not sorting when sort=None and index contains missing values (:issue:`49010`)
- Bug in :meth:`MultiIndex.append` not checking names for equality (:issue:`48288`)
- Bug in :meth:`MultiIndex.symmetric_difference` losing extension array (:issue:`48607`)
- Bug in :meth:`MultiIndex.join` losing dtypes when :class:`MultiIndex` has duplicates (:issue:`49830`)
- Bug in :meth:`MultiIndex.putmask` losing extension array (:issue:`49830`)
- Bug in :meth:`MultiIndex.value_counts` returning a :class:`Series` indexed by flat index of tuples instead of a :class:`MultiIndex` (:issue:`49558`)

I/O
^^^
- Bug in :func:`read_sas` caused fragmentation of :class:`DataFrame` and raised :class:`.errors.PerformanceWarning` (:issue:`48595`)
- Improved error message in :func:`read_excel` by including the offending sheet name when an exception is raised while reading a file (:issue:`48706`)
- Bug when a pickling a subset PyArrow-backed data that would serialize the entire data instead of the subset (:issue:`42600`)
- Bug in :func:`read_sql_query` ignoring ``dtype`` argument when ``chunksize`` is specified and result is empty (:issue:`50245`)
- Bug in :func:`read_csv` for a single-line csv with fewer columns than ``names`` raised :class:`.errors.ParserError` with ``engine="c"`` (:issue:`47566`)
- Bug in :func:`read_json` raising with ``orient="table"`` and ``NA`` value (:issue:`40255`)
- Bug in displaying ``string`` dtypes not showing storage option (:issue:`50099`)
- Bug in :meth:`DataFrame.to_string` with ``header=False`` that printed the index name on the same line as the first row of the data (:issue:`49230`)
- Bug in :meth:`DataFrame.to_string` ignoring float formatter for extension arrays (:issue:`39336`)
- Fixed memory leak which stemmed from the initialization of the internal JSON module (:issue:`49222`)
- Fixed issue where :func:`json_normalize` would incorrectly remove leading characters from column names that matched the ``sep`` argument (:issue:`49861`)
- Bug in :func:`read_csv` unnecessarily overflowing for extension array dtype when containing ``NA`` (:issue:`32134`)
- Bug in :meth:`DataFrame.to_dict` not converting ``NA`` to ``None`` (:issue:`50795`)
- Bug in :meth:`DataFrame.to_json` where it would segfault when failing to encode a string (:issue:`50307`)
- Bug in :meth:`DataFrame.to_html` with ``na_rep`` set when the :class:`DataFrame` contains non-scalar data (:issue:`47103`)
- Bug in :func:`read_xml` where file-like objects failed when iterparse is used (:issue:`50641`)
- Bug in :func:`read_xml` ignored repeated elements when iterparse is used (:issue:`51183`)
- Bug in :class:`ExcelWriter` leaving file handles open if an exception occurred during instantiation (:issue:`51443`)

Period
^^^^^^
- Bug in :meth:`Period.strftime` and :meth:`PeriodIndex.strftime`, raising ``UnicodeDecodeError`` when a locale-specific directive was passed (:issue:`46319`)
- Bug in adding a :class:`Period` object to an array of :class:`DateOffset` objects incorrectly raising ``TypeError`` (:issue:`50162`)
- Bug in :class:`Period` where passing a string with finer resolution than nanosecond would result in a ``KeyError`` instead of dropping the extra precision (:issue:`50417`)
- Bug in parsing strings representing Week-periods e.g. "2017-01-23/2017-01-29" as minute-frequency instead of week-frequency (:issue:`50803`)
- Bug in :meth:`.DataFrameGroupBy.sum`, :meth:`.DataFrameGroupByGroupBy.cumsum`, :meth:`.DataFrameGroupByGroupBy.prod`, :meth:`.DataFrameGroupByGroupBy.cumprod` with :class:`PeriodDtype` failing to raise ``TypeError`` (:issue:`51040`)
- Bug in parsing empty string with :class:`Period` incorrectly raising ``ValueError`` instead of returning ``NaT`` (:issue:`51349`)

Plotting
^^^^^^^^
- Bug in :meth:`DataFrame.plot.hist`, not dropping elements of ``weights`` corresponding to ``NaN`` values in ``data`` (:issue:`48884`)
- ``ax.set_xlim`` was sometimes raising ``UserWarning`` which users couldn't address due to ``set_xlim`` not accepting parsing arguments - the converter now uses :func:`Timestamp` instead (:issue:`49148`)

Groupby/resample/rolling
^^^^^^^^^^^^^^^^^^^^^^^^
- Bug in :class:`.ExponentialMovingWindow` with ``online`` not raising a ``NotImplementedError`` for unsupported operations (:issue:`48834`)
- Bug in :meth:`.DataFrameGroupBy.sample` raises ``ValueError`` when the object is empty (:issue:`48459`)
- Bug in :meth:`Series.groupby` raises ``ValueError`` when an entry of the index is equal to the name of the index (:issue:`48567`)
- Bug in :meth:`.DataFrameGroupBy.resample` produces inconsistent results when passing empty DataFrame (:issue:`47705`)
- Bug in :class:`.DataFrameGroupBy` and :class:`.SeriesGroupBy` would not include unobserved categories in result when grouping by categorical indexes (:issue:`49354`)
- Bug in :class:`.DataFrameGroupBy` and :class:`.SeriesGroupBy` would change result order depending on the input index when grouping by categoricals (:issue:`49223`)
- Bug in :class:`.DataFrameGroupBy` and :class:`.SeriesGroupBy` when grouping on categorical data would sort result values even when used with ``sort=False`` (:issue:`42482`)
- Bug in :meth:`.DataFrameGroupBy.apply` and :class:`.SeriesGroupBy.apply` with ``as_index=False`` would not attempt the computation without using the grouping keys when using them failed with a ``TypeError`` (:issue:`49256`)
- Bug in :meth:`.DataFrameGroupBy.describe` would describe the group keys (:issue:`49256`)
- Bug in :meth:`.SeriesGroupBy.describe` with ``as_index=False`` would have the incorrect shape (:issue:`49256`)
- Bug in :class:`.DataFrameGroupBy` and :class:`.SeriesGroupBy` with ``dropna=False`` would drop NA values when the grouper was categorical (:issue:`36327`)
- Bug in :meth:`.SeriesGroupBy.nunique` would incorrectly raise when the grouper was an empty categorical and ``observed=True`` (:issue:`21334`)
- Bug in :meth:`.SeriesGroupBy.nth` would raise when grouper contained NA values after subsetting from a :class:`DataFrameGroupBy` (:issue:`26454`)
- Bug in :meth:`DataFrame.groupby` would not include a :class:`.Grouper` specified by ``key`` in the result when ``as_index=False`` (:issue:`50413`)
- Bug in :meth:`.DataFrameGroupBy.value_counts` would raise when used with a :class:`.TimeGrouper` (:issue:`50486`)
- Bug in :meth:`.Resampler.size` caused a wide :class:`DataFrame` to be returned instead of a :class:`Series` with :class:`MultiIndex` (:issue:`46826`)
- Bug in :meth:`.DataFrameGroupBy.transform` and :meth:`.SeriesGroupBy.transform` would raise incorrectly when grouper had ``axis=1`` for ``"idxmin"`` and ``"idxmax"`` arguments (:issue:`45986`)
- Bug in :class:`.DataFrameGroupBy` would raise when used with an empty DataFrame, categorical grouper, and ``dropna=False`` (:issue:`50634`)
- Bug in :meth:`.SeriesGroupBy.value_counts` did not respect ``sort=False`` (:issue:`50482`)
- Bug in :meth:`.DataFrameGroupBy.resample` raises ``KeyError`` when getting the result from a key list when resampling on time index (:issue:`50840`)
- Bug in :meth:`.DataFrameGroupBy.transform` and :meth:`.SeriesGroupBy.transform` would raise incorrectly when grouper had ``axis=1`` for ``"ngroup"`` argument (:issue:`45986`)
- Bug in :meth:`.DataFrameGroupBy.describe` produced incorrect results when data had duplicate columns (:issue:`50806`)
- Bug in :meth:`.DataFrameGroupBy.agg` with ``engine="numba"`` failing to respect ``as_index=False`` (:issue:`51228`)
<<<<<<< HEAD
- Bug in :meth:`DataFrameGroupBy.agg`, :meth:`SeriesGroupBy.agg`, and :meth:`Resampler.agg` would ignore arguments when passed a list of functions (:issue:`50863`)
- Bug in :meth:`DataFrameGroupBy.ohlc` ignoring ``as_index=False`` (:issue:`51413`)
- Bug in :meth:`GroupBy.groups` with a datetime key in conjunction with another key produced incorrect number of group keys (:issue:`51158`)
=======
- Bug in :meth:`.DataFrameGroupBy.agg`, :meth:`.SeriesGroupBy.agg`, and :meth:`.Resampler.agg` would ignore arguments when passed a list of functions (:issue:`50863`)
- Bug in :meth:`.DataFrameGroupBy.ohlc` ignoring ``as_index=False`` (:issue:`51413`)
>>>>>>> 8baedc15

Reshaping
^^^^^^^^^
- Bug in :meth:`DataFrame.pivot_table` raising ``TypeError`` for nullable dtype and ``margins=True`` (:issue:`48681`)
- Bug in :meth:`DataFrame.unstack` and :meth:`Series.unstack` unstacking wrong level of :class:`MultiIndex` when :class:`MultiIndex` has mixed names (:issue:`48763`)
- Bug in :meth:`DataFrame.melt` losing extension array dtype (:issue:`41570`)
- Bug in :meth:`DataFrame.pivot` not respecting ``None`` as column name (:issue:`48293`)
- Bug in :meth:`DataFrame.join` when ``left_on`` or ``right_on`` is or includes a :class:`CategoricalIndex` incorrectly raising ``AttributeError`` (:issue:`48464`)
- Bug in :meth:`DataFrame.pivot_table` raising ``ValueError`` with parameter ``margins=True`` when result is an empty :class:`DataFrame` (:issue:`49240`)
- Clarified error message in :func:`merge` when passing invalid ``validate`` option (:issue:`49417`)
- Bug in :meth:`DataFrame.explode` raising ``ValueError`` on multiple columns with ``NaN`` values or empty lists (:issue:`46084`)
- Bug in :meth:`DataFrame.transpose` with ``IntervalDtype`` column with ``timedelta64[ns]`` endpoints (:issue:`44917`)
- Bug in :meth:`DataFrame.agg` and :meth:`Series.agg` would ignore arguments when passed a list of functions (:issue:`50863`)

Sparse
^^^^^^
- Bug in :meth:`Series.astype` when converting a ``SparseDtype`` with ``datetime64[ns]`` subtype to ``int64`` dtype raising, inconsistent with the non-sparse behavior (:issue:`49631`,:issue:`50087`)
- Bug in :meth:`Series.astype` when converting a from ``datetime64[ns]`` to ``Sparse[datetime64[ns]]`` incorrectly raising (:issue:`50082`)
- Bug in :meth:`Series.sparse.to_coo` raising ``SystemError`` when :class:`MultiIndex` contains a ``ExtensionArray`` (:issue:`50996`)

ExtensionArray
^^^^^^^^^^^^^^
- Bug in :meth:`Series.mean` overflowing unnecessarily with nullable integers (:issue:`48378`)
- Bug in :meth:`Series.tolist` for nullable dtypes returning numpy scalars instead of python scalars (:issue:`49890`)
- Bug in :meth:`Series.round` for pyarrow-backed dtypes raising ``AttributeError`` (:issue:`50437`)
- Bug when concatenating an empty DataFrame with an ExtensionDtype to another DataFrame with the same ExtensionDtype, the resulting dtype turned into object (:issue:`48510`)
- Bug in :meth:`array.PandasArray.to_numpy` raising with ``NA`` value when ``na_value`` is specified (:issue:`40638`)
- Bug in :meth:`api.types.is_numeric_dtype` where a custom :class:`ExtensionDtype` would not return ``True`` if ``_is_numeric`` returned ``True`` (:issue:`50563`)
- Bug in :meth:`api.types.is_integer_dtype`, :meth:`api.types.is_unsigned_integer_dtype`, :meth:`api.types.is_signed_integer_dtype`, :meth:`api.types.is_float_dtype` where a custom :class:`ExtensionDtype` would not return ``True`` if ``kind`` returned the corresponding NumPy type (:issue:`50667`)
- Bug in :class:`Series` constructor unnecessarily overflowing for nullable unsigned integer dtypes (:issue:`38798`, :issue:`25880`)
- Bug in setting non-string value into ``StringArray`` raising ``ValueError`` instead of ``TypeError`` (:issue:`49632`)
- Bug in :meth:`DataFrame.reindex` not honoring the default ``copy=True`` keyword in case of columns with ExtensionDtype (and as a result also selecting multiple columns with getitem (``[]``) didn't correctly result in a copy) (:issue:`51197`)

Styler
^^^^^^
- Fix :meth:`~pandas.io.formats.style.Styler.background_gradient` for nullable dtype :class:`Series` with ``NA`` values (:issue:`50712`)

Metadata
^^^^^^^^
- Fixed metadata propagation in :meth:`DataFrame.corr` and :meth:`DataFrame.cov` (:issue:`28283`)

Other
^^^^^

- Bug in :meth:`Series.searchsorted` inconsistent behavior when accepting :class:`DataFrame` as parameter ``value`` (:issue:`49620`)
- Bug in :func:`array` failing to raise on :class:`DataFrame` inputs (:issue:`51167`)

.. ---------------------------------------------------------------------------
.. _whatsnew_200.contributors:

Contributors
~~~~~~~~~~~~

.. contributors:: v1.5.0rc0..v2.0.0|HEAD<|MERGE_RESOLUTION|>--- conflicted
+++ resolved
@@ -1372,14 +1372,11 @@
 - Bug in :meth:`.DataFrameGroupBy.transform` and :meth:`.SeriesGroupBy.transform` would raise incorrectly when grouper had ``axis=1`` for ``"ngroup"`` argument (:issue:`45986`)
 - Bug in :meth:`.DataFrameGroupBy.describe` produced incorrect results when data had duplicate columns (:issue:`50806`)
 - Bug in :meth:`.DataFrameGroupBy.agg` with ``engine="numba"`` failing to respect ``as_index=False`` (:issue:`51228`)
-<<<<<<< HEAD
 - Bug in :meth:`DataFrameGroupBy.agg`, :meth:`SeriesGroupBy.agg`, and :meth:`Resampler.agg` would ignore arguments when passed a list of functions (:issue:`50863`)
 - Bug in :meth:`DataFrameGroupBy.ohlc` ignoring ``as_index=False`` (:issue:`51413`)
 - Bug in :meth:`GroupBy.groups` with a datetime key in conjunction with another key produced incorrect number of group keys (:issue:`51158`)
-=======
 - Bug in :meth:`.DataFrameGroupBy.agg`, :meth:`.SeriesGroupBy.agg`, and :meth:`.Resampler.agg` would ignore arguments when passed a list of functions (:issue:`50863`)
 - Bug in :meth:`.DataFrameGroupBy.ohlc` ignoring ``as_index=False`` (:issue:`51413`)
->>>>>>> 8baedc15
 
 Reshaping
 ^^^^^^^^^
