--- conflicted
+++ resolved
@@ -363,12 +363,8 @@
 - Bug in indexing non-scalar value from ``Series`` having non-unique ``Index`` will return value flattened (:issue:`17610`)
 - Bug in :func:`DatetimeIndex.insert` where inserting ``NaT`` into a timezone-aware index incorrectly raised (:issue:`16357`)
 - Bug in ``__setitem__`` when indexing a :class:`DataFrame` with a 2-d boolean ndarray (:issue:`18582`)
-<<<<<<< HEAD
 - Bug in :func:`MultiIndex.set_labels` which would cause casting (and potentially clipping) of the new labels if the ``level`` argument is not 0 or a list like [0, 1, ... ]  (:issue:`19057`)
-
-=======
 - Bug in ``str.extractall`` when there were no matches empty :class:`Index` was returned instead of appropriate :class:`MultiIndex` (:issue:`19034`)
->>>>>>> 821028f6
 
 I/O
 ^^^
