--- conflicted
+++ resolved
@@ -341,12 +341,9 @@
 - :func:`DataFrame.replace` now supports the ``method`` parameter, which can be used to specify the replacement method when ``to_replace`` is a scalar, list or tuple and ``value`` is ``None`` (:issue:`19632`)
 - :meth:`Timestamp.month_name`, :meth:`DatetimeIndex.month_name`, and :meth:`Series.dt.month_name` are now available (:issue:`12805`)
 - :meth:`Timestamp.day_name` and :meth:`DatetimeIndex.day_name` are now available to return day names with a specified locale (:issue:`12806`)
-<<<<<<< HEAD
-- :func:`DataFrame.rename_axis` supports ``index`` and ``columns`` arguments and :func:`Series.rename_axis` supports ``index`` argument (:issue:`19978`)
-=======
 - :meth:`DataFrame.to_sql` now performs a multivalue insert if the underlying connection supports itk rather than inserting row by row.
   ``SQLAlchemy`` dialects supporting multivalue inserts include: ``mysql``, ``postgresql``, ``sqlite`` and any dialect with ``supports_multivalues_insert``. (:issue:`14315`, :issue:`8953`)
->>>>>>> b6691127
+- :func:`DataFrame.rename_axis` supports ``index`` and ``columns`` arguments and :func:`Series.rename_axis` supports ``index`` argument (:issue:`19978`)
 
 .. _whatsnew_0230.api_breaking:
 
