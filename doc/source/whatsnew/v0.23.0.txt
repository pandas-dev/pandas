--- conflicted
+++ resolved
@@ -211,11 +211,8 @@
 - Subtracting ``NaT`` from a :class:`Series` with ``dtype='datetime64[ns]'`` returns a ``Series`` with ``dtype='timedelta64[ns]'`` instead of ``dtype='datetime64[ns]'``(:issue:`18808`)
 - Operations between a :class:`Series` with dtype ``dtype='datetime64[ns]'`` and a :class:`PeriodIndex` will correctly raises ``TypeError`` (:issue:`18850`)
 - Subtraction of :class:`Series` with timezone-aware ``dtype='datetime64[ns]'`` with mis-matched timezones will raise ``TypeError`` instead of ``ValueError`` (issue:`18817`)
-<<<<<<< HEAD
 - :class:`IntervalIndex` and ``IntervalDtype`` no longer support categorical, object, and string subtypes (:issue:`19016`)
-=======
 - The default ``Timedelta`` constructor now accepts an ``ISO 8601 Duration`` string as an argument (:issue:`19040`)
->>>>>>> c6166b0d
 
 .. _whatsnew_0230.deprecations:
 
@@ -283,11 +280,11 @@
 Documentation Changes
 ~~~~~~~~~~~~~~~~~~~~~
 
-- Changed spelling of "numpy" to "NumPy", and "python" to "Python". (:issue:`19017`) 
+- Changed spelling of "numpy" to "NumPy", and "python" to "Python". (:issue:`19017`)
 - Consistency when introducing code samples, using either colon or period.
   Rewrote some sentences for greater clarity, added more dynamic references
   to functions, methods and classes.
-  (:issue:`18941`, :issue:`18948`, :issue:`18973`, :issue:`19017`) 
+  (:issue:`18941`, :issue:`18948`, :issue:`18973`, :issue:`19017`)
 -
 
 .. _whatsnew_0230.bug_fixes:
@@ -314,7 +311,7 @@
 - Bug in :class:`DatetimeIndex` where adding or subtracting an array-like of ``DateOffset`` objects either raised (``np.array``, ``pd.Index``) or broadcast incorrectly (``pd.Series``) (:issue:`18849`)
 - Bug in :class:`Series` floor-division where operating on a scalar ``timedelta`` raises an exception (:issue:`18846`)
 - Bug in :class:`FY5253Quarter`, :class:`LastWeekOfMonth` where rollback and rollforward behavior was inconsistent with addition and subtraction behavior (:issue:`18854`)
-- Bug in :class:`Index` constructor with ``dtype=CategoricalDtype(...)`` where ``categories`` and ``ordered`` are not maintained (issue:`19032`) 
+- Bug in :class:`Index` constructor with ``dtype=CategoricalDtype(...)`` where ``categories`` and ``ordered`` are not maintained (issue:`19032`)
 
 
 Indexing
