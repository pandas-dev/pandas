.. _whatsnew_0230:

v0.23.0
-------

This is a major release from 0.21.1 and includes a number of API changes,
deprecations, new features, enhancements, and performance improvements along
with a large number of bug fixes. We recommend that all users upgrade to this
version.

.. _whatsnew_0230.enhancements:

New features
~~~~~~~~~~~~

-
-
-


.. _whatsnew_0210.enhancements.get_dummies_dtype:

``get_dummies`` now supports ``dtype`` argument
^^^^^^^^^^^^^^^^^^^^^^^^^^^^^^^^^^^^^^^^^^^^^^^

The :func:`get_dummies` now accepts a ``dtype`` argument, which specifies a dtype for the new columns. The default remains uint8. (:issue:`18330`)

.. ipython:: python

   df = pd.DataFrame({'a': [1, 2], 'b': [3, 4], 'c': [5, 6]})
   pd.get_dummies(df, columns=['c']).dtypes
   pd.get_dummies(df, columns=['c'], dtype=bool).dtypes


.. _whatsnew_0230.enhancements.merge_on_columns_and_levels:

Merging on a combination of columns and index levels
^^^^^^^^^^^^^^^^^^^^^^^^^^^^^^^^^^^^^^^^^^^^^^^^^^^^

Strings passed to :meth:`DataFrame.merge` as the ``on``, ``left_on``, and ``right_on``
parameters may now refer to either column names or index level names.
This enables merging ``DataFrame`` instances on a combination of index levels
and columns without resetting indexes. See the :ref:`Merge on columns and
levels <merging.merge_on_columns_and_levels>` documentation section.
(:issue:`14355`)

.. ipython:: python

   left_index = pd.Index(['K0', 'K0', 'K1', 'K2'], name='key1')

   left = pd.DataFrame({'A': ['A0', 'A1', 'A2', 'A3'],
                        'B': ['B0', 'B1', 'B2', 'B3'],
                        'key2': ['K0', 'K1', 'K0', 'K1']},
                       index=left_index)

   right_index = pd.Index(['K0', 'K1', 'K2', 'K2'], name='key1')

   right = pd.DataFrame({'C': ['C0', 'C1', 'C2', 'C3'],
                         'D': ['D0', 'D1', 'D2', 'D3'],
                         'key2': ['K0', 'K0', 'K0', 'K1']},
                        index=right_index)

   left.merge(right, on=['key1', 'key2'])

.. _whatsnew_0230.enhancements.sort_by_columns_and_levels:

Sorting by a combination of columns and index levels
^^^^^^^^^^^^^^^^^^^^^^^^^^^^^^^^^^^^^^^^^^^^^^^^^^^^

Strings passed to :meth:`DataFrame.sort_values` as the ``by`` parameter may
now refer to either column names or index level names.  This enables sorting
``DataFrame`` instances by a combination of index levels and columns without
resetting indexes. See the :ref:`Sorting by Indexes and Values
<basics.sort_indexes_and_values>` documentation section.
(:issue:`14353`)

.. ipython:: python

   # Build MultiIndex
   idx = pd.MultiIndex.from_tuples([('a', 1), ('a', 2), ('a', 2),
                                    ('b', 2), ('b', 1), ('b', 1)])
   idx.names = ['first', 'second']

   # Build DataFrame
   df_multi = pd.DataFrame({'A': np.arange(6, 0, -1)},
                           index=idx)
   df_multi

   # Sort by 'second' (index) and 'A' (column)
   df_multi.sort_values(by=['second', 'A'])

.. _whatsnew_0230.enhancements.ran_inf:

``.rank()`` handles ``inf`` values when ``NaN`` are present
^^^^^^^^^^^^^^^^^^^^^^^^^^^^^^^^^^^^^^^^^^^^^^^^^^^^^^^^^^^

In previous versions, ``.rank()`` would assign ``inf`` elements ``NaN`` as their ranks. Now ranks are calculated properly. (:issue:`6945`)

.. ipython:: python

    s = pd.Series([-np.inf, 0, 1, np.nan, np.inf])
    s

Previous Behavior:

.. code-block:: ipython

    In [11]: s.rank()
    Out[11]:
    0    1.0
    1    2.0
    2    3.0
    3    NaN
    4    NaN
    dtype: float64

Current Behavior

.. ipython:: python

    s.rank()

Furthermore, previously if you rank ``inf`` or ``-inf`` values together with ``NaN`` values, the calculation won't distinguish ``NaN`` from infinity when using 'top' or 'bottom' argument.

.. ipython:: python

    s = pd.Series([np.nan, np.nan, -np.inf, -np.inf])
    s

Previous Behavior:

.. code-block:: ipython

    In [15]: s.rank(na_option='top')
    Out[15]:
    0    2.5
    1    2.5
    2    2.5
    3    2.5
    dtype: float64

Current Behavior

.. ipython:: python

    s.rank(na_option='top')

.. _whatsnew_0230.enhancements.round-trippable_json:

JSON read/write round-trippable with ``orient='table'``
^^^^^^^^^^^^^^^^^^^^^^^^^^^^^^^^^^^^^^^^^^^^^^^^^^^^^^^

A ``DataFrame`` can now be written to and subsequently read back via JSON while preserving metadata through usage of the ``orient='table'`` argument (see :issue:`18912` and :issue:`9146`). Previously, none of the available ``orient`` values guaranteed the preservation of dtypes and index names, amongst other metadata.

.. ipython:: python

   df = pd.DataFrame({'foo': [1, 2, 3, 4],
		      'bar': ['a', 'b', 'c', 'd'],
		      'baz': pd.date_range('2018-01-01', freq='d', periods=4),
		      'qux': pd.Categorical(['a', 'b', 'c', 'c'])
		      }, index=pd.Index(range(4), name='idx'))
   df
   df.dtypes
   df.to_json('test.json', orient='table')
   new_df = pd.read_json('test.json', orient='table')
   new_df
   new_df.dtypes

Please note that the string `index` is not supported with the round trip format, as it is used by default in ``write_json`` to indicate a missing index name.

.. ipython:: python

   df.index.name = 'index'
   df.to_json('test.json', orient='table')
   new_df = pd.read_json('test.json', orient='table')
   new_df
   print(new_df.index.name)

.. _whatsnew_0230.enhancements.other:

Other Enhancements
^^^^^^^^^^^^^^^^^^

- Better support for :func:`Dataframe.style.to_excel` output with the ``xlsxwriter`` engine. (:issue:`16149`)
- :func:`pandas.tseries.frequencies.to_offset` now accepts leading '+' signs e.g. '+1h'. (:issue:`18171`)
- :func:`MultiIndex.unique` now supports the ``level=`` argument, to get unique values from a specific index level (:issue:`17896`)
- :class:`pandas.io.formats.style.Styler` now has method ``hide_index()`` to determine whether the index will be rendered in output (:issue:`14194`)
- :class:`pandas.io.formats.style.Styler` now has method ``hide_columns()`` to determine whether columns will be hidden in output (:issue:`14194`)
- Improved wording of ``ValueError`` raised in :func:`to_datetime` when ``unit=`` is passed with a non-convertible value (:issue:`14350`)
- :func:`Series.fillna` now accepts a Series or a dict as a ``value`` for a categorical dtype (:issue:`17033`)
- :func:`pandas.read_clipboard` updated to use qtpy, falling back to PyQt5 and then PyQt4, adding compatibility with Python3 and multiple python-qt bindings (:issue:`17722`)
- Improved wording of ``ValueError`` raised in :func:`read_csv` when the ``usecols`` argument cannot match all columns. (:issue:`17301`)
- :func:`DataFrame.corrwith` now silently drops non-numeric columns when passed a Series. Before, an exception was raised (:issue:`18570`).
- :class:`IntervalIndex` now supports time zone aware ``Interval`` objects (:issue:`18537`, :issue:`18538`)
- :func:`Series` / :func:`DataFrame` tab completion also returns identifiers in the first level of a :func:`MultiIndex`. (:issue:`16326`)
- :func:`read_excel()` has gained the ``nrows`` parameter (:issue:`16645`)
- :func:``DataFrame.to_json`` and ``Series.to_json`` now accept an ``index`` argument which allows the user to exclude the index from the JSON output (:issue:`17394`)
- ``IntervalIndex.to_tuples()`` has gained the ``na_tuple`` parameter to control whether NA is returned as a tuple of NA, or NA itself (:issue:`18756`)
- ``Categorical.rename_categories``, ``CategoricalIndex.rename_categories`` and :attr:`Series.cat.rename_categories`
  can now take a callable as their argument (:issue:`18862`)
- :class:`Interval` and :class:`IntervalIndex` have gained a ``length`` attribute (:issue:`18789`)
- ``Resampler`` objects now have a functioning :attr:`~pandas.core.resample.Resampler.pipe` method.
  Previously, calls to ``pipe`` were diverted to  the ``mean`` method (:issue:`17905`).
- :func:`~pandas.api.types.is_scalar` now returns ``True`` for ``DateOffset`` objects (:issue:`18943`).

.. _whatsnew_0230.api_breaking:

Backwards incompatible API changes
~~~~~~~~~~~~~~~~~~~~~~~~~~~~~~~~~~

.. _whatsnew_0230.api_breaking.deps:

Dependencies have increased minimum versions
^^^^^^^^^^^^^^^^^^^^^^^^^^^^^^^^^^^^^^^^^^^^

We have updated our minimum supported versions of dependencies (:issue:`15184`).
If installed, we now require:

   +-----------------+-----------------+----------+
   | Package         | Minimum Version | Required |
   +=================+=================+==========+
   | python-dateutil | 2.5.0           |    X     |
   +-----------------+-----------------+----------+
   | openpyxl        | 2.4.0           |          |
   +-----------------+-----------------+----------+


Build Changes
^^^^^^^^^^^^^

- Building pandas for development now requires ``cython >= 0.24`` (:issue:`18613`)
- Building from source now explicitly requires ``setuptools`` in ``setup.py`` (:issue:`18113`)
- Updated conda recipe to be in compliance with conda-build 3.0+ (:issue:`18002`)

.. _whatsnew_0230.api:

Other API Changes
^^^^^^^^^^^^^^^^^

- :func:`Series.astype` and :func:`Index.astype` with an incompatible dtype will now raise a ``TypeError`` rather than a ``ValueError`` (:issue:`18231`)
- ``Series`` construction with an ``object`` dtyped tz-aware datetime and ``dtype=object`` specified, will now return an ``object`` dtyped ``Series``, previously this would infer the datetime dtype (:issue:`18231`)
- A :class:`Series` of ``dtype=category`` constructed from an empty ``dict`` will now have categories of ``dtype=object`` rather than ``dtype=float64``, consistently with the case in which an empty list is passed (:issue:`18515`)
- ``NaT`` division with :class:`datetime.timedelta` will now return ``NaN`` instead of raising (:issue:`17876`)
- All-NaN levels in a ``MultiIndex`` are now assigned ``float`` rather than ``object`` dtype, promoting consistency with ``Index`` (:issue:`17929`).
- Levels names of a ``MultiIndex`` (when not None) are now required to be unique: trying to create a ``MultiIndex`` with repeated names will raise a ``ValueError`` (:issue:`18872`)
- :class:`Timestamp` will no longer silently ignore unused or invalid ``tz`` or ``tzinfo`` keyword arguments (:issue:`17690`)
- :class:`Timestamp` will no longer silently ignore invalid ``freq`` arguments (:issue:`5168`)
- :class:`CacheableOffset` and :class:`WeekDay` are no longer available in the ``pandas.tseries.offsets`` module (:issue:`17830`)
- ``pandas.tseries.frequencies.get_freq_group()`` and ``pandas.tseries.frequencies.DAYS`` are removed from the public API (:issue:`18034`)
- :func:`Series.truncate` and :func:`DataFrame.truncate` will raise a ``ValueError`` if the index is not sorted instead of an unhelpful ``KeyError`` (:issue:`17935`)
- :func:`Index.map` can now accept ``Series`` and dictionary input objects (:issue:`12756`, :issue:`18482`, :issue:`18509`).
- :func:`Dataframe.unstack` will now default to filling with ``np.nan`` for ``object`` columns. (:issue:`12815`)
- :class:`IntervalIndex` constructor will raise if the ``closed`` parameter conflicts with how the input data is inferred to be closed (:issue:`18421`)
- Inserting missing values into indexes will work for all types of indexes and automatically insert the correct type of missing value (``NaN``, ``NaT``, etc.) regardless of the type passed in (:issue:`18295`)
- Restricted ``DateOffset`` keyword arguments. Previously, ``DateOffset`` subclasses allowed arbitrary keyword arguments which could lead to unexpected behavior. Now, only valid arguments will be accepted. (:issue:`17176`, :issue:`18226`).
- :func:`DataFrame.from_items` provides a more informative error message when passed scalar values (:issue:`17312`)
- When created with duplicate labels, ``MultiIndex`` now raises a ``ValueError``. (:issue:`17464`)
- :func:`Series.fillna` now raises a ``TypeError`` instead of a ``ValueError`` when passed a list, tuple or DataFrame as a ``value`` (:issue:`18293`)
- :func:`pandas.DataFrame.merge` no longer casts a ``float`` column to ``object`` when merging on ``int`` and ``float`` columns (:issue:`16572`)
- The default NA value for :class:`UInt64Index` has changed from 0 to ``NaN``, which impacts methods that mask with NA, such as ``UInt64Index.where()`` (:issue:`18398`)
- Refactored ``setup.py`` to use ``find_packages`` instead of explicitly listing out all subpackages (:issue:`18535`)
- Rearranged the order of keyword arguments in :func:`read_excel()` to align with :func:`read_csv()` (:issue:`16672`)
- :func:`pandas.merge` now raises a ``ValueError`` when trying to merge on incompatible data types (:issue:`9780`)
- :func:`wide_to_long` previously kept numeric-like suffixes as ``object`` dtype. Now they are cast to numeric if possible (:issue:`17627`)
- In :func:`read_excel`, the ``comment`` argument is now exposed as a named parameter (:issue:`18735`)
- Rearranged the order of keyword arguments in :func:`read_excel()` to align with :func:`read_csv()` (:issue:`16672`)
- The options ``html.border`` and ``mode.use_inf_as_null`` were deprecated in prior versions, these will now show ``FutureWarning`` rather than a ``DeprecationWarning`` (:issue:`19003`)
- Subtracting ``NaT`` from a :class:`Series` with ``dtype='datetime64[ns]'`` returns a ``Series`` with ``dtype='timedelta64[ns]'`` instead of ``dtype='datetime64[ns]'``(:issue:`18808`)
- Operations between a :class:`Series` with dtype ``dtype='datetime64[ns]'`` and a :class:`PeriodIndex` will correctly raises ``TypeError`` (:issue:`18850`)
- Subtraction of :class:`Series` with timezone-aware ``dtype='datetime64[ns]'`` with mis-matched timezones will raise ``TypeError`` instead of ``ValueError`` (issue:`18817`)
- :class:`IntervalIndex` and ``IntervalDtype`` no longer support categorical, object, and string subtypes (:issue:`19016`)
- The default ``Timedelta`` constructor now accepts an ``ISO 8601 Duration`` string as an argument (:issue:`19040`)
<<<<<<< HEAD
- Addition or subtraction of ``NaT`` from :class:`TimedeltaIndex` will return ``TimedeltaIndex`` instead of ``DatetimeIndex`` (:issue:`19124`)
=======
- ``IntervalDtype`` now returns ``True`` when compared against ``'interval'`` regardless of subtype, and ``IntervalDtype.name`` now returns ``'interval'`` regardless of subtype (:issue:`18980`)
>>>>>>> 982e1123

.. _whatsnew_0230.deprecations:

Deprecations
~~~~~~~~~~~~

- ``Series.from_array`` and ``SparseSeries.from_array`` are deprecated. Use the normal constructor ``Series(..)`` and ``SparseSeries(..)`` instead (:issue:`18213`).
- ``DataFrame.as_matrix`` is deprecated. Use ``DataFrame.values`` instead (:issue:`18458`).
- ``Series.asobject``, ``DatetimeIndex.asobject``, ``PeriodIndex.asobject`` and ``TimeDeltaIndex.asobject`` have been deprecated. Use ``.astype(object)`` instead (:issue:`18572`)
- Grouping by a tuple of keys now emits a ``FutureWarning`` and is deprecated.
  In the future, a tuple passed to ``'by'`` will always refer to a single key
  that is the actual tuple, instead of treating the tuple as multiple keys. To
  retain the previous behavior, use a list instead of a tuple (:issue:`18314`)
- ``Series.valid`` is deprecated. Use :meth:`Series.dropna` instead (:issue:`18800`).
- :func:`read_excel` has deprecated the ``skip_footer`` parameter. Use ``skipfooter`` instead (:issue:`18836`)
- The ``is_copy`` attribute is deprecated and will be removed in a future version (:issue:`18801`).

.. _whatsnew_0230.prior_deprecations:

Removal of prior version deprecations/changes
~~~~~~~~~~~~~~~~~~~~~~~~~~~~~~~~~~~~~~~~~~~~~

- Warnings against the obsolete usage ``Categorical(codes, categories)``, which were emitted for instance when the first two arguments to ``Categorical()`` had different dtypes, and recommended the use of ``Categorical.from_codes``, have now been removed (:issue:`8074`)
- The ``levels`` and ``labels`` attributes of a ``MultiIndex`` can no longer be set directly (:issue:`4039`).
- ``pd.tseries.util.pivot_annual`` has been removed (deprecated since v0.19). Use ``pivot_table`` instead (:issue:`18370`)
- ``pd.tseries.util.isleapyear`` has been removed (deprecated since v0.19). Use ``.is_leap_year`` property in Datetime-likes instead (:issue:`18370`)
- ``pd.ordered_merge`` has been removed (deprecated since v0.19). Use ``pd.merge_ordered`` instead (:issue:`18459`)
- The ``SparseList`` class has been removed (:issue:`14007`)
- The ``pandas.io.wb`` and ``pandas.io.data`` stub modules have been removed (:issue:`13735`)
- ``Categorical.from_array`` has been removed (:issue:`13854`)
- The ``freq`` and ``how`` parameters have been removed from the ``rolling``/``expanding``/``ewm`` methods of DataFrame
  and Series (deprecated since v0.18). Instead, resample before calling the methods. (:issue:18601 & :issue:18668)
- ``DatetimeIndex.to_datetime``, ``Timestamp.to_datetime``, ``PeriodIndex.to_datetime``, and ``Index.to_datetime`` have been removed (:issue:`8254`, :issue:`14096`, :issue:`14113`)
- :func:`read_csv` has dropped the ``skip_footer`` parameter (:issue:`13386`)
- :func:`read_csv` has dropped the ``as_recarray`` parameter (:issue:`13373`)
- :func:`read_csv` has dropped the ``buffer_lines`` parameter (:issue:`13360`)
- :func:`read_csv` has dropped the ``compact_ints`` and ``use_unsigned`` parameters (:issue:`13323`)
- The ``Timestamp`` class has dropped the ``offset`` attribute in favor of ``freq`` (:issue:`13593`)
- The ``Series``, ``Categorical``, and ``Index`` classes have dropped the ``reshape`` method (:issue:`13012`)
- ``pandas.tseries.frequencies.get_standard_freq`` has been removed in favor of ``pandas.tseries.frequencies.to_offset(freq).rule_code`` (:issue:`13874`)
- The ``freqstr`` keyword has been removed from ``pandas.tseries.frequencies.to_offset`` in favor of ``freq`` (:issue:`13874`)
- The ``Panel4D`` and ``PanelND`` classes have been removed (:issue:`13776`)
- The ``Panel``class has dropped the ``to_long``and ``toLong`` methods (:issue:`19077`)
- The options ``display.line_with`` and ``display.height`` are removed in favor of ``display.width`` and ``display.max_rows`` respectively (:issue:`4391`, :issue:`19107`)
- The ``labels`` attribute of the ``Categorical`` class has been removed in favor of :attribute:`Categorical.codes` (:issue:`7768`)
- The ``flavor`` parameter have been removed from func:`to_sql` method (:issue:`13611`)

.. _whatsnew_0230.performance:

Performance Improvements
~~~~~~~~~~~~~~~~~~~~~~~~

- Indexers on ``Series`` or ``DataFrame`` no longer create a reference cycle (:issue:`17956`)
- Added a keyword argument, ``cache``, to :func:`to_datetime` that improved the performance of converting duplicate datetime arguments (:issue:`11665`)
- :class`DateOffset` arithmetic performance is improved (:issue:`18218`)
- Converting a ``Series`` of ``Timedelta`` objects to days, seconds, etc... sped up through vectorization of underlying methods (:issue:`18092`)
- Improved performance of ``.map()`` with a ``Series/dict`` input (:issue:`15081`)
- The overridden ``Timedelta`` properties of days, seconds and microseconds have been removed, leveraging their built-in Python versions instead (:issue:`18242`)
- ``Series`` construction will reduce the number of copies made of the input data in certain cases (:issue:`17449`)
- Improved performance of :func:`Series.dt.date` and :func:`DatetimeIndex.date` (:issue:`18058`)
- Improved performance of :func:`Series.dt.time` and :func:`DatetimeIndex.time` (:issue:`18461`)
- Improved performance of :func:`IntervalIndex.symmetric_difference()` (:issue:`18475`)
- Improved performance of ``DatetimeIndex`` and ``Series`` arithmetic operations with Business-Month and Business-Quarter frequencies (:issue:`18489`)
- :func:`Series` / :func:`DataFrame` tab completion limits to 100 values, for better performance. (:issue:`18587`)

.. _whatsnew_0230.docs:

Documentation Changes
~~~~~~~~~~~~~~~~~~~~~

- Changed spelling of "numpy" to "NumPy", and "python" to "Python". (:issue:`19017`)
- Consistency when introducing code samples, using either colon or period.
  Rewrote some sentences for greater clarity, added more dynamic references
  to functions, methods and classes.
  (:issue:`18941`, :issue:`18948`, :issue:`18973`, :issue:`19017`)
-

.. _whatsnew_0230.bug_fixes:

Bug Fixes
~~~~~~~~~


Conversion
^^^^^^^^^^

- Bug in :class:`Index` constructor with ``dtype='uint64'`` where int-like floats were not coerced to :class:`UInt64Index` (:issue:`18400`)
- Bug in the :class:`DataFrame` constructor in which data containing very large positive or very large negative numbers was causing ``OverflowError`` (:issue:`18584`)
- Fixed a bug where creating a Series from an array that contains both tz-naive and tz-aware values will result in a Series whose dtype is tz-aware instead of object (:issue:`16406`)
- Adding a ``Period`` object to a ``datetime`` or ``Timestamp`` object will now correctly raise a ``TypeError`` (:issue:`17983`)
- Fixed a bug where ``FY5253`` date offsets could incorrectly raise an ``AssertionError`` in arithmetic operatons (:issue:`14774`)
- Bug in :meth:`Index.astype` with a categorical dtype where the resultant index is not converted to a :class:`CategoricalIndex` for all types of index (:issue:`18630`)
- Bug in :meth:`Series.astype` and ``Categorical.astype()`` where an existing categorical data does not get updated (:issue:`10696`, :issue:`18593`)
- Bug in :class:`Series` constructor with an int or float list where specifying ``dtype=str``, ``dtype='str'`` or ``dtype='U'`` failed to convert the data elements to strings (:issue:`16605`)
- Bug in :class:`Timestamp` where comparison with an array of ``Timestamp`` objects would result in a ``RecursionError`` (:issue:`15183`)
- Bug in :class:`WeekOfMonth` and class:`Week` where addition and subtraction did not roll correctly (:issue:`18510`,:issue:`18672`,:issue:`18864`)
- Bug in :meth:`DatetimeIndex.astype` when converting between timezone aware dtypes, and converting from timezone aware to naive (:issue:`18951`)
- Bug in :class:`FY5253` where ``datetime`` addition and subtraction incremented incorrectly for dates on the year-end but not normalized to midnight (:issue:`18854`)
- Bug in :class:`DatetimeIndex` and :class:`TimedeltaIndex` where adding or subtracting an array-like of ``DateOffset`` objects either raised (``np.array``, ``pd.Index``) or broadcast incorrectly (``pd.Series``) (:issue:`18849`)
- Bug in :class:`Series` floor-division where operating on a scalar ``timedelta`` raises an exception (:issue:`18846`)
- Bug in :class:`FY5253Quarter`, :class:`LastWeekOfMonth` where rollback and rollforward behavior was inconsistent with addition and subtraction behavior (:issue:`18854`)
- Bug in :class:`Index` constructor with ``dtype=CategoricalDtype(...)`` where ``categories`` and ``ordered`` are not maintained (issue:`19032`)
- Bug in :class:`Index` constructor with ``dtype=CategoricalDtype(...)`` where ``categories`` and ``ordered`` are not maintained (issue:`19032`)
- Bug in :class:`Series`` with ``dtype='timedelta64[ns]`` where addition or subtraction of ``TimedeltaIndex`` had results cast to ``dtype='int64'`` (:issue:`17250`)
- Bug in :class:`TimedeltaIndex` where division by a ``Series`` would return a ``TimedeltaIndex`` instead of a ``Series`` (issue:`19042`)
- Bug in :class:`Series` with ``dtype='timedelta64[ns]`` where addition or subtraction of ``TimedeltaIndex`` could return a ``Series`` with an incorrect name (issue:`19043`)
- Fixed bug where comparing :class:`DatetimeIndex` failed to raise ``TypeError`` when attempting to compare timezone-aware and timezone-naive datetimelike objects (:issue:`18162`)
- Bug in :class:`DatetimeIndex` where the repr was not showing high-precision time values at the end of a day (e.g., 23:59:59.999999999) (:issue:`19030`)
- Bug where dividing a scalar timedelta-like object with :class:`TimedeltaIndex` performed the reciprocal operation (:issue:`19125`)
-

Indexing
^^^^^^^^

- Bug in :func:`Series.truncate` which raises ``TypeError`` with a monotonic ``PeriodIndex`` (:issue:`17717`)
- Bug in :func:`DataFrame.groupby` where tuples were interpreted as lists of keys rather than as keys (:issue:`17979`, :issue:`18249`)
- Bug in :func:`MultiIndex.get_level_values` which would return an invalid index on level of ints with missing values (:issue:`17924`)
- Bug in :func:`MultiIndex.remove_unused_levels` which would fill nan values (:issue:`18417`)
- Bug in :func:`MultiIndex.from_tuples`` which would fail to take zipped tuples in python3 (:issue:`18434`)
- Bug in :class:`Index` construction from list of mixed type tuples (:issue:`18505`)
- Bug in :func:`Index.drop` when passing a list of both tuples and non-tuples (:issue:`18304`)
- Bug in :class:`IntervalIndex` where empty and purely NA data was constructed inconsistently depending on the construction method (:issue:`18421`)
- Bug in :func:`IntervalIndex.symmetric_difference` where the symmetric difference with a non-``IntervalIndex`` did not raise (:issue:`18475`)
- Bug in indexing a datetimelike ``Index`` that raised ``ValueError`` instead of ``IndexError`` (:issue:`18386`).
- Bug in tz-aware :class:`DatetimeIndex` where addition/subtraction with a :class:`TimedeltaIndex` or array with ``dtype='timedelta64[ns]'`` was incorrect (:issue:`17558`)
- :func:`Index.to_series` now accepts ``index`` and ``name`` kwargs (:issue:`18699`)
- :func:`DatetimeIndex.to_series` now accepts ``index`` and ``name`` kwargs (:issue:`18699`)
- Bug in indexing non-scalar value from ``Series`` having non-unique ``Index`` will return value flattened (:issue:`17610`)
- Bug in :func:`DatetimeIndex.insert` where inserting ``NaT`` into a timezone-aware index incorrectly raised (:issue:`16357`)
- Bug in ``__setitem__`` when indexing a :class:`DataFrame` with a 2-d boolean ndarray (:issue:`18582`)
- Bug in :func:`MultiIndex.__contains__` where non-tuple keys would return ``True`` even if they had been dropped (:issue:`19027`)
- Bug in :func:`MultiIndex.set_labels` which would cause casting (and potentially clipping) of the new labels if the ``level`` argument is not 0 or a list like [0, 1, ... ]  (:issue:`19057`)
- Bug in ``str.extractall`` when there were no matches empty :class:`Index` was returned instead of appropriate :class:`MultiIndex` (:issue:`19034`)

I/O
^^^

- :func:`read_html` now rewinds seekable IO objects after parse failure, before attempting to parse with a new parser. If a parser errors and the object is non-seekable, an informative error is raised suggesting the use of a different parser (:issue:`17975`)
- Bug in :func:`read_msgpack` with a non existent file is passed in Python 2 (:issue:`15296`)
- Bug in :func:`read_csv` where a ``MultiIndex`` with duplicate columns was not being mangled appropriately (:issue:`18062`)
- Bug in :func:`read_sas` where a file with 0 variables gave an ``AttributeError`` incorrectly. Now it gives an ``EmptyDataError`` (:issue:`18184`)
- Bug in :func:`DataFrame.to_latex()` where pairs of braces meant to serve as invisible placeholders were escaped (:issue:`18667`)
- Bug in :func:`read_json` where large numeric values were causing an ``OverflowError`` (:issue:`18842`)
-

Plotting
^^^^^^^^

- :func: `DataFrame.plot` now raises a ``ValueError`` when the ``x`` or ``y`` argument is improperly formed (:issue:`18671`)
- Bug in formatting tick labels with ``datetime.time()`` and fractional seconds (:issue:`18478`).
-
-

Groupby/Resample/Rolling
^^^^^^^^^^^^^^^^^^^^^^^^

- Bug when grouping by a single column and aggregating with a class like ``list`` or ``tuple`` (:issue:`18079`)
- Fixed regression in :func:`DataFrame.groupby` which would not emit an error when called with a tuple key not in the index (:issue:`18798`)
-
-

Sparse
^^^^^^

-
-
-

Reshaping
^^^^^^^^^

- Bug in :func:`DataFrame.stack` which fails trying to sort mixed type levels under Python 3 (:issue:`18310`)
- Fixed construction of a :class:`Series` from a ``dict`` containing ``NaN`` as key (:issue:`18480`)
- Bug in :func:`Series.rank` where ``Series`` containing ``NaT`` modifies the ``Series`` inplace (:issue:`18521`)
- Bug in :func:`cut` which fails when using readonly arrays (:issue:`18773`)
- Bug in :func:`Dataframe.pivot_table` which fails when the ``aggfunc`` arg is of type string.  The behavior is now consistent with other methods like ``agg`` and ``apply`` (:issue:`18713`)
- Bug in :func:`DataFrame.merge` in which merging using ``Index`` objects as vectors raised an Exception (:issue:`19038`)

Numeric
^^^^^^^

- Bug in :func:`Series.__sub__` subtracting a non-nanosecond ``np.datetime64`` object from a ``Series`` gave incorrect results (:issue:`7996`)
- Bug in :class:`DatetimeIndex`, :class:`TimedeltaIndex` addition and subtraction of zero-dimensional integer arrays gave incorrect results (:issue:`19012`)
- Bug in :func:`Series.__add__` adding Series with dtype ``timedelta64[ns]`` to a timezone-aware ``DatetimeIndex`` incorrectly dropped timezone information (:issue:`13905`)
- Bug in :func:`Timedelta.__floordiv__` and :func:`Timedelta.__rfloordiv__` dividing by many incompatible numpy objects was incorrectly allowed (:issue:`18846`)
-

Categorical
^^^^^^^^^^^

-
- Bug in :func:`pandas.api.types.union_categoricals` returning the wrong result
  when all the categoricals had the same categories, but in a different order.
  This affected :func:`pandas.concat` with Categorical data (:issue:`19096`).
- Bug in ``Categorical.equals`` between two unordered categories with the same categories, but in a different order (:issue:`16603`)
-

Other
^^^^^

- Improved error message when attempting to use a Python keyword as an identifier in a ``numexpr`` backed query (:issue:`18221`)
- :func:`Timestamp.replace` will now handle Daylight Savings transitions gracefully (:issue:`18319`)<|MERGE_RESOLUTION|>--- conflicted
+++ resolved
@@ -270,11 +270,8 @@
 - Subtraction of :class:`Series` with timezone-aware ``dtype='datetime64[ns]'`` with mis-matched timezones will raise ``TypeError`` instead of ``ValueError`` (issue:`18817`)
 - :class:`IntervalIndex` and ``IntervalDtype`` no longer support categorical, object, and string subtypes (:issue:`19016`)
 - The default ``Timedelta`` constructor now accepts an ``ISO 8601 Duration`` string as an argument (:issue:`19040`)
-<<<<<<< HEAD
+- ``IntervalDtype`` now returns ``True`` when compared against ``'interval'`` regardless of subtype, and ``IntervalDtype.name`` now returns ``'interval'`` regardless of subtype (:issue:`18980`)
 - Addition or subtraction of ``NaT`` from :class:`TimedeltaIndex` will return ``TimedeltaIndex`` instead of ``DatetimeIndex`` (:issue:`19124`)
-=======
-- ``IntervalDtype`` now returns ``True`` when compared against ``'interval'`` regardless of subtype, and ``IntervalDtype.name`` now returns ``'interval'`` regardless of subtype (:issue:`18980`)
->>>>>>> 982e1123
 
 .. _whatsnew_0230.deprecations:
 
