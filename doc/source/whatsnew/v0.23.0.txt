--- conflicted
+++ resolved
@@ -453,15 +453,11 @@
 Categorical
 ^^^^^^^^^^^
 
-<<<<<<< HEAD
 -
 - Bug in :func:`pandas.api.types.union_categoricals` returning the wrong result
   when all the categoricals had the same categories, but in a different order.
   This affected :func:`pandas.concat` with Categorical data (:issue:`19096`).
-=======
 - Bug in ``Categorical.equals`` between two unordered categories with the same categories, but in a different order (:issue:`16603`)
--
->>>>>>> bbfbe48e
 -
 
 Other
