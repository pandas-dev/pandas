.. _whatsnew_0230:

v0.23.0
-------

This is a major release from 0.21.1 and includes a number of API changes,
deprecations, new features, enhancements, and performance improvements along
with a large number of bug fixes. We recommend that all users upgrade to this
version.

.. _whatsnew_0230.enhancements:

New features
~~~~~~~~~~~~

-
-
-


.. _whatsnew_0210.enhancements.get_dummies_dtype:

``get_dummies`` now supports ``dtype`` argument
^^^^^^^^^^^^^^^^^^^^^^^^^^^^^^^^^^^^^^^^^^^^^^^

The :func:`get_dummies` now accepts a ``dtype`` argument, which specifies a dtype for the new columns. The default remains uint8. (:issue:`18330`)

.. ipython:: python

   df = pd.DataFrame({'a': [1, 2], 'b': [3, 4], 'c': [5, 6]})
   pd.get_dummies(df, columns=['c']).dtypes
   pd.get_dummies(df, columns=['c'], dtype=bool).dtypes


.. _whatsnew_0230.enhancements.merge_on_columns_and_levels:

Merging on a combination of columns and index levels
^^^^^^^^^^^^^^^^^^^^^^^^^^^^^^^^^^^^^^^^^^^^^^^^^^^^

Strings passed to :meth:`DataFrame.merge` as the ``on``, ``left_on``, and ``right_on``
parameters may now refer to either column names or index level names.
This enables merging ``DataFrame`` instances on a combination of index levels
and columns without resetting indexes. See the :ref:`Merge on columns and
levels <merging.merge_on_columns_and_levels>` documentation section.
(:issue:`14355`)

.. ipython:: python

   left_index = pd.Index(['K0', 'K0', 'K1', 'K2'], name='key1')

   left = pd.DataFrame({'A': ['A0', 'A1', 'A2', 'A3'],
                        'B': ['B0', 'B1', 'B2', 'B3'],
                        'key2': ['K0', 'K1', 'K0', 'K1']},
                       index=left_index)

   right_index = pd.Index(['K0', 'K1', 'K2', 'K2'], name='key1')

   right = pd.DataFrame({'C': ['C0', 'C1', 'C2', 'C3'],
                         'D': ['D0', 'D1', 'D2', 'D3'],
                         'key2': ['K0', 'K0', 'K0', 'K1']},
                        index=right_index)

   left.merge(right, on=['key1', 'key2'])


.. _whatsnew_0230.enhancements.ran_inf:

``.rank()`` handles ``inf`` values when ``NaN`` are present
^^^^^^^^^^^^^^^^^^^^^^^^^^^^^^^^^^^^^^^^^^^^^^^^^^^^^^^^^^^

In previous versions, ``.rank()`` would assign ``inf`` elements ``NaN`` as their ranks. Now ranks are calculated properly. (:issue:`6945`)

.. ipython:: python

    s = pd.Series([-np.inf, 0, 1, np.nan, np.inf])
    s

Previous Behavior:

.. code-block:: ipython

    In [11]: s.rank()
    Out[11]:
    0    1.0
    1    2.0
    2    3.0
    3    NaN
    4    NaN
    dtype: float64

Current Behavior

.. ipython:: python

    s.rank()

Furthermore, previously if you rank ``inf`` or ``-inf`` values together with ``NaN`` values, the calculation won't distinguish ``NaN`` from infinity when using 'top' or 'bottom' argument.

.. ipython:: python

    s = pd.Series([np.nan, np.nan, -np.inf, -np.inf])
    s

Previous Behavior:

.. code-block:: ipython

    In [15]: s.rank(na_option='top')
    Out[15]:
    0    2.5
    1    2.5
    2    2.5
    3    2.5
    dtype: float64

Current Behavior

.. ipython:: python

    s.rank(na_option='top')

.. _whatsnew_0230.enhancements.other:

Other Enhancements
^^^^^^^^^^^^^^^^^^

- Better support for :func:`Dataframe.style.to_excel` output with the ``xlsxwriter`` engine. (:issue:`16149`)
- :func:`pandas.tseries.frequencies.to_offset` now accepts leading '+' signs e.g. '+1h'. (:issue:`18171`)
- :func:`MultiIndex.unique` now supports the ``level=`` argument, to get unique values from a specific index level (:issue:`17896`)
- :class:`pandas.io.formats.style.Styler` now has method ``hide_index()`` to determine whether the index will be rendered in output (:issue:`14194`)
- :class:`pandas.io.formats.style.Styler` now has method ``hide_columns()`` to determine whether columns will be hidden in output (:issue:`14194`)
- Improved wording of ``ValueError`` raised in :func:`to_datetime` when ``unit=`` is passed with a non-convertible value (:issue:`14350`)
- :func:`Series.fillna` now accepts a Series or a dict as a ``value`` for a categorical dtype (:issue:`17033`)
- :func:`pandas.read_clipboard` updated to use qtpy, falling back to PyQt5 and then PyQt4, adding compatibility with Python3 and multiple python-qt bindings (:issue:`17722`)
- Improved wording of ``ValueError`` raised in :func:`read_csv` when the ``usecols`` argument cannot match all columns. (:issue:`17301`)
- :func:`DataFrame.corrwith` now silently drops non-numeric columns when passed a Series. Before, an exception was raised (:issue:`18570`).
- :class:`IntervalIndex` now supports time zone aware ``Interval`` objects (:issue:`18537`, :issue:`18538`)
- :func:`Series` / :func:`DataFrame` tab completion also returns identifiers in the first level of a :func:`MultiIndex`. (:issue:`16326`)
- :func:`read_excel()` has gained the ``nrows`` parameter (:issue:`16645`)
- :func:``DataFrame.to_json`` and ``Series.to_json`` now accept an ``index`` argument which allows the user to exclude the index from the JSON output (:issue:`17394`)
- ``IntervalIndex.to_tuples()`` has gained the ``na_tuple`` parameter to control whether NA is returned as a tuple of NA, or NA itself (:issue:`18756`)
- ``Categorical.rename_categories``, ``CategoricalIndex.rename_categories`` and :attr:`Series.cat.rename_categories`
  can now take a callable as their argument (:issue:`18862`)
- :class:`Interval` and :class:`IntervalIndex` have gained a ``length`` attribute (:issue:`18789`)
- ``Resampler`` objects now have a functioning :attr:`~pandas.core.resample.Resampler.pipe` method.
  Previously, calls to ``pipe`` were diverted to  the ``mean`` method (:issue:`17905`).
- :func:`~pandas.api.types.is_scalar` now returns ``True`` for ``DateOffset`` objects (:issue:`18943`).

.. _whatsnew_0230.api_breaking:

Backwards incompatible API changes
~~~~~~~~~~~~~~~~~~~~~~~~~~~~~~~~~~

.. _whatsnew_0230.api_breaking.deps:

Dependencies have increased minimum versions
^^^^^^^^^^^^^^^^^^^^^^^^^^^^^^^^^^^^^^^^^^^^

We have updated our minimum supported versions of dependencies (:issue:`15184`).
If installed, we now require:

   +-----------------+-----------------+----------+
   | Package         | Minimum Version | Required |
   +=================+=================+==========+
   | python-dateutil | 2.5.0           |    X     |
   +-----------------+-----------------+----------+
   | openpyxl        | 2.4.0           |          |
   +-----------------+-----------------+----------+


Build Changes
^^^^^^^^^^^^^

- Building pandas for development now requires ``cython >= 0.24`` (:issue:`18613`)
- Building from source now explicitly requires ``setuptools`` in ``setup.py`` (:issue:`18113`)
- Updated conda recipe to be in compliance with conda-build 3.0+ (:issue:`18002`)

.. _whatsnew_0230.api:

Other API Changes
^^^^^^^^^^^^^^^^^

- :func:`Series.astype` and :func:`Index.astype` with an incompatible dtype will now raise a ``TypeError`` rather than a ``ValueError`` (:issue:`18231`)
- ``Series`` construction with an ``object`` dtyped tz-aware datetime and ``dtype=object`` specified, will now return an ``object`` dtyped ``Series``, previously this would infer the datetime dtype (:issue:`18231`)
- A :class:`Series` of ``dtype=category`` constructed from an empty ``dict`` will now have categories of ``dtype=object`` rather than ``dtype=float64``, consistently with the case in which an empty list is passed (:issue:`18515`)
- ``NaT`` division with :class:`datetime.timedelta` will now return ``NaN`` instead of raising (:issue:`17876`)
- All-NaN levels in a ``MultiIndex`` are now assigned ``float`` rather than ``object`` dtype, promoting consistency with ``Index`` (:issue:`17929`).
- Levels names of a ``MultiIndex`` (when not None) are now required to be unique: trying to create a ``MultiIndex`` with repeated names will raise a ``ValueError`` (:issue:`18872`)
- :class:`Timestamp` will no longer silently ignore unused or invalid ``tz`` or ``tzinfo`` keyword arguments (:issue:`17690`)
- :class:`Timestamp` will no longer silently ignore invalid ``freq`` arguments (:issue:`5168`)
- :class:`CacheableOffset` and :class:`WeekDay` are no longer available in the ``pandas.tseries.offsets`` module (:issue:`17830`)
- ``pandas.tseries.frequencies.get_freq_group()`` and ``pandas.tseries.frequencies.DAYS`` are removed from the public API (:issue:`18034`)
- :func:`Series.truncate` and :func:`DataFrame.truncate` will raise a ``ValueError`` if the index is not sorted instead of an unhelpful ``KeyError`` (:issue:`17935`)
- :func:`Index.map` can now accept ``Series`` and dictionary input objects (:issue:`12756`, :issue:`18482`, :issue:`18509`).
- :func:`Dataframe.unstack` will now default to filling with ``np.nan`` for ``object`` columns. (:issue:`12815`)
- :class:`IntervalIndex` constructor will raise if the ``closed`` parameter conflicts with how the input data is inferred to be closed (:issue:`18421`)
- Inserting missing values into indexes will work for all types of indexes and automatically insert the correct type of missing value (``NaN``, ``NaT``, etc.) regardless of the type passed in (:issue:`18295`)
- Restricted ``DateOffset`` keyword arguments. Previously, ``DateOffset`` subclasses allowed arbitrary keyword arguments which could lead to unexpected behavior. Now, only valid arguments will be accepted. (:issue:`17176`, :issue:`18226`).
- :func:`DataFrame.from_items` provides a more informative error message when passed scalar values (:issue:`17312`)
- When created with duplicate labels, ``MultiIndex`` now raises a ``ValueError``. (:issue:`17464`)
- :func:`Series.fillna` now raises a ``TypeError`` instead of a ``ValueError`` when passed a list, tuple or DataFrame as a ``value`` (:issue:`18293`)
- :func:`pandas.DataFrame.merge` no longer casts a ``float`` column to ``object`` when merging on ``int`` and ``float`` columns (:issue:`16572`)
- The default NA value for :class:`UInt64Index` has changed from 0 to ``NaN``, which impacts methods that mask with NA, such as ``UInt64Index.where()`` (:issue:`18398`)
- Refactored ``setup.py`` to use ``find_packages`` instead of explicitly listing out all subpackages (:issue:`18535`)
- Rearranged the order of keyword arguments in :func:`read_excel()` to align with :func:`read_csv()` (:issue:`16672`)
- :func:`pandas.merge` now raises a ``ValueError`` when trying to merge on incompatible data types (:issue:`9780`)
- :func:`wide_to_long` previously kept numeric-like suffixes as ``object`` dtype. Now they are cast to numeric if possible (:issue:`17627`)
- In :func:`read_excel`, the ``comment`` argument is now exposed as a named parameter (:issue:`18735`)
- Rearranged the order of keyword arguments in :func:`read_excel()` to align with :func:`read_csv()` (:issue:`16672`)
<<<<<<< HEAD
- Subtracting ``NaT`` from a :class:`Series` with ``dtype='datetime64[ns]'`` returns a ``Series`` with ``dtype='timedelta64[ns]'`` instead of ``dtype='datetime64[ns]'``(:issue:`18808`)
=======
- The options ``html.border`` and ``mode.use_inf_as_null`` were deprecated in prior versions, these will now show ``FutureWarning`` rather than a ``DeprecationWarning`` (:issue:`19003`)
>>>>>>> 0e3c797c

.. _whatsnew_0230.deprecations:

Deprecations
~~~~~~~~~~~~

- ``Series.from_array`` and ``SparseSeries.from_array`` are deprecated. Use the normal constructor ``Series(..)`` and ``SparseSeries(..)`` instead (:issue:`18213`).
- ``DataFrame.as_matrix`` is deprecated. Use ``DataFrame.values`` instead (:issue:`18458`).
- ``Series.asobject``, ``DatetimeIndex.asobject``, ``PeriodIndex.asobject`` and ``TimeDeltaIndex.asobject`` have been deprecated. Use ``.astype(object)`` instead (:issue:`18572`)
- Grouping by a tuple of keys now emits a ``FutureWarning`` and is deprecated.
  In the future, a tuple passed to ``'by'`` will always refer to a single key
  that is the actual tuple, instead of treating the tuple as multiple keys. To
  retain the previous behavior, use a list instead of a tuple (:issue:`18314`)
- ``Series.valid`` is deprecated. Use :meth:`Series.dropna` instead (:issue:`18800`).
- :func:`read_excel` has deprecated the ``skip_footer`` parameter. Use ``skipfooter`` instead (:issue:`18836`)
- The ``is_copy`` attribute is deprecated and will be removed in a future version (:issue:`18801`).

.. _whatsnew_0230.prior_deprecations:

Removal of prior version deprecations/changes
~~~~~~~~~~~~~~~~~~~~~~~~~~~~~~~~~~~~~~~~~~~~~

- Warnings against the obsolete usage ``Categorical(codes, categories)``, which were emitted for instance when the first two arguments to ``Categorical()`` had different dtypes, and recommended the use of ``Categorical.from_codes``, have now been removed (:issue:`8074`)
- The ``levels`` and ``labels`` attributes of a ``MultiIndex`` can no longer be set directly (:issue:`4039`).
- ``pd.tseries.util.pivot_annual`` has been removed (deprecated since v0.19). Use ``pivot_table`` instead (:issue:`18370`)
- ``pd.tseries.util.isleapyear`` has been removed (deprecated since v0.19). Use ``.is_leap_year`` property in Datetime-likes instead (:issue:`18370`)
- ``pd.ordered_merge`` has been removed (deprecated since v0.19). Use ``pd.merge_ordered`` instead (:issue:`18459`)
- The ``SparseList`` class has been removed (:issue:`14007`)
- The ``pandas.io.wb`` and ``pandas.io.data`` stub modules have been removed (:issue:`13735`)
- ``Categorical.from_array`` has been removed (:issue:`13854`)
- The ``freq`` and ``how`` parameters have been removed from the ``rolling``/``expanding``/``ewm`` methods of DataFrame
  and Series (deprecated since v0.18). Instead, resample before calling the methods. (:issue:18601 & :issue:18668)
- ``DatetimeIndex.to_datetime``, ``Timestamp.to_datetime``, ``PeriodIndex.to_datetime``, and ``Index.to_datetime`` have been removed (:issue:`8254`, :issue:`14096`, :issue:`14113`)
- :func:`read_csv` has dropped the ``skip_footer`` parameter (:issue:`13386`)
- :func:`read_csv` has dropped the ``as_recarray`` parameter (:issue:`13373`)
- :func:`read_csv` has dropped the ``buffer_lines`` parameter (:issue:`13360`)
- :func:`read_csv` has dropped the ``compact_ints`` and ``use_unsigned`` parameters (:issue:`13323`)
- The ``Timestamp`` class has dropped the ``offset`` attribute in favor of ``freq`` (:issue:`13593`)
- The ``Series``, ``Categorical``, and ``Index`` classes have dropped the ``reshape`` method (:issue:`13012`)

.. _whatsnew_0230.performance:

Performance Improvements
~~~~~~~~~~~~~~~~~~~~~~~~

- Indexers on ``Series`` or ``DataFrame`` no longer create a reference cycle (:issue:`17956`)
- Added a keyword argument, ``cache``, to :func:`to_datetime` that improved the performance of converting duplicate datetime arguments (:issue:`11665`)
- :class`DateOffset` arithmetic performance is improved (:issue:`18218`)
- Converting a ``Series`` of ``Timedelta`` objects to days, seconds, etc... sped up through vectorization of underlying methods (:issue:`18092`)
- Improved performance of ``.map()`` with a ``Series/dict`` input (:issue:`15081`)
- The overridden ``Timedelta`` properties of days, seconds and microseconds have been removed, leveraging their built-in Python versions instead (:issue:`18242`)
- ``Series`` construction will reduce the number of copies made of the input data in certain cases (:issue:`17449`)
- Improved performance of :func:`Series.dt.date` and :func:`DatetimeIndex.date` (:issue:`18058`)
- Improved performance of :func:`Series.dt.time` and :func:`DatetimeIndex.time` (:issue:`18461`)
- Improved performance of :func:`IntervalIndex.symmetric_difference()` (:issue:`18475`)
- Improved performance of ``DatetimeIndex`` and ``Series`` arithmetic operations with Business-Month and Business-Quarter frequencies (:issue:`18489`)
- :func:`Series` / :func:`DataFrame` tab completion limits to 100 values, for better performance. (:issue:`18587`)

.. _whatsnew_0230.docs:

Documentation Changes
~~~~~~~~~~~~~~~~~~~~~

-
-
-

.. _whatsnew_0230.bug_fixes:

Bug Fixes
~~~~~~~~~


Conversion
^^^^^^^^^^

- Bug in :class:`Index` constructor with ``dtype='uint64'`` where int-like floats were not coerced to :class:`UInt64Index` (:issue:`18400`)
- Bug in the :class:`DataFrame` constructor in which data containing very large positive or very large negative numbers was causing ``OverflowError`` (:issue:`18584`)
- Fixed a bug where creating a Series from an array that contains both tz-naive and tz-aware values will result in a Series whose dtype is tz-aware instead of object (:issue:`16406`)
- Adding a ``Period`` object to a ``datetime`` or ``Timestamp`` object will now correctly raise a ``TypeError`` (:issue:`17983`)
- Fixed a bug where ``FY5253`` date offsets could incorrectly raise an ``AssertionError`` in arithmetic operatons (:issue:`14774`)
- Bug in :meth:`Index.astype` with a categorical dtype where the resultant index is not converted to a :class:`CategoricalIndex` for all types of index (:issue:`18630`)
- Bug in :meth:`Series.astype` and ``Categorical.astype()`` where an existing categorical data does not get updated (:issue:`10696`, :issue:`18593`)
- Bug in :class:`Series` constructor with an int or float list where specifying ``dtype=str``, ``dtype='str'`` or ``dtype='U'`` failed to convert the data elements to strings (:issue:`16605`)
- Bug in :class:`Timestamp` where comparison with an array of ``Timestamp`` objects would result in a ``RecursionError`` (:issue:`15183`)
- Bug in :class:`WeekOfMonth` and class:`Week` where addition and subtraction did not roll correctly (:issue:`18510`,:issue:`18672`,:issue:`18864`)
- Bug in :meth:`DatetimeIndex.astype` when converting between timezone aware dtypes, and converting from timezone aware to naive (:issue:`18951`)
- Bug in :class:`FY5253` where ``datetime`` addition and subtraction incremented incorrectly for dates on the year-end but not normalized to midnight (:issue:`18854`)
- Bug in :class:`DatetimeIndex` where adding or subtracting an array-like of ``DateOffset`` objects either raised (``np.array``, ``pd.Index``) or broadcast incorrectly (``pd.Series``) (:issue:`18849`)


Indexing
^^^^^^^^

- Bug in :func:`Series.truncate` which raises ``TypeError`` with a monotonic ``PeriodIndex`` (:issue:`17717`)
- Bug in :func:`DataFrame.groupby` where tuples were interpreted as lists of keys rather than as keys (:issue:`17979`, :issue:`18249`)
- Bug in :func:`MultiIndex.get_level_values` which would return an invalid index on level of ints with missing values (:issue:`17924`)
- Bug in :func:`MultiIndex.remove_unused_levels` which would fill nan values (:issue:`18417`)
- Bug in :func:`MultiIndex.from_tuples`` which would fail to take zipped tuples in python3 (:issue:`18434`)
- Bug in :class:`Index` construction from list of mixed type tuples (:issue:`18505`)
- Bug in :func:`Index.drop` when passing a list of both tuples and non-tuples (:issue:`18304`)
- Bug in :class:`IntervalIndex` where empty and purely NA data was constructed inconsistently depending on the construction method (:issue:`18421`)
- Bug in :func:`IntervalIndex.symmetric_difference` where the symmetric difference with a non-``IntervalIndex`` did not raise (:issue:`18475`)
- Bug in indexing a datetimelike ``Index`` that raised ``ValueError`` instead of ``IndexError`` (:issue:`18386`).
- Bug in tz-aware :class:`DatetimeIndex` where addition/subtraction with a :class:`TimedeltaIndex` or array with ``dtype='timedelta64[ns]'`` was incorrect (:issue:`17558`)
- :func:`Index.to_series` now accepts ``index`` and ``name`` kwargs (:issue:`18699`)
- :func:`DatetimeIndex.to_series` now accepts ``index`` and ``name`` kwargs (:issue:`18699`)
- Bug in indexing non-scalar value from ``Series`` having non-unique ``Index`` will return value flattened (:issue:`17610`)
- Bug in :func:`DatetimeIndex.insert` where inserting ``NaT`` into a timezone-aware index incorrectly raised (:issue:`16357`)
- Bug in ``__setitem__`` when indexing a :class:`DataFrame` with a 2-d boolean ndarray (:issue:`18582`)


I/O
^^^

- :func:`read_html` now rewinds seekable IO objects after parse failure, before attempting to parse with a new parser. If a parser errors and the object is non-seekable, an informative error is raised suggesting the use of a different parser (:issue:`17975`)
- Bug in :func:`read_msgpack` with a non existent file is passed in Python 2 (:issue:`15296`)
- Bug in :func:`read_csv` where a ``MultiIndex`` with duplicate columns was not being mangled appropriately (:issue:`18062`)
- Bug in :func:`read_sas` where a file with 0 variables gave an ``AttributeError`` incorrectly. Now it gives an ``EmptyDataError`` (:issue:`18184`)
- Bug in :func:`DataFrame.to_latex()` where pairs of braces meant to serve as invisible placeholders were escaped (:issue:`18667`)
- Bug in :func:`read_json` where large numeric values were causing an ``OverflowError`` (:issue:`18842`)
-

Plotting
^^^^^^^^

- :func: `DataFrame.plot` now raises a ``ValueError`` when the ``x`` or ``y`` argument is improperly formed (:issue:`18671`)
- Bug in formatting tick labels with ``datetime.time()`` and fractional seconds (:issue:`18478`).
-
-

Groupby/Resample/Rolling
^^^^^^^^^^^^^^^^^^^^^^^^

- Bug when grouping by a single column and aggregating with a class like ``list`` or ``tuple`` (:issue:`18079`)
- Fixed regression in :func:`DataFrame.groupby` which would not emit an error when called with a tuple key not in the index (:issue:`18798`)
-
-

Sparse
^^^^^^

-
-
-

Reshaping
^^^^^^^^^

- Bug in :func:`DataFrame.stack` which fails trying to sort mixed type levels under Python 3 (:issue:`18310`)
- Fixed construction of a :class:`Series` from a ``dict`` containing ``NaN`` as key (:issue:`18480`)
- Bug in :func:`Series.rank` where ``Series`` containing ``NaT`` modifies the ``Series`` inplace (:issue:`18521`)
- Bug in :func:`cut` which fails when using readonly arrays (:issue:`18773`)
- Bug in :func:`Dataframe.pivot_table` which fails when the ``aggfunc`` arg is of type string.  The behavior is now consistent with other methods like ``agg`` and ``apply`` (:issue:`18713`)


Numeric
^^^^^^^

- Bug in :func:`Series.__sub__` subtracting a non-nanosecond ``np.datetime64`` object from a ``Series`` gave incorrect results (:issue:`7996`)
-
-

Categorical
^^^^^^^^^^^

-
-
-

Other
^^^^^

- Improved error message when attempting to use a Python keyword as an identifier in a ``numexpr`` backed query (:issue:`18221`)<|MERGE_RESOLUTION|>--- conflicted
+++ resolved
@@ -207,11 +207,8 @@
 - :func:`wide_to_long` previously kept numeric-like suffixes as ``object`` dtype. Now they are cast to numeric if possible (:issue:`17627`)
 - In :func:`read_excel`, the ``comment`` argument is now exposed as a named parameter (:issue:`18735`)
 - Rearranged the order of keyword arguments in :func:`read_excel()` to align with :func:`read_csv()` (:issue:`16672`)
-<<<<<<< HEAD
+- The options ``html.border`` and ``mode.use_inf_as_null`` were deprecated in prior versions, these will now show ``FutureWarning`` rather than a ``DeprecationWarning`` (:issue:`19003`)
 - Subtracting ``NaT`` from a :class:`Series` with ``dtype='datetime64[ns]'`` returns a ``Series`` with ``dtype='timedelta64[ns]'`` instead of ``dtype='datetime64[ns]'``(:issue:`18808`)
-=======
-- The options ``html.border`` and ``mode.use_inf_as_null`` were deprecated in prior versions, these will now show ``FutureWarning`` rather than a ``DeprecationWarning`` (:issue:`19003`)
->>>>>>> 0e3c797c
 
 .. _whatsnew_0230.deprecations:
 
