--- conflicted
+++ resolved
@@ -112,13 +112,10 @@
 ^^^^^^^^
 
 - Added a pandas_plotting_backends entrypoint group for registering plot backends. See :ref:`extending.plotting-backends` for more (:issue:`26747`).
-<<<<<<< HEAD
 - Fixed the re-instatement of Matplotlib datetime converters after calling
   `pandas.plotting.deregister_matplotlib_converters()` (:issue:`27481`).
 -
-=======
 - Fix compatibility issue with matplotlib when passing a pandas ``Index`` to a plot call (:issue:`27775`).
->>>>>>> be6c3690
 -
 
 Groupby/resample/rolling
