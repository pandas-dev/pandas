.. _whatsnew_113:

What's new in 1.1.3 (??)
------------------------

These are the changes in pandas 1.1.3. See :ref:`release` for a full changelog
including other versions of pandas.

{{ header }}

.. ---------------------------------------------------------------------------

Enhancements
~~~~~~~~~~~~

Added support for new Python version
^^^^^^^^^^^^^^^^^^^^^^^^^^^^^^^^^^^^

Pandas 1.1.3 now supports Python 3.9 (:issue:`36296`).

Development Changes
^^^^^^^^^^^^^^^^^^^

- The minimum version of Cython is now the most recent bug-fix version (0.29.21) (:issue:`36296`).

.. ---------------------------------------------------------------------------

.. _whatsnew_113.regressions:

Fixed regressions
~~~~~~~~~~~~~~~~~
- Fixed regression in :meth:`DataFrame.agg`, :meth:`DataFrame.apply`, :meth:`Series.agg`, and :meth:`Series.apply` where internal suffix is exposed to the users when no relabelling is applied (:issue:`36189`)
- Fixed regression in :class:`IntegerArray` unary plus and minus operations raising a ``TypeError`` (:issue:`36063`)
- Fixed regression in :meth:`Series.__getitem__` incorrectly raising when the input was a tuple (:issue:`35534`)
- Fixed regression in :meth:`Series.__getitem__` incorrectly raising when the input was a frozenset (:issue:`35747`)
- Fixed regression in :meth:`read_excel` with ``engine="odf"`` caused ``UnboundLocalError`` in some cases where cells had nested child nodes (:issue:`36122`,:issue:`35802`)
- Fixed regression in :class:`DataFrame` and :class:`Series` comparisons between numeric arrays and strings (:issue:`35700`,:issue:`36377`)

.. ---------------------------------------------------------------------------

.. _whatsnew_113.bug_fixes:

Bug fixes
~~~~~~~~~
- Bug in :func:`read_spss` where passing a ``pathlib.Path`` as ``path`` would raise a ``TypeError`` (:issue:`33666`)
- Bug in :meth:`Series.str.startswith` and :meth:`Series.str.endswith` with ``category`` dtype not propagating ``na`` parameter (:issue:`36241`)
- Bug in :class:`Series` constructor where integer overflow would occur for sufficiently large scalar inputs when an index was provided (:issue:`36291`)
<<<<<<< HEAD
- Bug in :meth:`Series.isin` and :meth:`DataFrame.isin` when using ``NaN`` and a row length above 1,000,000 (:issue:`22205`)
=======
- Bug in :meth:`DataFrame.stack` raising a ``ValueError`` when stacking :class:`MultiIndex` columns based on position when the levels had duplicate names (:issue:`36353`)
>>>>>>> be9b9dce

.. ---------------------------------------------------------------------------

.. _whatsnew_113.other:

Other
~~~~~
-

.. ---------------------------------------------------------------------------

.. _whatsnew_113.contributors:

Contributors
~~~~~~~~~~~~

.. contributors:: v1.1.2..v1.1.3|HEAD<|MERGE_RESOLUTION|>--- conflicted
+++ resolved
@@ -45,11 +45,8 @@
 - Bug in :func:`read_spss` where passing a ``pathlib.Path`` as ``path`` would raise a ``TypeError`` (:issue:`33666`)
 - Bug in :meth:`Series.str.startswith` and :meth:`Series.str.endswith` with ``category`` dtype not propagating ``na`` parameter (:issue:`36241`)
 - Bug in :class:`Series` constructor where integer overflow would occur for sufficiently large scalar inputs when an index was provided (:issue:`36291`)
-<<<<<<< HEAD
+- Bug in :meth:`DataFrame.stack` raising a ``ValueError`` when stacking :class:`MultiIndex` columns based on position when the levels had duplicate names (:issue:`36353`)
 - Bug in :meth:`Series.isin` and :meth:`DataFrame.isin` when using ``NaN`` and a row length above 1,000,000 (:issue:`22205`)
-=======
-- Bug in :meth:`DataFrame.stack` raising a ``ValueError`` when stacking :class:`MultiIndex` columns based on position when the levels had duplicate names (:issue:`36353`)
->>>>>>> be9b9dce
 
 .. ---------------------------------------------------------------------------
 
