--- conflicted
+++ resolved
@@ -29,11 +29,8 @@
 - Bug in :func:`read_spss` where passing a ``pathlib.Path`` as ``path`` would raise a ``TypeError`` (:issue:`33666`)
 - Bug in :meth:`Series.str.startswith` and :meth:`Series.str.endswith` with ``category`` dtype not propagating ``na`` parameter (:issue:`36241`)
 - Bug in :class:`Series` constructor where integer overflow would occur for sufficiently large scalar inputs when an index was provided (:issue:`36291`)
-<<<<<<< HEAD
 - Bug in :meth:`DataFrame.sort_values` raising an ``AttributeError`` when sorting on a key that casts column to categorical dtype (:issue:`36383`)
-=======
 - Bug in :meth:`DataFrame.stack` raising a ``ValueError`` when stacking :class:`MultiIndex` columns based on position when the levels had duplicate names (:issue:`36353`)
->>>>>>> 0d4a1c15
 
 .. ---------------------------------------------------------------------------
 
