--- conflicted
+++ resolved
@@ -33,14 +33,9 @@
 - Fixed regression in :class:`IntegerArray` unary plus and minus operations raising a ``TypeError`` (:issue:`36063`)
 - Fixed regression in :meth:`Series.__getitem__` incorrectly raising when the input was a tuple (:issue:`35534`)
 - Fixed regression in :meth:`Series.__getitem__` incorrectly raising when the input was a frozenset (:issue:`35747`)
-<<<<<<< HEAD
-- Fixed regression in :meth:`read_excel` with ``engine="odf"`` caused ``UnboundLocalError`` in some cases where cells had nested child nodes (:issue:`36122`,:issue:`35802`)
+- Fixed regression in :meth:`read_excel` with ``engine="odf"`` caused ``UnboundLocalError`` in some cases where cells had nested child nodes (:issue:`36122`, :issue:`35802`)
 - Fixed regression in :meth:`DataFrame.replace` inconsistent replace when using a float in the replace method (:issue:`35376`)
-- Fixed regression in :class:`DataFrame` and :class:`Series` comparisons between numeric arrays and strings (:issue:`35700`,:issue:`36377`)
-=======
-- Fixed regression in :meth:`read_excel` with ``engine="odf"`` caused ``UnboundLocalError`` in some cases where cells had nested child nodes (:issue:`36122`, :issue:`35802`)
 - Fixed regression in :class:`DataFrame` and :class:`Series` comparisons between numeric arrays and strings (:issue:`35700`, :issue:`36377`)
->>>>>>> 2ed549db
 - Fixed regression when setting empty :class:`DataFrame` column to a :class:`Series` in preserving name of index in frame (:issue:`36527`)
 - Fixed regression in :class:`Period` incorrect value for ordinal over the maximum timestamp (:issue:`36430`)
 
