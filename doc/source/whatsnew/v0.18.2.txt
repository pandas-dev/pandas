.. _whatsnew_0182:

v0.18.2 (July ??, 2016)
-----------------------

This is a minor bug-fix release from 0.18.1 and includes a large number of
bug fixes along with several new features, enhancements, and performance improvements.
We recommend that all users upgrade to this version.

Highlights include:


.. contents:: What's new in v0.18.2
    :local:
    :backlinks: none

.. _whatsnew_0182.new_features:

New features
~~~~~~~~~~~~






.. _whatsnew_0182.enhancements.other:

Other enhancements
^^^^^^^^^^^^^^^^^^

- The ``.tz_localize()`` method of ``DatetimeIndex`` and ``Timestamp`` has gained the ``errors`` keyword, so you can potentially coerce nonexistent timestamps to ``NaT``. The default behaviour remains to raising a ``NonExistentTimeError`` (:issue:`13057`)

- ``Index`` now supports ``.str.extractall()`` which returns ``DataFrame``, see :ref:`Extract all matches in each subject (extractall) <text.extractall>` (:issue:`10008`, :issue:`13156`)
- ``.to_hdf/read_hdf()`` now accept path objects (e.g. ``pathlib.Path``, ``py.path.local``) for the file path (:issue:`11773`)

  .. ipython:: python

     idx = pd.Index(["a1a2", "b1", "c1"])
     idx.str.extractall("[ab](?P<digit>\d)")

.. _whatsnew_0182.api:

API changes
~~~~~~~~~~~


- Non-convertible dates in an excel date column will be returned without conversion and the column will be ``object`` dtype, rather than raising an exception  (:issue:`10001`)


.. _whatsnew_0182.api.tolist:

``Series.tolist()`` will now return Python types
^^^^^^^^^^^^^^^^^^^^^^^^^^^^^^^^^^^^^^^^^^^^^^^^

``Series.tolist()`` will now return Python types in the output, mimicking NumPy ``.tolist()`` behaviour (:issue:`10904`)


.. ipython:: python

   s = pd.Series([1,2,3])
   type(s.tolist()[0])

Previous Behavior:

.. code-block:: ipython

   In [7]: type(s.tolist()[0])
   Out[7]:
    <class 'numpy.int64'>

New Behavior:

.. ipython:: python

   type(s.tolist()[0])










.. _whatsnew_0182.api.other:

Other API changes
^^^^^^^^^^^^^^^^^

.. _whatsnew_0182.deprecations:

Deprecations
^^^^^^^^^^^^


.. _whatsnew_0182.performance:

Performance Improvements
~~~~~~~~~~~~~~~~~~~~~~~~

- Improved performance of sparse ``IntIndex.intersect`` (:issue:`13082`)
- Improved performance of sparse arithmetic with ``BlockIndex`` when the number of blocks are large, though recommended to use ``IntIndex`` in such cases (:issue:`13082`)
- increased performance of ``DataFrame.quantile()`` as it now operates per-block (:issue:`11623`)


- Improved performance of ``DataFrameGroupBy.transform`` (:issue:`12737`)


.. _whatsnew_0182.bug_fixes:

Bug Fixes
~~~~~~~~~

- Bug in ``SparseSeries`` with ``MultiIndex`` ``[]`` indexing may raise ``IndexError`` (:issue:`13144`)
- Bug in ``SparseSeries`` with ``MultiIndex`` ``[]`` indexing result may have normal ``Index`` (:issue:`13144`)
- Bug in ``SparseDataFrame`` in which ``axis=None`` did not default to ``axis=0`` (:issue:`13048`)
- Bug in ``SparseSeries`` and ``SparseDataFrame`` creation with ``object`` dtype may raise ``TypeError`` (:issue:`11633`)
- Bug when passing a not-default-indexed ``Series`` as ``xerr`` or ``yerr`` in ``.plot()`` (:issue:`11858`)


- Bug in ``.groupby(..).resample(..)`` when the same object is called multiple times (:issue:`13174`)
- Bug in ``.to_records()`` when index name is a unicode string (:issue: `13172`)


- Regression in ``Series.quantile`` with nans (also shows up in ``.median()`` and ``.describe()``); furthermore now names the ``Series`` with the quantile (:issue:`13098`, :issue:`13146`)

- Bug in ``SeriesGroupBy.transform`` with datetime values and missing groups (:issue:`13191`)

- Bug in ``Series.str.extractall()`` with ``str`` index raises ``ValueError``  (:issue:`13156`)


- Bug in ``PeriodIndex`` and ``Period`` subtraction raises ``AttributeError`` (:issue:`13071`)





- Bug in ``MultiIndex`` slicing where extra elements were returned when level is non-unique (:issue:`12896`)






- Bug in ``Series`` arithmetic raises ``TypeError`` if it contains datetime-like as ``object`` dtype (:issue:`13043`)



- Bug in ``NaT`` - ``Period`` raises ``AttributeError`` (:issue:`13071`)
- Bug in ``Period`` addition raises ``TypeError`` if ``Period`` is on right hand side (:issue:`13069`)
<<<<<<< HEAD
- Bug in ``Peirod`` and ``Series`` or ``Index`` comparison raises ``TypeError`` (:issue:`13200`)
- Bug in ``pd.set_eng_float_format()`` that would prevent NaN's from formatting (:issue:`11981`)
=======
- Bug in ``pd.set_eng_float_format()`` that would prevent NaN's from formatting (:issue:`11981`)
- Fixed the bug in ``DataFrame.align()`` which was giving wrong output when supplied with the ``join`` argument. Earlier, upon supplying value of join argument as any of the four('outer', 'inner', 'left', 'right' ), align() was giving erraneous output. Align with broadcast_axis specified was using 'inner' join consistently irrespective of the value of 'join' provided when aligning dataframe and series on other axis. The problem was identified to be in pandas/core/generic.py and has been subsequently fixed. (:issue:`13194`)
- Fixed the bug regarding the unavailabilty of ``empty`` attribute for Index.  The ``empty()`` function for Index has been implemented. The function returns True for an empty Index and False for a non empty Index (:issue: `13207`)
>>>>>>> 0443495d
<|MERGE_RESOLUTION|>--- conflicted
+++ resolved
@@ -150,11 +150,7 @@
 
 - Bug in ``NaT`` - ``Period`` raises ``AttributeError`` (:issue:`13071`)
 - Bug in ``Period`` addition raises ``TypeError`` if ``Period`` is on right hand side (:issue:`13069`)
-<<<<<<< HEAD
 - Bug in ``Peirod`` and ``Series`` or ``Index`` comparison raises ``TypeError`` (:issue:`13200`)
 - Bug in ``pd.set_eng_float_format()`` that would prevent NaN's from formatting (:issue:`11981`)
-=======
-- Bug in ``pd.set_eng_float_format()`` that would prevent NaN's from formatting (:issue:`11981`)
 - Fixed the bug in ``DataFrame.align()`` which was giving wrong output when supplied with the ``join`` argument. Earlier, upon supplying value of join argument as any of the four('outer', 'inner', 'left', 'right' ), align() was giving erraneous output. Align with broadcast_axis specified was using 'inner' join consistently irrespective of the value of 'join' provided when aligning dataframe and series on other axis. The problem was identified to be in pandas/core/generic.py and has been subsequently fixed. (:issue:`13194`)
-- Fixed the bug regarding the unavailabilty of ``empty`` attribute for Index.  The ``empty()`` function for Index has been implemented. The function returns True for an empty Index and False for a non empty Index (:issue: `13207`)
->>>>>>> 0443495d
+- Fixed the bug regarding the unavailabilty of ``empty`` attribute for Index.  The ``empty()`` function for Index has been implemented. The function returns True for an empty Index and False for a non empty Index (:issue: `13207`)