.. _whatsnew_221:

What's new in 2.2.1 (February XX, 2024)
---------------------------------------

These are the changes in pandas 2.2.1. See :ref:`release` for a full changelog
including other versions of pandas.

{{ header }}

.. ---------------------------------------------------------------------------
.. _whatsnew_221.regressions:

Fixed regressions
~~~~~~~~~~~~~~~~~
- Fixed memory leak in :func:`read_csv` (:issue:`57039`)
- Fixed performance regression in :meth:`Series.combine_first` (:issue:`55845`)
- Fixed regression in :func:`merge_ordered` raising ``TypeError`` for ``fill_method="ffill"`` and ``how="left"`` (:issue:`57010`)
- Fixed regression in :func:`wide_to_long` raising an ``AttributeError`` for string columns (:issue:`57066`)
- Fixed regression in :meth:`.DataFrameGroupBy.idxmin`, :meth:`.DataFrameGroupBy.idxmax`, :meth:`.SeriesGroupBy.idxmin`, :meth:`.SeriesGroupBy.idxmax` ignoring the ``skipna`` argument (:issue:`57040`)
- Fixed regression in :meth:`.DataFrameGroupBy.idxmin`, :meth:`.DataFrameGroupBy.idxmax`, :meth:`.SeriesGroupBy.idxmin`, :meth:`.SeriesGroupBy.idxmax` where values containing the minimum or maximum value for the dtype could produce incorrect results (:issue:`57040`)
- Fixed regression in :meth:`DataFrame.loc` raising ``IndexError`` for non-unique, masked dtype indexes where result has more than 10,000 rows (:issue:`57027`)
- Fixed regression in :meth:`DataFrame.sort_index` not producing a stable sort for a index with duplicates (:issue:`57151`)
- Fixed regression in :meth:`DataFrame.to_dict` with ``orient='list'`` and datetime or timedelta types returning integers (:issue:`54824`)
<<<<<<< HEAD
- Fixed regression in :meth:`ExtensionArray.to_numpy` raising for non-numeric masked dtypes (:issue:`56991`)
=======
- Fixed regression in :meth:`DataFrame.to_json` converting nullable integers to floats (:issue:`57224`)
- Fixed regression in :meth:`DataFrameGroupBy.idxmin`, :meth:`DataFrameGroupBy.idxmax`, :meth:`SeriesGroupBy.idxmin`, :meth:`SeriesGroupBy.idxmax` ignoring the ``skipna`` argument (:issue:`57040`)
- Fixed regression in :meth:`DataFrameGroupBy.idxmin`, :meth:`DataFrameGroupBy.idxmax`, :meth:`SeriesGroupBy.idxmin`, :meth:`SeriesGroupBy.idxmax` where values containing the minimum or maximum value for the dtype could produce incorrect results (:issue:`57040`)
>>>>>>> 1564cf89
- Fixed regression in :meth:`Index.join` raising ``TypeError`` when joining an empty index to a non-empty index containing mixed dtype values (:issue:`57048`)
- Fixed regression in :meth:`Series.pct_change` raising a ``ValueError`` for an empty :class:`Series` (:issue:`57056`)
- Fixed regression in :meth:`Series.to_numpy` when dtype is given as float and the data contains NaNs (:issue:`57121`)

.. ---------------------------------------------------------------------------
.. _whatsnew_221.bug_fixes:

Bug fixes
~~~~~~~~~
- Fixed bug in :func:`pandas.api.interchange.from_dataframe` which was raising for Nullable integers (:issue:`55069`)
- Fixed bug in :func:`pandas.api.interchange.from_dataframe` which was raising for empty inputs (:issue:`56700`)
- Fixed bug in :func:`pandas.api.interchange.from_dataframe` which wasn't converting columns names to strings (:issue:`55069`)
- Fixed bug in :meth:`DataFrame.__getitem__` for empty :class:`DataFrame` with Copy-on-Write enabled (:issue:`57130`)
- Fixed bug in :meth:`PeriodIndex.asfreq` which was silently converting frequencies which are not supported as period frequencies instead of raising an error (:issue:`56945`)

.. ---------------------------------------------------------------------------
.. _whatsnew_221.other:

Other
~~~~~
- Added the argument ``skipna`` to :meth:`DataFrameGroupBy.first`, :meth:`DataFrameGroupBy.last`, :meth:`SeriesGroupBy.first`, and :meth:`SeriesGroupBy.last`; achieving ``skipna=False`` used to be available via :meth:`DataFrameGroupBy.nth`, but the behavior was changed in pandas 2.0.0 (:issue:`57019`)
- Added the argument ``skipna`` to :meth:`Resampler.first`, :meth:`Resampler.last` (:issue:`57019`)

.. ---------------------------------------------------------------------------
.. _whatsnew_221.contributors:

Contributors
~~~~~~~~~~~~<|MERGE_RESOLUTION|>--- conflicted
+++ resolved
@@ -22,13 +22,10 @@
 - Fixed regression in :meth:`DataFrame.loc` raising ``IndexError`` for non-unique, masked dtype indexes where result has more than 10,000 rows (:issue:`57027`)
 - Fixed regression in :meth:`DataFrame.sort_index` not producing a stable sort for a index with duplicates (:issue:`57151`)
 - Fixed regression in :meth:`DataFrame.to_dict` with ``orient='list'`` and datetime or timedelta types returning integers (:issue:`54824`)
-<<<<<<< HEAD
-- Fixed regression in :meth:`ExtensionArray.to_numpy` raising for non-numeric masked dtypes (:issue:`56991`)
-=======
 - Fixed regression in :meth:`DataFrame.to_json` converting nullable integers to floats (:issue:`57224`)
 - Fixed regression in :meth:`DataFrameGroupBy.idxmin`, :meth:`DataFrameGroupBy.idxmax`, :meth:`SeriesGroupBy.idxmin`, :meth:`SeriesGroupBy.idxmax` ignoring the ``skipna`` argument (:issue:`57040`)
 - Fixed regression in :meth:`DataFrameGroupBy.idxmin`, :meth:`DataFrameGroupBy.idxmax`, :meth:`SeriesGroupBy.idxmin`, :meth:`SeriesGroupBy.idxmax` where values containing the minimum or maximum value for the dtype could produce incorrect results (:issue:`57040`)
->>>>>>> 1564cf89
+- Fixed regression in :meth:`ExtensionArray.to_numpy` raising for non-numeric masked dtypes (:issue:`56991`)
 - Fixed regression in :meth:`Index.join` raising ``TypeError`` when joining an empty index to a non-empty index containing mixed dtype values (:issue:`57048`)
 - Fixed regression in :meth:`Series.pct_change` raising a ``ValueError`` for an empty :class:`Series` (:issue:`57056`)
 - Fixed regression in :meth:`Series.to_numpy` when dtype is given as float and the data contains NaNs (:issue:`57121`)
