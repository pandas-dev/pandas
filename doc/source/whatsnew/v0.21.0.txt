.. _whatsnew_0210:

v0.21.0 (???)
-------------

This is a major release from 0.20.x and includes a number of API changes, deprecations, new features,
enhancements, and performance improvements along with a large number of bug fixes. We recommend that all
users upgrade to this version.

Highlights include:

- Integration with `Apache Parquet <https://parquet.apache.org/>`__, including a new top-level :func:`read_parquet` and :func:`DataFrame.to_parquet` method, see :ref:`here <io.parquet>`.

Check the :ref:`API Changes <whatsnew_0210.api_breaking>` and :ref:`deprecations <whatsnew_0210.deprecations>` before updating.

.. contents:: What's new in v0.21.0
    :local:
    :backlinks: none

.. _whatsnew_0210.enhancements:

New features
~~~~~~~~~~~~

- Support for `PEP 519 -- Adding a file system path protocol
  <https://www.python.org/dev/peps/pep-0519/>`_ on most readers and writers (:issue:`13823`)
- Added ``__fspath__`` method to :class:`~pandas.HDFStore`, :class:`~pandas.ExcelFile`,
  and :class:`~pandas.ExcelWriter` to work properly with the file system path protocol (:issue:`13823`)
- Added ``skipna`` parameter to :func:`~pandas.api.types.infer_dtype` to
  support type inference in the presence of missing values (:issue:`17059`).

.. _whatsnew_0210.enhancements.infer_objects:

``infer_objects`` type conversion
^^^^^^^^^^^^^^^^^^^^^^^^^^^^^^^^^

The :meth:`DataFrame.infer_objects` and :meth:`Series.infer_objects`
methods have been added to perform dtype inference on object columns, replacing
some of the functionality of the deprecated ``convert_objects``
method. See the documentation :ref:`here <basics.object_conversion>`
for more details. (:issue:`11221`)

This method only performs soft conversions on object columns, converting Python objects
to native types, but not any coercive conversions.  For example:

.. ipython:: python

   df = pd.DataFrame({'A': [1, 2, 3],
                      'B': np.array([1, 2, 3], dtype='object'),
                      'C': ['1', '2', '3']})
   df.dtypes
   df.infer_objects().dtypes

Note that column ``'C'`` was not converted - only scalar numeric types
will be inferred to a new type.  Other types of conversion should be accomplished
using the :func:`to_numeric` function (or :func:`to_datetime`, :func:`to_timedelta`).

.. ipython:: python

   df = df.infer_objects()
   df['C'] = pd.to_numeric(df['C'], errors='coerce')
   df.dtypes

.. _whatsnew_0210.enhancements.attribute_access:

Improved warnings when attempting to create columns
^^^^^^^^^^^^^^^^^^^^^^^^^^^^^^^^^^^^^^^^^^^^^^^^^^^

New users are often flummoxed by the relationship between column operations and attribute
access on ``DataFrame`` instances (:issue:`5904` & :issue:`7175`). Two specific instances
of this confusion include attempting to create a new column by setting into an attribute:

.. code-block:: ipython

  In[1]: df = pd.DataFrame({'one': [1., 2., 3.]})
  In[2]: df.two = [4, 5, 6]

This does not raise any obvious exceptions, but also does not create a new column:

.. code-block:: ipython

  In[3]: df
  Out[3]:
      one
  0  1.0
  1  2.0
  2  3.0

The second source of confusion is creating a column whose name collides with a method or
attribute already in the instance namespace:

.. code-block:: ipython

  In[4]: df['sum'] = [5., 7., 9.]

This does not permit that column to be accessed as an attribute:

.. code-block:: ipython

  In[5]: df.sum
  Out[5]:
  <bound method DataFrame.sum of    one  sum
  0  1.0  5.0
  1  2.0  7.0
  2  3.0  9.0>

Both of these now raise a ``UserWarning`` about the potential for unexpected behavior. See :ref:`Attribute Access <indexing.attribute_access>`.

.. _whatsnew_0210.enhancements.other:

Other Enhancements
^^^^^^^^^^^^^^^^^^

- The ``validate`` argument for :func:`merge` function now checks whether a merge is one-to-one, one-to-many, many-to-one, or many-to-many. If a merge is found to not be an example of specified merge type, an exception of type ``MergeError`` will be raised. For more, see :ref:`here <merging.validation>` (:issue:`16270`)
- :func:`Series.to_dict` and :func:`DataFrame.to_dict` now support an ``into`` keyword which allows you to specify the ``collections.Mapping`` subclass that you would like returned.  The default is ``dict``, which is backwards compatible. (:issue:`16122`)
- :func:`RangeIndex.append` now returns a ``RangeIndex`` object when possible (:issue:`16212`)
- :func:`Series.rename_axis` and :func:`DataFrame.rename_axis` with ``inplace=True`` now return ``None`` while renaming the axis inplace. (:issue:`15704`)
- :func:`Series.set_axis` and :func:`DataFrame.set_axis` now support the ``inplace`` parameter. (:issue:`14636`)
- :func:`Series.to_pickle` and :func:`DataFrame.to_pickle` have gained a ``protocol`` parameter (:issue:`16252`). By default, this parameter is set to `HIGHEST_PROTOCOL <https://docs.python.org/3/library/pickle.html#data-stream-format>`__
- :func:`api.types.infer_dtype` now infers decimals. (:issue:`15690`)
- :func:`read_feather` has gained the ``nthreads`` parameter for multi-threaded operations (:issue:`16359`)
- :func:`DataFrame.clip()` and :func:`Series.clip()` have gained an ``inplace`` argument. (:issue:`15388`)
- :func:`crosstab` has gained a ``margins_name`` parameter to define the name of the row / column that will contain the totals when ``margins=True``. (:issue:`15972`)
- :func:`DataFrame.select_dtypes` now accepts scalar values for include/exclude as well as list-like. (:issue:`16855`)
- :func:`date_range` now accepts 'YS' in addition to 'AS' as an alias for start of year (:issue:`9313`)
- :func:`date_range` now accepts 'Y' in addition to 'A' as an alias for end of year (:issue:`9313`)
<<<<<<< HEAD
- :func:`read_html` handles colspan and rowspan arguments and attempts to infer a header if the header is not explicitly specified (:issue:`17054`)
=======
- Integration with `Apache Parquet <https://parquet.apache.org/>`__, including a new top-level :func:`read_parquet` and :func:`DataFrame.to_parquet` method, see :ref:`here <io.parquet>`.
- :func:`DataFrame.add_prefix` and :func:`DataFrame.add_suffix` now accept strings containing the '%' character. (:issue:`17151`)
- `read_*` methods can now infer compression from non-string paths, such as ``pathlib.Path`` objects (:issue:`17206`).
- :func:`pd.read_sas()` now recognizes much more of the most frequently used date (datetime) formats in SAS7BDAT files (:issue:`15871`).
- :func:`DataFrame.items` and :func:`Series.items` is now present in both Python 2 and 3 and is lazy in all cases (:issue:`13918`, :issue:`17213`)


>>>>>>> e8a1765e

.. _whatsnew_0210.api_breaking:

Backwards incompatible API changes
~~~~~~~~~~~~~~~~~~~~~~~~~~~~~~~~~~


.. _whatsnew_0210.api_breaking.deps:

Dependencies have increased minimum versions
^^^^^^^^^^^^^^^^^^^^^^^^^^^^^^^^^^^^^^^^^^^^

We have updated our minimum supported versions of dependencies (:issue:`15206`, :issue:`15543`, :issue:`15214`)
). If installed, we now require:

   +--------------+-----------------+----------+
   | Package      | Minimum Version | Required |
   +======================+=========+==========+
   | Numpy        | 1.9.0           |    X     |
   +--------------+-----------------+----------+
   | Matplotlib   | 1.4.3           |          |
   +--------------+-----------------+----------+
   | Scipy        | 0.14.0          |          |
   +--------------+-----------------+----------+
   | Bottleneck   | 1.0.0           |          |
   +--------------+-----------------+----------+

.. _whatsnew_0210.api_breaking.pandas_eval:

Improved error handling during item assignment in pd.eval
^^^^^^^^^^^^^^^^^^^^^^^^^^^^^^^^^^^^^^^^^^^^^^^^^^^^^^^^^

:func:`eval` will now raise a ``ValueError`` when item assignment malfunctions, or
inplace operations are specified, but there is no item assignment in the expression (:issue:`16732`)

.. ipython:: python

   arr = np.array([1, 2, 3])

Previously, if you attempted the following expression, you would get a not very helpful error message:

.. code-block:: ipython

  In [3]: pd.eval("a = 1 + 2", target=arr, inplace=True)
  ...
  IndexError: only integers, slices (`:`), ellipsis (`...`), numpy.newaxis (`None`)
  and integer or boolean arrays are valid indices

This is a very long way of saying numpy arrays don't support string-item indexing. With this
change, the error message is now this:

.. code-block:: python

   In [3]: pd.eval("a = 1 + 2", target=arr, inplace=True)
   ...
   ValueError: Cannot assign expression output to target

It also used to be possible to evaluate expressions inplace, even if there was no item assignment:

.. code-block:: ipython

  In [4]: pd.eval("1 + 2", target=arr, inplace=True)
  Out[4]: 3

However, this input does not make much sense because the output is not being assigned to
the target. Now, a ``ValueError`` will be raised when such an input is passed in:

.. code-block:: ipython

   In [4]: pd.eval("1 + 2", target=arr, inplace=True)
   ...
   ValueError: Cannot operate inplace if there is no assignment

Dtype Conversions
^^^^^^^^^^^^^^^^^

- Previously assignments, ``.where()`` and ``.fillna()`` with a ``bool`` assignment, would coerce to
  same the type (e.g. int / float), or raise for datetimelikes. These will now preseve the bools with ``object`` dtypes. (:issue:`16821`).

  .. ipython:: python

     s = Series([1, 2, 3])

  .. code-block:: python

     In [5]: s[1] = True

     In [6]: s
     Out[6]:
     0    1
     1    1
     2    3
     dtype: int64

  New Behavior

  .. ipython:: python

     s[1] = True
     s

- Previously, as assignment to a datetimelike with a non-datetimelike would coerce the
  non-datetime-like item being assigned (:issue:`14145`).

  .. ipython:: python

     s = pd.Series([pd.Timestamp('2011-01-01'), pd.Timestamp('2012-01-01')])

  .. code-block:: python

     In [1]: s[1] = 1

     In [2]: s
     Out[2]:
     0   2011-01-01 00:00:00.000000000
     1   1970-01-01 00:00:00.000000001
     dtype: datetime64[ns]

  These now coerce to ``object`` dtype.

  .. ipython:: python

     s[1] = 1
     s

- Inconsistent behavior in ``.where()`` with datetimelikes which would raise rather than coerce to ``object`` (:issue:`16402`)
- Bug in assignment against ``int64`` data with ``np.ndarray`` with ``float64`` dtype may keep ``int64`` dtype (:issue:`14001`)

.. _whatsnew_0210.api.na_changes:

NA naming Changes
^^^^^^^^^^^^^^^^^

In order to promote more consistency among the pandas API, we have added additional top-level
functions :func:`isna` and :func:`notna` that are aliases for :func:`isnull` and :func:`notnull`.
The naming scheme is now more consistent with methods like ``.dropna()`` and ``.fillna()``. Furthermore
in all cases where ``.isnull()`` and ``.notnull()`` methods are defined, these have additional methods
named ``.isna()`` and ``.notna()``, these are included for classes ``Categorical``,
``Index``, ``Series``, and ``DataFrame``. (:issue:`15001`).

The configuration option ``pd.options.mode.use_inf_as_null`` is deprecated, and ``pd.options.mode.use_inf_as_na`` is added as a replacement.

.. _whatsnew_0210.api:

Other API Changes
^^^^^^^^^^^^^^^^^

- Support has been dropped for Python 3.4 (:issue:`15251`)
- The Categorical constructor no longer accepts a scalar for the ``categories`` keyword. (:issue:`16022`)
- Accessing a non-existent attribute on a closed :class:`~pandas.HDFStore` will now
  raise an ``AttributeError`` rather than a ``ClosedFileError`` (:issue:`16301`)
- :func:`read_csv` now treats ``'null'`` strings as missing values by default (:issue:`16471`)
- :func:`read_csv` now treats ``'n/a'`` strings as missing values by default (:issue:`16078`)
- :class:`pandas.HDFStore`'s string representation is now faster and less detailed. For the previous behavior, use ``pandas.HDFStore.info()``. (:issue:`16503`).
- Compression defaults in HDF stores now follow pytable standards. Default is no compression and if ``complib`` is missing and ``complevel`` > 0 ``zlib`` is used (:issue:`15943`)
- ``Index.get_indexer_non_unique()`` now returns a ndarray indexer rather than an ``Index``; this is consistent with ``Index.get_indexer()`` (:issue:`16819`)
- Removed the ``@slow`` decorator from ``pandas.util.testing``, which caused issues for some downstream packages' test suites. Use ``@pytest.mark.slow`` instead, which achieves the same thing (:issue:`16850`)
- Moved definition of ``MergeError`` to the ``pandas.errors`` module.
- The signature of :func:`Series.set_axis` and :func:`DataFrame.set_axis` has been changed from ``set_axis(axis, labels)`` to ``set_axis(labels, axis=0)``, for consistency with the rest of the API. The old signature is deprecated and will show a ``FutureWarning`` (:issue:`14636`)
- :func:`Series.argmin` and :func:`Series.argmax` will now raise a ``TypeError`` when used with ``object`` dtypes, instead of a ``ValueError`` (:issue:`13595`)
- :class:`Period` is now immutable, and will now raise an ``AttributeError`` when a user tries to assign a new value to the ``ordinal`` or ``freq`` attributes (:issue:`17116`).
- :func:`to_datetime` when passed a tz-aware ``origin=`` kwarg will now raise a more informative ``ValueError`` rather than a ``TypeError`` (:issue:`16842`)


.. _whatsnew_0210.deprecations:

Deprecations
~~~~~~~~~~~~
- :func:`read_excel()` has deprecated ``sheetname`` in favor of ``sheet_name`` for consistency with ``.to_excel()`` (:issue:`10559`).

- ``pd.options.html.border`` has been deprecated in favor of ``pd.options.display.html.border`` (:issue:`15793`).

.. _whatsnew_0210.prior_deprecations:

Removal of prior version deprecations/changes
~~~~~~~~~~~~~~~~~~~~~~~~~~~~~~~~~~~~~~~~~~~~~

- :func:`read_excel()` has dropped the ``has_index_names`` parameter (:issue:`10967`)
- The ``pd.options.display.height`` configuration has been dropped (:issue:`3663`)
- The ``pd.options.display.line_width`` configuration has been dropped (:issue:`2881`)
- The ``pd.options.display.mpl_style`` configuration has been dropped (:issue:`12190`)
- ``Index`` has dropped the ``.sym_diff()`` method in favor of ``.symmetric_difference()`` (:issue:`12591`)
- ``Categorical`` has dropped the ``.order()`` and ``.sort()`` methods in favor of ``.sort_values()`` (:issue:`12882`)
- :func:`eval` and :func:`DataFrame.eval` have changed the default of ``inplace`` from ``None`` to ``False`` (:issue:`11149`)
- The function ``get_offset_name`` has been dropped in favor of the ``.freqstr`` attribute for an offset (:issue:`11834`)


.. _whatsnew_0210.performance:

Performance Improvements
~~~~~~~~~~~~~~~~~~~~~~~~

- Improved performance of instantiating :class:`SparseDataFrame` (:issue:`16773`)
- :attr:`Series.dt` no longer performs frequency inference, yielding a large speedup when accessing the attribute (:issue:`17210`)


.. _whatsnew_0210.bug_fixes:

Bug Fixes
~~~~~~~~~


Conversion
^^^^^^^^^^

- Bug in assignment against datetime-like data with ``int`` may incorrectly convert to datetime-like (:issue:`14145`)
- Bug in assignment against ``int64`` data with ``np.ndarray`` with ``float64`` dtype may keep ``int64`` dtype (:issue:`14001`)
- Fix :func:`DataFrame.memory_usage` to support PyPy. Objects on PyPy do not have a fixed size, so an approximation is used instead (:issue:`17228`)
- Fixed the return type of ``IntervalIndex.is_non_overlapping_monotonic`` to be a Python ``bool`` for consistency with similar attributes/methods.  Previously returned a ``numpy.bool_``. (:issue:`17237`)
- Bug in ``IntervalIndex.is_non_overlapping_monotonic`` when intervals are closed on both sides and overlap at a point (:issue:`16560`)
- Bug in :func:`Series.fillna` returns frame when ``inplace=True`` and ``value`` is dict (:issue:`16156`)

Indexing
^^^^^^^^

- When called with a null slice (e.g. ``df.iloc[:]``), the ``.iloc`` and ``.loc`` indexers return a shallow copy of the original object. Previously they returned the original object. (:issue:`13873`).
- When called on an unsorted ``MultiIndex``, the ``loc`` indexer now will raise ``UnsortedIndexError`` only if proper slicing is used on non-sorted levels (:issue:`16734`).
- Fixes regression in 0.20.3 when indexing with a string on a ``TimedeltaIndex`` (:issue:`16896`).
- Fixed :func:`TimedeltaIndex.get_loc` handling of ``np.timedelta64`` inputs (:issue:`16909`).
- Fix :func:`MultiIndex.sort_index` ordering when ``ascending`` argument is a list, but not all levels are specified, or are in a different order (:issue:`16934`).
- Fixes bug where indexing with ``np.inf`` caused an ``OverflowError`` to be raised (:issue:`16957`)
- Bug in reindexing on an empty ``CategoricalIndex`` (:issue:`16770`)
- Fixes ``DataFrame.loc`` for setting with alignment and tz-aware ``DatetimeIndex`` (:issue:`16889`)
- Avoids ``IndexError`` when passing an Index or Series to ``.iloc`` with older numpy (:issue:`17193`)
- Allow unicode empty strings as placeholders in multilevel columns in Python 2 (:issue:`17099`)
- Bug in ``.iloc`` when used with inplace addition or assignment and an int indexer on a ``MultiIndex`` causing the wrong indexes to be read from and written to (:issue:`17148`)
- Bug in ``.isin()`` in which checking membership in empty ``Series`` objects raised an error (:issue:`16991`)
- Bug in ``CategoricalIndex`` reindexing in which specified indices containing duplicates were not being respected (:issue:`17323`)

I/O
^^^

- Bug in :func:`read_csv` in which columns were not being thoroughly de-duplicated (:issue:`17060`)
- Bug in :func:`read_csv` in which specified column names were not being thoroughly de-duplicated (:issue:`17095`)
- Bug in :func:`read_csv` in which non integer values for the header argument generated an unhelpful / unrelated error message (:issue:`16338`)
- Bug in :func:`read_csv` in which memory management issues in exception handling, under certain conditions, would cause the interpreter to segfault (:issue:`14696`, :issue:`16798`).
- Bug in :func:`read_csv` when called with ``low_memory=False`` in which a CSV with at least one column > 2GB in size would incorrectly raise a ``MemoryError`` (:issue:`16798`).
- Bug in :func:`read_csv` when called with a single-element list ``header`` would return a ``DataFrame`` of all NaN values (:issue:`7757`)
- Bug in :func:`read_stata` where value labels could not be read when using an iterator (:issue:`16923`)
- Bug in :func:`read_html` where import check fails when run in multiple threads (:issue:`16928`)

Plotting
^^^^^^^^
- Bug in plotting methods using ``secondary_y`` and ``fontsize`` not setting secondary axis font size (:issue:`12565`)


Groupby/Resample/Rolling
^^^^^^^^^^^^^^^^^^^^^^^^

- Bug in ``DataFrame.resample(...).size()`` where an empty ``DataFrame`` did not return a ``Series`` (:issue:`14962`)
- Bug in :func:`infer_freq` causing indices with 2-day gaps during the working week to be wrongly inferred as business daily (:issue:`16624`)
- Bug in ``.rolling(...).quantile()`` which incorrectly used different defaults than :func:`Series.quantile()` and :func:`DataFrame.quantile()` (:issue:`9413`, :issue:`16211`)
- Bug in ``groupby.transform()`` that would coerce boolean dtypes back to float (:issue:`16875`)
- Bug in ``Series.resample(...).apply()`` where an empty ``Series`` modified the source index and did not return the name of a ``Series`` (:issue:`14313`)
- Bug in ``.rolling(...).apply(...)`` with a ``DataFrame`` with a ``DatetimeIndex``, a ``window`` of a timedelta-convertible and ``min_periods >= 1` (:issue:`15305`)
- Bug in ``DataFrame.groupby`` where index and column keys were not recognized correctly when the number of keys equaled the number of elements on the groupby axis (:issue:`16859`)

Sparse
^^^^^^

- Bug in ``SparseSeries`` raises ``AttributeError`` when a dictionary is passed in as data (:issue:`16905`)
- Bug in :func:`SparseDataFrame.fillna` not filling all NaNs when frame was instantiated from SciPy sparse matrix (:issue:`16112`)


Reshaping
^^^^^^^^^
- Joining/Merging with a non unique ``PeriodIndex`` raised a ``TypeError`` (:issue:`16871`)
- Bug in :func:`crosstab` where non-aligned series of integers were casted to float (:issue:`17005`)
- Bug in merging with categorical dtypes with datetimelikes incorrectly raised a ``TypeError`` (:issue:`16900`)
- Bug when using :func:`isin` on a large object series and large comparison array (:issue:`16012`)
- Fixes regression from 0.20, :func:`Series.aggregate` and :func:`DataFrame.aggregate` allow dictionaries as return values again (:issue:`16741`)
- Fixes dtype of result with integer dtype input, from :func:`pivot_table` when called with ``margins=True`` (:issue:`17013`)
- Bug in :func:`crosstab` where passing two ``Series`` with the same name raised a ``KeyError`` (:issue:`13279`)
- :func:`Series.argmin`, :func:`Series.argmax`, and their counterparts on ``DataFrame`` and groupby objects work correctly with floating point data that contains infinite values (:issue:`13595`).
- Bug in :func:`unique` where checking a tuple of strings raised a ``TypeError`` (:issue:`17108`)

Numeric
^^^^^^^
- Bug in ``.clip()`` with ``axis=1`` and a list-like for ``threshold`` is passed; previously this raised ``ValueError`` (:issue:`15390`)
- :func:`Series.clip()` and :func:`DataFrame.clip()` now treat NA values for upper and lower arguments as ``None`` instead of raising ``ValueError`` (:issue:`17276`).


Categorical
^^^^^^^^^^^
- Bug in :func:`Series.isin` when called with a categorical (:issue`16639`)
- Bug in the categorical constructor with empty values and categories causing
  the ``.categories`` to be an empty ``Float64Index`` rather than an empty
  ``Index`` with object dtype (:issue:`17248`)


Other
^^^^^
- Bug in :func:`eval` where the ``inplace`` parameter was being incorrectly handled (:issue:`16732`)<|MERGE_RESOLUTION|>--- conflicted
+++ resolved
@@ -124,17 +124,12 @@
 - :func:`DataFrame.select_dtypes` now accepts scalar values for include/exclude as well as list-like. (:issue:`16855`)
 - :func:`date_range` now accepts 'YS' in addition to 'AS' as an alias for start of year (:issue:`9313`)
 - :func:`date_range` now accepts 'Y' in addition to 'A' as an alias for end of year (:issue:`9313`)
-<<<<<<< HEAD
 - :func:`read_html` handles colspan and rowspan arguments and attempts to infer a header if the header is not explicitly specified (:issue:`17054`)
-=======
 - Integration with `Apache Parquet <https://parquet.apache.org/>`__, including a new top-level :func:`read_parquet` and :func:`DataFrame.to_parquet` method, see :ref:`here <io.parquet>`.
 - :func:`DataFrame.add_prefix` and :func:`DataFrame.add_suffix` now accept strings containing the '%' character. (:issue:`17151`)
 - `read_*` methods can now infer compression from non-string paths, such as ``pathlib.Path`` objects (:issue:`17206`).
 - :func:`pd.read_sas()` now recognizes much more of the most frequently used date (datetime) formats in SAS7BDAT files (:issue:`15871`).
 - :func:`DataFrame.items` and :func:`Series.items` is now present in both Python 2 and 3 and is lazy in all cases (:issue:`13918`, :issue:`17213`)
-
-
->>>>>>> e8a1765e
 
 .. _whatsnew_0210.api_breaking:
 
