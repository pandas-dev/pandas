.. _whatsnew_0210:

v0.21.0 RC1 (October 13, 2017)
------------------------------

This is a major release from 0.20.3 and includes a number of API changes, deprecations, new features,
enhancements, and performance improvements along with a large number of bug fixes. We recommend that all
users upgrade to this version.

Highlights include:

- Integration with `Apache Parquet <https://parquet.apache.org/>`__, including a new top-level :func:`read_parquet` function and :meth:`DataFrame.to_parquet` method, see :ref:`here <io.parquet>`.
- New user-facing :class:`pandas.api.types.CategoricalDtype` for specifying
  categoricals independent of the data, see :ref:`here <whatsnew_0210.enhancements.categorical_dtype>`.
- The behavior of ``sum`` and ``prod`` on all-NaN Series/DataFrames is now consistent and no longer depends on whether `bottleneck <http://berkeleyanalytics.com/bottleneck>`__ is installed, see :ref:`here <whatsnew_0210.api_breaking.bottleneck>`
- Compatibility fixes for pypy, see :ref:`here <whatsnew_0210.pypy>`.
- ``GroupBy`` objects now have a ``pipe`` method, similar to the one on ``DataFrame`` and ``Series``.
  This allows for functions that take a ``GroupBy`` to be composed in a clean, readable syntax, see :ref:`here <whatsnew_0210.enhancements.GroupBy_pipe>`.

Check the :ref:`API Changes <whatsnew_0210.api_breaking>` and :ref:`deprecations <whatsnew_0210.deprecations>` before updating.

.. contents:: What's new in v0.21.0
    :local:
    :backlinks: none

.. _whatsnew_0210.enhancements:

New features
~~~~~~~~~~~~

- Support for `PEP 519 -- Adding a file system path protocol
  <https://www.python.org/dev/peps/pep-0519/>`_ on most readers and writers (:issue:`13823`)
- Added ``__fspath__`` method to :class:`~pandas.HDFStore`, :class:`~pandas.ExcelFile`,
  and :class:`~pandas.ExcelWriter` to work properly with the file system path protocol (:issue:`13823`)
- Added ``skipna`` parameter to :func:`~pandas.api.types.infer_dtype` to
  support type inference in the presence of missing values (:issue:`17059`).
- :class:`~pandas.Resampler.nearest` is added to support nearest-neighbor upsampling (:issue:`17496`).
- :class:`~pandas.Index` has added support for a ``to_frame`` method (:issue:`15230`)

.. _whatsnew_0210.enhancements.infer_objects:

``infer_objects`` type conversion
^^^^^^^^^^^^^^^^^^^^^^^^^^^^^^^^^

The :meth:`DataFrame.infer_objects` and :meth:`Series.infer_objects`
methods have been added to perform dtype inference on object columns, replacing
some of the functionality of the deprecated ``convert_objects``
method. See the documentation :ref:`here <basics.object_conversion>`
for more details. (:issue:`11221`)

This method only performs soft conversions on object columns, converting Python objects
to native types, but not any coercive conversions. For example:

.. ipython:: python

   df = pd.DataFrame({'A': [1, 2, 3],
                      'B': np.array([1, 2, 3], dtype='object'),
                      'C': ['1', '2', '3']})
   df.dtypes
   df.infer_objects().dtypes

Note that column ``'C'`` was not converted - only scalar numeric types
will be converted to a new type.  Other types of conversion should be accomplished
using the :func:`to_numeric` function (or :func:`to_datetime`, :func:`to_timedelta`).

.. ipython:: python

   df = df.infer_objects()
   df['C'] = pd.to_numeric(df['C'], errors='coerce')
   df.dtypes

.. _whatsnew_0210.enhancements.attribute_access:

Improved warnings when attempting to create columns
^^^^^^^^^^^^^^^^^^^^^^^^^^^^^^^^^^^^^^^^^^^^^^^^^^^

New users are often flummoxed by the relationship between column operations and
attribute access on ``DataFrame`` instances (:issue:`7175`). One specific
instance of this confusion is attempting to create a new column by setting an
attribute on the ``DataFrame``:

.. code-block:: ipython

   In[1]: df = pd.DataFrame({'one': [1., 2., 3.]})
   In[2]: df.two = [4, 5, 6]

This does not raise any obvious exceptions, but also does not create a new column:

.. code-block:: ipython

   In[3]: df
   Out[3]:
       one
   0  1.0
   1  2.0
   2  3.0

Setting a list-like data structure into a new attribute now raise a ``UserWarning`` about the potential for unexpected behavior. See :ref:`Attribute Access <indexing.attribute_access>`.

``drop`` now also accepts index/columns keywords
^^^^^^^^^^^^^^^^^^^^^^^^^^^^^^^^^^^^^^^^^^^^^^^^

The :meth:`~DataFrame.drop` method has gained ``index``/``columns`` keywords as an
alternative to specifying the ``axis``. This is similar to the behavior of ``reindex``
(:issue:`12392`).

For example:

.. ipython:: python

    df = pd.DataFrame(np.arange(8).reshape(2,4),
                      columns=['A', 'B', 'C', 'D'])
    df
    df.drop(['B', 'C'], axis=1)
    # the following is now equivalent
    df.drop(columns=['B', 'C'])

.. _whatsnew_0210.enhancements.rename_reindex_axis:

``rename``, ``reindex`` now also accept axis keyword
^^^^^^^^^^^^^^^^^^^^^^^^^^^^^^^^^^^^^^^^^^^^^^^^^^^^

The :meth:`DataFrame.rename` and :meth:`DataFrame.reindex` methods have gained
the ``axis`` keyword to specify the axis to target with the operation
(:issue:`12392`).

Here's ``rename``:

.. ipython:: python

   df = pd.DataFrame({"A": [1, 2, 3], "B": [4, 5, 6]})
   df.rename(str.lower, axis='columns')
   df.rename(id, axis='index')

And ``reindex``:

.. ipython:: python

   df.reindex(['A', 'B', 'C'], axis='columns')
   df.reindex([0, 1, 3], axis='index')

The "index, columns" style continues to work as before.

.. ipython:: python

   df.rename(index=id, columns=str.lower)
   df.reindex(index=[0, 1, 3], columns=['A', 'B', 'C'])

We *highly* encourage using named arguments to avoid confusion when using either
style.

.. _whatsnew_0210.enhancements.categorical_dtype:

``CategoricalDtype`` for specifying categoricals
^^^^^^^^^^^^^^^^^^^^^^^^^^^^^^^^^^^^^^^^^^^^^^^^

:class:`pandas.api.types.CategoricalDtype` has been added to the public API and
expanded to include the ``categories`` and ``ordered`` attributes. A
``CategoricalDtype`` can be used to specify the set of categories and
orderedness of an array, independent of the data. This can be useful for example,
when converting string data to a ``Categorical`` (:issue:`14711`,
:issue:`15078`, :issue:`16015`, :issue:`17643`):

.. ipython:: python

   from pandas.api.types import CategoricalDtype

   s = pd.Series(['a', 'b', 'c', 'a'])  # strings
   dtype = CategoricalDtype(categories=['a', 'b', 'c', 'd'], ordered=True)
   s.astype(dtype)

One place that deserves special mention is in :meth:`read_csv`. Previously, with
``dtype={'col': 'category'}``, the returned values and categories would always
be strings.

.. ipython:: python
   :suppress:

   from pandas.compat import StringIO

.. ipython:: python

   data = 'A,B\na,1\nb,2\nc,3'
   pd.read_csv(StringIO(data), dtype={'B': 'category'}).B.cat.categories

Notice the "object" dtype.

With a ``CategoricalDtype`` of all numerics, datetimes, or
timedeltas, we can automatically convert to the correct type

.. ipython:: python

   dtype = {'B': CategoricalDtype([1, 2, 3])}
   pd.read_csv(StringIO(data), dtype=dtype).B.cat.categories

The values have been correctly interpreted as integers.

The ``.dtype`` property of a ``Categorical``, ``CategoricalIndex`` or a
``Series`` with categorical type will now return an instance of
``CategoricalDtype``. While the repr has changed, ``str(CategoricalDtype())`` is
still the string ``'category'``. We'll take this moment to remind users that the
*preferred* way to detect categorical data is to use
:func:`pandas.api.types.is_categorical_dtype`, and not ``str(dtype) == 'category'``.

See the :ref:`CategoricalDtype docs <categorical.categoricaldtype>` for more.

<<<<<<< HEAD

.. _whatsnew_0210.enhancements.merge_on_columns_and_levels:

Merging on a combination of columns and index levels
^^^^^^^^^^^^^^^^^^^^^^^^^^^^^^^^^^^^^^^^^^^^^^^^^^^^

Strings passed to :meth:`DataFrame.merge` as the ``on``, ``left_on``, and ``right_on``
parameters may now refer to either column names or index level names.  This enables
merging ``DataFrame`` instances on a combination of index levels and columns
without resetting indexes. See the :ref:`Merge on columns and levels
<merging.merge_on_columns_and_levels>` documentation section.

.. ipython:: python

   left_index = pd.Index(['K0', 'K0', 'K1', 'K2'], name='key1')

   left = pd.DataFrame({'A': ['A0', 'A1', 'A2', 'A3'],
                        'B': ['B0', 'B1', 'B2', 'B3'],
                        'key2': ['K0', 'K1', 'K0', 'K1']},
                       index=left_index)

   right_index = pd.Index(['K0', 'K1', 'K2', 'K2'], name='key1')

   right = pd.DataFrame({'C': ['C0', 'C1', 'C2', 'C3'],
                         'D': ['D0', 'D1', 'D2', 'D3'],
                         'key2': ['K0', 'K0', 'K0', 'K1']},
                        index=right_index)

   left.merge(right, on=['key1', 'key2'])

=======
.. _whatsnew_0210.enhancements.GroupBy_pipe:

``GroupBy`` objects now have a ``pipe`` method
^^^^^^^^^^^^^^^^^^^^^^^^^^^^^^^^^^^^^^^^^^^^^^^

``GroupBy`` objects now have a ``pipe`` method, similar to the one on
``DataFrame`` and ``Series``, that allow for functions that take a
``GroupBy`` to be composed in a clean, readable syntax. (:issue:`17871`)

For a concrete example on combining ``.groupby`` and ``.pipe`` , imagine having a
DataFrame with columns for stores, products, revenue and sold quantity. We'd like to
do a groupwise calculation of *prices* (i.e. revenue/quantity) per store and per product.
We could do this in a multi-step operation, but expressing it in terms of piping can make the
code more readable.

First we set the data:

.. ipython:: python

   import numpy as np
   n = 1000
   df = pd.DataFrame({'Store': np.random.choice(['Store_1', 'Store_2'], n),
                      'Product': np.random.choice(['Product_1', 'Product_2', 'Product_3'], n),
                      'Revenue': (np.random.random(n)*50+10).round(2),
                      'Quantity': np.random.randint(1, 10, size=n)})
   df.head(2)

Now, to find prices per store/product, we can simply do:

.. ipython:: python

   (df.groupby(['Store', 'Product'])
      .pipe(lambda grp: grp.Revenue.sum()/grp.Quantity.sum())
      .unstack().round(2))

See the :ref:`documentation <groupby.pipe>` for more.
>>>>>>> 77b4bb30

.. _whatsnew_0210.enhancements.other:

Other Enhancements
^^^^^^^^^^^^^^^^^^

- The ``validate`` argument for :func:`merge` now checks whether a merge is one-to-one, one-to-many, many-to-one, or many-to-many. If a merge is found to not be an example of specified merge type, an exception of type ``MergeError`` will be raised. For more, see :ref:`here <merging.validation>` (:issue:`16270`)
- Added support for `PEP 518 <https://www.python.org/dev/peps/pep-0518/>`_ (``pyproject.toml``) to the build system (:issue:`16745`)
- :func:`Series.to_dict` and :func:`DataFrame.to_dict` now support an ``into`` keyword which allows you to specify the ``collections.Mapping`` subclass that you would like returned.  The default is ``dict``, which is backwards compatible. (:issue:`16122`)
- :func:`RangeIndex.append` now returns a ``RangeIndex`` object when possible (:issue:`16212`)
- :func:`Series.rename_axis` and :func:`DataFrame.rename_axis` with ``inplace=True`` now return ``None`` while renaming the axis inplace. (:issue:`15704`)
- :func:`Series.set_axis` and :func:`DataFrame.set_axis` now support the ``inplace`` parameter. (:issue:`14636`)
- :func:`Series.to_pickle` and :func:`DataFrame.to_pickle` have gained a ``protocol`` parameter (:issue:`16252`). By default, this parameter is set to `HIGHEST_PROTOCOL <https://docs.python.org/3/library/pickle.html#data-stream-format>`__
- :func:`api.types.infer_dtype` now infers decimals. (:issue:`15690`)
- :func:`read_feather` has gained the ``nthreads`` parameter for multi-threaded operations (:issue:`16359`)
- :func:`DataFrame.clip()` and :func:`Series.clip()` have gained an ``inplace`` argument. (:issue:`15388`)
- :func:`crosstab` has gained a ``margins_name`` parameter to define the name of the row / column that will contain the totals when ``margins=True``. (:issue:`15972`)
- :func:`DataFrame.select_dtypes` now accepts scalar values for include/exclude as well as list-like. (:issue:`16855`)
- :func:`date_range` now accepts 'YS' in addition to 'AS' as an alias for start of year. (:issue:`9313`)
- :func:`date_range` now accepts 'Y' in addition to 'A' as an alias for end of year. (:issue:`9313`)
- Integration with `Apache Parquet <https://parquet.apache.org/>`__, including a new top-level :func:`read_parquet` and :func:`DataFrame.to_parquet` method, see :ref:`here <io.parquet>`. (:issue:`15838`, :issue:`17438`)
- :func:`DataFrame.add_prefix` and :func:`DataFrame.add_suffix` now accept strings containing the '%' character. (:issue:`17151`)
- :func:`DataFrame.merge` now accepts index level names as `on`, `left_on`, and `right_on` parameters, allowing frames to be merged on a combination of columns and index levels (:issue:`14355`)
- Read/write methods that infer compression (:func:`read_csv`, :func:`read_table`, :func:`read_pickle`, and :meth:`~DataFrame.to_pickle`) can now infer from path-like objects, such as ``pathlib.Path``. (:issue:`17206`)
- :func:`pd.read_sas()` now recognizes much more of the most frequently used date (datetime) formats in SAS7BDAT files. (:issue:`15871`)
- :func:`DataFrame.items` and :func:`Series.items` are now present in both Python 2 and 3 and is lazy in all cases. (:issue:`13918`, :issue:`17213`)
- :func:`Styler.where` has been implemented as a convenience for :func:`Styler.applymap`. (:issue:`17474`)
- :func:`MultiIndex.is_monotonic_decreasing` has been implemented.  Previously returned ``False`` in all cases. (:issue:`16554`)
- :func:`Categorical.rename_categories` now accepts a dict-like argument as ``new_categories`` and only updates the categories found in that dict. (:issue:`17336`)
- :func:`read_excel` raises ``ImportError`` with a better message if ``xlrd`` is not installed. (:issue:`17613`)
- :func:`read_json` now accepts a ``chunksize`` parameter that can be used when ``lines=True``. If ``chunksize`` is passed, read_json now returns an iterator which reads in ``chunksize`` lines with each iteration. (:issue:`17048`)
- :meth:`DataFrame.assign` will preserve the original order of ``**kwargs`` for Python 3.6+ users instead of sorting the column names. (:issue:`14207`)
- Improved the import time of pandas by about 2.25x.  (:issue:`16764`)
- :func:`read_json` and :func:`to_json` now accept a ``compression`` argument which allows them to transparently handle compressed files. (:issue:`17798`)
- :func:`Series.reindex`, :func:`DataFrame.reindex`, :func:`Index.get_indexer` now support list-like argument for ``tolerance``. (:issue:`17367`)

.. _whatsnew_0210.api_breaking:

Backwards incompatible API changes
~~~~~~~~~~~~~~~~~~~~~~~~~~~~~~~~~~

.. _whatsnew_0210.api_breaking.deps:

Dependencies have increased minimum versions
^^^^^^^^^^^^^^^^^^^^^^^^^^^^^^^^^^^^^^^^^^^^

We have updated our minimum supported versions of dependencies (:issue:`15206`, :issue:`15543`, :issue:`15214`).
If installed, we now require:

   +--------------+-----------------+----------+
   | Package      | Minimum Version | Required |
   +==============+=================+==========+
   | Numpy        | 1.9.0           |    X     |
   +--------------+-----------------+----------+
   | Matplotlib   | 1.4.3           |          |
   +--------------+-----------------+----------+
   | Scipy        | 0.14.0          |          |
   +--------------+-----------------+----------+
   | Bottleneck   | 1.0.0           |          |
   +--------------+-----------------+----------+

.. _whatsnew_0210.api_breaking.period_index_resampling:

``PeriodIndex`` resampling
^^^^^^^^^^^^^^^^^^^^^^^^^^

In previous versions of pandas, resampling a ``Series``/``DataFrame`` indexed by a ``PeriodIndex`` returned a ``DatetimeIndex`` in some cases (:issue:`12884`). Resampling to a multiplied frequency now returns a ``PeriodIndex`` (:issue:`15944`). As a minor enhancement, resampling a ``PeriodIndex`` can now handle ``NaT`` values (:issue:`13224`)

Previous Behavior:

.. code-block:: ipython

   In [1]: pi = pd.period_range('2017-01', periods=12, freq='M')

   In [2]: s = pd.Series(np.arange(12), index=pi)

   In [3]: resampled = s.resample('2Q').mean()

   In [4]: resampled
   Out[4]:
   2017-03-31     1.0
   2017-09-30     5.5
   2018-03-31    10.0
   Freq: 2Q-DEC, dtype: float64

   In [5]: resampled.index
   Out[5]: DatetimeIndex(['2017-03-31', '2017-09-30', '2018-03-31'], dtype='datetime64[ns]', freq='2Q-DEC')

New Behavior:

.. ipython:: python

   pi = pd.period_range('2017-01', periods=12, freq='M')

   s = pd.Series(np.arange(12), index=pi)

   resampled = s.resample('2Q').mean()

   resampled

   resampled.index


Upsampling and calling ``.ohlc()`` previously returned a ``Series``, basically identical to calling ``.asfreq()``. OHLC upsampling now returns a DataFrame with columns ``open``, ``high``, ``low`` and ``close`` (:issue:`13083`). This is consistent with downsampling and ``DatetimeIndex`` behavior.

Previous Behavior:

.. code-block:: ipython

   In [1]: pi = pd.PeriodIndex(start='2000-01-01', freq='D', periods=10)

   In [2]: s = pd.Series(np.arange(10), index=pi)

   In [3]: s.resample('H').ohlc()
   Out[3]:
   2000-01-01 00:00    0.0
                   ...
   2000-01-10 23:00    NaN
   Freq: H, Length: 240, dtype: float64

   In [4]: s.resample('M').ohlc()
   Out[4]:
            open  high  low  close
   2000-01     0     9    0      9

New Behavior:

.. ipython:: python

   pi = pd.PeriodIndex(start='2000-01-01', freq='D', periods=10)

   s = pd.Series(np.arange(10), index=pi)

   s.resample('H').ohlc()

   s.resample('M').ohlc()

.. _whatsnew_0210.api_breaking.loc:

Indexing with a list with missing labels is Deprecated
^^^^^^^^^^^^^^^^^^^^^^^^^^^^^^^^^^^^^^^^^^^^^^^^^^^^^^

Previously, selecting with a list of labels, where one or more labels were missing would always succeed, returning ``NaN`` for missing labels.
This will now show a ``FutureWarning``. In the future this will raise a ``KeyError`` (:issue:`15747`).
This warning will trigger on a ``DataFrame`` or a ``Series`` for using ``.loc[]``  or ``[[]]`` when passing a list-of-labels with at least 1 missing label.
See the :ref:`deprecation docs <indexing.deprecate_loc_reindex_listlike>`.


.. ipython:: python

   s = pd.Series([1, 2, 3])
   s

Previous Behavior

.. code-block:: ipython

   In [4]: s.loc[[1, 2, 3]]
   Out[4]:
   1    2.0
   2    3.0
   3    NaN
   dtype: float64


Current Behavior

.. code-block:: ipython

   In [4]: s.loc[[1, 2, 3]]
   Passing list-likes to .loc or [] with any missing label will raise
   KeyError in the future, you can use .reindex() as an alternative.

   See the documentation here:
   http://pandas.pydata.org/pandas-docs/stable/indexing.html#deprecate-loc-reindex-listlike

   Out[4]:
   1    2.0
   2    3.0
   3    NaN
   dtype: float64

The idiomatic way to achieve selecting potentially not-found elements is via ``.reindex()``

.. ipython:: python

  s.reindex([1, 2, 3])

Selection with all keys found is unchanged.

.. ipython:: python

   s.loc[[1, 2]]

.. _whatsnew_0210.api_breaking.loc_with_index:

Indexing with a Boolean Index
^^^^^^^^^^^^^^^^^^^^^^^^^^^^^

Previously when passing a boolean ``Index`` to ``.loc``, if the index of the ``Series/DataFrame`` had ``boolean`` labels,
you would get a label based selection, potentially duplicating result labels, rather than a boolean indexing selection
(where ``True`` selects elements), this was inconsistent how a boolean numpy array indexed. The new behavior is to
act like a boolean numpy array indexer. (:issue:`17738`)

Previous Behavior:

.. ipython:: python

   s = pd.Series([1, 2, 3], index=[False, True, False])
   s

.. code-block:: ipython

   In [59]: s.loc[pd.Index([True, False, True])]
   Out[59]:
   True     2
   False    1
   False    3
   True     2
   dtype: int64

Current Behavior

.. ipython:: python

   s.loc[pd.Index([True, False, True])]


Furthermore, previously if you had an index that was non-numeric (e.g. strings), then a boolean Index would raise a ``KeyError``.
This will now be treated as a boolean indexer.

Previously Behavior:

.. ipython:: python

    s = pd.Series([1,2,3], index=['a', 'b', 'c'])
    s

.. code-block:: ipython

    In [39]: s.loc[pd.Index([True, False, True])]
    KeyError: "None of [Index([True, False, True], dtype='object')] are in the [index]"

Current Behavior

.. ipython:: python

   s.loc[pd.Index([True, False, True])]

.. _whatsnew_0210.api_breaking.bottleneck:

Sum/Prod of all-NaN Series/DataFrames is now consistently NaN
^^^^^^^^^^^^^^^^^^^^^^^^^^^^^^^^^^^^^^^^^^^^^^^^^^^^^^^^^^^^^

The behavior of ``sum`` and ``prod`` on all-NaN Series/DataFrames no longer depends on
whether `bottleneck <http://berkeleyanalytics.com/bottleneck>`__ is installed. (:issue:`9422`, :issue:`15507`).

Calling ``sum`` or ``prod`` on an empty or all-``NaN`` ``Series``, or columns of a ``DataFrame``, will result in ``NaN``. See the :ref:`docs <missing_data.numeric_sum>`.

.. ipython:: python

   s = Series([np.nan])

Previously NO ``bottleneck``

.. code-block:: ipython

   In [2]: s.sum()
   Out[2]: np.nan

Previously WITH ``bottleneck``

.. code-block:: ipython

   In [2]: s.sum()
   Out[2]: 0.0

New Behavior, without regard to the bottleneck installation.

.. ipython:: python

   s.sum()

Note that this also changes the sum of an empty ``Series``

Previously regardless of ``bottlenck``

.. code-block:: ipython

   In [1]: pd.Series([]).sum()
   Out[1]: 0

.. ipython:: python

   pd.Series([]).sum()

.. _whatsnew_0210.api_breaking.pandas_eval:

Improved error handling during item assignment in pd.eval
^^^^^^^^^^^^^^^^^^^^^^^^^^^^^^^^^^^^^^^^^^^^^^^^^^^^^^^^^

:func:`eval` will now raise a ``ValueError`` when item assignment malfunctions, or
inplace operations are specified, but there is no item assignment in the expression (:issue:`16732`)

.. ipython:: python

   arr = np.array([1, 2, 3])

Previously, if you attempted the following expression, you would get a not very helpful error message:

.. code-block:: ipython

  In [3]: pd.eval("a = 1 + 2", target=arr, inplace=True)
  ...
  IndexError: only integers, slices (`:`), ellipsis (`...`), numpy.newaxis (`None`)
  and integer or boolean arrays are valid indices

This is a very long way of saying numpy arrays don't support string-item indexing. With this
change, the error message is now this:

.. code-block:: python

   In [3]: pd.eval("a = 1 + 2", target=arr, inplace=True)
   ...
   ValueError: Cannot assign expression output to target

It also used to be possible to evaluate expressions inplace, even if there was no item assignment:

.. code-block:: ipython

  In [4]: pd.eval("1 + 2", target=arr, inplace=True)
  Out[4]: 3

However, this input does not make much sense because the output is not being assigned to
the target. Now, a ``ValueError`` will be raised when such an input is passed in:

.. code-block:: ipython

   In [4]: pd.eval("1 + 2", target=arr, inplace=True)
   ...
   ValueError: Cannot operate inplace if there is no assignment

.. _whatsnew_0210.api_breaking.iteration_scalars:

Iteration of Series/Index will now return Python scalars
^^^^^^^^^^^^^^^^^^^^^^^^^^^^^^^^^^^^^^^^^^^^^^^^^^^^^^^^

Previously, when using certain iteration methods for a ``Series`` with dtype ``int`` or ``float``, you would receive a ``numpy`` scalar, e.g. a ``np.int64``, rather than a Python ``int``. Issue (:issue:`10904`) corrected this for ``Series.tolist()`` and ``list(Series)``. This change makes all iteration methods consistent, in particular, for ``__iter__()`` and ``.map()``; note that this only affects int/float dtypes. (:issue:`13236`, :issue:`13258`, :issue:`14216`).

.. ipython:: python

   s = pd.Series([1, 2, 3])
   s

Previously:

.. code-block:: ipython

   In [2]: type(list(s)[0])
   Out[2]: numpy.int64

New Behaviour:

.. ipython:: python

   type(list(s)[0])

Furthermore this will now correctly box the results of iteration for :func:`DataFrame.to_dict` as well.

.. ipython:: python

   d = {'a':[1], 'b':['b']}
   df = pd.DataFrame(d)

Previously:

.. code-block:: ipython

   In [8]: type(df.to_dict()['a'][0])
   Out[8]: numpy.int64

New Behaviour:

.. ipython:: python

   type(df.to_dict()['a'][0])

.. _whatsnew_0210.api_breaking.dtype_conversions:

Dtype Conversions
^^^^^^^^^^^^^^^^^

Previously assignments, ``.where()`` and ``.fillna()`` with a ``bool`` assignment, would coerce to same the type (e.g. int / float), or raise for datetimelikes. These will now preserve the bools with ``object`` dtypes. (:issue:`16821`).

.. ipython:: python

   s = Series([1, 2, 3])

.. code-block:: python

   In [5]: s[1] = True

   In [6]: s
   Out[6]:
   0    1
   1    1
   2    3
   dtype: int64

New Behavior

.. ipython:: python

   s[1] = True
   s

Previously, as assignment to a datetimelike with a non-datetimelike would coerce the
non-datetime-like item being assigned (:issue:`14145`).

.. ipython:: python

   s = pd.Series([pd.Timestamp('2011-01-01'), pd.Timestamp('2012-01-01')])

.. code-block:: python

   In [1]: s[1] = 1

   In [2]: s
   Out[2]:
   0   2011-01-01 00:00:00.000000000
   1   1970-01-01 00:00:00.000000001
   dtype: datetime64[ns]

These now coerce to ``object`` dtype.

.. ipython:: python

   s[1] = 1
   s

- Inconsistent behavior in ``.where()`` with datetimelikes which would raise rather than coerce to ``object`` (:issue:`16402`)
- Bug in assignment against ``int64`` data with ``np.ndarray`` with ``float64`` dtype may keep ``int64`` dtype (:issue:`14001`)

.. _whatsnew_0210.api.na_changes:

NA naming Changes
^^^^^^^^^^^^^^^^^

In order to promote more consistency among the pandas API, we have added additional top-level
functions :func:`isna` and :func:`notna` that are aliases for :func:`isnull` and :func:`notnull`.
The naming scheme is now more consistent with methods like ``.dropna()`` and ``.fillna()``. Furthermore
in all cases where ``.isnull()`` and ``.notnull()`` methods are defined, these have additional methods
named ``.isna()`` and ``.notna()``, these are included for classes ``Categorical``,
``Index``, ``Series``, and ``DataFrame``. (:issue:`15001`).

The configuration option ``pd.options.mode.use_inf_as_null`` is deprecated, and ``pd.options.mode.use_inf_as_na`` is added as a replacement.

.. _whatsnew_210.api.multiindex_single:

MultiIndex Constructor with a Single Level
^^^^^^^^^^^^^^^^^^^^^^^^^^^^^^^^^^^^^^^^^^

The ``MultiIndex`` constructors no longer squeezes a MultiIndex with all
length-one levels down to a regular ``Index``. This affects all the
``MultiIndex`` constructors. (:issue:`17178`)

Previous behavior:

.. code-block:: ipython

   In [2]: pd.MultiIndex.from_tuples([('a',), ('b',)])
   Out[2]: Index(['a', 'b'], dtype='object')

Length 1 levels are no longer special-cased. They behave exactly as if you had
length 2+ levels, so a :class:`MultiIndex` is always returned from all of the
``MultiIndex`` constructors:

.. ipython:: python

   pd.MultiIndex.from_tuples([('a',), ('b',)])

.. _whatsnew_0210.api.utc_localization_with_series:

UTC Localization with Series
^^^^^^^^^^^^^^^^^^^^^^^^^^^^

Previously, :func:`to_datetime` did not localize datetime ``Series`` data when ``utc=True`` was passed. Now, :func:`to_datetime` will correctly localize ``Series`` with a ``datetime64[ns, UTC]`` dtype to be consistent with how list-like and ``Index`` data are handled. (:issue:`6415`).

Previous Behavior

.. ipython:: python

   s = Series(['20130101 00:00:00'] * 3)

.. code-block:: ipython

   In [12]: pd.to_datetime(s, utc=True)
   Out[12]:
   0   2013-01-01
   1   2013-01-01
   2   2013-01-01
   dtype: datetime64[ns]

New Behavior

.. ipython:: python

   pd.to_datetime(s, utc=True)

Additionally, DataFrames with datetime columns that were parsed by :func:`read_sql_table` and :func:`read_sql_query` will also be localized to UTC only if the original SQL columns were timezone aware datetime columns.

.. _whatsnew_0210.api.consistency_of_range_functions:

Consistency of Range Functions
^^^^^^^^^^^^^^^^^^^^^^^^^^^^^^

In previous versions, there were some inconsistencies between the various range functions: :func:`date_range`, :func:`bdate_range`, :func:`period_range`, :func:`timedelta_range`, and :func:`interval_range`. (:issue:`17471`).

One of the inconsistent behaviors occurred when the ``start``, ``end`` and ``period`` parameters were all specified, potentially leading to ambiguous ranges.  When all three parameters were passed, ``interval_range`` ignored the ``period`` parameter, ``period_range`` ignored the ``end`` parameter, and the other range functions raised.  To promote consistency among the range functions, and avoid potentially ambiguous ranges, ``interval_range`` and ``period_range`` will now raise when all three parameters are passed.

Previous Behavior:

.. code-block:: ipython

  In [2]: pd.interval_range(start=0, end=4, periods=6)
  Out[2]:
  IntervalIndex([(0, 1], (1, 2], (2, 3]]
                closed='right',
                dtype='interval[int64]')

  In [3]: pd.period_range(start='2017Q1', end='2017Q4', periods=6, freq='Q')
  Out[3]: PeriodIndex(['2017Q1', '2017Q2', '2017Q3', '2017Q4', '2018Q1', '2018Q2'], dtype='period[Q-DEC]', freq='Q-DEC')

New Behavior:

.. code-block:: ipython

  In [2]: pd.interval_range(start=0, end=4, periods=6)
  ---------------------------------------------------------------------------
  ValueError: Of the three parameters: start, end, and periods, exactly two must be specified

  In [3]: pd.period_range(start='2017Q1', end='2017Q4', periods=6, freq='Q')
  ---------------------------------------------------------------------------
  ValueError: Of the three parameters: start, end, and periods, exactly two must be specified

Additionally, the endpoint parameter ``end`` was not included in the intervals produced by ``interval_range``.  However, all other range functions include ``end`` in their output.  To promote consistency among the range functions, ``interval_range`` will now include ``end`` as the right endpoint of the final interval, except if ``freq`` is specified in a way which skips ``end``.

Previous Behavior:

.. code-block:: ipython

  In [4]: pd.interval_range(start=0, end=4)
  Out[4]:
  IntervalIndex([(0, 1], (1, 2], (2, 3]]
                closed='right',
                dtype='interval[int64]')


New Behavior:

.. ipython:: python

   pd.interval_range(start=0, end=4)

.. _whatsnew_0210.api:

Other API Changes
^^^^^^^^^^^^^^^^^

- Support has been dropped for Python 3.4 (:issue:`15251`)
- The Categorical constructor no longer accepts a scalar for the ``categories`` keyword. (:issue:`16022`)
- Accessing a non-existent attribute on a closed :class:`~pandas.HDFStore` will now
  raise an ``AttributeError`` rather than a ``ClosedFileError`` (:issue:`16301`)
- :func:`read_csv` now issues a ``UserWarning`` if the ``names`` parameter contains duplicates (:issue:`17095`)
- :func:`read_csv` now treats ``'null'`` strings as missing values by default (:issue:`16471`)
- :func:`read_csv` now treats ``'n/a'`` strings as missing values by default (:issue:`16078`)
- :class:`pandas.HDFStore`'s string representation is now faster and less detailed. For the previous behavior, use ``pandas.HDFStore.info()``. (:issue:`16503`).
- Compression defaults in HDF stores now follow pytables standards. Default is no compression and if ``complib`` is missing and ``complevel`` > 0 ``zlib`` is used (:issue:`15943`)
- ``Index.get_indexer_non_unique()`` now returns a ndarray indexer rather than an ``Index``; this is consistent with ``Index.get_indexer()`` (:issue:`16819`)
- Removed the ``@slow`` decorator from ``pandas.util.testing``, which caused issues for some downstream packages' test suites. Use ``@pytest.mark.slow`` instead, which achieves the same thing (:issue:`16850`)
- Moved definition of ``MergeError`` to the ``pandas.errors`` module.
- The signature of :func:`Series.set_axis` and :func:`DataFrame.set_axis` has been changed from ``set_axis(axis, labels)`` to ``set_axis(labels, axis=0)``, for consistency with the rest of the API. The old signature is deprecated and will show a ``FutureWarning`` (:issue:`14636`)
- :func:`Series.argmin` and :func:`Series.argmax` will now raise a ``TypeError`` when used with ``object`` dtypes, instead of a ``ValueError`` (:issue:`13595`)
- :class:`Period` is now immutable, and will now raise an ``AttributeError`` when a user tries to assign a new value to the ``ordinal`` or ``freq`` attributes (:issue:`17116`).
- :func:`to_datetime` when passed a tz-aware ``origin=`` kwarg will now raise a more informative ``ValueError`` rather than a ``TypeError`` (:issue:`16842`)
- :func:`to_datetime` now raises a ``ValueError`` when format includes ``%W`` or ``%U`` without also including day of the week and calendar year (:issue:`16774`)
- Renamed non-functional ``index`` to ``index_col`` in :func:`read_stata` to improve API consistency (:issue:`16342`)
- Bug in :func:`DataFrame.drop` caused boolean labels ``False`` and ``True`` to be treated as labels 0 and 1 respectively when dropping indices from a numeric index. This will now raise a ValueError (:issue:`16877`)
- Restricted DateOffset keyword arguments.  Previously, ``DateOffset`` subclasses allowed arbitrary keyword arguments which could lead to unexpected behavior.  Now, only valid arguments will be accepted. (:issue:`17176`).
- Pandas no longer registers matplotlib converters on import. The converters
  will be registered and used when the first plot is draw (:issue:`17710`)

.. _whatsnew_0210.deprecations:

Deprecations
~~~~~~~~~~~~

- :meth:`DataFrame.from_csv` and :meth:`Series.from_csv` have been deprecated in favor of :func:`read_csv()` (:issue:`4191`)
- :func:`read_excel()` has deprecated ``sheetname`` in favor of ``sheet_name`` for consistency with ``.to_excel()`` (:issue:`10559`).
- :func:`read_excel()` has deprecated ``parse_cols`` in favor of ``usecols`` for consistency with :func:`read_csv` (:issue:`4988`)
- :func:`read_csv()` has deprecated the ``tupleize_cols`` argument. Column tuples will always be converted to a ``MultiIndex`` (:issue:`17060`)
- :meth:`DataFrame.to_csv` has deprecated the ``tupleize_cols`` argument. Multi-index columns will be always written as rows in the CSV file (:issue:`17060`)
- The ``convert`` parameter has been deprecated in the ``.take()`` method, as it was not being respected (:issue:`16948`)
- ``pd.options.html.border`` has been deprecated in favor of ``pd.options.display.html.border`` (:issue:`15793`).
- :func:`SeriesGroupBy.nth` has deprecated ``True`` in favor of ``'all'`` for its kwarg ``dropna`` (:issue:`11038`).
- :func:`DataFrame.as_blocks` is deprecated, as this is exposing the internal implementation (:issue:`17302`)
- ``pd.TimeGrouper`` is deprecated in favor of :class:`pandas.Grouper` (:issue:`16747`)
- ``cdate_range`` has been deprecated in favor of :func:`bdate_range`, which has gained ``weekmask`` and ``holidays`` parameters for building custom frequency date ranges. See the :ref:`documentation <timeseries.custom-freq-ranges>` for more details (:issue:`17596`)
- passing ``categories`` or ``ordered`` kwargs to :func:`Series.astype` is deprecated, in favor of passing a :ref:`CategoricalDtype <whatsnew_0210.enhancements.categorical_dtype>` (:issue:`17636`)
- ``.get_value`` and ``.set_value`` on ``Series``, ``DataFrame``, ``Panel``, ``SparseSeries``, and ``SparseDataFrame`` are deprecated in favor of using ``.iat[]`` or ``.at[]`` accessors (:issue:`15269`)
- Passing a non-existent column in ``.to_excel(..., columns=)`` is deprecated and will raise a ``KeyError`` in the future (:issue:`17295`)
- ``raise_on_error`` parameter to :func:`Series.where`, :func:`Series.mask`, :func:`DataFrame.where`, :func:`DataFrame.mask` is deprecated, in favor of ``errors=`` (:issue:`14968`)
- Using :meth:`DataFrame.rename_axis` and :meth:`Series.rename_axis` to alter index or column *labels* is now deprecated in favor of using ``.rename``. ``rename_axis`` may still be used to alter the name of the index or columns (:issue:`17833`).
- :meth:`~DataFrame.reindex_axis` has been deprecated in favor of :meth:`~DataFrame.reindex`. See :ref`here` <whatsnew_0210.enhancements.rename_reindex_axis> for more (:issue:`17833`).

.. _whatsnew_0210.deprecations.select:

Series.select and DataFrame.select
^^^^^^^^^^^^^^^^^^^^^^^^^^^^^^^^^^

The :meth:`Series.select` and :meth:`DataFrame.select` methods are deprecated in favor of using ``df.loc[labels.map(crit)]`` (:issue:`12401`)

.. ipython:: python

   df = DataFrame({'A': [1, 2, 3]}, index=['foo', 'bar', 'baz'])

.. code-block:: ipython

   In [3]: df.select(lambda x: x in ['bar', 'baz'])
   FutureWarning: select is deprecated and will be removed in a future release. You can use .loc[crit] as a replacement
   Out[3]:
        A
   bar  2
   baz  3

.. ipython:: python

   df.loc[df.index.map(lambda x: x in ['bar', 'baz'])]


.. _whatsnew_0210.deprecations.argmin_min:

Series.argmax and Series.argmin
^^^^^^^^^^^^^^^^^^^^^^^^^^^^^^^

- The behavior of :func:`Series.argmax` has been deprecated in favor of :func:`Series.idxmax` (:issue:`16830`)
- The behavior of :func:`Series.argmin` has been deprecated in favor of :func:`Series.idxmin` (:issue:`16830`)

For compatibility with NumPy arrays, ``pd.Series`` implements ``argmax`` and
``argmin``. Since pandas 0.13.0, ``argmax`` has been an alias for
:meth:`pandas.Series.idxmax`, and ``argmin`` has been an alias for
:meth:`pandas.Series.idxmin`. They return the *label* of the maximum or minimum,
rather than the *position*.

We've deprecated the current behavior of ``Series.argmax`` and
``Series.argmin``. Using either of these will emit a ``FutureWarning``. Use
:meth:`Series.idxmax` if you want the label of the maximum. Use
``Series.values.argmax()`` if you want the position of the maximum. Likewise for
the minimum. In a future release ``Series.argmax`` and ``Series.argmin`` will
return the position of the maximum or minimum.

.. _whatsnew_0210.prior_deprecations:

Removal of prior version deprecations/changes
~~~~~~~~~~~~~~~~~~~~~~~~~~~~~~~~~~~~~~~~~~~~~

- :func:`read_excel()` has dropped the ``has_index_names`` parameter (:issue:`10967`)
- The ``pd.options.display.height`` configuration has been dropped (:issue:`3663`)
- The ``pd.options.display.line_width`` configuration has been dropped (:issue:`2881`)
- The ``pd.options.display.mpl_style`` configuration has been dropped (:issue:`12190`)
- ``Index`` has dropped the ``.sym_diff()`` method in favor of ``.symmetric_difference()`` (:issue:`12591`)
- ``Categorical`` has dropped the ``.order()`` and ``.sort()`` methods in favor of ``.sort_values()`` (:issue:`12882`)
- :func:`eval` and :func:`DataFrame.eval` have changed the default of ``inplace`` from ``None`` to ``False`` (:issue:`11149`)
- The function ``get_offset_name`` has been dropped in favor of the ``.freqstr`` attribute for an offset (:issue:`11834`)
- pandas no longer tests for compatibility with hdf5-files created with pandas < 0.11 (:issue:`17404`).



.. _whatsnew_0210.performance:

Performance Improvements
~~~~~~~~~~~~~~~~~~~~~~~~

- Improved performance of instantiating :class:`SparseDataFrame` (:issue:`16773`)
- :attr:`Series.dt` no longer performs frequency inference, yielding a large speedup when accessing the attribute (:issue:`17210`)
- Improved performance of :meth:`Categorical.set_categories` by not materializing the values (:issue:`17508`)
- :attr:`Timestamp.microsecond` no longer re-computes on attribute access (:issue:`17331`)
- Improved performance of the :class:`CategoricalIndex` for data that is already categorical dtype (:issue:`17513`)
- Improved performance of :meth:`RangeIndex.min` and :meth:`RangeIndex.max` by using ``RangeIndex`` properties to perform the computations (:issue:`17607`)

.. _whatsnew_0210.docs:

Documentation Changes
~~~~~~~~~~~~~~~~~~~~~

- Several ``NaT`` method docstrings (e.g. :func:`NaT.ctime`) were incorrect (:issue:`17327`)
- The documentation has had references to versions < v0.17 removed and cleaned up (:issue:`17442`, :issue:`17442`, :issue:`17404` & :issue:`17504`)

.. _whatsnew_0210.bug_fixes:

Bug Fixes
~~~~~~~~~

Conversion
^^^^^^^^^^

- Bug in assignment against datetime-like data with ``int`` may incorrectly convert to datetime-like (:issue:`14145`)
- Bug in assignment against ``int64`` data with ``np.ndarray`` with ``float64`` dtype may keep ``int64`` dtype (:issue:`14001`)
- Fixed the return type of ``IntervalIndex.is_non_overlapping_monotonic`` to be a Python ``bool`` for consistency with similar attributes/methods.  Previously returned a ``numpy.bool_``. (:issue:`17237`)
- Bug in ``IntervalIndex.is_non_overlapping_monotonic`` when intervals are closed on both sides and overlap at a point (:issue:`16560`)
- Bug in :func:`Series.fillna` returns frame when ``inplace=True`` and ``value`` is dict (:issue:`16156`)
- Bug in :attr:`Timestamp.weekday_name` returning a UTC-based weekday name when localized to a timezone (:issue:`17354`)
- Bug in ``Timestamp.replace`` when replacing ``tzinfo`` around DST changes (:issue:`15683`)
- Bug in ``Timedelta`` construction and arithmetic that would not propagate the ``Overflow`` exception (:issue:`17367`)
- Bug in :meth:`~DataFrame.astype` converting to object dtype when passed extension type classes (`DatetimeTZDtype``, ``CategoricalDtype``) rather than instances. Now a ``TypeError`` is raised when a class is passed (:issue:`17780`).
- Bug in :meth:`to_numeric` in which elements were not always being coerced to numeric when ``errors='coerce'`` (:issue:`17007`, :issue:`17125`)
- Bug in ``DataFrame`` and ``Series`` constructors where ``range`` objects are converted to ``int32`` dtype on Windows instead of ``int64`` (:issue:`16804`)

Indexing
^^^^^^^^

- When called with a null slice (e.g. ``df.iloc[:]``), the ``.iloc`` and ``.loc`` indexers return a shallow copy of the original object. Previously they returned the original object. (:issue:`13873`).
- When called on an unsorted ``MultiIndex``, the ``loc`` indexer now will raise ``UnsortedIndexError`` only if proper slicing is used on non-sorted levels (:issue:`16734`).
- Fixes regression in 0.20.3 when indexing with a string on a ``TimedeltaIndex`` (:issue:`16896`).
- Fixed :func:`TimedeltaIndex.get_loc` handling of ``np.timedelta64`` inputs (:issue:`16909`).
- Fix :func:`MultiIndex.sort_index` ordering when ``ascending`` argument is a list, but not all levels are specified, or are in a different order (:issue:`16934`).
- Fixes bug where indexing with ``np.inf`` caused an ``OverflowError`` to be raised (:issue:`16957`)
- Bug in reindexing on an empty ``CategoricalIndex`` (:issue:`16770`)
- Fixes ``DataFrame.loc`` for setting with alignment and tz-aware ``DatetimeIndex`` (:issue:`16889`)
- Avoids ``IndexError`` when passing an Index or Series to ``.iloc`` with older numpy (:issue:`17193`)
- Allow unicode empty strings as placeholders in multilevel columns in Python 2 (:issue:`17099`)
- Bug in ``.iloc`` when used with inplace addition or assignment and an int indexer on a ``MultiIndex`` causing the wrong indexes to be read from and written to (:issue:`17148`)
- Bug in ``.isin()`` in which checking membership in empty ``Series`` objects raised an error (:issue:`16991`)
- Bug in ``CategoricalIndex`` reindexing in which specified indices containing duplicates were not being respected (:issue:`17323`)
- Bug in intersection of ``RangeIndex`` with negative step (:issue:`17296`)
- Bug in ``IntervalIndex`` where performing a scalar lookup fails for included right endpoints of non-overlapping monotonic decreasing indexes (:issue:`16417`, :issue:`17271`)
- Bug in :meth:`DataFrame.first_valid_index` and :meth:`DataFrame.last_valid_index` when no valid entry (:issue:`17400`)
- Bug in :func:`Series.rename` when called with a callable, incorrectly alters the name of the ``Series``, rather than the name of the ``Index``. (:issue:`17407`)
- Bug in :func:`String.str_get` raises ``IndexError`` instead of inserting NaNs when using a negative index. (:issue:`17704`)

I/O
^^^

- Bug in :func:`read_hdf` when reading a timezone aware index from ``fixed`` format HDFStore (:issue:`17618`)
- Bug in :func:`read_csv` in which columns were not being thoroughly de-duplicated (:issue:`17060`)
- Bug in :func:`read_csv` in which specified column names were not being thoroughly de-duplicated (:issue:`17095`)
- Bug in :func:`read_csv` in which non integer values for the header argument generated an unhelpful / unrelated error message (:issue:`16338`)
- Bug in :func:`read_csv` in which memory management issues in exception handling, under certain conditions, would cause the interpreter to segfault (:issue:`14696`, :issue:`16798`).
- Bug in :func:`read_csv` when called with ``low_memory=False`` in which a CSV with at least one column > 2GB in size would incorrectly raise a ``MemoryError`` (:issue:`16798`).
- Bug in :func:`read_csv` when called with a single-element list ``header`` would return a ``DataFrame`` of all NaN values (:issue:`7757`)
- Bug in :meth:`DataFrame.to_csv` defaulting to 'ascii' encoding in Python 3, instead of 'utf-8' (:issue:`17097`)
- Bug in :func:`read_stata` where value labels could not be read when using an iterator (:issue:`16923`)
- Bug in :func:`read_stata` where the index was not set (:issue:`16342`)
- Bug in :func:`read_html` where import check fails when run in multiple threads (:issue:`16928`)
- Bug in :func:`read_csv` where automatic delimiter detection caused a ``TypeError`` to be thrown when a bad line was encountered rather than the correct error message (:issue:`13374`)
- Bug in :meth:`DataFrame.to_html` with ``notebook=True`` where DataFrames with named indices or non-MultiIndex indices had undesired horizontal or vertical alignment for column or row labels, respectively (:issue:`16792`)
- Bug in :meth:`DataFrame.to_html` in which there was no validation of the ``justify`` parameter (:issue:`17527`)
- Bug in :func:`HDFStore.select` when reading a contiguous mixed-data table featuring VLArray (:issue:`17021`)
- Bug in :func:`to_json` where several conditions (including objects with unprintable symbols, objects with deep recursion, overlong labels) caused segfaults instead of raising the appropriate exception (:issue:`14256`)

Plotting
^^^^^^^^
- Bug in plotting methods using ``secondary_y`` and ``fontsize`` not setting secondary axis font size (:issue:`12565`)
- Bug when plotting ``timedelta`` and ``datetime`` dtypes on y-axis (:issue:`16953`)
- Line plots no longer assume monotonic x data when calculating xlims, they show the entire lines now even for unsorted x data. (:issue:`11310`, :issue:`11471`)
- With matplotlib 2.0.0 and above, calculation of x limits for line plots is left to matplotlib, so that its new default settings are applied. (:issue:`15495`)
- Bug in ``Series.plot.bar`` or ``DataFrame.plot.bar`` with ``y`` not respecting user-passed ``color`` (:issue:`16822`)
- Bug causing ``plotting.parallel_coordinates`` to reset the random seed when using random colors (:issue:`17525`)


Groupby/Resample/Rolling
^^^^^^^^^^^^^^^^^^^^^^^^

- Bug in ``DataFrame.resample(...).size()`` where an empty ``DataFrame`` did not return a ``Series`` (:issue:`14962`)
- Bug in :func:`infer_freq` causing indices with 2-day gaps during the working week to be wrongly inferred as business daily (:issue:`16624`)
- Bug in ``.rolling(...).quantile()`` which incorrectly used different defaults than :func:`Series.quantile()` and :func:`DataFrame.quantile()` (:issue:`9413`, :issue:`16211`)
- Bug in ``groupby.transform()`` that would coerce boolean dtypes back to float (:issue:`16875`)
- Bug in ``Series.resample(...).apply()`` where an empty ``Series`` modified the source index and did not return the name of a ``Series`` (:issue:`14313`)
- Bug in ``.rolling(...).apply(...)`` with a ``DataFrame`` with a ``DatetimeIndex``, a ``window`` of a timedelta-convertible and ``min_periods >= 1`` (:issue:`15305`)
- Bug in ``DataFrame.groupby`` where index and column keys were not recognized correctly when the number of keys equaled the number of elements on the groupby axis (:issue:`16859`)
- Bug in ``groupby.nunique()`` with ``TimeGrouper`` which cannot handle ``NaT`` correctly (:issue:`17575`)
- Bug in ``DataFrame.groupby`` where a single level selection from a ``MultiIndex`` unexpectedly sorts (:issue:`17537`)
- Bug in ``DataFrame.groupby`` where spurious warning is raised when ``Grouper`` object is used to override ambiguous column name (:issue:`17383`)
- Bug in ``TimeGrouper`` differs when passes as a list and as a scalar (:issue:`17530`)

Sparse
^^^^^^

- Bug in ``SparseSeries`` raises ``AttributeError`` when a dictionary is passed in as data (:issue:`16905`)
- Bug in :func:`SparseDataFrame.fillna` not filling all NaNs when frame was instantiated from SciPy sparse matrix (:issue:`16112`)
- Bug in :func:`SparseSeries.unstack` and :func:`SparseDataFrame.stack` (:issue:`16614`, :issue:`15045`)
- Bug in :func:`make_sparse` treating two numeric/boolean data, which have same bits, as same when array ``dtype`` is ``object`` (:issue:`17574`)
- :func:`SparseArray.all` and :func:`SparseArray.any` are now implemented to handle ``SparseArray``, these were used but not implemented (:issue:`17570`)

Reshaping
^^^^^^^^^
- Joining/Merging with a non unique ``PeriodIndex`` raised a ``TypeError`` (:issue:`16871`)
- Bug in :func:`crosstab` where non-aligned series of integers were casted to float (:issue:`17005`)
- Bug in merging with categorical dtypes with datetimelikes incorrectly raised a ``TypeError`` (:issue:`16900`)
- Bug when using :func:`isin` on a large object series and large comparison array (:issue:`16012`)
- Fixes regression from 0.20, :func:`Series.aggregate` and :func:`DataFrame.aggregate` allow dictionaries as return values again (:issue:`16741`)
- Fixes dtype of result with integer dtype input, from :func:`pivot_table` when called with ``margins=True`` (:issue:`17013`)
- Bug in :func:`crosstab` where passing two ``Series`` with the same name raised a ``KeyError`` (:issue:`13279`)
- :func:`Series.argmin`, :func:`Series.argmax`, and their counterparts on ``DataFrame`` and groupby objects work correctly with floating point data that contains infinite values (:issue:`13595`).
- Bug in :func:`unique` where checking a tuple of strings raised a ``TypeError`` (:issue:`17108`)
- Bug in :func:`concat` where order of result index was unpredictable if it contained non-comparable elements (:issue:`17344`)
- Fixes regression when sorting by multiple columns on a ``datetime64`` dtype ``Series`` with ``NaT`` values (:issue:`16836`)
- Bug in :func:`pivot_table` where the result's columns did not preserve the categorical dtype of ``columns`` when ``dropna`` was ``False`` (:issue:`17842`)
- Bug in ``DataFrame.drop_duplicates`` where dropping with non-unique column names raised a ``ValueError`` (:issue:`17836`)
- Bug in :func:`unstack` which, when called on a list of levels, would discard the ``fillna`` argument (:issue:`13971`)
- Bug in the alignment of ``range`` objects and other list-likes with ``DataFrame`` leading to operations being performed row-wise instead of column-wise (:issue:`17901`)

Numeric
^^^^^^^
- Bug in ``.clip()`` with ``axis=1`` and a list-like for ``threshold`` is passed; previously this raised ``ValueError`` (:issue:`15390`)
- :func:`Series.clip()` and :func:`DataFrame.clip()` now treat NA values for upper and lower arguments as ``None`` instead of raising ``ValueError`` (:issue:`17276`).


Categorical
^^^^^^^^^^^
- Bug in :func:`Series.isin` when called with a categorical (:issue:`16639`)
- Bug in the categorical constructor with empty values and categories causing the ``.categories`` to be an empty ``Float64Index`` rather than an empty ``Index`` with object dtype (:issue:`17248`)
- Bug in categorical operations with :ref:`Series.cat <categorical.cat>` not preserving the original Series' name (:issue:`17509`)
- Bug in :func:`DataFrame.merge` failing for categorical columns with boolean/int data types (:issue:`17187`)
- Bug in constructing a ``Categorical``/``CategoricalDtype`` when the specified ``categories`` are of categorical type (:issue:`17884`).

.. _whatsnew_0210.pypy:

PyPy
^^^^

- Compatibility with PyPy in :func:`read_csv` with ``usecols=[<unsorted ints>]`` and
  :func:`read_json` (:issue:`17351`)
- Split tests into cases for CPython and PyPy where needed, which highlights the fragility
  of index matching with ``float('nan')``, ``np.nan`` and ``NAT`` (:issue:`17351`)
- Fix :func:`DataFrame.memory_usage` to support PyPy. Objects on PyPy do not have a fixed size,
  so an approximation is used instead (:issue:`17228`)

Other
^^^^^
- Bug where some inplace operators were not being wrapped and produced a copy when invoked (:issue:`12962`)
- Bug in :func:`eval` where the ``inplace`` parameter was being incorrectly handled (:issue:`16732`)
<|MERGE_RESOLUTION|>--- conflicted
+++ resolved
@@ -204,38 +204,6 @@
 
 See the :ref:`CategoricalDtype docs <categorical.categoricaldtype>` for more.
 
-<<<<<<< HEAD
-
-.. _whatsnew_0210.enhancements.merge_on_columns_and_levels:
-
-Merging on a combination of columns and index levels
-^^^^^^^^^^^^^^^^^^^^^^^^^^^^^^^^^^^^^^^^^^^^^^^^^^^^
-
-Strings passed to :meth:`DataFrame.merge` as the ``on``, ``left_on``, and ``right_on``
-parameters may now refer to either column names or index level names.  This enables
-merging ``DataFrame`` instances on a combination of index levels and columns
-without resetting indexes. See the :ref:`Merge on columns and levels
-<merging.merge_on_columns_and_levels>` documentation section.
-
-.. ipython:: python
-
-   left_index = pd.Index(['K0', 'K0', 'K1', 'K2'], name='key1')
-
-   left = pd.DataFrame({'A': ['A0', 'A1', 'A2', 'A3'],
-                        'B': ['B0', 'B1', 'B2', 'B3'],
-                        'key2': ['K0', 'K1', 'K0', 'K1']},
-                       index=left_index)
-
-   right_index = pd.Index(['K0', 'K1', 'K2', 'K2'], name='key1')
-
-   right = pd.DataFrame({'C': ['C0', 'C1', 'C2', 'C3'],
-                         'D': ['D0', 'D1', 'D2', 'D3'],
-                         'key2': ['K0', 'K0', 'K0', 'K1']},
-                        index=right_index)
-
-   left.merge(right, on=['key1', 'key2'])
-
-=======
 .. _whatsnew_0210.enhancements.GroupBy_pipe:
 
 ``GroupBy`` objects now have a ``pipe`` method
@@ -272,7 +240,36 @@
       .unstack().round(2))
 
 See the :ref:`documentation <groupby.pipe>` for more.
->>>>>>> 77b4bb30
+
+.. _whatsnew_0210.enhancements.merge_on_columns_and_levels:
+
+Merging on a combination of columns and index levels
+^^^^^^^^^^^^^^^^^^^^^^^^^^^^^^^^^^^^^^^^^^^^^^^^^^^^
+
+Strings passed to :meth:`DataFrame.merge` as the ``on``, ``left_on``, and ``right_on``
+parameters may now refer to either column names or index level names.  This enables
+merging ``DataFrame`` instances on a combination of index levels and columns
+without resetting indexes. See the :ref:`Merge on columns and levels
+<merging.merge_on_columns_and_levels>` documentation section.
+
+.. ipython:: python
+
+   left_index = pd.Index(['K0', 'K0', 'K1', 'K2'], name='key1')
+
+   left = pd.DataFrame({'A': ['A0', 'A1', 'A2', 'A3'],
+                        'B': ['B0', 'B1', 'B2', 'B3'],
+                        'key2': ['K0', 'K1', 'K0', 'K1']},
+                       index=left_index)
+
+   right_index = pd.Index(['K0', 'K1', 'K2', 'K2'], name='key1')
+
+   right = pd.DataFrame({'C': ['C0', 'C1', 'C2', 'C3'],
+                         'D': ['D0', 'D1', 'D2', 'D3'],
+                         'key2': ['K0', 'K0', 'K0', 'K1']},
+                        index=right_index)
+
+   left.merge(right, on=['key1', 'key2'])
+
 
 .. _whatsnew_0210.enhancements.other:
 
