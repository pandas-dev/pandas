.. _whatsnew_0210:

v0.21.0 RC1 (October 13, 2017)
------------------------------

This is a major release from 0.20.3 and includes a number of API changes, deprecations, new features,
enhancements, and performance improvements along with a large number of bug fixes. We recommend that all
users upgrade to this version.

Highlights include:

- Integration with `Apache Parquet <https://parquet.apache.org/>`__, including a new top-level :func:`read_parquet` function and :meth:`DataFrame.to_parquet` method, see :ref:`here <io.parquet>`.
- New user-facing :class:`pandas.api.types.CategoricalDtype` for specifying
  categoricals independent of the data, see :ref:`here <whatsnew_0210.enhancements.categorical_dtype>`.
- The behavior of ``sum`` and ``prod`` on all-NaN Series/DataFrames is now consistent and no longer depends on whether `bottleneck <http://berkeleyanalytics.com/bottleneck>`__ is installed, see :ref:`here <whatsnew_0210.api_breaking.bottleneck>`
- Compatibility fixes for pypy, see :ref:`here <whatsnew_0210.pypy>`.

Check the :ref:`API Changes <whatsnew_0210.api_breaking>` and :ref:`deprecations <whatsnew_0210.deprecations>` before updating.

.. contents:: What's new in v0.21.0
    :local:
    :backlinks: none

.. _whatsnew_0210.enhancements:

New features
~~~~~~~~~~~~

- Support for `PEP 519 -- Adding a file system path protocol
  <https://www.python.org/dev/peps/pep-0519/>`_ on most readers and writers (:issue:`13823`)
- Added ``__fspath__`` method to :class:`~pandas.HDFStore`, :class:`~pandas.ExcelFile`,
  and :class:`~pandas.ExcelWriter` to work properly with the file system path protocol (:issue:`13823`)
- Added ``skipna`` parameter to :func:`~pandas.api.types.infer_dtype` to
  support type inference in the presence of missing values (:issue:`17059`).
- :class:`~pandas.Resampler.nearest` is added to support nearest-neighbor upsampling (:issue:`17496`).
- :class:`~pandas.Index` has added support for a ``to_frame`` method (:issue:`15230`)

.. _whatsnew_0210.enhancements.infer_objects:

``infer_objects`` type conversion
^^^^^^^^^^^^^^^^^^^^^^^^^^^^^^^^^

The :meth:`DataFrame.infer_objects` and :meth:`Series.infer_objects`
methods have been added to perform dtype inference on object columns, replacing
some of the functionality of the deprecated ``convert_objects``
method. See the documentation :ref:`here <basics.object_conversion>`
for more details. (:issue:`11221`)

This method only performs soft conversions on object columns, converting Python objects
to native types, but not any coercive conversions. For example:

.. ipython:: python

   df = pd.DataFrame({'A': [1, 2, 3],
                      'B': np.array([1, 2, 3], dtype='object'),
                      'C': ['1', '2', '3']})
   df.dtypes
   df.infer_objects().dtypes

Note that column ``'C'`` was not converted - only scalar numeric types
will be converted to a new type.  Other types of conversion should be accomplished
using the :func:`to_numeric` function (or :func:`to_datetime`, :func:`to_timedelta`).

.. ipython:: python

   df = df.infer_objects()
   df['C'] = pd.to_numeric(df['C'], errors='coerce')
   df.dtypes

.. _whatsnew_0210.enhancements.attribute_access:

Improved warnings when attempting to create columns
^^^^^^^^^^^^^^^^^^^^^^^^^^^^^^^^^^^^^^^^^^^^^^^^^^^

New users are often flummoxed by the relationship between column operations and
attribute access on ``DataFrame`` instances (:issue:`7175`). One specific
instance of this confusion is attempting to create a new column by setting an
attribute on the ``DataFrame``:

.. code-block:: ipython

   In[1]: df = pd.DataFrame({'one': [1., 2., 3.]})
   In[2]: df.two = [4, 5, 6]

This does not raise any obvious exceptions, but also does not create a new column:

.. code-block:: ipython

   In[3]: df
   Out[3]:
       one
   0  1.0
   1  2.0
   2  3.0

Setting a list-like data structure into a new attribute now raise a ``UserWarning`` about the potential for unexpected behavior. See :ref:`Attribute Access <indexing.attribute_access>`.

``drop`` now also accepts index/columns keywords
^^^^^^^^^^^^^^^^^^^^^^^^^^^^^^^^^^^^^^^^^^^^^^^^

The :meth:`~DataFrame.drop` method has gained ``index``/``columns`` keywords as an
alternative to specifying the ``axis``. This is similar to the behavior of ``reindex``
(:issue:`12392`).

For example:

.. ipython:: python

    df = pd.DataFrame(np.arange(8).reshape(2,4),
                      columns=['A', 'B', 'C', 'D'])
    df
    df.drop(['B', 'C'], axis=1)
    # the following is now equivalent
    df.drop(columns=['B', 'C'])

.. _whatsnew_0210.enhancements.rename_reindex_axis:

``rename``, ``reindex`` now also accept axis keyword
^^^^^^^^^^^^^^^^^^^^^^^^^^^^^^^^^^^^^^^^^^^^^^^^^^^^

The :meth:`DataFrame.rename` and :meth:`DataFrame.reindex` methods have gained
the ``axis`` keyword to specify the axis to target with the operation
(:issue:`12392`).

Here's ``rename``:

.. ipython:: python

   df = pd.DataFrame({"A": [1, 2, 3], "B": [4, 5, 6]})
   df.rename(str.lower, axis='columns')
   df.rename(id, axis='index')

And ``reindex``:

.. ipython:: python

   df.reindex(['A', 'B', 'C'], axis='columns')
   df.reindex([0, 1, 3], axis='index')

The "index, columns" style continues to work as before.

.. ipython:: python

   df.rename(index=id, columns=str.lower)
   df.reindex(index=[0, 1, 3], columns=['A', 'B', 'C'])

We *highly* encourage using named arguments to avoid confusion when using either
style.

.. _whatsnew_0210.enhancements.categorical_dtype:

``CategoricalDtype`` for specifying categoricals
^^^^^^^^^^^^^^^^^^^^^^^^^^^^^^^^^^^^^^^^^^^^^^^^

:class:`pandas.api.types.CategoricalDtype` has been added to the public API and
expanded to include the ``categories`` and ``ordered`` attributes. A
``CategoricalDtype`` can be used to specify the set of categories and
orderedness of an array, independent of the data. This can be useful for example,
when converting string data to a ``Categorical`` (:issue:`14711`,
:issue:`15078`, :issue:`16015`, :issue:`17643`):

.. ipython:: python

   from pandas.api.types import CategoricalDtype

   s = pd.Series(['a', 'b', 'c', 'a'])  # strings
   dtype = CategoricalDtype(categories=['a', 'b', 'c', 'd'], ordered=True)
   s.astype(dtype)

One place that deserves special mention is in :meth:`read_csv`. Previously, with
``dtype={'col': 'category'}``, the returned values and categories would always
be strings.

.. ipython:: python
   :suppress:

   from pandas.compat import StringIO

.. ipython:: python

   data = 'A,B\na,1\nb,2\nc,3'
   pd.read_csv(StringIO(data), dtype={'B': 'category'}).B.cat.categories

Notice the "object" dtype.

With a ``CategoricalDtype`` of all numerics, datetimes, or
timedeltas, we can automatically convert to the correct type

.. ipython:: python

   dtype = {'B': CategoricalDtype([1, 2, 3])}
   pd.read_csv(StringIO(data), dtype=dtype).B.cat.categories

The values have been correctly interpreted as integers.

The ``.dtype`` property of a ``Categorical``, ``CategoricalIndex`` or a
``Series`` with categorical type will now return an instance of
``CategoricalDtype``. While the repr has changed, ``str(CategoricalDtype())`` is
still the string ``'category'``. We'll take this moment to remind users that the
*preferred* way to detect categorical data is to use
:func:`pandas.api.types.is_categorical_dtype`, and not ``str(dtype) == 'category'``.

See the :ref:`CategoricalDtype docs <categorical.categoricaldtype>` for more.

.. _whatsnew_0210.enhancements.other:

Other Enhancements
^^^^^^^^^^^^^^^^^^

- The ``validate`` argument for :func:`merge` now checks whether a merge is one-to-one, one-to-many, many-to-one, or many-to-many. If a merge is found to not be an example of specified merge type, an exception of type ``MergeError`` will be raised. For more, see :ref:`here <merging.validation>` (:issue:`16270`)
- Added support for `PEP 518 <https://www.python.org/dev/peps/pep-0518/>`_ (``pyproject.toml``) to the build system (:issue:`16745`)
- :func:`Series.to_dict` and :func:`DataFrame.to_dict` now support an ``into`` keyword which allows you to specify the ``collections.Mapping`` subclass that you would like returned.  The default is ``dict``, which is backwards compatible. (:issue:`16122`)
- :func:`RangeIndex.append` now returns a ``RangeIndex`` object when possible (:issue:`16212`)
- :func:`Series.rename_axis` and :func:`DataFrame.rename_axis` with ``inplace=True`` now return ``None`` while renaming the axis inplace. (:issue:`15704`)
- :func:`Series.set_axis` and :func:`DataFrame.set_axis` now support the ``inplace`` parameter. (:issue:`14636`)
- :func:`Series.to_pickle` and :func:`DataFrame.to_pickle` have gained a ``protocol`` parameter (:issue:`16252`). By default, this parameter is set to `HIGHEST_PROTOCOL <https://docs.python.org/3/library/pickle.html#data-stream-format>`__
- :func:`api.types.infer_dtype` now infers decimals. (:issue:`15690`)
- :func:`read_feather` has gained the ``nthreads`` parameter for multi-threaded operations (:issue:`16359`)
- :func:`DataFrame.clip()` and :func:`Series.clip()` have gained an ``inplace`` argument. (:issue:`15388`)
- :func:`crosstab` has gained a ``margins_name`` parameter to define the name of the row / column that will contain the totals when ``margins=True``. (:issue:`15972`)
- :func:`DataFrame.select_dtypes` now accepts scalar values for include/exclude as well as list-like. (:issue:`16855`)
- :func:`date_range` now accepts 'YS' in addition to 'AS' as an alias for start of year. (:issue:`9313`)
- :func:`date_range` now accepts 'Y' in addition to 'A' as an alias for end of year. (:issue:`9313`)
- Integration with `Apache Parquet <https://parquet.apache.org/>`__, including a new top-level :func:`read_parquet` and :func:`DataFrame.to_parquet` method, see :ref:`here <io.parquet>`. (:issue:`15838`, :issue:`17438`)
- :func:`DataFrame.add_prefix` and :func:`DataFrame.add_suffix` now accept strings containing the '%' character. (:issue:`17151`)
<<<<<<< HEAD
- `read_*` methods can now infer compression from non-string paths, such as ``pathlib.Path`` objects (:issue:`17206`).
- Better support for ``Dataframe.style.to_excel()`` output with the ``xlsxwriter`` engine. (:issue:`16149`)
- :func:`pd.read_sas()` now recognizes much more of the most frequently used date (datetime) formats in SAS7BDAT files (:issue:`15871`).
=======
- Read/write methods that infer compression (:func:`read_csv`, :func:`read_table`, :func:`read_pickle`, and :meth:`~DataFrame.to_pickle`) can now infer from path-like objects, such as ``pathlib.Path``. (:issue:`17206`)
- :func:`pd.read_sas()` now recognizes much more of the most frequently used date (datetime) formats in SAS7BDAT files. (:issue:`15871`)
- :func:`DataFrame.items` and :func:`Series.items` are now present in both Python 2 and 3 and is lazy in all cases. (:issue:`13918`, :issue:`17213`)
- :func:`Styler.where` has been implemented as a convenience for :func:`Styler.applymap`. (:issue:`17474`)
- :func:`MultiIndex.is_monotonic_decreasing` has been implemented.  Previously returned ``False`` in all cases. (:issue:`16554`)
- :func:`Categorical.rename_categories` now accepts a dict-like argument as `new_categories` and only updates the categories found in that dict. (:issue:`17336`)
- :func:`read_excel` raises ``ImportError`` with a better message if ``xlrd`` is not installed. (:issue:`17613`)
- :func:`read_json` now accepts a ``chunksize`` parameter that can be used when ``lines=True``. If ``chunksize`` is passed, read_json now returns an iterator which reads in ``chunksize`` lines with each iteration. (:issue:`17048`)
- :meth:`DataFrame.assign` will preserve the original order of ``**kwargs`` for Python 3.6+ users instead of sorting the column names. (:issue:`14207`)
- Improved the import time of pandas by about 2.25x.  (:issue:`16764`)
- :func:`read_json` and :func:`to_json` now accept a ``compression`` argument which allows them to transparently handle compressed files. (:issue:`17798`)
- :func:`Series.reindex`, :func:`DataFrame.reindex`, :func:`Index.get_indexer` now support list-like argument for ``tolerance``. (:issue:`17367`)
>>>>>>> c9876947

.. _whatsnew_0210.api_breaking:

Backwards incompatible API changes
~~~~~~~~~~~~~~~~~~~~~~~~~~~~~~~~~~

.. _whatsnew_0210.api_breaking.deps:

Dependencies have increased minimum versions
^^^^^^^^^^^^^^^^^^^^^^^^^^^^^^^^^^^^^^^^^^^^

We have updated our minimum supported versions of dependencies (:issue:`15206`, :issue:`15543`, :issue:`15214`).
If installed, we now require:

   +--------------+-----------------+----------+
   | Package      | Minimum Version | Required |
   +==============+=================+==========+
   | Numpy        | 1.9.0           |    X     |
   +--------------+-----------------+----------+
   | Matplotlib   | 1.4.3           |          |
   +--------------+-----------------+----------+
   | Scipy        | 0.14.0          |          |
   +--------------+-----------------+----------+
   | Bottleneck   | 1.0.0           |          |
   +--------------+-----------------+----------+

.. _whatsnew_0210.api_breaking.period_index_resampling:

``PeriodIndex`` resampling
^^^^^^^^^^^^^^^^^^^^^^^^^^

In previous versions of pandas, resampling a ``Series``/``DataFrame`` indexed by a ``PeriodIndex`` returned a ``DatetimeIndex`` in some cases (:issue:`12884`). Resampling to a multiplied frequency now returns a ``PeriodIndex`` (:issue:`15944`). As a minor enhancement, resampling a ``PeriodIndex`` can now handle ``NaT`` values (:issue:`13224`)

Previous Behavior:

.. code-block:: ipython

   In [1]: pi = pd.period_range('2017-01', periods=12, freq='M')

   In [2]: s = pd.Series(np.arange(12), index=pi)

   In [3]: resampled = s.resample('2Q').mean()

   In [4]: resampled
   Out[4]:
   2017-03-31     1.0
   2017-09-30     5.5
   2018-03-31    10.0
   Freq: 2Q-DEC, dtype: float64

   In [5]: resampled.index
   Out[5]: DatetimeIndex(['2017-03-31', '2017-09-30', '2018-03-31'], dtype='datetime64[ns]', freq='2Q-DEC')

New Behavior:

.. ipython:: python

   pi = pd.period_range('2017-01', periods=12, freq='M')

   s = pd.Series(np.arange(12), index=pi)

   resampled = s.resample('2Q').mean()

   resampled

   resampled.index


Upsampling and calling ``.ohlc()`` previously returned a ``Series``, basically identical to calling ``.asfreq()``. OHLC upsampling now returns a DataFrame with columns ``open``, ``high``, ``low`` and ``close`` (:issue:`13083`). This is consistent with downsampling and ``DatetimeIndex`` behavior.

Previous Behavior:

.. code-block:: ipython

   In [1]: pi = pd.PeriodIndex(start='2000-01-01', freq='D', periods=10)

   In [2]: s = pd.Series(np.arange(10), index=pi)

   In [3]: s.resample('H').ohlc()
   Out[3]:
   2000-01-01 00:00    0.0
                   ...
   2000-01-10 23:00    NaN
   Freq: H, Length: 240, dtype: float64

   In [4]: s.resample('M').ohlc()
   Out[4]:
            open  high  low  close
   2000-01     0     9    0      9

New Behavior:

.. ipython:: python

   pi = pd.PeriodIndex(start='2000-01-01', freq='D', periods=10)

   s = pd.Series(np.arange(10), index=pi)

   s.resample('H').ohlc()

   s.resample('M').ohlc()

.. _whatsnew_0210.api_breaking.loc:

Indexing with a list with missing labels is Deprecated
^^^^^^^^^^^^^^^^^^^^^^^^^^^^^^^^^^^^^^^^^^^^^^^^^^^^^^

Previously, selecting with a list of labels, where one or more labels were missing would always succeed, returning ``NaN`` for missing labels.
This will now show a ``FutureWarning``. In the future this will raise a ``KeyError`` (:issue:`15747`).
This warning will trigger on a ``DataFrame`` or a ``Series`` for using ``.loc[]``  or ``[[]]`` when passing a list-of-labels with at least 1 missing label.
See the :ref:`deprecation docs <indexing.deprecate_loc_reindex_listlike>`.


.. ipython:: python

   s = pd.Series([1, 2, 3])
   s

Previous Behavior

.. code-block:: ipython

   In [4]: s.loc[[1, 2, 3]]
   Out[4]:
   1    2.0
   2    3.0
   3    NaN
   dtype: float64


Current Behavior

.. code-block:: ipython

   In [4]: s.loc[[1, 2, 3]]
   Passing list-likes to .loc or [] with any missing label will raise
   KeyError in the future, you can use .reindex() as an alternative.

   See the documentation here:
   http://pandas.pydata.org/pandas-docs/stable/indexing.html#deprecate-loc-reindex-listlike

   Out[4]:
   1    2.0
   2    3.0
   3    NaN
   dtype: float64

The idiomatic way to achieve selecting potentially not-found elements is via ``.reindex()``

.. ipython:: python

  s.reindex([1, 2, 3])

Selection with all keys found is unchanged.

.. ipython:: python

   s.loc[[1, 2]]

.. _whatsnew_0210.api_breaking.loc_with_index:

Indexing with a Boolean Index
^^^^^^^^^^^^^^^^^^^^^^^^^^^^^

Previously when passing a boolean ``Index`` to ``.loc``, if the index of the ``Series/DataFrame`` had ``boolean`` labels,
you would get a label based selection, potentially duplicating result labels, rather than a boolean indexing selection
(where ``True`` selects elements), this was inconsistent how a boolean numpy array indexed. The new behavior is to
act like a boolean numpy array indexer. (:issue:`17738`)

Previous Behavior:

.. ipython:: python

   s = pd.Series([1, 2, 3], index=[False, True, False])
   s

.. code-block:: ipython

   In [59]: s.loc[pd.Index([True, False, True])]
   Out[59]:
   True     2
   False    1
   False    3
   True     2
   dtype: int64

Current Behavior

.. ipython:: python

   s.loc[pd.Index([True, False, True])]


Furthermore, previously if you had an index that was non-numeric (e.g. strings), then a boolean Index would raise a ``KeyError``.
This will now be treated as a boolean indexer.

Previously Behavior:

.. ipython:: python

    s = pd.Series([1,2,3], index=['a', 'b', 'c'])
    s

.. code-block:: ipython

    In [39]: s.loc[pd.Index([True, False, True])]
    KeyError: "None of [Index([True, False, True], dtype='object')] are in the [index]"

Current Behavior

.. ipython:: python

   s.loc[pd.Index([True, False, True])]

.. _whatsnew_0210.api_breaking.bottleneck:

Sum/Prod of all-NaN Series/DataFrames is now consistently NaN
^^^^^^^^^^^^^^^^^^^^^^^^^^^^^^^^^^^^^^^^^^^^^^^^^^^^^^^^^^^^^

The behavior of ``sum`` and ``prod`` on all-NaN Series/DataFrames no longer depends on
whether `bottleneck <http://berkeleyanalytics.com/bottleneck>`__ is installed. (:issue:`9422`, :issue:`15507`).

Calling ``sum`` or ``prod`` on an empty or all-``NaN`` ``Series``, or columns of a ``DataFrame``, will result in ``NaN``. See the :ref:`docs <missing_data.numeric_sum>`.

.. ipython:: python

   s = Series([np.nan])

Previously NO ``bottleneck``

.. code-block:: ipython

   In [2]: s.sum()
   Out[2]: np.nan

Previously WITH ``bottleneck``

.. code-block:: ipython

   In [2]: s.sum()
   Out[2]: 0.0

New Behavior, without regard to the bottleneck installation.

.. ipython:: python

   s.sum()

Note that this also changes the sum of an empty ``Series``

Previously regardless of ``bottlenck``

.. code-block:: ipython

   In [1]: pd.Series([]).sum()
   Out[1]: 0

.. ipython:: python

   pd.Series([]).sum()

.. _whatsnew_0210.api_breaking.pandas_eval:

Improved error handling during item assignment in pd.eval
^^^^^^^^^^^^^^^^^^^^^^^^^^^^^^^^^^^^^^^^^^^^^^^^^^^^^^^^^

:func:`eval` will now raise a ``ValueError`` when item assignment malfunctions, or
inplace operations are specified, but there is no item assignment in the expression (:issue:`16732`)

.. ipython:: python

   arr = np.array([1, 2, 3])

Previously, if you attempted the following expression, you would get a not very helpful error message:

.. code-block:: ipython

  In [3]: pd.eval("a = 1 + 2", target=arr, inplace=True)
  ...
  IndexError: only integers, slices (`:`), ellipsis (`...`), numpy.newaxis (`None`)
  and integer or boolean arrays are valid indices

This is a very long way of saying numpy arrays don't support string-item indexing. With this
change, the error message is now this:

.. code-block:: python

   In [3]: pd.eval("a = 1 + 2", target=arr, inplace=True)
   ...
   ValueError: Cannot assign expression output to target

It also used to be possible to evaluate expressions inplace, even if there was no item assignment:

.. code-block:: ipython

  In [4]: pd.eval("1 + 2", target=arr, inplace=True)
  Out[4]: 3

However, this input does not make much sense because the output is not being assigned to
the target. Now, a ``ValueError`` will be raised when such an input is passed in:

.. code-block:: ipython

   In [4]: pd.eval("1 + 2", target=arr, inplace=True)
   ...
   ValueError: Cannot operate inplace if there is no assignment

.. _whatsnew_0210.api_breaking.iteration_scalars:

Iteration of Series/Index will now return Python scalars
^^^^^^^^^^^^^^^^^^^^^^^^^^^^^^^^^^^^^^^^^^^^^^^^^^^^^^^^

Previously, when using certain iteration methods for a ``Series`` with dtype ``int`` or ``float``, you would receive a ``numpy`` scalar, e.g. a ``np.int64``, rather than a Python ``int``. Issue (:issue:`10904`) corrected this for ``Series.tolist()`` and ``list(Series)``. This change makes all iteration methods consistent, in particular, for ``__iter__()`` and ``.map()``; note that this only affects int/float dtypes. (:issue:`13236`, :issue:`13258`, :issue:`14216`).

.. ipython:: python

   s = pd.Series([1, 2, 3])
   s

Previously:

.. code-block:: ipython

   In [2]: type(list(s)[0])
   Out[2]: numpy.int64

New Behaviour:

.. ipython:: python

   type(list(s)[0])

Furthermore this will now correctly box the results of iteration for :func:`DataFrame.to_dict` as well.

.. ipython:: python

   d = {'a':[1], 'b':['b']}
   df = pd.DataFrame(d)

Previously:

.. code-block:: ipython

   In [8]: type(df.to_dict()['a'][0])
   Out[8]: numpy.int64

New Behaviour:

.. ipython:: python

   type(df.to_dict()['a'][0])

.. _whatsnew_0210.api_breaking.dtype_conversions:

Dtype Conversions
^^^^^^^^^^^^^^^^^

Previously assignments, ``.where()`` and ``.fillna()`` with a ``bool`` assignment, would coerce to same the type (e.g. int / float), or raise for datetimelikes. These will now preserve the bools with ``object`` dtypes. (:issue:`16821`).

.. ipython:: python

   s = Series([1, 2, 3])

.. code-block:: python

   In [5]: s[1] = True

   In [6]: s
   Out[6]:
   0    1
   1    1
   2    3
   dtype: int64

New Behavior

.. ipython:: python

   s[1] = True
   s

Previously, as assignment to a datetimelike with a non-datetimelike would coerce the
non-datetime-like item being assigned (:issue:`14145`).

.. ipython:: python

   s = pd.Series([pd.Timestamp('2011-01-01'), pd.Timestamp('2012-01-01')])

.. code-block:: python

   In [1]: s[1] = 1

   In [2]: s
   Out[2]:
   0   2011-01-01 00:00:00.000000000
   1   1970-01-01 00:00:00.000000001
   dtype: datetime64[ns]

These now coerce to ``object`` dtype.

.. ipython:: python

   s[1] = 1
   s

- Inconsistent behavior in ``.where()`` with datetimelikes which would raise rather than coerce to ``object`` (:issue:`16402`)
- Bug in assignment against ``int64`` data with ``np.ndarray`` with ``float64`` dtype may keep ``int64`` dtype (:issue:`14001`)

.. _whatsnew_0210.api.na_changes:

NA naming Changes
^^^^^^^^^^^^^^^^^

In order to promote more consistency among the pandas API, we have added additional top-level
functions :func:`isna` and :func:`notna` that are aliases for :func:`isnull` and :func:`notnull`.
The naming scheme is now more consistent with methods like ``.dropna()`` and ``.fillna()``. Furthermore
in all cases where ``.isnull()`` and ``.notnull()`` methods are defined, these have additional methods
named ``.isna()`` and ``.notna()``, these are included for classes ``Categorical``,
``Index``, ``Series``, and ``DataFrame``. (:issue:`15001`).

The configuration option ``pd.options.mode.use_inf_as_null`` is deprecated, and ``pd.options.mode.use_inf_as_na`` is added as a replacement.

.. _whatsnew_210.api.multiindex_single:

MultiIndex Constructor with a Single Level
^^^^^^^^^^^^^^^^^^^^^^^^^^^^^^^^^^^^^^^^^^

The ``MultiIndex`` constructors no longer squeezes a MultiIndex with all
length-one levels down to a regular ``Index``. This affects all the
``MultiIndex`` constructors. (:issue:`17178`)

Previous behavior:

.. code-block:: ipython

   In [2]: pd.MultiIndex.from_tuples([('a',), ('b',)])
   Out[2]: Index(['a', 'b'], dtype='object')

Length 1 levels are no longer special-cased. They behave exactly as if you had
length 2+ levels, so a :class:`MultiIndex` is always returned from all of the
``MultiIndex`` constructors:

.. ipython:: python

   pd.MultiIndex.from_tuples([('a',), ('b',)])

.. _whatsnew_0210.api.utc_localization_with_series:

UTC Localization with Series
^^^^^^^^^^^^^^^^^^^^^^^^^^^^

Previously, :func:`to_datetime` did not localize datetime ``Series`` data when ``utc=True`` was passed. Now, :func:`to_datetime` will correctly localize ``Series`` with a ``datetime64[ns, UTC]`` dtype to be consistent with how list-like and ``Index`` data are handled. (:issue:`6415`).

Previous Behavior

.. ipython:: python

   s = Series(['20130101 00:00:00'] * 3)

.. code-block:: ipython

   In [12]: pd.to_datetime(s, utc=True)
   Out[12]:
   0   2013-01-01
   1   2013-01-01
   2   2013-01-01
   dtype: datetime64[ns]

New Behavior

.. ipython:: python

   pd.to_datetime(s, utc=True)

Additionally, DataFrames with datetime columns that were parsed by :func:`read_sql_table` and :func:`read_sql_query` will also be localized to UTC only if the original SQL columns were timezone aware datetime columns.

.. _whatsnew_0210.api.consistency_of_range_functions:

Consistency of Range Functions
^^^^^^^^^^^^^^^^^^^^^^^^^^^^^^

In previous versions, there were some inconsistencies between the various range functions: :func:`date_range`, :func:`bdate_range`, :func:`period_range`, :func:`timedelta_range`, and :func:`interval_range`. (:issue:`17471`).

One of the inconsistent behaviors occurred when the ``start``, ``end`` and ``period`` parameters were all specified, potentially leading to ambiguous ranges.  When all three parameters were passed, ``interval_range`` ignored the ``period`` parameter, ``period_range`` ignored the ``end`` parameter, and the other range functions raised.  To promote consistency among the range functions, and avoid potentially ambiguous ranges, ``interval_range`` and ``period_range`` will now raise when all three parameters are passed.

Previous Behavior:

.. code-block:: ipython

  In [2]: pd.interval_range(start=0, end=4, periods=6)
  Out[2]:
  IntervalIndex([(0, 1], (1, 2], (2, 3]]
                closed='right',
                dtype='interval[int64]')

  In [3]: pd.period_range(start='2017Q1', end='2017Q4', periods=6, freq='Q')
  Out[3]: PeriodIndex(['2017Q1', '2017Q2', '2017Q3', '2017Q4', '2018Q1', '2018Q2'], dtype='period[Q-DEC]', freq='Q-DEC')

New Behavior:

.. code-block:: ipython

  In [2]: pd.interval_range(start=0, end=4, periods=6)
  ---------------------------------------------------------------------------
  ValueError: Of the three parameters: start, end, and periods, exactly two must be specified

  In [3]: pd.period_range(start='2017Q1', end='2017Q4', periods=6, freq='Q')
  ---------------------------------------------------------------------------
  ValueError: Of the three parameters: start, end, and periods, exactly two must be specified

Additionally, the endpoint parameter ``end`` was not included in the intervals produced by ``interval_range``.  However, all other range functions include ``end`` in their output.  To promote consistency among the range functions, ``interval_range`` will now include ``end`` as the right endpoint of the final interval, except if ``freq`` is specified in a way which skips ``end``.

Previous Behavior:

.. code-block:: ipython

  In [4]: pd.interval_range(start=0, end=4)
  Out[4]:
  IntervalIndex([(0, 1], (1, 2], (2, 3]]
                closed='right',
                dtype='interval[int64]')


New Behavior:

.. ipython:: python

   pd.interval_range(start=0, end=4)

.. _whatsnew_0210.api:

Other API Changes
^^^^^^^^^^^^^^^^^

- Support has been dropped for Python 3.4 (:issue:`15251`)
- The Categorical constructor no longer accepts a scalar for the ``categories`` keyword. (:issue:`16022`)
- Accessing a non-existent attribute on a closed :class:`~pandas.HDFStore` will now
  raise an ``AttributeError`` rather than a ``ClosedFileError`` (:issue:`16301`)
- :func:`read_csv` now issues a ``UserWarning`` if the ``names`` parameter contains duplicates (:issue:`17095`)
- :func:`read_csv` now treats ``'null'`` strings as missing values by default (:issue:`16471`)
- :func:`read_csv` now treats ``'n/a'`` strings as missing values by default (:issue:`16078`)
- :class:`pandas.HDFStore`'s string representation is now faster and less detailed. For the previous behavior, use ``pandas.HDFStore.info()``. (:issue:`16503`).
- Compression defaults in HDF stores now follow pytables standards. Default is no compression and if ``complib`` is missing and ``complevel`` > 0 ``zlib`` is used (:issue:`15943`)
- ``Index.get_indexer_non_unique()`` now returns a ndarray indexer rather than an ``Index``; this is consistent with ``Index.get_indexer()`` (:issue:`16819`)
- Removed the ``@slow`` decorator from ``pandas.util.testing``, which caused issues for some downstream packages' test suites. Use ``@pytest.mark.slow`` instead, which achieves the same thing (:issue:`16850`)
- Moved definition of ``MergeError`` to the ``pandas.errors`` module.
- The signature of :func:`Series.set_axis` and :func:`DataFrame.set_axis` has been changed from ``set_axis(axis, labels)`` to ``set_axis(labels, axis=0)``, for consistency with the rest of the API. The old signature is deprecated and will show a ``FutureWarning`` (:issue:`14636`)
- :func:`Series.argmin` and :func:`Series.argmax` will now raise a ``TypeError`` when used with ``object`` dtypes, instead of a ``ValueError`` (:issue:`13595`)
- :class:`Period` is now immutable, and will now raise an ``AttributeError`` when a user tries to assign a new value to the ``ordinal`` or ``freq`` attributes (:issue:`17116`).
- :func:`to_datetime` when passed a tz-aware ``origin=`` kwarg will now raise a more informative ``ValueError`` rather than a ``TypeError`` (:issue:`16842`)
- :func:`to_datetime` now raises a ``ValueError`` when format includes ``%W`` or ``%U`` without also including day of the week and calendar year (:issue:`16774`)
- Renamed non-functional ``index`` to ``index_col`` in :func:`read_stata` to improve API consistency (:issue:`16342`)
- Bug in :func:`DataFrame.drop` caused boolean labels ``False`` and ``True`` to be treated as labels 0 and 1 respectively when dropping indices from a numeric index. This will now raise a ValueError (:issue:`16877`)
- Restricted DateOffset keyword arguments.  Previously, ``DateOffset`` subclasses allowed arbitrary keyword arguments which could lead to unexpected behavior.  Now, only valid arguments will be accepted. (:issue:`17176`).
- Pandas no longer registers matplotlib converters on import. The converters
  will be registered and used when the first plot is draw (:issue:`17710`)
- Setting on a column with a scalar value and 0-len index now raises a ``ValueError`` (:issue:`16823`)


.. _whatsnew_0210.deprecations:

Deprecations
~~~~~~~~~~~~

- :meth:`DataFrame.from_csv` and :meth:`Series.from_csv` have been deprecated in favor of :func:`read_csv()` (:issue:`4191`)
- :func:`read_excel()` has deprecated ``sheetname`` in favor of ``sheet_name`` for consistency with ``.to_excel()`` (:issue:`10559`).
- :func:`read_excel()` has deprecated ``parse_cols`` in favor of ``usecols`` for consistency with :func:`read_csv` (:issue:`4988`)
- :func:`read_csv()` has deprecated the ``tupleize_cols`` argument. Column tuples will always be converted to a ``MultiIndex`` (:issue:`17060`)
- The ``convert`` parameter has been deprecated in the ``.take()`` method, as it was not being respected (:issue:`16948`)
- ``pd.options.html.border`` has been deprecated in favor of ``pd.options.display.html.border`` (:issue:`15793`).
- :func:`SeriesGroupBy.nth` has deprecated ``True`` in favor of ``'all'`` for its kwarg ``dropna`` (:issue:`11038`).
- :func:`DataFrame.as_blocks` is deprecated, as this is exposing the internal implementation (:issue:`17302`)
- ``pd.TimeGrouper`` is deprecated in favor of :class:`pandas.Grouper` (:issue:`16747`)
- ``cdate_range`` has been deprecated in favor of :func:`bdate_range`, which has gained ``weekmask`` and ``holidays`` parameters for building custom frequency date ranges. See the :ref:`documentation <timeseries.custom-freq-ranges>` for more details (:issue:`17596`)
- passing ``categories`` or ``ordered`` kwargs to :func:`Series.astype` is deprecated, in favor of passing a :ref:`CategoricalDtype <whatsnew_0210.enhancements.categorical_dtype>` (:issue:`17636`)
- ``.get_value`` and ``.set_value`` on ``Series``, ``DataFrame``, ``Panel``, ``SparseSeries``, and ``SparseDataFrame`` are deprecated in favor of using ``.iat[]`` or ``.at[]`` accessors (:issue:`15269`)
- Passing a non-existent column in ``.to_excel(..., columns=)`` is deprecated and will raise a ``KeyError`` in the future (:issue:`17295`)
- ``raise_on_error`` parameter to :func:`Series.where`, :func:`Series.mask`, :func:`DataFrame.where`, :func:`DataFrame.mask` is deprecated, in favor of ``errors=`` (:issue:`14968`)
- Using :meth:`DataFrame.rename_axis` and :meth:`Series.rename_axis` to alter index or column *labels* is now deprecated in favor of using ``.rename``. ``rename_axis`` may still be used to alter the name of the index or columns (:issue:`17833`).
- :meth:`~DataFrame.reindex_axis` has been deprecated in favor of :meth:`~DataFrame.reindex`. See :ref`here` <whatsnew_0210.enhancements.rename_reindex_axis> for more (:issue:`17833`).

.. _whatsnew_0210.deprecations.select:

Series.select and DataFrame.select
^^^^^^^^^^^^^^^^^^^^^^^^^^^^^^^^^^

The :meth:`Series.select` and :meth:`DataFrame.select` methods are deprecated in favor of using ``df.loc[labels.map(crit)]`` (:issue:`12401`)

.. ipython:: python

   df = DataFrame({'A': [1, 2, 3]}, index=['foo', 'bar', 'baz'])

.. code-block:: ipython

   In [3]: df.select(lambda x: x in ['bar', 'baz'])
   FutureWarning: select is deprecated and will be removed in a future release. You can use .loc[crit] as a replacement
   Out[3]:
        A
   bar  2
   baz  3

.. ipython:: python

   df.loc[df.index.map(lambda x: x in ['bar', 'baz'])]


.. _whatsnew_0210.deprecations.argmin_min:

Series.argmax and Series.argmin
^^^^^^^^^^^^^^^^^^^^^^^^^^^^^^^

- The behavior of :func:`Series.argmax` has been deprecated in favor of :func:`Series.idxmax` (:issue:`16830`)
- The behavior of :func:`Series.argmin` has been deprecated in favor of :func:`Series.idxmin` (:issue:`16830`)

For compatibility with NumPy arrays, ``pd.Series`` implements ``argmax`` and
``argmin``. Since pandas 0.13.0, ``argmax`` has been an alias for
:meth:`pandas.Series.idxmax`, and ``argmin`` has been an alias for
:meth:`pandas.Series.idxmin`. They return the *label* of the maximum or minimum,
rather than the *position*.

We've deprecated the current behavior of ``Series.argmax`` and
``Series.argmin``. Using either of these will emit a ``FutureWarning``. Use
:meth:`Series.idxmax` if you want the label of the maximum. Use
``Series.values.argmax()`` if you want the position of the maximum. Likewise for
the minimum. In a future release ``Series.argmax`` and ``Series.argmin`` will
return the position of the maximum or minimum.

.. _whatsnew_0210.prior_deprecations:

Removal of prior version deprecations/changes
~~~~~~~~~~~~~~~~~~~~~~~~~~~~~~~~~~~~~~~~~~~~~

- :func:`read_excel()` has dropped the ``has_index_names`` parameter (:issue:`10967`)
- The ``pd.options.display.height`` configuration has been dropped (:issue:`3663`)
- The ``pd.options.display.line_width`` configuration has been dropped (:issue:`2881`)
- The ``pd.options.display.mpl_style`` configuration has been dropped (:issue:`12190`)
- ``Index`` has dropped the ``.sym_diff()`` method in favor of ``.symmetric_difference()`` (:issue:`12591`)
- ``Categorical`` has dropped the ``.order()`` and ``.sort()`` methods in favor of ``.sort_values()`` (:issue:`12882`)
- :func:`eval` and :func:`DataFrame.eval` have changed the default of ``inplace`` from ``None`` to ``False`` (:issue:`11149`)
- The function ``get_offset_name`` has been dropped in favor of the ``.freqstr`` attribute for an offset (:issue:`11834`)
- pandas no longer tests for compatibility with hdf5-files created with pandas < 0.11 (:issue:`17404`).



.. _whatsnew_0210.performance:

Performance Improvements
~~~~~~~~~~~~~~~~~~~~~~~~

- Improved performance of instantiating :class:`SparseDataFrame` (:issue:`16773`)
- :attr:`Series.dt` no longer performs frequency inference, yielding a large speedup when accessing the attribute (:issue:`17210`)
- Improved performance of :meth:`Categorical.set_categories` by not materializing the values (:issue:`17508`)
- :attr:`Timestamp.microsecond` no longer re-computes on attribute access (:issue:`17331`)
- Improved performance of the :class:`CategoricalIndex` for data that is already categorical dtype (:issue:`17513`)
- Improved performance of :meth:`RangeIndex.min` and :meth:`RangeIndex.max` by using ``RangeIndex`` properties to perform the computations (:issue:`17607`)

.. _whatsnew_0210.docs:

Documentation Changes
~~~~~~~~~~~~~~~~~~~~~

- Several ``NaT`` method docstrings (e.g. :func:`NaT.ctime`) were incorrect (:issue:`17327`)
- The documentation has had references to versions < v0.17 removed and cleaned up (:issue:`17442`, :issue:`17442`, :issue:`17404` & :issue:`17504`)

.. _whatsnew_0210.bug_fixes:

Bug Fixes
~~~~~~~~~

Conversion
^^^^^^^^^^

- Bug in assignment against datetime-like data with ``int`` may incorrectly convert to datetime-like (:issue:`14145`)
- Bug in assignment against ``int64`` data with ``np.ndarray`` with ``float64`` dtype may keep ``int64`` dtype (:issue:`14001`)
- Fixed the return type of ``IntervalIndex.is_non_overlapping_monotonic`` to be a Python ``bool`` for consistency with similar attributes/methods.  Previously returned a ``numpy.bool_``. (:issue:`17237`)
- Bug in ``IntervalIndex.is_non_overlapping_monotonic`` when intervals are closed on both sides and overlap at a point (:issue:`16560`)
- Bug in :func:`Series.fillna` returns frame when ``inplace=True`` and ``value`` is dict (:issue:`16156`)
- Bug in :attr:`Timestamp.weekday_name` returning a UTC-based weekday name when localized to a timezone (:issue:`17354`)
- Bug in ``Timestamp.replace`` when replacing ``tzinfo`` around DST changes (:issue:`15683`)
- Bug in ``Timedelta`` construction and arithmetic that would not propagate the ``Overflow`` exception (:issue:`17367`)
- Bug in :meth:`~DataFrame.astype` converting to object dtype when passed extension type classes (`DatetimeTZDtype``, ``CategoricalDtype``) rather than instances. Now a ``TypeError`` is raised when a class is passed (:issue:`17780`).
- Bug in :meth:`to_numeric` in which elements were not always being coerced to numeric when ``errors='coerce'`` (:issue:`17007`, :issue:`17125`)

Indexing
^^^^^^^^

- When called with a null slice (e.g. ``df.iloc[:]``), the ``.iloc`` and ``.loc`` indexers return a shallow copy of the original object. Previously they returned the original object. (:issue:`13873`).
- When called on an unsorted ``MultiIndex``, the ``loc`` indexer now will raise ``UnsortedIndexError`` only if proper slicing is used on non-sorted levels (:issue:`16734`).
- Fixes regression in 0.20.3 when indexing with a string on a ``TimedeltaIndex`` (:issue:`16896`).
- Fixed :func:`TimedeltaIndex.get_loc` handling of ``np.timedelta64`` inputs (:issue:`16909`).
- Fix :func:`MultiIndex.sort_index` ordering when ``ascending`` argument is a list, but not all levels are specified, or are in a different order (:issue:`16934`).
- Fixes bug where indexing with ``np.inf`` caused an ``OverflowError`` to be raised (:issue:`16957`)
- Bug in reindexing on an empty ``CategoricalIndex`` (:issue:`16770`)
- Fixes ``DataFrame.loc`` for setting with alignment and tz-aware ``DatetimeIndex`` (:issue:`16889`)
- Avoids ``IndexError`` when passing an Index or Series to ``.iloc`` with older numpy (:issue:`17193`)
- Allow unicode empty strings as placeholders in multilevel columns in Python 2 (:issue:`17099`)
- Bug in ``.iloc`` when used with inplace addition or assignment and an int indexer on a ``MultiIndex`` causing the wrong indexes to be read from and written to (:issue:`17148`)
- Bug in ``.isin()`` in which checking membership in empty ``Series`` objects raised an error (:issue:`16991`)
- Bug in ``CategoricalIndex`` reindexing in which specified indices containing duplicates were not being respected (:issue:`17323`)
- Bug in intersection of ``RangeIndex`` with negative step (:issue:`17296`)
- Bug in ``IntervalIndex`` where performing a scalar lookup fails for included right endpoints of non-overlapping monotonic decreasing indexes (:issue:`16417`, :issue:`17271`)
- Bug in :meth:`DataFrame.first_valid_index` and :meth:`DataFrame.last_valid_index` when no valid entry (:issue:`17400`)
- Bug in :func:`Series.rename` when called with a `callable`, incorrectly alters the name of the `Series`, rather than the name of the `Index`. (:issue:`17407`)
- Bug in :func:`String.str_get` raises `index out of range` error instead of inserting NaNs when using a negative index. (:issue:`17704`)

I/O
^^^

- Bug in :func:`read_hdf` when reading a timezone aware index from ``fixed`` format HDFStore (:issue:`17618`)
- Bug in :func:`read_csv` in which columns were not being thoroughly de-duplicated (:issue:`17060`)
- Bug in :func:`read_csv` in which specified column names were not being thoroughly de-duplicated (:issue:`17095`)
- Bug in :func:`read_csv` in which non integer values for the header argument generated an unhelpful / unrelated error message (:issue:`16338`)
- Bug in :func:`read_csv` in which memory management issues in exception handling, under certain conditions, would cause the interpreter to segfault (:issue:`14696`, :issue:`16798`).
- Bug in :func:`read_csv` when called with ``low_memory=False`` in which a CSV with at least one column > 2GB in size would incorrectly raise a ``MemoryError`` (:issue:`16798`).
- Bug in :func:`read_csv` when called with a single-element list ``header`` would return a ``DataFrame`` of all NaN values (:issue:`7757`)
- Bug in :meth:`DataFrame.to_csv` defaulting to 'ascii' encoding in Python 3, instead of 'utf-8' (:issue:`17097`)
- Bug in :func:`read_stata` where value labels could not be read when using an iterator (:issue:`16923`)
- Bug in :func:`read_stata` where the index was not set (:issue:`16342`)
- Bug in :func:`read_html` where import check fails when run in multiple threads (:issue:`16928`)
- Bug in :func:`read_csv` where automatic delimiter detection caused a ``TypeError`` to be thrown when a bad line was encountered rather than the correct error message (:issue:`13374`)
- Bug in :meth:`DataFrame.to_html` with ``notebook=True`` where DataFrames with named indices or non-MultiIndex indices had undesired horizontal or vertical alignment for column or row labels, respectively (:issue:`16792`)
- Bug in :meth:`DataFrame.to_html` in which there was no validation of the ``justify`` parameter (:issue:`17527`)
- Bug in :func:`HDFStore.select` when reading a contiguous mixed-data table featuring VLArray (:issue:`17021`)
- Bug in :func:`to_json` where several conditions (including objects with unprintable symbols, objects with deep recursion, overlong labels) caused segfaults instead of raising the appropriate exception (:issue:`14256`)

Plotting
^^^^^^^^
- Bug in plotting methods using ``secondary_y`` and ``fontsize`` not setting secondary axis font size (:issue:`12565`)
- Bug when plotting ``timedelta`` and ``datetime`` dtypes on y-axis (:issue:`16953`)
- Line plots no longer assume monotonic x data when calculating xlims, they show the entire lines now even for unsorted x data. (:issue:`11310`, :issue:`11471`)
- With matplotlib 2.0.0 and above, calculation of x limits for line plots is left to matplotlib, so that its new default settings are applied. (:issue:`15495`)
- Bug in ``Series.plot.bar`` or ``DataFrame.plot.bar`` with ``y`` not respecting user-passed ``color`` (:issue:`16822`)
- Bug causing ``plotting.parallel_coordinates`` to reset the random seed when using random colors (:issue:`17525`)


Groupby/Resample/Rolling
^^^^^^^^^^^^^^^^^^^^^^^^

- Bug in ``DataFrame.resample(...).size()`` where an empty ``DataFrame`` did not return a ``Series`` (:issue:`14962`)
- Bug in :func:`infer_freq` causing indices with 2-day gaps during the working week to be wrongly inferred as business daily (:issue:`16624`)
- Bug in ``.rolling(...).quantile()`` which incorrectly used different defaults than :func:`Series.quantile()` and :func:`DataFrame.quantile()` (:issue:`9413`, :issue:`16211`)
- Bug in ``groupby.transform()`` that would coerce boolean dtypes back to float (:issue:`16875`)
- Bug in ``Series.resample(...).apply()`` where an empty ``Series`` modified the source index and did not return the name of a ``Series`` (:issue:`14313`)
- Bug in ``.rolling(...).apply(...)`` with a ``DataFrame`` with a ``DatetimeIndex``, a ``window`` of a timedelta-convertible and ``min_periods >= 1`` (:issue:`15305`)
- Bug in ``DataFrame.groupby`` where index and column keys were not recognized correctly when the number of keys equaled the number of elements on the groupby axis (:issue:`16859`)
- Bug in ``groupby.nunique()`` with ``TimeGrouper`` which cannot handle ``NaT`` correctly (:issue:`17575`)
- Bug in ``DataFrame.groupby`` where a single level selection from a ``MultiIndex`` unexpectedly sorts (:issue:`17537`)
- Bug in ``DataFrame.groupby`` where spurious warning is raised when ``Grouper`` object is used to override ambiguous column name (:issue:`17383`)
- Bug in ``TimeGrouper`` differs when passes as a list and as a scalar (:issue:`17530`)

Sparse
^^^^^^

- Bug in ``SparseSeries`` raises ``AttributeError`` when a dictionary is passed in as data (:issue:`16905`)
- Bug in :func:`SparseDataFrame.fillna` not filling all NaNs when frame was instantiated from SciPy sparse matrix (:issue:`16112`)
- Bug in :func:`SparseSeries.unstack` and :func:`SparseDataFrame.stack` (:issue:`16614`, :issue:`15045`)
- Bug in :func:`make_sparse` treating two numeric/boolean data, which have same bits, as same when array ``dtype`` is ``object`` (:issue:`17574`)
- :func:`SparseArray.all` and :func:`SparseArray.any` are now implemented to handle ``SparseArray``, these were used but not implemented (:issue:`17570`)

Reshaping
^^^^^^^^^
- Joining/Merging with a non unique ``PeriodIndex`` raised a ``TypeError`` (:issue:`16871`)
- Bug in :func:`crosstab` where non-aligned series of integers were casted to float (:issue:`17005`)
- Bug in merging with categorical dtypes with datetimelikes incorrectly raised a ``TypeError`` (:issue:`16900`)
- Bug when using :func:`isin` on a large object series and large comparison array (:issue:`16012`)
- Fixes regression from 0.20, :func:`Series.aggregate` and :func:`DataFrame.aggregate` allow dictionaries as return values again (:issue:`16741`)
- Fixes dtype of result with integer dtype input, from :func:`pivot_table` when called with ``margins=True`` (:issue:`17013`)
- Bug in :func:`crosstab` where passing two ``Series`` with the same name raised a ``KeyError`` (:issue:`13279`)
- :func:`Series.argmin`, :func:`Series.argmax`, and their counterparts on ``DataFrame`` and groupby objects work correctly with floating point data that contains infinite values (:issue:`13595`).
- Bug in :func:`unique` where checking a tuple of strings raised a ``TypeError`` (:issue:`17108`)
- Bug in :func:`concat` where order of result index was unpredictable if it contained non-comparable elements (:issue:`17344`)
- Fixes regression when sorting by multiple columns on a ``datetime64`` dtype ``Series`` with ``NaT`` values (:issue:`16836`)
- Bug in :func:`pivot_table` where the result's columns did not preserve the categorical dtype of ``columns`` when ``dropna`` was ``False`` (:issue:`17842`)

Numeric
^^^^^^^
- Bug in ``.clip()`` with ``axis=1`` and a list-like for ``threshold`` is passed; previously this raised ``ValueError`` (:issue:`15390`)
- :func:`Series.clip()` and :func:`DataFrame.clip()` now treat NA values for upper and lower arguments as ``None`` instead of raising ``ValueError`` (:issue:`17276`).


Categorical
^^^^^^^^^^^
- Bug in :func:`Series.isin` when called with a categorical (:issue:`16639`)
- Bug in the categorical constructor with empty values and categories causing the ``.categories`` to be an empty ``Float64Index`` rather than an empty ``Index`` with object dtype (:issue:`17248`)
- Bug in categorical operations with :ref:`Series.cat <categorical.cat>` not preserving the original Series' name (:issue:`17509`)
- Bug in :func:`DataFrame.merge` failing for categorical columns with boolean/int data types (:issue:`17187`)

.. _whatsnew_0210.pypy:

PyPy
^^^^

- Compatibility with PyPy in :func:`read_csv` with ``usecols=[<unsorted ints>]`` and
  :func:`read_json` (:issue:`17351`)
- Split tests into cases for CPython and PyPy where needed, which highlights the fragility
  of index matching with ``float('nan')``, ``np.nan`` and ``NAT`` (:issue:`17351`)
- Fix :func:`DataFrame.memory_usage` to support PyPy. Objects on PyPy do not have a fixed size,
  so an approximation is used instead (:issue:`17228`)

Other
^^^^^
- Bug where some inplace operators were not being wrapped and produced a copy when invoked (:issue:`12962`)
- Bug in :func:`eval` where the ``inplace`` parameter was being incorrectly handled (:issue:`16732`)
<|MERGE_RESOLUTION|>--- conflicted
+++ resolved
@@ -223,11 +223,7 @@
 - :func:`date_range` now accepts 'Y' in addition to 'A' as an alias for end of year. (:issue:`9313`)
 - Integration with `Apache Parquet <https://parquet.apache.org/>`__, including a new top-level :func:`read_parquet` and :func:`DataFrame.to_parquet` method, see :ref:`here <io.parquet>`. (:issue:`15838`, :issue:`17438`)
 - :func:`DataFrame.add_prefix` and :func:`DataFrame.add_suffix` now accept strings containing the '%' character. (:issue:`17151`)
-<<<<<<< HEAD
-- `read_*` methods can now infer compression from non-string paths, such as ``pathlib.Path`` objects (:issue:`17206`).
 - Better support for ``Dataframe.style.to_excel()`` output with the ``xlsxwriter`` engine. (:issue:`16149`)
-- :func:`pd.read_sas()` now recognizes much more of the most frequently used date (datetime) formats in SAS7BDAT files (:issue:`15871`).
-=======
 - Read/write methods that infer compression (:func:`read_csv`, :func:`read_table`, :func:`read_pickle`, and :meth:`~DataFrame.to_pickle`) can now infer from path-like objects, such as ``pathlib.Path``. (:issue:`17206`)
 - :func:`pd.read_sas()` now recognizes much more of the most frequently used date (datetime) formats in SAS7BDAT files. (:issue:`15871`)
 - :func:`DataFrame.items` and :func:`Series.items` are now present in both Python 2 and 3 and is lazy in all cases. (:issue:`13918`, :issue:`17213`)
@@ -240,7 +236,6 @@
 - Improved the import time of pandas by about 2.25x.  (:issue:`16764`)
 - :func:`read_json` and :func:`to_json` now accept a ``compression`` argument which allows them to transparently handle compressed files. (:issue:`17798`)
 - :func:`Series.reindex`, :func:`DataFrame.reindex`, :func:`Index.get_indexer` now support list-like argument for ``tolerance``. (:issue:`17367`)
->>>>>>> c9876947
 
 .. _whatsnew_0210.api_breaking:
 
