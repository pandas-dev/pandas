--- conflicted
+++ resolved
@@ -227,13 +227,10 @@
 - HTML table output skips ``colspan`` or ``rowspan`` attribute if equal to 1. (:issue:`15403`)
 - ``pd.TimedeltaIndex`` now has a custom datetick formatter specifically designed for nanosecond level precision (:issue:`8711`)
 - ``pd.types.concat.union_categoricals`` gained the ``ignore_ordered`` argument to allow ignoring the ordered attribute of unioned categoricals (:issue:`13410`). See the :ref:`categorical union docs <categorical.union>` for more information.
-<<<<<<< HEAD
-=======
 - ``pandas.io.json.json_normalize()`` with an empty ``list`` will return an empty ``DataFrame`` (:issue:`15534`)
-
->>>>>>> e097bf59
+- `stack`, `unstack`, and `pivot` operations now preserve subclass family (:issue:`15563`)
+
 .. _ISO 8601 duration: https://en.wikipedia.org/wiki/ISO_8601#Durations
-- `stack`, `unstack`, and `pivot` operations now preserve subclass family (:issue:`15563`)
 
 
 .. _whatsnew_0200.api_breaking:
