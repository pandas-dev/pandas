.. _whatsnew_0200:

v0.20.0 (May 12, 2017)
------------------------

This is a major release from 0.19.2 and includes a small number of API changes, deprecations, new features,
enhancements, and performance improvements along with a large number of bug fixes. We recommend that all
users upgrade to this version.

Highlights include:

- new ``.agg()`` API for Series/DataFrame similar to the groupby-rolling-resample API's, see :ref:`here <whatsnew_0200.enhancements.agg>`
- Integration with the ``feather-format``, including a new top-level ``pd.read_feather()`` and ``DataFrame.to_feather()`` method, see :ref:`here <io.feather>`.
- The ``.ix`` indexer has been deprecated, see :ref:`here <whatsnew_0200.api_breaking.deprecate_ix>`
- ``Panel`` has been deprecated, see :ref:`here <whatsnew_0200.api_breaking.deprecate_panel>`
- Addition of an ``IntervalIndex`` and ``Interval`` scalar type, see :ref:`here <whatsnew_0200.enhancements.intervalindex>`
- Improved user API when accessing levels in ``.groupby()``, see :ref:`here <whatsnew_0200.enhancements.groupby_access>`
- Improved support for ``UInt64`` dtypes, see :ref:`here <whatsnew_0200.enhancements.uint64_support>`
- A new orient for JSON serialization, ``orient='table'``, that uses the :ref:`Table Schema spec <whatsnew_0200.enhancements.table_schema>`
- Window Binary Corr/Cov operations now return a MultiIndexed ``DataFrame`` rather than a ``Panel``, as ``Panel`` is now deprecated, see :ref:`here <whatsnew_0200.api_breaking.rolling_pairwise>`
- Support for S3 handling now uses ``s3fs``, see :ref:`here <whatsnew_0200.api_breaking.s3>`
- Google BigQuery support now uses the ``pandas-gbq`` library, see :ref:`here <whatsnew_0200.api_breaking.gbq>`
- Switched the test framework to use `pytest <http://doc.pytest.org/en/latest>`__ (:issue:`13097`)

.. warning::

  Pandas has changed the internal structure and layout of the codebase.
  This can affect imports that are not from the top-level ``pandas.*`` namespace, please see the changes :ref:`here <whatsnew_0200.privacy>`.

Check the :ref:`API Changes <whatsnew_0200.api_breaking>` and :ref:`deprecations <whatsnew_0200.deprecations>` before updating.

.. contents:: What's new in v0.20.0
    :local:
    :backlinks: none

.. _whatsnew_0200.enhancements:

New features
~~~~~~~~~~~~

.. _whatsnew_0200.enhancements.agg:

``agg`` API
^^^^^^^^^^^

Series & DataFrame have been enhanced to support the aggregation API. This is an already familiar API that
is supported for groupby, window operations, and resampling. This allows one to express, possibly multiple
aggregation operations, in a single concise way by using :meth:`~DataFrame.agg`,
and :meth:`~DataFrame.transform`. The full documentation is :ref:`here <basics.aggregate>` (:issue:`1623`)

Here is a sample

.. ipython:: python

   df = pd.DataFrame(np.random.randn(10, 3), columns=['A', 'B', 'C'],
                    index=pd.date_range('1/1/2000', periods=10))
   df.iloc[3:7] = np.nan
   df

One can operate using string function names, callables, lists, or dictionaries of these.

Using a single function is equivalent to ``.apply``.

.. ipython:: python

   df.agg('sum')

Multiple functions in lists.

.. ipython:: python

   df.agg(['sum', 'min'])

Using a dict provides the ability to have selective aggregation per column.
You will get a matrix-like output of all of the aggregators. The output will consist
of all unique functions. Those that are not noted for a particular column will be ``NaN``:

.. ipython:: python

   df.agg({'A' : ['sum', 'min'], 'B' : ['min', 'max']})

The API also supports a ``.transform()`` function to provide for broadcasting results.

.. ipython:: python

   df.transform(['abs', lambda x: x - x.min()])

When presented with mixed dtypes that cannot aggregate, ``.agg()`` will only take the valid
aggregations. This is similiar to how groupby ``.agg()`` works. (:issue:`15015`)

.. ipython:: python

   df = pd.DataFrame({'A': [1, 2, 3],
                      'B': [1., 2., 3.],
                      'C': ['foo', 'bar', 'baz'],
                      'D': pd.date_range('20130101', periods=3)})
   df.dtypes

.. ipython:: python

   df.agg(['min', 'sum'])

.. _whatsnew_0200.enhancements.dataio_dtype:

``dtype`` keyword for data IO
^^^^^^^^^^^^^^^^^^^^^^^^^^^^^

The ``dtype`` keyword argument in the :func:`read_csv` function for specifying the types of parsed columns is now supported with the ``'python'`` engine (:issue:`14295`). See the :ref:`io docs <io.dtypes>` for more information.

.. ipython:: python
   :suppress:

   from pandas.compat import StringIO

.. ipython:: python

   data = "a,b\n1,2\n3,4"
   pd.read_csv(StringIO(data), engine='python').dtypes
   pd.read_csv(StringIO(data), engine='python', dtype={'a':'float64', 'b':'object'}).dtypes

The ``dtype`` keyword argument is also now supported in the :func:`read_fwf` function for parsing
fixed-width text files, and :func:`read_excel` for parsing Excel files.

.. ipython:: python

   data = "a  b\n1  2\n3  4"
   pd.read_fwf(StringIO(data)).dtypes
   pd.read_fwf(StringIO(data), dtype={'a':'float64', 'b':'object'}).dtypes

.. _whatsnew_0120.enhancements.datetime_origin:

``.to_datetime()`` has gained an ``origin`` parameter
^^^^^^^^^^^^^^^^^^^^^^^^^^^^^^^^^^^^^^^^^^^^^^^^^^^^^

:func:`to_datetime` has gained a new parameter, ``origin``, to define a reference date
from where to compute the resulting ``DatetimeIndex`` when ``unit`` is specified. (:issue:`11276`, :issue:`11745`)

Start with 1960-01-01 as the starting date

.. ipython:: python

   pd.to_datetime([1, 2, 3], unit='D', origin=pd.Timestamp('1960-01-01'))

The default is set at ``origin='unix'``, which defaults to ``1970-01-01 00:00:00``.
Commonly called 'unix epoch' or POSIX time. This was the previous default, so this is a backward compatible change.

.. ipython:: python

   pd.to_datetime([1, 2, 3], unit='D')

.. _whatsnew_0200.enhancements.errors:

``pandas.errors``
^^^^^^^^^^^^^^^^^

We are adding a standard public module for all pandas exceptions & warnings ``pandas.errors``. (:issue:`14800`). Previously
these exceptions & warnings could be imported from ``pandas.core.common`` or ``pandas.io.common``. These exceptions and warnings
will be removed from the ``*.common`` locations in a future release. (:issue:`15541`)

The following are now part of this API:

.. code-block:: python

   ['DtypeWarning',
    'EmptyDataError',
    'OutOfBoundsDatetime',
    'ParserError',
    'ParserWarning',
    'PerformanceWarning',
    'UnsortedIndexError',
    'UnsupportedFunctionCall']


.. _whatsnew_0200.enhancements.testing:

``pandas.testing``
^^^^^^^^^^^^^^^^^^

We are adding a standard module that exposes the public testing functions in ``pandas.testing`` (:issue:`9895`). Those functions can be used when writing tests for functionality using pandas objects.

The following testing functions are now part of this API:

- :func:`testing.assert_frame_equal`
- :func:`testing.assert_series_equal`
- :func:`testing.assert_index_equal`


.. _whatsnew_0200.enhancements.groupby_access:

Groupby Enhancements
^^^^^^^^^^^^^^^^^^^^

Strings passed to ``DataFrame.groupby()`` as the ``by`` parameter may now reference either column names or index level names (:issue:`5677`)

.. ipython:: python

   arrays = [['bar', 'bar', 'baz', 'baz', 'foo', 'foo', 'qux', 'qux'],
             ['one', 'two', 'one', 'two', 'one', 'two', 'one', 'two']]

   index = pd.MultiIndex.from_arrays(arrays, names=['first', 'second'])

   df = pd.DataFrame({'A': [1, 1, 1, 1, 2, 2, 3, 3],
                      'B': np.arange(8)},
                     index=index)
   df

   df.groupby(['second', 'A']).sum()

.. _whatsnew_0200.enhancements.compressed_urls:

Better support for compressed URLs in ``read_csv``
^^^^^^^^^^^^^^^^^^^^^^^^^^^^^^^^^^^^^^^^^^^^^^^^^^

The compression code was refactored (:issue:`12688`). As a result, reading
dataframes from URLs in :func:`read_csv` or :func:`read_table` now supports
additional compression methods: ``xz``, ``bz2``, and ``zip`` (:issue:`14570`).
Previously, only ``gzip`` compression was supported. By default, compression of
URLs and paths are now both inferred using their file extensions. Additionally,
support for bz2 compression in the python 2 c-engine improved (:issue:`14874`).

.. ipython:: python

   url = 'https://github.com/{repo}/raw/{branch}/{path}'.format(
       repo = 'pandas-dev/pandas',
       branch = 'master',
       path = 'pandas/tests/io/parser/data/salaries.csv.bz2',
   )
   df = pd.read_table(url, compression='infer')  # default, infer compression
   df = pd.read_table(url, compression='bz2')  # explicitly specify compression
   df.head(2)

.. _whatsnew_0200.enhancements.pickle_compression:

Pickle file I/O now supports compression
^^^^^^^^^^^^^^^^^^^^^^^^^^^^^^^^^^^^^^^^

:func:`read_pickle`, :meth:`DataFame.to_pickle` and :meth:`Series.to_pickle`
can now read from and write to compressed pickle files. Compression methods
can be an explicit parameter or be inferred from the file extension.
See :ref:`the docs here <io.pickle.compression>`

.. ipython:: python

   df = pd.DataFrame({
       'A': np.random.randn(1000),
       'B': 'foo',
       'C': pd.date_range('20130101', periods=1000, freq='s')})

Using an explicit compression type

.. ipython:: python

   df.to_pickle("data.pkl.compress", compression="gzip")
   rt = pd.read_pickle("data.pkl.compress", compression="gzip")
   rt

Inferring compression type from the extension

.. ipython:: python

   df.to_pickle("data.pkl.xz", compression="infer")
   rt = pd.read_pickle("data.pkl.xz", compression="infer")
   rt

The default is to ``infer``:

.. ipython:: python

   df.to_pickle("data.pkl.gz")
   rt = pd.read_pickle("data.pkl.gz")
   rt
   df["A"].to_pickle("s1.pkl.bz2")
   rt = pd.read_pickle("s1.pkl.bz2")
   rt

.. ipython:: python
   :suppress:

   import os
   os.remove("data.pkl.compress")
   os.remove("data.pkl.xz")
   os.remove("data.pkl.gz")
   os.remove("s1.pkl.bz2")

.. _whatsnew_0200.enhancements.uint64_support:

UInt64 Support Improved
^^^^^^^^^^^^^^^^^^^^^^^

Pandas has significantly improved support for operations involving unsigned,
or purely non-negative, integers. Previously, handling these integers would
result in improper rounding or data-type casting, leading to incorrect results.
Notably, a new numerical index, ``UInt64Index``, has been created (:issue:`14937`)

.. ipython:: python

   idx = pd.UInt64Index([1, 2, 3])
   df = pd.DataFrame({'A': ['a', 'b', 'c']}, index=idx)
   df.index

- Bug in converting object elements of array-like objects to unsigned 64-bit integers (:issue:`4471`, :issue:`14982`)
- Bug in ``Series.unique()`` in which unsigned 64-bit integers were causing overflow (:issue:`14721`)
- Bug in ``DataFrame`` construction in which unsigned 64-bit integer elements were being converted to objects (:issue:`14881`)
- Bug in ``pd.read_csv()`` in which unsigned 64-bit integer elements were being improperly converted to the wrong data types (:issue:`14983`)
- Bug in ``pd.unique()`` in which unsigned 64-bit integers were causing overflow (:issue:`14915`)
- Bug in ``pd.value_counts()`` in which unsigned 64-bit integers were being erroneously truncated in the output (:issue:`14934`)

.. _whatsnew_0200.enhancements.groupy_categorical:

GroupBy on Categoricals
^^^^^^^^^^^^^^^^^^^^^^^

In previous versions, ``.groupby(..., sort=False)`` would fail with a ``ValueError`` when grouping on a categorical series with some categories not appearing in the data. (:issue:`13179`)

.. ipython:: python

  chromosomes = np.r_[np.arange(1, 23).astype(str), ['X', 'Y']]
  df = pd.DataFrame({
      'A': np.random.randint(100),
      'B': np.random.randint(100),
      'C': np.random.randint(100),
      'chromosomes': pd.Categorical(np.random.choice(chromosomes, 100),
                                    categories=chromosomes,
                                    ordered=True)})
  df

Previous Behavior:

.. code-block:: ipython

  In [3]: df[df.chromosomes != '1'].groupby('chromosomes', sort=False).sum()
  ---------------------------------------------------------------------------
  ValueError: items in new_categories are not the same as in old categories

New Behavior:

.. ipython:: python

  df[df.chromosomes != '1'].groupby('chromosomes', sort=False).sum()

.. _whatsnew_0200.enhancements.table_schema:

Table Schema Output
^^^^^^^^^^^^^^^^^^^

The new orient ``'table'`` for :meth:`DataFrame.to_json`
will generate a `Table Schema`_ compatible string representation of
the data.

.. ipython:: python

   df = pd.DataFrame(
       {'A': [1, 2, 3],
        'B': ['a', 'b', 'c'],
        'C': pd.date_range('2016-01-01', freq='d', periods=3),
       }, index=pd.Index(range(3), name='idx'))
   df
   df.to_json(orient='table')


See :ref:`IO: Table Schema for more<io.table_schema>`.

Additionally, the repr for ``DataFrame`` and ``Series`` can now publish
this JSON Table schema representation of the Series or DataFrame if you are
using IPython (or another frontend like `nteract`_ using the Jupyter messaging
protocol).
This gives frontends like the Jupyter notebook and `nteract`_
more flexiblity in how they display pandas objects, since they have
more information about the data.
You must enable this by setting the ``display.html.table_schema`` option to ``True``.

.. _Table Schema: http://specs.frictionlessdata.io/json-table-schema/
.. _nteract: http://nteract.io/

.. _whatsnew_0200.enhancements.scipy_sparse:

SciPy sparse matrix from/to SparseDataFrame
^^^^^^^^^^^^^^^^^^^^^^^^^^^^^^^^^^^^^^^^^^^

Pandas now supports creating sparse dataframes directly from ``scipy.sparse.spmatrix`` instances.
See the :ref:`documentation <sparse.scipysparse>` for more information. (:issue:`4343`)

All sparse formats are supported, but matrices that are not in :mod:`COOrdinate <scipy.sparse>` format will be converted, copying data as needed.

.. ipython:: python

   from scipy.sparse import csr_matrix
   arr = np.random.random(size=(1000, 5))
   arr[arr < .9] = 0
   sp_arr = csr_matrix(arr)
   sp_arr
   sdf = pd.SparseDataFrame(sp_arr)
   sdf

To convert a ``SparseDataFrame`` back to sparse SciPy matrix in COO format, you can use:

.. ipython:: python

   sdf.to_coo()

<<<<<<< HEAD
.. _whatsnew_0200.enhancements.style_excel:

Excel output for styled DataFrames
^^^^^^^^^^^^^^^^^^^^^^^^^^^^^^^^^^

Experimental support has been added to export ``DataFrame.style`` to Excel using the ``openpyxl`` engine. (:issue:`15530`)

For example, after running the following, ``styled.xlsx`` renders as below:

.. ipython:: python

    np.random.seed(24)
    df = pd.DataFrame({'A': np.linspace(1, 10, 10)})
    df = pd.concat([df, pd.DataFrame(np.random.RandomState(24).randn(10, 4),
                                     columns=list('BCDE'))],
                   axis=1)
    df.iloc[0, 2] = np.nan
    df.style.\
        applymap(lambda val: 'color: %s' % 'red' if val < 0 else 'black').\
        apply(lambda s: ['background-color: yellow' if v else ''
                         for v in s == s.max()]).\
        to_excel('styled.xlsx', engine='openpyxl')

.. image:: _static/style-excel.png

See the :ref:`Style documentation <style>` for more detail.
=======
.. _whatsnew_0200.enhancements.intervalindex:

IntervalIndex
^^^^^^^^^^^^^

pandas has gained an ``IntervalIndex`` with its own dtype, ``interval`` as well as the ``Interval`` scalar type. These allow first-class support for interval
notation, specifically as a return type for the categories in :func:`cut` and :func:`qcut`. The ``IntervalIndex`` allows some unique indexing, see the
:ref:`docs <indexing.intervallindex>`. (:issue:`7640`, :issue:`8625`)

Previous behavior:

The returned categories were strings, representing Intervals

.. code-block:: ipython

   In [1]: c = pd.cut(range(4), bins=2)

   In [2]: c
   Out[2]:
   [(-0.003, 1.5], (-0.003, 1.5], (1.5, 3], (1.5, 3]]
   Categories (2, object): [(-0.003, 1.5] < (1.5, 3]]

   In [3]: c.categories
   Out[3]: Index(['(-0.003, 1.5]', '(1.5, 3]'], dtype='object')

New behavior:

.. ipython:: python

   c = pd.cut(range(4), bins=2)
   c
   c.categories

Furthermore, this allows one to bin *other* data with these same bins, with ``NaN`` represents a missing
value similar to other dtypes.

.. ipython:: python

   pd.cut([0, 3, 5, 1], bins=c.categories)

An ``IntervalIndex`` can also be used in ``Series`` and ``DataFrame`` as the index.

.. ipython:: python

   df = pd.DataFrame({'A': range(4),
                      'B': pd.cut([0, 3, 1, 1], bins=c.categories)}
                    ).set_index('B')
   df

Selecting via a specific interval:

.. ipython:: python

   df.loc[pd.Interval(1.5, 3.0)]

Selecting via a scalar value that is contained *in* the intervals.

.. ipython:: python

   df.loc[0]
>>>>>>> e082eb2c

.. _whatsnew_0200.enhancements.other:

Other Enhancements
^^^^^^^^^^^^^^^^^^

- ``DataFrame.rolling()`` now accepts the parameter ``closed='right'|'left'|'both'|'neither'`` to choose the rolling window endpoint closedness. See the :ref:`documentation <stats.rolling_window.endpoints>` (:issue:`13965`)
- Integration with the ``feather-format``, including a new top-level ``pd.read_feather()`` and ``DataFrame.to_feather()`` method, see :ref:`here <io.feather>`.
- ``Series.str.replace()`` now accepts a callable, as replacement, which is passed to ``re.sub`` (:issue:`15055`)
- ``Series.str.replace()`` now accepts a compiled regular expression as a pattern (:issue:`15446`)
- ``Series.sort_index`` accepts parameters ``kind`` and ``na_position`` (:issue:`13589`, :issue:`14444`)
- ``DataFrame`` has gained a ``nunique()`` method to count the distinct values over an axis (:issue:`14336`).
- ``DataFrame`` has gained a ``melt()`` method, equivalent to ``pd.melt()``, for unpivoting from a wide to long format (:issue:`12640`).
- ``DataFrame.groupby()`` has gained a ``.nunique()`` method to count the distinct values for all columns within each group (:issue:`14336`, :issue:`15197`).

- ``pd.read_excel()`` now preserves sheet order when using ``sheetname=None`` (:issue:`9930`)
- Multiple offset aliases with decimal points are now supported (e.g. ``0.5min`` is parsed as ``30s``) (:issue:`8419`)
- ``.isnull()`` and ``.notnull()`` have been added to ``Index`` object to make them more consistent with the ``Series`` API (:issue:`15300`)

- New ``UnsortedIndexError`` (subclass of ``KeyError``) raised when indexing/slicing into an
  unsorted MultiIndex (:issue:`11897`). This allows differentiation between errors due to lack
  of sorting or an incorrect key. See :ref:`here <advanced.unsorted>`
- ``MultiIndex`` has gained a ``.to_frame()`` method to convert to a ``DataFrame`` (:issue:`12397`)
- ``pd.cut`` and ``pd.qcut`` now support datetime64 and timedelta64 dtypes (:issue:`14714`, :issue:`14798`)
- ``pd.qcut`` has gained the ``duplicates='raise'|'drop'`` option to control whether to raise on duplicated edges (:issue:`7751`)
- ``Series`` provides a ``to_excel`` method to output Excel files (:issue:`8825`)
- The ``usecols`` argument in ``pd.read_csv()`` now accepts a callable function as a value  (:issue:`14154`)
- The ``skiprows`` argument in ``pd.read_csv()`` now accepts a callable function as a value  (:issue:`10882`)
- The ``nrows`` and ``chunksize`` arguments in ``pd.read_csv()`` are supported if both are passed (:issue:`6774`, :issue:`15755`)
- ``DataFrame.plot`` now prints a title above each subplot if ``suplots=True`` and ``title`` is a list of strings (:issue:`14753`)
- ``DataFrame.plot`` can pass the matplotlib 2.0 default color cycle as a single string as color parameter, see `here <http://matplotlib.org/2.0.0/users/colors.html#cn-color-selection>`__. (:issue:`15516`)
- ``Series.interpolate()`` now supports timedelta as an index type with ``method='time'`` (:issue:`6424`)
- Addition of a ``level`` keyword to ``DataFrame/Series.rename`` to rename
  labels in the specified level of a MultiIndex (:issue:`4160`).
- ``Timedelta.isoformat`` method added for formatting Timedeltas as an `ISO 8601 duration`_. See the :ref:`Timedelta docs <timedeltas.isoformat>` (:issue:`15136`)
- ``.select_dtypes()`` now allows the string ``datetimetz`` to generically select datetimes with tz (:issue:`14910`)
- The ``.to_latex()`` method will now accept ``multicolumn`` and ``multirow`` arguments to use the accompanying LaTeX enhancements

- ``pd.merge_asof()`` gained the option ``direction='backward'|'forward'|'nearest'`` (:issue:`14887`)
- ``Series/DataFrame.asfreq()`` have gained a ``fill_value`` parameter, to fill missing values (:issue:`3715`).
- ``Series/DataFrame.resample.asfreq`` have gained a ``fill_value`` parameter, to fill missing values during resampling (:issue:`3715`).
- ``pandas.tools.hashing`` has gained a ``hash_tuples`` routine, and ``hash_pandas_object`` has gained the ability to hash a ``MultiIndex`` (:issue:`15224`)
- ``Series/DataFrame.squeeze()`` have gained the ``axis`` parameter. (:issue:`15339`)
- ``DataFrame.to_excel()`` has a new ``freeze_panes`` parameter to turn on Freeze Panes when exporting to Excel (:issue:`15160`)
- ``pd.read_html()`` will parse multiple header rows, creating a multiindex header. (:issue:`13434`).
- HTML table output skips ``colspan`` or ``rowspan`` attribute if equal to 1. (:issue:`15403`)
- ``pd.io.api.Styler`` template now has blocks for easier extension, :ref:`see the example notebook <style.ipynb#Subclassing>` (:issue:`15649`)
- ``pd.io.api.Styler.render`` now accepts ``**kwargs`` to allow user-defined variables in the template (:issue:`15649`)


- ``TimedeltaIndex`` now has a custom datetick formatter specifically designed for nanosecond level precision (:issue:`8711`)
- ``pd.api.types.union_categoricals`` gained the ``ignore_ordered`` argument to allow ignoring the ordered attribute of unioned categoricals (:issue:`13410`). See the :ref:`categorical union docs <categorical.union>` for more information.
- ``DataFrame.to_latex()`` and ``DataFrame.to_string()`` now allow optional header aliases. (:issue:`15536`)
- Re-enable the ``parse_dates`` keyword of ``pd.read_excel()`` to parse string columns as dates (:issue:`14326`)
- Added ``.empty`` property to subclasses of ``Index``. (:issue:`15270`)
- Enabled floor division for ``Timedelta`` and ``TimedeltaIndex`` (:issue:`15828`)
- ``pandas.io.json.json_normalize()`` gained the option ``errors='ignore'|'raise'``; the default is ``errors='raise'`` which is backward compatible. (:issue:`14583`)
- ``pandas.io.json.json_normalize()`` with an empty ``list`` will return an empty ``DataFrame`` (:issue:`15534`)
- ``pandas.io.json.json_normalize()`` has gained a ``sep`` option that accepts ``str`` to separate joined fields; the default is ".", which is backward compatible. (:issue:`14883`)
- :meth:`~MultiIndex.remove_unused_levels` has been added to facilitate :ref:`removing unused levels <advanced.shown_levels>`. (:issue:`15694`)
- ``pd.read_csv()`` will now raise a ``ParserError`` error whenever any parsing error occurs (:issue:`15913`, :issue:`15925`)
- ``pd.read_csv()`` now supports the ``error_bad_lines`` and ``warn_bad_lines`` arguments for the Python parser (:issue:`15925`)
- The ``display.show_dimensions`` option can now also be used to specify
  whether the length of a ``Series`` should be shown in its repr (:issue:`7117`).
- ``parallel_coordinates()`` has gained a ``sort_labels`` keyword arg that sorts class labels and the colours assigned to them (:issue:`15908`)


.. _ISO 8601 duration: https://en.wikipedia.org/wiki/ISO_8601#Durations


.. _whatsnew_0200.api_breaking:

Backwards incompatible API changes
~~~~~~~~~~~~~~~~~~~~~~~~~~~~~~~~~~

.. _whatsnew_0200.api_breaking.deprecate_ix:

Deprecate .ix
^^^^^^^^^^^^^

The ``.ix`` indexer is deprecated, in favor of the more strict ``.iloc`` and ``.loc`` indexers. ``.ix`` offers a lot of magic on the inference of what the user wants to do. To wit, ``.ix`` can decide to index *positionally* OR via *labels*, depending on the data type of the index. This has caused quite a bit of user confusion over the years. The full indexing documentation are :ref:`here <indexing>`. (:issue:`14218`)


The recommended methods of indexing are:

- ``.loc`` if you want to *label* index
- ``.iloc`` if you want to *positionally* index.

Using ``.ix`` will now show a ``DeprecationWarning`` with a link to some examples of how to convert code :ref:`here <indexing.deprecate_ix>`.


.. ipython:: python

  df = pd.DataFrame({'A': [1, 2, 3],
                     'B': [4, 5, 6]},
                    index=list('abc'))

  df

Previous Behavior, where you wish to get the 0th and the 2nd elements from the index in the 'A' column.

.. code-block:: ipython

  In [3]: df.ix[[0, 2], 'A']
  Out[3]:
  a    1
  c    3
  Name: A, dtype: int64

Using ``.loc``. Here we will select the appropriate indexes from the index, then use *label* indexing.

.. ipython:: python

  df.loc[df.index[[0, 2]], 'A']

Using ``.iloc``. Here we will get the location of the 'A' column, then use *positional* indexing to select things.

.. ipython:: python

  df.iloc[[0, 2], df.columns.get_loc('A')]


.. _whatsnew_0200.api_breaking.deprecate_panel:

Deprecate Panel
^^^^^^^^^^^^^^^

``Panel`` is deprecated and will be removed in a future version. The recommended way to represent 3-D data are
with a ``MultiIndex`` on a ``DataFrame`` via the :meth:`~Panel.to_frame` or with the `xarray package <http://xarray.pydata.org/en/stable/>`__. Pandas
provides a :meth:`~Panel.to_xarray` method to automate this conversion. See the documentation :ref:`Deprecate Panel <dsintro.deprecate_panel>`. (:issue:`13563`).

.. ipython:: python
   :okwarning:

   p = tm.makePanel()
   p

Convert to a MultiIndex DataFrame

.. ipython:: python

   p.to_frame()

Convert to an xarray DataArray

.. ipython:: python

   p.to_xarray()

.. _whatsnew_0200.api_breaking.deprecate_group_agg_dict:

Deprecate groupby.agg() with a dictionary when renaming
^^^^^^^^^^^^^^^^^^^^^^^^^^^^^^^^^^^^^^^^^^^^^^^^^^^^^^^

The ``.groupby(..).agg(..)``, ``.rolling(..).agg(..)``, and ``.resample(..).agg(..)``  syntax can accept a variable of inputs, including scalars,
list, and a dict of column names to scalars or lists. This provides a useful syntax for constructing multiple
(potentially different) aggregations.

However, ``.agg(..)`` can *also* accept a dict that allows 'renaming' of the result columns. This is a complicated and confusing syntax, as well as not consistent
between ``Series`` and ``DataFrame``. We are deprecating this 'renaming' functionaility.

- We are deprecating passing a dict to a grouped/rolled/resampled ``Series``. This allowed
  one to ``rename`` the resulting aggregation, but this had a completely different
  meaning than passing a dictionary to a grouped ``DataFrame``, which accepts column-to-aggregations.
- We are deprecating passing a dict-of-dicts to a grouped/rolled/resampled ``DataFrame`` in a similar manner.

This is an illustrative example:

.. ipython:: python

    df = pd.DataFrame({'A': [1, 1, 1, 2, 2],
                       'B': range(5),
                       'C': range(5)})
    df

Here is a typical useful syntax for computing different aggregations for different columns. This
is a natural, and useful syntax. We aggregate from the dict-to-list by taking the specified
columns and applying the list of functions. This returns a ``MultiIndex`` for the columns.

.. ipython:: python

   df.groupby('A').agg({'B': 'sum', 'C': 'min'})

Here's an example of the first deprecation, passing a dict to a grouped ``Series``. This
is a combination aggregation & renaming:

.. code-block:: ipython

   In [6]: df.groupby('A').B.agg({'foo': 'count'})
   FutureWarning: using a dict on a Series for aggregation
   is deprecated and will be removed in a future version

   Out[6]:
      foo
   A
   1    3
   2    2

You can accomplish the same operation, more idiomatically by:

.. ipython:: python

   df.groupby('A').B.agg(['count']).rename(columns={'count': 'foo'})


Here's an example of the second deprecation, passing a dict-of-dict to a grouped ``DataFrame``:

.. code-block:: python

   In [23]: (df.groupby('A')
               .agg({'B': {'foo': 'sum'}, 'C': {'bar': 'min'}})
            )
   FutureWarning: using a dict with renaming is deprecated and
   will be removed in a future version

   Out[23]:
        B   C
      foo bar
   A
   1   3   0
   2   7   3


You can accomplish nearly the same by:

.. ipython:: python

   (df.groupby('A')
      .agg({'B': 'sum', 'C': 'min'})
      .rename(columns={'B': 'foo', 'C': 'bar'})
   )

.. _whatsnew.api_breaking.io_compat:

Possible incompat for HDF5 formats for pandas < 0.13.0
^^^^^^^^^^^^^^^^^^^^^^^^^^^^^^^^^^^^^^^^^^^^^^^^^^^^^^

``pd.TimeSeries`` was deprecated officially in 0.17.0, though has only been an alias since 0.13.0. It has
been dropped in favor of ``pd.Series``. (:issue:`15098`).

This *may* cause HDF5 files that were created in prior versions to become unreadable if ``pd.TimeSeries``
was used. This is most likely to be for pandas < 0.13.0. If you find yourself in this situation.
You can use a recent prior version of pandas to read in your HDF5 files,
then write them out again after applying the procedure below.

.. code-block:: ipython

   In [2]: s = pd.TimeSeries([1,2,3], index=pd.date_range('20130101', periods=3))

   In [3]: s
   Out[3]:
   2013-01-01    1
   2013-01-02    2
   2013-01-03    3
   Freq: D, dtype: int64

   In [4]: type(s)
   Out[4]: pandas.core.series.TimeSeries

   In [5]: s = pd.Series(s)

   In [6]: s
   Out[6]:
   2013-01-01    1
   2013-01-02    2
   2013-01-03    3
   Freq: D, dtype: int64

   In [7]: type(s)
   Out[7]: pandas.core.series.Series


.. _whatsnew_0200.api_breaking.index_map:

Map on Index types now return other Index types
^^^^^^^^^^^^^^^^^^^^^^^^^^^^^^^^^^^^^^^^^^^^^^^

``map`` on an ``Index`` now returns an ``Index``, not a numpy array (:issue:`12766`)

.. ipython:: python

   idx = Index([1, 2])
   idx
   mi = MultiIndex.from_tuples([(1, 2), (2, 4)])
   mi

Previous Behavior:

.. code-block:: ipython

   In [5]: idx.map(lambda x: x * 2)
   Out[5]: array([2, 4])

   In [6]: idx.map(lambda x: (x, x * 2))
   Out[6]: array([(1, 2), (2, 4)], dtype=object)

   In [7]: mi.map(lambda x: x)
   Out[7]: array([(1, 2), (2, 4)], dtype=object)

   In [8]: mi.map(lambda x: x[0])
   Out[8]: array([1, 2])

New Behavior:

.. ipython:: python

   idx.map(lambda x: x * 2)
   idx.map(lambda x: (x, x * 2))

   mi.map(lambda x: x)

   mi.map(lambda x: x[0])


``map`` on a ``Series`` with ``datetime64`` values may return ``int64`` dtypes rather than ``int32``

.. ipython:: python

   s = Series(date_range('2011-01-02T00:00', '2011-01-02T02:00', freq='H').tz_localize('Asia/Tokyo'))
   s

Previous Behavior:

.. code-block:: ipython

   In [9]: s.map(lambda x: x.hour)
   Out[9]:
   0    0
   1    1
   2    2
   dtype: int32

New Behavior:

.. ipython:: python

   s.map(lambda x: x.hour)


.. _whatsnew_0200.api_breaking.index_dt_field:

Accessing datetime fields of Index now return Index
^^^^^^^^^^^^^^^^^^^^^^^^^^^^^^^^^^^^^^^^^^^^^^^^^^^

The datetime-related attributes (see :ref:`here <timeseries.components>`
for an overview) of ``DatetimeIndex``, ``PeriodIndex`` and ``TimedeltaIndex`` previously
returned numpy arrays. They will now return a new ``Index`` object, except
in the case of a boolean field, where the result will stil be a boolean ndarray. (:issue:`15022`)

Previous behaviour:

.. code-block:: ipython

    In [1]: idx = pd.date_range("2015-01-01", periods=5, freq='10H')

    In [2]: idx.hour
    Out[2]: array([ 0, 10, 20,  6, 16], dtype=int32)

New Behavior:

.. ipython:: python

    idx = pd.date_range("2015-01-01", periods=5, freq='10H')
    idx.hour

This has the advantage that specific ``Index`` methods are still available on the
result. On the other hand, this might have backward incompatibilities: e.g.
compared to numpy arrays, ``Index`` objects are not mutable. To get the original
ndarray, you can always convert explicitly using ``np.asarray(idx.hour)``.

.. _whatsnew_0200.api_breaking.unique:

pd.unique will now be consistent with extension types
^^^^^^^^^^^^^^^^^^^^^^^^^^^^^^^^^^^^^^^^^^^^^^^^^^^^^

In prior versions, using ``Series.unique()`` and :func:`unique` on ``Categorical`` and tz-aware
datatypes would yield different return types. These are now made consistent. (:issue:`15903`)

- Datetime tz-aware

  Previous behaviour:

  .. code-block:: ipython

     # Series
     In [5]: pd.Series([pd.Timestamp('20160101', tz='US/Eastern'),
                        pd.Timestamp('20160101', tz='US/Eastern')]).unique()
     Out[5]: array([Timestamp('2016-01-01 00:00:00-0500', tz='US/Eastern')], dtype=object)

     In [6]: pd.unique(pd.Series([pd.Timestamp('20160101', tz='US/Eastern'),
                                  pd.Timestamp('20160101', tz='US/Eastern')]))
     Out[6]: array(['2016-01-01T05:00:00.000000000'], dtype='datetime64[ns]')

     # Index
     In [7]: pd.Index([pd.Timestamp('20160101', tz='US/Eastern'),
                       pd.Timestamp('20160101', tz='US/Eastern')]).unique()
     Out[7]: DatetimeIndex(['2016-01-01 00:00:00-05:00'], dtype='datetime64[ns, US/Eastern]', freq=None)

     In [8]: pd.unique([pd.Timestamp('20160101', tz='US/Eastern'),
                        pd.Timestamp('20160101', tz='US/Eastern')])
     Out[8]: array(['2016-01-01T05:00:00.000000000'], dtype='datetime64[ns]')

  New Behavior:

  .. ipython:: python

     # Series, returns an array of Timestamp tz-aware
     pd.Series([pd.Timestamp('20160101', tz='US/Eastern'),
               pd.Timestamp('20160101', tz='US/Eastern')]).unique()
     pd.unique(pd.Series([pd.Timestamp('20160101', tz='US/Eastern'),
                          pd.Timestamp('20160101', tz='US/Eastern')]))

     # Index, returns a DatetimeIndex
     pd.Index([pd.Timestamp('20160101', tz='US/Eastern'),
               pd.Timestamp('20160101', tz='US/Eastern')]).unique()
     pd.unique(pd.Index([pd.Timestamp('20160101', tz='US/Eastern'),
                         pd.Timestamp('20160101', tz='US/Eastern')]))

- Categoricals

  Previous behaviour:

  .. code-block:: ipython

     In [1]: pd.Series(pd.Categorical(list('baabc'))).unique()
     Out[1]:
     [b, a, c]
     Categories (3, object): [b, a, c]

     In [2]: pd.unique(pd.Series(pd.Categorical(list('baabc'))))
     Out[2]: array(['b', 'a', 'c'], dtype=object)

  New Behavior:

  .. ipython:: python

     # returns a Categorical
     pd.Series(pd.Categorical(list('baabc'))).unique()
     pd.unique(pd.Series(pd.Categorical(list('baabc'))).unique())

.. _whatsnew_0200.api_breaking.s3:

S3 File Handling
^^^^^^^^^^^^^^^^

pandas now uses `s3fs <http://s3fs.readthedocs.io/>`_ for handling S3 connections. This shouldn't break
any code. However, since ``s3fs`` is not a required dependency, you will need to install it separately, like ``boto``
in prior versions of pandas. (:issue:`11915`).

.. _whatsnew_0200.api_breaking.partial_string_indexing:

Partial String Indexing Changes
^^^^^^^^^^^^^^^^^^^^^^^^^^^^^^^

:ref:`DatetimeIndex Partial String Indexing <timeseries.partialindexing>` now works as an exact match, provided that string resolution coincides with index resolution, including a case when both are seconds (:issue:`14826`). See :ref:`Slice vs. Exact Match <timeseries.slice_vs_exact_match>` for details.

.. ipython:: python

  df = DataFrame({'a': [1, 2, 3]}, DatetimeIndex(['2011-12-31 23:59:59',
                                                  '2012-01-01 00:00:00',
                                                  '2012-01-01 00:00:01']))
Previous Behavior:

.. code-block:: ipython

  In [4]: df['2011-12-31 23:59:59']
  Out[4]:
                         a
  2011-12-31 23:59:59  1

  In [5]: df['a']['2011-12-31 23:59:59']
  Out[5]:
  2011-12-31 23:59:59    1
  Name: a, dtype: int64


New Behavior:

.. code-block:: ipython

  In [4]: df['2011-12-31 23:59:59']
  KeyError: '2011-12-31 23:59:59'

  In [5]: df['a']['2011-12-31 23:59:59']
  Out[5]: 1

.. _whatsnew_0200.api_breaking.concat_dtypes:

Concat of different float dtypes will not automatically upcast
^^^^^^^^^^^^^^^^^^^^^^^^^^^^^^^^^^^^^^^^^^^^^^^^^^^^^^^^^^^^^^

Previously, ``concat`` of multiple objects with different ``float`` dtypes would automatically upcast results to a dtype of ``float64``.
Now the smallest acceptable dtype will be used (:issue:`13247`)

.. ipython:: python

   df1 = pd.DataFrame(np.array([1.0], dtype=np.float32, ndmin=2))
   df1.dtypes

.. ipython:: python

   df2 = pd.DataFrame(np.array([np.nan], dtype=np.float32, ndmin=2))
   df2.dtypes

Previous Behavior:

.. code-block:: ipython

   In [7]: pd.concat([df1,df2]).dtypes
   Out[7]:
   0    float64
   dtype: object

New Behavior:

.. ipython:: python

   pd.concat([df1,df2]).dtypes

.. _whatsnew_0200.api_breaking.gbq:

Pandas Google BigQuery support has moved
^^^^^^^^^^^^^^^^^^^^^^^^^^^^^^^^^^^^^^^^

pandas has split off Google BigQuery support into a separate package ``pandas-gbq``. You can ``conda install pandas-gbq -c conda-forge`` or
``pip install pandas-gbq`` to get it. The functionality of :func:`read_gbq` and :meth:`DataFrame.to_gbq` remain the same with the
currently released version of ``pandas-gbq=0.1.4``. Documentation is now hosted `here <https://pandas-gbq.readthedocs.io/>`__  (:issue:`15347`)

.. _whatsnew_0200.api_breaking.memory_usage:

Memory Usage for Index is more Accurate
^^^^^^^^^^^^^^^^^^^^^^^^^^^^^^^^^^^^^^^

In previous versions, showing ``.memory_usage()`` on a pandas structure that has an index, would only include actual index values and not include structures that facilitated fast indexing. This will generally be different for ``Index`` and ``MultiIndex`` and less-so for other index types. (:issue:`15237`)

Previous Behavior:

.. code-block:: ipython

   In [8]: index = Index(['foo', 'bar', 'baz'])

   In [9]: index.memory_usage(deep=True)
   Out[9]: 180

   In [10]: index.get_loc('foo')
   Out[10]: 0

   In [11]: index.memory_usage(deep=True)
   Out[11]: 180

New Behavior:

.. code-block:: ipython

   In [8]: index = Index(['foo', 'bar', 'baz'])

   In [9]: index.memory_usage(deep=True)
   Out[9]: 180

   In [10]: index.get_loc('foo')
   Out[10]: 0

   In [11]: index.memory_usage(deep=True)
   Out[11]: 260

.. _whatsnew_0200.api_breaking.sort_index:

DataFrame.sort_index changes
^^^^^^^^^^^^^^^^^^^^^^^^^^^^

In certain cases, calling ``.sort_index()`` on a MultiIndexed DataFrame would return the *same* DataFrame without seeming to sort.
This would happen with a ``lexsorted``, but non-monotonic levels. (:issue:`15622`, :issue:`15687`, :issue:`14015`, :issue:`13431`)

This is *unchanged* from prior versions, but shown for illustration purposes:

.. ipython:: python

    df = DataFrame(np.arange(6), columns=['value'], index=MultiIndex.from_product([list('BA'), range(3)]))
    df

.. ipython:: python

    df.index.is_lexsorted()
    df.index.is_monotonic

Sorting works as expected

.. ipython:: python

    df.sort_index()

.. ipython:: python

    df.sort_index().index.is_lexsorted()
    df.sort_index().index.is_monotonic

However, this example, which has a non-monotonic 2nd level,
doesn't behave as desired.

.. ipython:: python

   df = pd.DataFrame(
           {'value': [1, 2, 3, 4]},
            index=pd.MultiIndex(levels=[['a', 'b'], ['bb', 'aa']],
                                labels=[[0, 0, 1, 1], [0, 1, 0, 1]]))
   df

Previous Behavior:

.. code-block:: python

   In [11]: df.sort_index()
   Out[11]:
         value
   a bb      1
     aa      2
   b bb      3
     aa      4

   In [14]: df.sort_index().index.is_lexsorted()
   Out[14]: True

   In [15]: df.sort_index().index.is_monotonic
   Out[15]: False

New Behavior:

.. ipython:: python

   df.sort_index()
   df.sort_index().index.is_lexsorted()
   df.sort_index().index.is_monotonic


.. _whatsnew_0200.api_breaking.groupby_describe:

Groupby Describe Formatting
^^^^^^^^^^^^^^^^^^^^^^^^^^^

The output formatting of ``groupby.describe()`` now labels the ``describe()`` metrics in the columns instead of the index.
This format is consistent with ``groupby.agg()`` when applying multiple functions at once. (:issue:`4792`)

Previous Behavior:

.. code-block:: ipython

   In [1]: df = pd.DataFrame({'A': [1, 1, 2, 2], 'B': [1, 2, 3, 4]})

   In [2]: df.groupby('A').describe()
   Out[2]:
                   B
   A
   1 count  2.000000
     mean   1.500000
     std    0.707107
     min    1.000000
     25%    1.250000
     50%    1.500000
     75%    1.750000
     max    2.000000
   2 count  2.000000
     mean   3.500000
     std    0.707107
     min    3.000000
     25%    3.250000
     50%    3.500000
     75%    3.750000
     max    4.000000

   In [3]: df.groupby('A').agg([np.mean, np.std, np.min, np.max])
   Out[3]:
        B
     mean       std amin amax
   A
   1  1.5  0.707107    1    2
   2  3.5  0.707107    3    4

New Behavior:

.. ipython:: python

   df = pd.DataFrame({'A': [1, 1, 2, 2], 'B': [1, 2, 3, 4]})

   df.groupby('A').describe()

   df.groupby('A').agg([np.mean, np.std, np.min, np.max])

.. _whatsnew_0200.api_breaking.rolling_pairwise:

Window Binary Corr/Cov operations return a MultiIndex DataFrame
^^^^^^^^^^^^^^^^^^^^^^^^^^^^^^^^^^^^^^^^^^^^^^^^^^^^^^^^^^^^^^^

A binary window operation, like ``.corr()`` or ``.cov()``, when operating on a ``.rolling(..)``, ``.expanding(..)``, or ``.ewm(..)`` object,
will now return a 2-level ``MultiIndexed DataFrame`` rather than a ``Panel``, as ``Panel`` is now deprecated,
see :ref:`here <whatsnew_0200.api_breaking.deprecate_panel>`. These are equivalent in function,
but a MultiIndexed ``DataFrame`` enjoys more support in pandas.
See the section on :ref:`Windowed Binary Operations <stats.moments.binary>` for more information. (:issue:`15677`)

.. ipython:: python

   np.random.seed(1234)
   df = pd.DataFrame(np.random.rand(100, 2),
                     columns=pd.Index(['A', 'B'], name='bar'),
                     index=pd.date_range('20160101',
                                         periods=100, freq='D', name='foo'))
   df.tail()

Old Behavior:

.. code-block:: ipython

   In [2]: df.rolling(12).corr()
   Out[2]:
   <class 'pandas.core.panel.Panel'>
   Dimensions: 100 (items) x 2 (major_axis) x 2 (minor_axis)
   Items axis: 2016-01-01 00:00:00 to 2016-04-09 00:00:00
   Major_axis axis: A to B
   Minor_axis axis: A to B

New Behavior:

.. ipython:: python

   res = df.rolling(12).corr()
   res.tail()

Retrieving a correlation matrix for a cross-section

.. ipython:: python

   df.rolling(12).corr().loc['2016-04-07']

.. _whatsnew_0200.api_breaking.hdfstore_where:

HDFStore where string comparison
^^^^^^^^^^^^^^^^^^^^^^^^^^^^^^^^

In previous versions most types could be compared to string column in a ``HDFStore``
usually resulting in an invalid comparsion, returning an empty result frame. These comparisions will now raise a
``TypeError`` (:issue:`15492`)

.. ipython:: python

   df = pd.DataFrame({'unparsed_date': ['2014-01-01', '2014-01-01']})
   df.to_hdf('store.h5', 'key', format='table', data_columns=True)
   df.dtypes

Previous Behavior:

.. code-block:: ipython

   In [4]: pd.read_hdf('store.h5', 'key', where='unparsed_date > ts')
   File "<string>", line 1
     (unparsed_date > 1970-01-01 00:00:01.388552400)
                           ^
   SyntaxError: invalid token

New Behavior:

.. code-block:: ipython

   In [18]: ts = pd.Timestamp('2014-01-01')

   In [19]: pd.read_hdf('store.h5', 'key', where='unparsed_date > ts')
   TypeError: Cannot compare 2014-01-01 00:00:00 of
   type <class 'pandas.tslib.Timestamp'> to string column

.. ipython:: python
   :suppress:

   import os
   os.remove('store.h5')

.. _whatsnew_0200.api_breaking.index_order:

Index.intersection and inner join now preserve the order of the left Index
^^^^^^^^^^^^^^^^^^^^^^^^^^^^^^^^^^^^^^^^^^^^^^^^^^^^^^^^^^^^^^^^^^^^^^^^^^

:meth:`Index.intersection` now preserves the order of the calling ``Index`` (left)
instead of the other ``Index`` (right) (:issue:`15582`). This affects the inner
joins, :meth:`DataFrame.join` and :func:`merge`, and the ``.align`` methods.

- ``Index.intersection``

  .. ipython:: python

     left = pd.Index([2, 1, 0])
     left
     right = pd.Index([1, 2, 3])
     right

  Previous Behavior:

  .. code-block:: ipython

     In [4]: left.intersection(right)
     Out[4]: Int64Index([1, 2], dtype='int64')

  New Behavior:

  .. ipython:: python

     left.intersection(right)

- ``DataFrame.join`` and ``pd.merge``

  .. ipython:: python

     left = pd.DataFrame({'a': [20, 10, 0]}, index=[2, 1, 0])
     left
     right = pd.DataFrame({'b': [100, 200, 300]}, index=[1, 2, 3])
     right

  Previous Behavior:

  .. code-block:: ipython

     In [4]: left.join(right, how='inner')
     Out[4]:
         a    b
     1  10  100
     2  20  200

  New Behavior:

  .. ipython:: python

     left.join(right, how='inner')

.. _whatsnew_0200.api_breaking.pivot_table:

Pivot Table always returns a DataFrame
^^^^^^^^^^^^^^^^^^^^^^^^^^^^^^^^^^^^^^

The documentation for :meth:`pivot_table` states that a ``DataFrame`` is *always* returned. Here a bug
is fixed that allowed this to return a ``Series`` under a narrow circumstance. (:issue:`4386`)

.. ipython:: python

   df = DataFrame({'col1': [3, 4, 5],
                   'col2': ['C', 'D', 'E'],
                   'col3': [1, 3, 9]})
   df

Previous Behavior:

.. code-block:: ipython

   In [2]: df.pivot_table('col1', index=['col3', 'col2'], aggfunc=np.sum)
   Out[2]:
   col3  col2
   1     C       3
   3     D       4
   9     E       5
   Name: col1, dtype: int64

New Behavior:

.. ipython:: python

   df.pivot_table('col1', index=['col3', 'col2'], aggfunc=np.sum)

.. _whatsnew_0200.api:

Other API Changes
^^^^^^^^^^^^^^^^^

- ``numexpr`` version is now required to be >= 2.4.6 and it will not be used at all if this requisite is not fulfilled (:issue:`15213`).
- ``CParserError`` has been renamed to ``ParserError`` in ``pd.read_csv()`` and will be removed in the future (:issue:`12665`)
- ``SparseArray.cumsum()`` and ``SparseSeries.cumsum()`` will now always return ``SparseArray`` and ``SparseSeries`` respectively (:issue:`12855`)
- ``DataFrame.applymap()`` with an empty ``DataFrame`` will return a copy of the empty ``DataFrame`` instead of a ``Series`` (:issue:`8222`)
- ``Series.map()`` now respects default values of dictionary subclasses with a ``__missing__`` method, such as ``collections.Counter`` (:issue:`15999`)
- ``.loc`` has compat with ``.ix`` for accepting iterators, and NamedTuples (:issue:`15120`)
- ``interpolate()`` and ``fillna()`` will raise a ``ValueError`` if the ``limit`` keyword argument is not greater than 0. (:issue:`9217`)
- ``pd.read_csv()`` will now issue a ``ParserWarning`` whenever there are conflicting values provided by the ``dialect`` parameter and the user (:issue:`14898`)
- ``pd.read_csv()`` will now raise a ``ValueError`` for the C engine if the quote character is larger than than one byte (:issue:`11592`)
- ``inplace`` arguments now require a boolean value, else a ``ValueError`` is thrown (:issue:`14189`)
- ``pandas.api.types.is_datetime64_ns_dtype`` will now report ``True`` on a tz-aware dtype, similar to ``pandas.api.types.is_datetime64_any_dtype``
- ``DataFrame.asof()`` will return a null filled ``Series`` instead the scalar ``NaN`` if a match is not found (:issue:`15118`)
- Specific support for ``copy.copy()`` and ``copy.deepcopy()`` functions on NDFrame objects (:issue:`15444`)
- ``Series.sort_values()`` accepts a one element list of bool for consistency with the behavior of ``DataFrame.sort_values()`` (:issue:`15604`)
- ``.merge()`` and ``.join()`` on ``category`` dtype columns will now preserve the category dtype when possible (:issue:`10409`)
- ``SparseDataFrame.default_fill_value`` will be 0, previously was ``nan`` in the return from ``pd.get_dummies(..., sparse=True)`` (:issue:`15594`)
- The default behaviour of ``Series.str.match`` has changed from extracting
  groups to matching the pattern. The extracting behaviour was deprecated
  since pandas version 0.13.0 and can be done with the ``Series.str.extract``
  method (:issue:`5224`). As a consequence, the ``as_indexer`` keyword is
  ignored (no longer needed to specify the new behaviour) and is deprecated.
- ``NaT`` will now correctly report ``False`` for datetimelike boolean operations such as ``is_month_start`` (:issue:`15781`)
- ``NaT`` will now correctly return ``np.nan`` for ``Timedelta`` and ``Period`` accessors such as ``days`` and ``quarter`` (:issue:`15782`)
- ``NaT`` will now returns ``NaT`` for ``tz_localize`` and ``tz_convert``
  methods (:issue:`15830`)
- ``DataFrame`` and ``Panel`` constructors with invalid input will now raise ``ValueError`` rather than ``PandasError``, if called with scalar inputs and not axes (:issue:`15541`)

- ``DataFrame`` and ``Panel`` constructors with invalid input will now raise ``ValueError`` rather than ``pandas.core.common.PandasError``, if called with scalar inputs and not axes; The exception ``PandasError`` is removed as well. (:issue:`15541`)
- The exception ``pandas.core.common.AmbiguousIndexError`` is removed as it is not referenced (:issue:`15541`)

.. _whatsnew_0200.privacy:

Privacy Changes
~~~~~~~~~~~~~~~

.. _whatsnew_0200.privacy.extensions:

Modules Privacy Has Changed
^^^^^^^^^^^^^^^^^^^^^^^^^^^

Some formerly public python/c/c++/cython extension modules have been moved and/or renamed. These are all removed from the public API.
Furthermore, the ``pandas.core``, ``pandas.io``, and ``pandas.util`` top-level modules are now considered to be PRIVATE.
If indicated, a deprecation warning will be issued if you reference theses modules. (:issue:`12588`)

.. csv-table::
    :header: "Previous Location", "New Location", "Deprecated"
    :widths: 30, 30, 4

    "pandas.lib", "pandas._libs.lib", "X"
    "pandas.tslib", "pandas._libs.tslib", "X"
    "pandas.computation", "pandas.core.computation", ""
    "pandas.msgpack", "pandas.io.msgpack", ""
    "pandas.index", "pandas._libs.index", ""
    "pandas.algos", "pandas._libs.algos", ""
    "pandas.hashtable", "pandas._libs.hashtable", ""
    "pandas.indexes", "pandas.core.indexes", ""
    "pandas.json", "pandas.io.json.libjson", "X"
    "pandas.parser", "pandas.io.libparsers", "X"
    "pandas.formats", "pandas.io.formats", ""
    "pandas.sparse", "pandas.core.sparse", ""
    "pandas.tools", "pandas.core.reshape", ""
    "pandas.types", "pandas.core.dtypes", ""
    "pandas.io.sas.saslib", "pandas.io.sas.libsas", ""
    "pandas._join", "pandas._libs.join", ""
    "pandas._hash", "pandas.tools.libhash", ""
    "pandas._period", "pandas._libs.period", ""
    "pandas._sparse", "pandas.core.sparse.libsparse", ""
    "pandas._testing", "pandas.util.libtesting", ""
    "pandas._window", "pandas.core.libwindow", ""

- The function :func:`~pandas.api.types.union_categoricals` is now importable from ``pandas.api.types``, formerly from ``pandas.types.concat`` (:issue:`15998`)

.. _whatsnew_0200.privacy.deprecate_plotting:

Deprecate .plotting
^^^^^^^^^^^^^^^^^^^

The ``pandas.tools.plotting`` module has been deprecated,  in favor of the top level ``pandas.plotting`` module. All the public plotting functions are now available
from ``pandas.plotting`` (:issue:`12548`).

Furthermore, the top-level ``pandas.scatter_matrix`` and ``pandas.plot_params`` are deprecated.
Users can import these from ``pandas.plotting`` as well.

Previous script:

.. code-block:: python

   pd.tools.plotting.scatter_matrix(df)
   pd.scatter_matrix(df)

Should be changed to:

.. code-block:: python

    pd.plotting.scatter_matrix(df)


.. _whatsnew_0200.privacy.development:

Other Developement Changes
^^^^^^^^^^^^^^^^^^^^^^^^^^

- Building pandas for development now requires ``cython >= 0.23`` (:issue:`14831`)
- Require at least 0.23 version of cython to avoid problems with character encodings (:issue:`14699`)
- Reorganization of timeseries tests (:issue:`14854`)
- Reorganization of date converter tests (:issue:`15707`)

.. _whatsnew_0200.deprecations:

Deprecations
~~~~~~~~~~~~

- ``SparseArray.to_dense()`` has deprecated the ``fill`` parameter, as that parameter was not being respected (:issue:`14647`)
- ``SparseSeries.to_dense()`` has deprecated the ``sparse_only`` parameter (:issue:`14647`)
- ``Series.repeat()`` has deprecated the ``reps`` parameter in favor of ``repeats`` (:issue:`12662`)
- The ``Series`` constructor and ``.astype`` method have deprecated accepting timestamp dtypes without a frequency (e.g. ``np.datetime64``) for the ``dtype`` parameter (:issue:`15524`)
- ``Index.repeat()`` and ``MultiIndex.repeat()`` have deprecated the ``n`` parameter in favor of ``repeats`` (:issue:`12662`)
- ``Categorical.searchsorted()`` and ``Series.searchsorted()`` have deprecated the ``v`` parameter in favor of ``value`` (:issue:`12662`)
- ``TimedeltaIndex.searchsorted()``, ``DatetimeIndex.searchsorted()``, and ``PeriodIndex.searchsorted()`` have deprecated the ``key`` parameter in favor of ``value`` (:issue:`12662`)
- ``DataFrame.astype()`` has deprecated the ``raise_on_error`` parameter in favor of ``errors`` (:issue:`14878`)
- ``Series.sortlevel`` and ``DataFrame.sortlevel`` have been deprecated in favor of ``Series.sort_index`` and ``DataFrame.sort_index`` (:issue:`15099`)
- importing ``concat`` from ``pandas.tools.merge`` has been deprecated in favor of imports from the ``pandas`` namespace. This should only affect explict imports (:issue:`15358`)
- ``Series/DataFrame/Panel.consolidate()`` been deprecated as a public method. (:issue:`15483`)
- The ``as_indexer`` keyword of ``Series.str.match()`` has been deprecated (ignored keyword) (:issue:`15257`).
- The following top-level pandas functions have been deprecated and will be removed in a future version (:issue:`13790`, :issue:`15940`)

  * ``pd.pnow()``, replaced by ``Period.now()``
  * ``pd.Term``, is removed, as it is not applicable to user code. Instead use in-line string expressions in the where clause when searching in HDFStore
  * ``pd.Expr``, is removed, as it is not applicable to user code.
  * ``pd.match()``, is removed.
  * ``pd.groupby()``, replaced by using the ``.groupby()`` method directly on a ``Series/DataFrame``
  * ``pd.get_store()``, replaced by a direct call to ``pd.HDFStore(...)``

.. _whatsnew_0200.prior_deprecations:

Removal of prior version deprecations/changes
~~~~~~~~~~~~~~~~~~~~~~~~~~~~~~~~~~~~~~~~~~~~~

- The ``pandas.rpy`` module is removed. Similar functionality can be accessed
  through the `rpy2 <https://rpy2.readthedocs.io/>`__ project.
  See the :ref:`R interfacing docs <rpy>` for more details.
- The ``pandas.io.ga`` module with a ``google-analytics`` interface is removed (:issue:`11308`).
  Similar functionality can be found in the `Google2Pandas <https://github.com/panalysis/Google2Pandas>`__ package.
- ``pd.to_datetime`` and ``pd.to_timedelta`` have dropped the ``coerce`` parameter in favor of ``errors`` (:issue:`13602`)
- ``pandas.stats.fama_macbeth``, ``pandas.stats.ols``, ``pandas.stats.plm`` and ``pandas.stats.var``, as well as the top-level ``pandas.fama_macbeth`` and ``pandas.ols`` routines are removed. Similar functionaility can be found in the `statsmodels <shttp://www.statsmodels.org/dev/>`__ package. (:issue:`11898`)
- The ``TimeSeries`` and ``SparseTimeSeries`` classes, aliases of ``Series``
  and ``SparseSeries``, are removed (:issue:`10890`, :issue:`15098`).
- ``Series.is_time_series`` is dropped in favor of ``Series.index.is_all_dates`` (:issue:`15098`)
- The deprecated ``irow``, ``icol``, ``iget`` and ``iget_value`` methods are removed
  in favor of ``iloc`` and ``iat`` as explained :ref:`here <whatsnew_0170.deprecations>` (:issue:`10711`).
- The deprecated ``DataFrame.iterkv()`` has been removed in favor of ``DataFrame.iteritems()`` (:issue:`10711`)
- The ``Categorical`` constructor has dropped the ``name`` parameter (:issue:`10632`)
- ``Categorical`` has dropped support for ``NaN`` categories (:issue:`10748`)
- The ``take_last`` parameter has been dropped from ``duplicated()``, ``drop_duplicates()``, ``nlargest()``, and ``nsmallest()`` methods (:issue:`10236`, :issue:`10792`, :issue:`10920`)
- ``Series``, ``Index``, and ``DataFrame`` have dropped the ``sort`` and ``order`` methods (:issue:`10726`)
- Where clauses in ``pytables`` are only accepted as strings and expressions types and not other data-types (:issue:`12027`)
- ``DataFrame`` has dropped the ``combineAdd`` and ``combineMult`` methods in favor of ``add`` and ``mul`` respectively (:issue:`10735`)

.. _whatsnew_0200.performance:

Performance Improvements
~~~~~~~~~~~~~~~~~~~~~~~~

- Improved performance of ``pd.wide_to_long()`` (:issue:`14779`)
- Improved performance of ``pd.factorize()`` by releasing the GIL with ``object`` dtype when inferred as strings (:issue:`14859`)
- Improved performance of timeseries plotting with an irregular DatetimeIndex
  (or with ``compat_x=True``) (:issue:`15073`).
- Improved performance of ``groupby().cummin()`` and ``groupby().cummax()`` (:issue:`15048`, :issue:`15109`, :issue:`15561`, :issue:`15635`)
- Improved performance and reduced memory when indexing with a ``MultiIndex`` (:issue:`15245`)
- When reading buffer object in ``read_sas()`` method without specified format, filepath string is inferred rather than buffer object. (:issue:`14947`)
- Improved performance of ``.rank()`` for categorical data (:issue:`15498`)
- Improved performance when using ``.unstack()`` (:issue:`15503`)
- Improved performance of merge/join on ``category`` columns (:issue:`10409`)
- Improved performance of ``drop_duplicates()`` on ``bool`` columns (:issue:`12963`)
- Improve performance of ``pd.core.groupby.GroupBy.apply`` when the applied
  function used the ``.name`` attribute of the group DataFrame (:issue:`15062`).
- Improved performance of ``iloc`` indexing with a list or array (:issue:`15504`).
- Improved performance of ``Series.sort_index()`` with a monotonic index (:issue:`15694`)

.. _whatsnew_0200.bug_fixes:

Bug Fixes
~~~~~~~~~

Conversion
^^^^^^^^^^

- Bug in ``Timestamp.replace`` now raises ``TypeError`` when incorrect argument names are given; previously this raised ``ValueError`` (:issue:`15240`)
- Bug in ``Timestamp.replace`` with compat for passing long integers (:issue:`15030`)
- Bug in ``Timestamp`` returning UTC based time/date attributes when a timezone was provided (:issue:`13303`)
- Bug in ``Timestamp`` incorrectly localizing timezones during construction (:issue:`11481`, :issue:`15777`)
- Bug in ``TimedeltaIndex`` addition where overflow was being allowed without error (:issue:`14816`)
- Bug in ``TimedeltaIndex`` raising a ``ValueError`` when boolean indexing with ``loc`` (:issue:`14946`)
- Bug in catching an overflow in ``Timestamp`` + ``Timedelta/Offset`` operations (:issue:`15126`)
- Bug in ``DatetimeIndex.round()`` and ``Timestamp.round()`` floating point accuracy when rounding by milliseconds or less (:issue:`14440`, :issue:`15578`)
- Bug in ``astype()`` where ``inf`` values were incorrectly converted to integers. Now raises error now with ``astype()`` for Series and DataFrames (:issue:`14265`)
- Bug in ``DataFrame(..).apply(to_numeric)`` when values are of type decimal.Decimal. (:issue:`14827`)
- Bug in ``describe()`` when passing a numpy array which does not contain the median to the ``percentiles`` keyword argument (:issue:`14908`)
- Cleaned up ``PeriodIndex`` constructor, including raising on floats more consistently (:issue:`13277`)
- Bug in using ``__deepcopy__`` on empty NDFrame objects (:issue:`15370`)
- Bug in ``.replace()`` may result in incorrect dtypes. (:issue:`12747`, :issue:`15765`)
- Bug in ``Series.replace`` and ``DataFrame.replace`` which failed on empty replacement dicts (:issue:`15289`)
- Bug in ``Series.replace`` which replaced a numeric by string (:issue:`15743`)
- Bug in ``Index`` construction with ``NaN`` elements and integer dtype specified (:issue:`15187`)
- Bug in ``Series`` construction with a datetimetz (:issue:`14928`)
- Bug in ``Series.dt.round()`` inconsistent behaviour on ``NaT`` 's with different arguments (:issue:`14940`)
- Bug in ``Series`` constructor when both ``copy=True`` and ``dtype`` arguments are provided (:issue:`15125`)
- Incorrect dtyped ``Series`` was returned by comparison methods (e.g., ``lt``, ``gt``, ...) against a constant for an empty ``DataFrame`` (:issue:`15077`)
- Bug in ``Series.ffill()`` with mixed dtypes containing tz-aware datetimes. (:issue:`14956`)
- Bug in ``DataFrame.fillna()`` where the argument ``downcast`` was ignored when fillna value was of type ``dict`` (:issue:`15277`)
- Bug in ``.asfreq()``, where frequency was not set for empty ``Series`` (:issue:`14320`)
- Bug in ``DataFrame`` construction with nulls and datetimes in a list-like (:issue:`15869`)
- Bug in ``DataFrame.fillna()`` with tz-aware datetimes (:issue:`15855`)
- Bug in ``is_string_dtype``, ``is_timedelta64_ns_dtype``, and ``is_string_like_dtype`` in which an error was raised when ``None`` was passed in (:issue:`15941`)
- Bug in the return type of ``pd.unique`` on a ``Categorical``, which was returning an ndarray and not a ``Categorical`` (:issue:`15903`)
- Bug in ``Index.to_series()`` where the index was not copied (and so mutating later would change the original), (:issue:`15949`)

Indexing
^^^^^^^^

- Bug in ``Index`` power operations with reversed operands (:issue:`14973`)
- Bug in ``DataFrame.sort_values()`` when sorting by multiple columns where one column is of type ``int64`` and contains ``NaT`` (:issue:`14922`)
- Bug in ``DataFrame.reindex()`` in which ``method`` was ignored when passing ``columns`` (:issue:`14992`)
- Bug in ``DataFrame.loc`` with indexing a ``MultiIndex`` with a ``Series`` indexer (:issue:`14730`, :issue:`15424`)
- Bug in ``DataFrame.loc`` with indexing a ``MultiIndex`` with a numpy array (:issue:`15434`)
- Bug in ``Series.asof`` which raised if the series contained all ``np.nan`` (:issue:`15713`)
- Bug in ``.at`` when selecting from a tz-aware column (:issue:`15822`)
- Bug in ``Series.where()`` and ``DataFrame.where()`` where array-like conditionals were being rejected (:issue:`15414`)
- Bug in ``Series.where()`` where TZ-aware data was converted to float representation (:issue:`15701`)
- Bug in ``.loc`` that would not return the correct dtype for scalar access for a DataFrame (:issue:`11617`)
- Bug in output formatting of a ``MultiIndex`` when names are integers (:issue:`12223`, :issue:`15262`)
- Bug in ``Categorical.searchsorted()`` where alphabetical instead of the provided categorical order was used (:issue:`14522`)
- Bug in ``Series.iloc`` where a ``Categorical`` object for list-like indexes input was returned, where a ``Series`` was expected. (:issue:`14580`)
- Bug in ``DataFrame.isin`` comparing datetimelike to empty frame (:issue:`15473`)
- Bug in ``.reset_index()`` when an all ``NaN`` level of a ``MultiIndex`` would fail (:issue:`6322`)
- Bug in creating a ``MultiIndex`` with tuples and not passing a list of names; this will now raise ``ValueError`` (:issue:`15110`)
- Bug in the HTML display with with a ``MultiIndex`` and truncation (:issue:`14882`)
- Bug in the display of ``.info()`` where a qualifier (+) would always be displayed with a ``MultiIndex`` that contains only non-strings (:issue:`15245`)
- Bug in ``pd.concat()`` where the names of ``MultiIndex`` of resulting ``DataFrame`` are not handled correctly when ``None`` is presented in the names of ``MultiIndex`` of input ``DataFrame`` (:issue:`15787`)

I/O
^^^

- Bug in ``pd.to_numeric()`` in which float and unsigned integer elements were being improperly casted (:issue:`14941`, :issue:`15005`)
- Bug in ``pd.read_fwf()`` where the skiprows parameter was not being respected during column width inference (:issue:`11256`)
- Bug in ``pd.read_csv()`` in which the ``dialect`` parameter was not being verified before processing (:issue:`14898`)
- Bug in ``pd.read_csv()`` in which missing data was being improperly handled with ``usecols`` (:issue:`6710`)
- Bug in ``pd.read_csv()`` in which a file containing a row with many columns followed by rows with fewer columns would cause a crash (:issue:`14125`)
- Bug in ``pd.read_csv()`` for the C engine where ``usecols`` were being indexed incorrectly with ``parse_dates`` (:issue:`14792`)
- Bug in ``pd.read_csv()`` with ``parse_dates`` when multiline headers are specified (:issue:`15376`)
- Bug in ``pd.read_csv()`` with ``float_precision='round_trip'`` which caused a segfault when a text entry is parsed (:issue:`15140`)
- Bug in ``pd.read_csv()`` when an index was specified and no values were specified as null values (:issue:`15835`)
- Bug in ``pd.read_csv()`` in which certain invalid file objects caused the Python interpreter to crash (:issue:`15337`)
- Bug in ``pd.read_csv()`` in which invalid values for ``nrows`` and ``chunksize`` were allowed (:issue:`15767`)
- Bug in ``pd.read_csv()`` for the Python engine in which unhelpful error messages were being raised when parsing errors occurred (:issue:`15910`)
- Bug in ``pd.read_csv()`` in which the ``skipfooter`` parameter was not being properly validated (:issue:`15925`)
- Bug in ``pd.to_csv()`` in which there was numeric overflow when a timestamp index was being written (:issue:`15982`)
- Bug in ``pd.tools.hashing.hash_pandas_object()`` in which hashing of categoricals depended on the ordering of categories, instead of just their values. (:issue:`15143`)
- Bug in ``.to_json()`` where ``lines=True`` and contents (keys or values) contain escaped characters (:issue:`15096`)
- Bug in ``.to_json()`` causing single byte ascii characters to be expanded to four byte unicode (:issue:`15344`)
- Bug in ``.to_json()`` for the C engine where rollover was not correctly handled for case where frac is odd and diff is exactly 0.5 (:issue:`15716`, :issue:`15864`)
- Bug in ``pd.read_json()`` for Python 2 where ``lines=True`` and contents contain non-ascii unicode characters (:issue:`15132`)
- Bug in ``pd.read_msgpack()`` in which ``Series`` categoricals were being improperly processed (:issue:`14901`)
- Bug in ``pd.read_msgpack()`` which did not allow loading of a dataframe with an index of type ``CategoricalIndex`` (:issue:`15487`)
- Bug in ``pd.read_msgpack()`` when deserializing a ``CategoricalIndex`` (:issue:`15487`)
- Bug in ``DataFrame.to_records()`` with converting a ``DatetimeIndex`` with a timezone (:issue:`13937`)
- Bug in ``DataFrame.to_records()`` which failed with unicode characters in column names (:issue:`11879`)
- Bug in ``.to_sql()`` when writing a DataFrame with numeric index names (:issue:`15404`).
- Bug in ``DataFrame.to_html()`` with ``index=False`` and ``max_rows`` raising in ``IndexError`` (:issue:`14998`)
- Bug in ``pd.read_hdf()`` passing a ``Timestamp`` to the ``where`` parameter with a non date column (:issue:`15492`)
- Bug in ``DataFrame.to_stata()`` and ``StataWriter`` which produces incorrectly formatted files to be produced for some locales (:issue:`13856`)
- Bug in ``StataReader`` and ``StataWriter`` which allows invalid encodings (:issue:`15723`)
- Bug in the ``Series`` repr not showing the length when the output was truncated (:issue:`15962`).

Plotting
^^^^^^^^

- Bug in ``DataFrame.hist`` where ``plt.tight_layout`` caused an ``AttributeError``  (use ``matplotlib >= 2.0.1``) (:issue:`9351`)
- Bug in ``DataFrame.boxplot`` where ``fontsize`` was not applied to the tick labels on both axes (:issue:`15108`)
- Bug in the date and time converters pandas registers with matplotlib not handling multiple dimensions (:issue:`16026`)
- Bug in ``pd.scatter_matrix()`` could accept either ``color`` or ``c``, but not both (:issue:`14855`)

Groupby/Resample/Rolling
^^^^^^^^^^^^^^^^^^^^^^^^

- Bug in ``.groupby(..).resample()`` when passed the ``on=`` kwarg. (:issue:`15021`)
- Properly set ``__name__`` and ``__qualname__`` for ``Groupby.*`` functions (:issue:`14620`)
- Bug in ``GroupBy.get_group()`` failing with a categorical grouper (:issue:`15155`)
- Bug in ``.groupby(...).rolling(...)`` when ``on`` is specified and using a ``DatetimeIndex`` (:issue:`15130`)
- Bug in groupby operations with ``timedelta64`` when passing ``numeric_only=False`` (:issue:`5724`)
- Bug in ``groupby.apply()`` coercing ``object`` dtypes to numeric types, when not all values were numeric (:issue:`14423`, :issue:`15421`, :issue:`15670`)
- Bug in ``resample``, where a non-string ``loffset`` argument would not be applied when resampling a timeseries (:issue:`13218`)
- Bug in ``DataFrame.groupby().describe()`` when grouping on ``Index`` containing tuples (:issue:`14848`)
- Bug in ``groupby().nunique()`` with a datetimelike-grouper where bins counts were incorrect (:issue:`13453`)
- Bug in ``groupby.transform()`` that would coerce the resultant dtypes back to the original (:issue:`10972`, :issue:`11444`)
- Bug in ``groupby.agg()`` incorrectly localizing timezone on ``datetime`` (:issue:`15426`, :issue:`10668`, :issue:`13046`)
- Bug in ``.rolling/expanding()`` functions where ``count()`` was not counting ``np.Inf``, nor handling ``object`` dtypes (:issue:`12541`)
- Bug in ``.rolling()`` where ``pd.Timedelta`` or ``datetime.timedelta`` was not accepted as a ``window`` argument (:issue:`15440`)
- Bug in ``Rolling.quantile`` function that caused a segmentation fault when called with a quantile value outside of the range [0, 1] (:issue:`15463`)
- Bug in ``DataFrame.resample().median()`` if duplicate column names are present (:issue:`14233`)

Sparse
^^^^^^

- Bug in ``SparseSeries.reindex`` on single level with list of length 1 (:issue:`15447`)
- Bug in repr-formatting a ``SparseDataFrame`` after a value was set on (a copy of) one of its series (:issue:`15488`)
- Bug in ``SparseDataFrame`` construction with lists not coercing to dtype (:issue:`15682`)
- Bug in sparse array indexing in which indices were not being validated (:issue:`15863`)

Reshaping
^^^^^^^^^

- Bug in ``pd.merge_asof()`` where ``left_index`` or ``right_index`` caused a failure when multiple ``by`` was specified (:issue:`15676`)
- Bug in ``pd.merge_asof()`` where ``left_index``/``right_index`` together caused a failure when ``tolerance`` was specified (:issue:`15135`)
- Bug in ``DataFrame.pivot_table()`` where ``dropna=True`` would not drop all-NaN columns when the columns was a ``category`` dtype (:issue:`15193`)
- Bug in ``pd.melt()`` where passing a tuple value for ``value_vars`` caused a ``TypeError`` (:issue:`15348`)
- Bug in ``pd.pivot_table()`` where no error was raised when values argument was not in the columns (:issue:`14938`)
- Bug in ``pd.concat()`` in which concatting with an empty dataframe with ``join='inner'`` was being improperly handled (:issue:`15328`)
- Bug with ``sort=True`` in ``DataFrame.join`` and ``pd.merge`` when joining on indexes (:issue:`15582`)
- Bug in ``DataFrame.nsmallest`` and ``DataFrame.nlargest`` where identical values resulted in duplicated rows (:issue:`15297`)

Numeric
^^^^^^^

- Bug in ``.rank()`` which incorrectly ranks ordered categories (:issue:`15420`)
- Bug in ``.corr()`` and ``.cov()`` where the column and index were the same object (:issue:`14617`)
- Bug in ``.mode()`` where ``mode`` was not returned if was only a single value (:issue:`15714`)
- Bug in ``pd.cut()`` with a single bin on an all 0s array (:issue:`15428`)
- Bug in ``pd.qcut()`` with a single quantile and an array with identical values (:issue:`15431`)
- Bug in ``pandas.tools.utils.cartesian_product()`` with large input can cause overflow on windows (:issue:`15265`)
- Bug in ``.eval()`` which caused multiline evals to fail with local variables not on the first line (:issue:`15342`)

Other
^^^^^

- Compat with SciPy 0.19.0 for testing on ``.interpolate()`` (:issue:`15662`)
- Compat for 32-bit platforms for ``.qcut/cut``; bins will now be ``int64`` dtype (:issue:`14866`)
- Bug in interactions with ``Qt`` when a ``QtApplication`` already exists (:issue:`14372`)
- Avoid use of ``np.finfo()`` during ``import pandas`` removed to mitigate deadlock on Python GIL misuse (:issue:`14641`)<|MERGE_RESOLUTION|>--- conflicted
+++ resolved
@@ -398,7 +398,6 @@
 
    sdf.to_coo()
 
-<<<<<<< HEAD
 .. _whatsnew_0200.enhancements.style_excel:
 
 Excel output for styled DataFrames
@@ -425,8 +424,6 @@
 .. image:: _static/style-excel.png
 
 See the :ref:`Style documentation <style>` for more detail.
-=======
-.. _whatsnew_0200.enhancements.intervalindex:
 
 IntervalIndex
 ^^^^^^^^^^^^^
@@ -486,7 +483,6 @@
 .. ipython:: python
 
    df.loc[0]
->>>>>>> e082eb2c
 
 .. _whatsnew_0200.enhancements.other:
 
