.. _whatsnew_0200:

v0.20.0 (????, 2017)
--------------------

This is a major release from 0.19 and includes a small number of API changes, several new features,
enhancements, and performance improvements along with a large number of bug fixes. We recommend that all
users upgrade to this version.

Highlights include:

- Building pandas for development now requires ``cython >= 0.23`` (:issue:`14831`)
- The ``.ix`` indexer has been deprecated, see :ref:`here <whatsnew_0200.api_breaking.deprecate_ix>`
- Switched the test framework to `pytest`_ (:issue:`13097`)

.. _pytest: http://doc.pytest.org/en/latest/

Check the :ref:`API Changes <whatsnew_0200.api_breaking>` and :ref:`deprecations <whatsnew_0200.deprecations>` before updating.

.. contents:: What's new in v0.20.0
    :local:
    :backlinks: none

.. _whatsnew_0200.enhancements:

New features
~~~~~~~~~~~~

- Integration with the ``feather-format``, including a new top-level ``pd.read_feather()`` and ``DataFrame.to_feather()`` method, see :ref:`here <io.feather>`.
- ``.str.replace`` now accepts a callable, as replacement, which is passed to ``re.sub`` (:issue:`15055`)



.. _whatsnew_0200.enhancements.dataio_dtype:

``dtype`` keyword for data IO
^^^^^^^^^^^^^^^^^^^^^^^^^^^^^

The ``dtype`` keyword argument in the :func:`read_csv` function for specifying the types of parsed columns is now supported with the ``'python'`` engine (:issue:`14295`). See the :ref:`io docs <io.dtypes>` for more information.

.. ipython:: python

   data = "a,b\n1,2\n3,4"
   pd.read_csv(StringIO(data), engine='python').dtypes
   pd.read_csv(StringIO(data), engine='python', dtype={'a':'float64', 'b':'object'}).dtypes

The ``dtype`` keyword argument is also now supported in the :func:`read_fwf` function for parsing
fixed-width text files, and :func:`read_excel` for parsing Excel files.

.. ipython:: python

   data = "a  b\n1  2\n3  4"
   pd.read_fwf(StringIO(data)).dtypes
   pd.read_fwf(StringIO(data), dtype={'a':'float64', 'b':'object'}).dtypes

.. _whatsnew_0200.enhancements.groupby_access:

Groupby Enhancements
^^^^^^^^^^^^^^^^^^^^

Strings passed to ``DataFrame.groupby()`` as the ``by`` parameter may now reference either column names or index level names (:issue:`5677`)

.. ipython:: python

   arrays = [['bar', 'bar', 'baz', 'baz', 'foo', 'foo', 'qux', 'qux'],
             ['one', 'two', 'one', 'two', 'one', 'two', 'one', 'two']]

   index = pd.MultiIndex.from_arrays(arrays, names=['first', 'second'])

   df = pd.DataFrame({'A': [1, 1, 1, 1, 2, 2, 3, 3],
                      'B': np.arange(8)},
                     index=index)
   df

   df.groupby(['second', 'A']).sum()

.. _whatsnew_0200.enhancements.compressed_urls:

Better support for compressed URLs in ``read_csv``
^^^^^^^^^^^^^^^^^^^^^^^^^^^^^^^^^^^^^^^^^^^^^^^^^^

The compression code was refactored (:issue:`12688`). As a result, reading
dataframes from URLs in :func:`read_csv` or :func:`read_table` now supports
additional compression methods: ``xz``, ``bz2``, and ``zip`` (:issue:`14570`).
Previously, only ``gzip`` compression was supported. By default, compression of
URLs and paths are now both inferred using their file extensions. Additionally,
support for bz2 compression in the python 2 c-engine improved (:issue:`14874`).

.. ipython:: python

   url = 'https://github.com/{repo}/raw/{branch}/{path}'.format(
       repo = 'pandas-dev/pandas',
       branch = 'master',
       path = 'pandas/tests/io/parser/data/salaries.csv.bz2',
   )
   df = pd.read_table(url, compression='infer')  # default, infer compression
   df = pd.read_table(url, compression='bz2')  # explicitly specify compression
   df.head(2)

.. _whatsnew_0200.enhancements.uint64_support:

UInt64 Support Improved
^^^^^^^^^^^^^^^^^^^^^^^

Pandas has significantly improved support for operations involving unsigned,
or purely non-negative, integers. Previously, handling these integers would
result in improper rounding or data-type casting, leading to incorrect results.
Notably, a new numerical index, ``UInt64Index``, has been created (:issue:`14937`)

.. ipython:: python

   idx = pd.UInt64Index([1, 2, 3])
   df = pd.DataFrame({'A': ['a', 'b', 'c']}, index=idx)
   df.index

- Bug in converting object elements of array-like objects to unsigned 64-bit integers (:issue:`4471`, :issue:`14982`)
- Bug in ``Series.unique()`` in which unsigned 64-bit integers were causing overflow (:issue:`14721`)
- Bug in ``DataFrame`` construction in which unsigned 64-bit integer elements were being converted to objects (:issue:`14881`)
- Bug in ``pd.read_csv()`` in which unsigned 64-bit integer elements were being improperly converted to the wrong data types (:issue:`14983`)
- Bug in ``pd.unique()`` in which unsigned 64-bit integers were causing overflow (:issue:`14915`)
- Bug in ``pd.value_counts()`` in which unsigned 64-bit integers were being erroneously truncated in the output (:issue:`14934`)

.. _whatsnew_0200.enhancements.other:

Other enhancements
^^^^^^^^^^^^^^^^^^
- ``Series.sort_index`` accepts parameters ``kind`` and ``na_position`` (:issue:`13589`, :issue:`14444`)

- ``DataFrame`` has gained a ``nunique()`` method to count the distinct values over an axis (:issue:`14336`).
- ``DataFrame.groupby()`` has gained a ``.nunique()`` method to count the distinct values for all columns within each group (:issue:`14336`, :issue:`15197`).

- ``pd.read_excel`` now preserves sheet order when using ``sheetname=None`` (:issue:`9930`)
- Multiple offset aliases with decimal points are now supported (e.g. '0.5min' is parsed as '30s') (:issue:`8419`)
- ``.isnull()`` and ``.notnull()`` have been added to ``Index`` object to make them more consistent with the ``Series`` API (:issue:`15300`)
- ``pd.read_gbq`` method now allows query configuration preferences (:issue:`14742`)

- New ``UnsortedIndexError`` (subclass of ``KeyError``) raised when indexing/slicing into an
  unsorted MultiIndex (:issue:`11897`). This allows differentiation between errors due to lack
  of sorting or an incorrect key. See :ref:`here <advanced.unsorted>`
- ``MultiIndex`` has gained a ``.to_frame()`` method to convert to a ``DataFrame`` (:issue:`12397`)
- ``pd.cut`` and ``pd.qcut`` now support datetime64 and timedelta64 dtypes (:issue:`14714`, :issue:`14798`)
- ``pd.qcut`` has gained the ``duplicates='raise'|'drop'`` option to control whether to raise on duplicated edges (:issue:`7751`)
- ``Series`` provides a ``to_excel`` method to output Excel files (:issue:`8825`)
- The ``usecols`` argument in ``pd.read_csv`` now accepts a callable function as a value  (:issue:`14154`)
- The ``skiprows`` argument in ``pd.read_csv`` now accepts a callable function as a value  (:issue:`10882`)
- ``pd.DataFrame.plot`` now prints a title above each subplot if ``suplots=True`` and ``title`` is a list of strings (:issue:`14753`)
- ``pd.Series.interpolate`` now supports timedelta as an index type with ``method='time'`` (:issue:`6424`)
- ``Timedelta.isoformat`` method added for formatting Timedeltas as an `ISO 8601 duration`_. See the :ref:`Timedelta docs <timedeltas.isoformat>` (:issue:`15136`)
- ``pandas.io.json.json_normalize()`` gained the option ``errors='ignore'|'raise'``; the default is ``errors='raise'`` which is backward compatible. (:issue:`14583`)
- ``.select_dtypes()`` now allows the string 'datetimetz' to generically select datetimes with tz (:issue:`14910`)
- ``pd.merge_asof()`` gained the option ``direction='backward'|'forward'|'nearest'`` (:issue:`14887`)
- ``Series/DataFrame.asfreq()`` have gained a ``fill_value`` parameter, to fill missing values (:issue:`3715`).
- ``Series/DataFrame.resample.asfreq`` have gained a ``fill_value`` parameter, to fill missing values during resampling (:issue:`3715`).
- ``pandas.tools.hashing`` has gained a ``hash_tuples`` routine, and ``hash_pandas_object`` has gained the ability to hash a ``MultiIndex`` (:issue:`15224`)
- ``Series/DataFrame.squeeze()`` have gained the ``axis`` parameter. (:issue:`15339`)
- ``DataFrame.to_excel()`` has a new ``freeze_panes`` parameter to turn on Freeze Panes when exporting to Excel (:issue:`15160`)
- HTML table output skips ``colspan`` or ``rowspan`` attribute if equal to 1. (:issue:`15403`)

<<<<<<< HEAD
- ``pd.TimedeltaIndex`` now has a custom datetick formatter specifically designed for nanosecond level precision (:issue:`8711`)
=======
.. _ISO 8601 duration: https://en.wikipedia.org/wiki/ISO_8601#Durations
>>>>>>> f62e8f24

.. _whatsnew_0200.api_breaking:


Backwards incompatible API changes
~~~~~~~~~~~~~~~~~~~~~~~~~~~~~~~~~~

.. _whatsnew_0200.api_breaking.deprecate_ix:

Deprecate .ix
^^^^^^^^^^^^^

The ``.ix`` indexer is deprecated, in favor of the more strict ``.iloc`` and ``.loc`` indexers. ``.ix`` offers a lot of magic on the inference of what the user wants to do. To wit, ``.ix`` can decide to index *positionally* OR via *labels*, depending on the data type of the index. This has caused quite a bit of user confusion over the years. The full indexing documentation are :ref:`here <indexing>`. (:issue:`14218`)


The recommended methods of indexing are:

- ``.loc`` if you want to *label* index
- ``.iloc`` if you want to *positionally* index.

Using ``.ix`` will now show a ``DeprecationWarning`` with a link to some examples of how to convert code :ref:`here <indexing.deprecate_ix>`.


.. ipython:: python

  df = pd.DataFrame({'A': [1, 2, 3],
                     'B': [4, 5, 6]},
                    index=list('abc'))

  df

Previous Behavior, where you wish to get the 0th and the 2nd elements from the index in the 'A' column.

.. code-block:: ipython

  In [3]: df.ix[[0, 2], 'A']
  Out[3]:
  a    1
  c    3
  Name: A, dtype: int64

Using ``.loc``. Here we will select the appropriate indexes from the index, then use *label* indexing.

.. ipython:: python

  df.loc[df.index[[0, 2]], 'A']

Using ``.iloc``. Here we will get the location of the 'A' column, then use *positional* indexing to select things.

.. ipython:: python

  df.iloc[[0, 2], df.columns.get_loc('A')]


.. _whatsnew_0200.api_breaking.index_map:

Map on Index types now return other Index types
^^^^^^^^^^^^^^^^^^^^^^^^^^^^^^^^^^^^^^^^^^^^^^^

-  ``map`` on an ``Index`` now returns an ``Index``, not a numpy array (:issue:`12766`)

  .. ipython:: python

     idx = Index([1, 2])
     idx
     mi = MultiIndex.from_tuples([(1, 2), (2, 4)])
     mi

  Previous Behavior:

  .. code-block:: ipython

     In [5]: idx.map(lambda x: x * 2)
     Out[5]: array([2, 4])

     In [6]: idx.map(lambda x: (x, x * 2))
     Out[6]: array([(1, 2), (2, 4)], dtype=object)

     In [7]: mi.map(lambda x: x)
     Out[7]: array([(1, 2), (2, 4)], dtype=object)

     In [8]: mi.map(lambda x: x[0])
     Out[8]: array([1, 2])

  New Behavior:

  .. ipython:: python

      idx.map(lambda x: x * 2)

      idx.map(lambda x: (x, x * 2))

      mi.map(lambda x: x)

      mi.map(lambda x: x[0])


-  ``map`` on a ``Series`` with ``datetime64`` values may return ``int64`` dtypes rather than ``int32``

  .. ipython:: python

    s = Series(date_range('2011-01-02T00:00', '2011-01-02T02:00', freq='H').tz_localize('Asia/Tokyo'))
    s

  Previous Behavior:

  .. code-block:: ipython

    In [9]: s.map(lambda x: x.hour)
    Out[9]:
    0    0
    1    1
    2    2
    dtype: int32


  New Behavior:

  .. ipython:: python

    s.map(lambda x: x.hour)

.. _whatsnew_0200.api_breaking.s3:

S3 File Handling
^^^^^^^^^^^^^^^^

pandas now uses `s3fs <http://s3fs.readthedocs.io/>`_ for handling S3 connections. This shouldn't break
any code. However, since s3fs is not a required dependency, you will need to install it separately, like ``boto``
in prior versions of pandas. (:issue:`11915`).

.. _whatsnew_0200.api_breaking.partial_string_indexing:

Partial String Indexing Changes
^^^^^^^^^^^^^^^^^^^^^^^^^^^^^^^

:ref:`DatetimeIndex Partial String Indexing <timeseries.partialindexing>` now works as exact match, provided that string resolution coincides with index resolution, including a case when both are seconds (:issue:`14826`). See :ref:`Slice vs. Exact Match <timeseries.slice_vs_exact_match>` for details.

.. ipython:: python

  df = DataFrame({'a': [1, 2, 3]}, DatetimeIndex(['2011-12-31 23:59:59',
                                                  '2012-01-01 00:00:00',
                                                  '2012-01-01 00:00:01']))
Previous Behavior:

.. code-block:: ipython

  In [4]: df['2011-12-31 23:59:59']
  Out[4]:
                         a
  2011-12-31 23:59:59  1

  In [5]: df['a']['2011-12-31 23:59:59']
  Out[5]:
  2011-12-31 23:59:59    1
  Name: a, dtype: int64


New Behavior:

.. code-block:: ipython

  In [4]: df['2011-12-31 23:59:59']
  KeyError: '2011-12-31 23:59:59'

  In [5]: df['a']['2011-12-31 23:59:59']
  Out[5]: 1

.. _whatsnew_0200.api_breaking.memory_usage:

Memory Usage for Index is more Accurate
^^^^^^^^^^^^^^^^^^^^^^^^^^^^^^^^^^^^^^^

In previous versions, showing ``.memory_usage()`` on a pandas structure that has an index, would only include actual index values and not include structures that facilitated fast indexing. This will generally be different for ``Index`` and ``MultiIndex`` and less-so for other index types. (:issue:`15237`)

Previous Behavior:

.. code-block:: ipython

   In [8]: index = Index(['foo', 'bar', 'baz'])

   In [9]: index.memory_usage(deep=True)
   Out[9]: 180

   In [10]: index.get_loc('foo')
   Out[10]: 0

   In [11]: index.memory_usage(deep=True)
   Out[11]: 180

New Behavior:

.. code-block:: ipython

   In [8]: index = Index(['foo', 'bar', 'baz'])

   In [9]: index.memory_usage(deep=True)
   Out[9]: 180

   In [10]: index.get_loc('foo')
   Out[10]: 0

   In [11]: index.memory_usage(deep=True)
   Out[11]: 260

.. _whatsnew_0200.api_breaking.groupby_describe:

Groupby Describe Formatting
^^^^^^^^^^^^^^^^^^^^^^^^^^^

The output formatting of ``groupby.describe()`` now labels the ``describe()`` metrics in the columns instead of the index.
This format is consistent with ``groupby.agg()`` when applying multiple functions at once. (:issue:`4792`)

Previous Behavior:

.. code-block:: ipython

   In [1]: df = pd.DataFrame({'A': [1, 1, 2, 2], 'B': [1, 2, 3, 4]})

   In [2]: df.groupby('A').describe()
   Out[2]:
                   B
   A
   1 count  2.000000
     mean   1.500000
     std    0.707107
     min    1.000000
     25%    1.250000
     50%    1.500000
     75%    1.750000
     max    2.000000
   2 count  2.000000
     mean   3.500000
     std    0.707107
     min    3.000000
     25%    3.250000
     50%    3.500000
     75%    3.750000
     max    4.000000

   In [3]: df.groupby('A').agg([np.mean, np.std, np.min, np.max])
   Out[3]:
        B
     mean       std amin amax
   A
   1  1.5  0.707107    1    2
   2  3.5  0.707107    3    4

New Behavior:

.. ipython:: python

   df = pd.DataFrame({'A': [1, 1, 2, 2], 'B': [1, 2, 3, 4]})

   df.groupby('A').describe()

   df.groupby('A').agg([np.mean, np.std, np.min, np.max])

.. _whatsnew_0200.api:

Other API Changes
^^^^^^^^^^^^^^^^^

- ``numexpr`` version is now required to be >= 2.4.6 and it will not be used at all if this requisite is not fulfilled (:issue:`15213`).
- ``CParserError`` has been renamed to ``ParserError`` in ``pd.read_csv`` and will be removed in the future (:issue:`12665`)
- ``SparseArray.cumsum()`` and ``SparseSeries.cumsum()`` will now always return ``SparseArray`` and ``SparseSeries`` respectively (:issue:`12855`)
- ``DataFrame.applymap()`` with an empty ``DataFrame`` will return a copy of the empty ``DataFrame`` instead of a ``Series`` (:issue:`8222`)
- ``.loc`` has compat with ``.ix`` for accepting iterators, and NamedTuples (:issue:`15120`)
- ``interpolate()`` and ``fillna()`` will raise a ``ValueError`` if the ``limit`` keyword argument is not greater than 0. (:issue:`9217`)
- ``pd.read_csv()`` will now issue a ``ParserWarning`` whenever there are conflicting values provided by the ``dialect`` parameter and the user (:issue:`14898`)
- ``pd.read_csv()`` will now raise a ``ValueError`` for the C engine if the quote character is larger than than one byte (:issue:`11592`)
- ``inplace`` arguments now require a boolean value, else a ``ValueError`` is thrown (:issue:`14189`)
- ``pandas.api.types.is_datetime64_ns_dtype`` will now report ``True`` on a tz-aware dtype, similar to ``pandas.api.types.is_datetime64_any_dtype``
- ``DataFrame.asof()`` will return a null filled ``Series`` instead the scalar ``NaN`` if a match is not found (:issue:`15118`)
- The :func:`pd.read_gbq` method now stores ``INTEGER`` columns as ``dtype=object`` if they contain ``NULL`` values. Otherwise they are stored as ``int64``. This prevents precision lost for integers greather than 2**53. Furthermore ``FLOAT`` columns with values above 10**4 are no longer casted to ``int64`` which also caused precision loss (:issue:`14064`, :issue:`14305`).
- Reorganization of timeseries development tests (:issue:`14854`)
- Specific support for ``copy.copy()`` and ``copy.deepcopy()`` functions on NDFrame objects (:issue:`15444`)

.. _whatsnew_0200.deprecations:

Deprecations
^^^^^^^^^^^^

- ``SparseArray.to_dense()`` has deprecated the ``fill`` parameter, as that parameter was not being respected (:issue:`14647`)
- ``SparseSeries.to_dense()`` has deprecated the ``sparse_only`` parameter (:issue:`14647`)
- ``Series.repeat()`` has deprecated the ``reps`` parameter in favor of ``repeats`` (:issue:`12662`)
- ``Index.repeat()`` and ``MultiIndex.repeat()`` have deprecated the ``n`` parameter in favor of ``repeats`` (:issue:`12662`)
- ``Categorical.searchsorted()`` and ``Series.searchsorted()`` have deprecated the ``v`` parameter in favor of ``value`` (:issue:`12662`)
- ``TimedeltaIndex.searchsorted()``, ``DatetimeIndex.searchsorted()``, and ``PeriodIndex.searchsorted()`` have deprecated the ``key`` parameter in favor of ``value`` (:issue:`12662`)
- ``DataFrame.astype()`` has deprecated the ``raise_on_error`` parameter in favor of ``errors`` (:issue:`14878`)
- ``Series.sortlevel`` and ``DataFrame.sortlevel`` have been deprecated in favor of ``Series.sort_index`` and ``DataFrame.sort_index`` (:issue:`15099`)
- importing ``concat`` from ``pandas.tools.merge`` has been deprecated in favor of imports from the ``pandas`` namespace. This should only affect explict imports (:issue:`15358`)

.. _whatsnew_0200.prior_deprecations:

Removal of prior version deprecations/changes
^^^^^^^^^^^^^^^^^^^^^^^^^^^^^^^^^^^^^^^^^^^^^

- The ``pandas.rpy`` module is removed. Similar functionality can be accessed
  through the `rpy2 <https://rpy2.readthedocs.io/>`__ project.
  See the :ref:`R interfacing docs <rpy>` for more details.
- The ``pandas.io.ga`` module with a ``google-analytics`` interface is removed (:issue:`11308`).
  Similar functionality can be found in the `Google2Pandas <https://github.com/panalysis/Google2Pandas>`__ package.
- ``pd.to_datetime`` and ``pd.to_timedelta`` have dropped the ``coerce`` parameter in favor of ``errors`` (:issue:`13602`)
- ``pandas.stats.fama_macbeth``, ``pandas.stats.ols``, ``pandas.stats.plm`` and ``pandas.stats.var``, as well as the top-level ``pandas.fama_macbeth`` and ``pandas.ols`` routines are removed. Similar functionaility can be found in the `statsmodels <shttp://www.statsmodels.org/dev/>`__ package. (:issue:`11898`)



.. _whatsnew_0200.performance:

Performance Improvements
~~~~~~~~~~~~~~~~~~~~~~~~

- Improved performance of ``pd.wide_to_long()`` (:issue:`14779`)
- Increased performance of ``pd.factorize()`` by releasing the GIL with ``object`` dtype when inferred as strings (:issue:`14859`)
- Improved performance of timeseries plotting with an irregular DatetimeIndex
  (or with ``compat_x=True``) (:issue:`15073`).
- Improved performance of ``groupby().cummin()`` and ``groupby().cummax()`` (:issue:`15048`, :issue:`15109`)
- Improved performance and reduced memory when indexing with a ``MultiIndex`` (:issue:`15245`)
- When reading buffer object in ``read_sas()`` method without specified format, filepath string is inferred rather than buffer object. (:issue:`14947`)



.. _whatsnew_0200.bug_fixes:

Bug Fixes
~~~~~~~~~

- Bug in ``Timestamp.replace`` now raises ``TypeError`` when incorrect argument names are given; previously this raised ``ValueError`` (:issue:`15240`)
- Bug in ``Index`` power operations with reversed operands (:issue:`14973`)
- Bug in ``TimedeltaIndex`` addition where overflow was being allowed without error (:issue:`14816`)
- Bug in ``TimedeltaIndex`` raising a ``ValueError`` when boolean indexing with ``loc`` (:issue:`14946`)
- Bug in ``astype()`` where ``inf`` values were incorrectly converted to integers. Now raises error now with ``astype()`` for Series and DataFrames (:issue:`14265`)
- Bug in ``DataFrame(..).apply(to_numeric)`` when values are of type decimal.Decimal. (:issue:`14827`)
- Bug in ``describe()`` when passing a numpy array which does not contain the median to the ``percentiles`` keyword argument (:issue:`14908`)
- Bug in ``DataFrame.sort_values()`` when sorting by multiple columns where one column is of type ``int64`` and contains ``NaT`` (:issue:`14922`)
- Bug in ``DataFrame.reindex()`` in which ``method`` was ignored when passing ``columns`` (:issue:`14992`)
- Bug in ``pd.to_numeric()`` in which float and unsigned integer elements were being improperly casted (:issue:`14941`, :issue:`15005`)
- Bug in ``pd.read_csv()`` in which the ``dialect`` parameter was not being verified before processing (:issue:`14898`)
- Bug in ``pd.read_fwf`` where the skiprows parameter was not being respected during column width inference (:issue:`11256`)
- Bug in ``pd.read_csv()`` in which missing data was being improperly handled with ``usecols`` (:issue:`6710`)
- Bug in ``pd.read_csv()`` in which a file containing a row with many columns followed by rows with fewer columns would cause a crash (:issue:`14125`)
- Bug in ``pd.tools.hashing.hash_pandas_object()`` in which hashing of categoricals depended on the ordering of categories, instead of just their values. (:issue:`15143`)
- Bug in ``.groupby(..).resample()`` when passed the ``on=`` kwarg. (:issue:`15021`)
- Bug in using ``__deepcopy__`` on empty NDFrame objects (:issue:`15370`)
- Bug in ``DataFrame.loc`` with indexing a ``MultiIndex`` with a ``Series`` indexer (:issue:`14730`, :issue:`15424`)
- Bug in ``DataFrame.loc`` with indexing a ``MultiIndex`` with a numpy array (:issue:`15434`)



- Bug in the display of ``.info()`` where a qualifier (+) would always be displayed with a ``MultiIndex`` that contains only non-strings (:issue:`15245`)
- Bug in ``pd.read_msgpack()`` in which ``Series`` categoricals were being improperly processed (:issue:`14901`)
- Bug in ``Series.ffill()`` with mixed dtypes containing tz-aware datetimes. (:issue:`14956`)



- Bug in ``Series`` construction with a datetimetz (:issue:`14928`)

- Bug in compat for passing long integers to ``Timestamp.replace`` (:issue:`15030`)
- Bug in ``.loc`` that would not return the correct dtype for scalar access for a DataFrame (:issue:`11617`)
- Bug in ``GroupBy.get_group()`` failing with a categorical grouper (:issue:`15155`)
- Bug in ``pandas.tools.utils.cartesian_product()`` with large input can cause overflow on windows (:issue:`15265`)



- Bug in ``.groupby(...).rolling(...)`` when ``on`` is specified and using a ``DatetimeIndex`` (:issue:`15130`)


- Bug in ``to_sql`` when writing a DataFrame with numeric index names (:issue:`15404`).
- Bug in ``Series.iloc`` where a ``Categorical`` object for list-like indexes input was returned, where a ``Series`` was expected. (:issue:`14580`)



- Bug in  groupby operations with timedelta64 when passing ``numeric_only=False`` (:issue:`5724`)


- Bug in ``DataFrame.to_html`` with ``index=False`` and ``max_rows`` raising in ``IndexError`` (:issue:`14998`)

- Bug in ``Categorical.searchsorted()`` where alphabetical instead of the provided categorical order was used (:issue:`14522`)



- Bug in ``resample``, where a non-string ```loffset`` argument would not be applied when resampling a timeseries (:issue:`13218`)






- Require at least 0.23 version of cython to avoid problems with character encodings (:issue:`14699`)
- Bug in ``pd.pivot_table()`` where no error was raised when values argument was not in the columns (:issue:`14938`)

- Bug in ``.to_json()`` where ``lines=True`` and contents (keys or values) contain escaped characters (:issue:`15096`)
- Bug in ``.to_json()`` causing single byte ascii characters to be expanded to four byte unicode (:issue:`15344`)
- Bug in ``.read_json()`` for Python 2 where ``lines=True`` and contents contain non-ascii unicode characters (:issue:`15132`)
- Bug in ``.rolling/expanding()`` functions where ``count()`` was not counting ``np.Inf``, nor handling ``object`` dtypes (:issue:`12541`)
- Bug in ``.rolling()`` where ``pd.Timedelta`` or ``datetime.timedelta`` was not accepted as a ``window`` argument (:issue:`15440`)
- Bug in ``DataFrame.resample().median()`` if duplicate column names are present (:issue:`14233`)

- Bug in ``DataFrame.groupby().describe()`` when grouping on ``Index`` containing tuples (:issue:`14848`)
- Bug in creating a ``MultiIndex`` with tuples and not passing a list of names; this will now raise ``ValueError`` (:issue:`15110`)
- Bug in ``groupby().nunique()`` with a datetimelike-grouper where bins counts were incorrect (:issue:`13453`)

- Bug in catching an overflow in ``Timestamp`` + ``Timedelta/Offset`` operations (:issue:`15126`)
- Bug in the HTML display with with a ``MultiIndex`` and truncation (:issue:`14882`)


- Bug in ``pd.merge_asof()`` where ``left_index``/``right_index`` together caused a failure when ``tolerance`` was specified (:issue:`15135`)





- Bug in ``Series`` constructor when both ``copy=True`` and ``dtype`` arguments are provided (:issue:`15125`)
- Bug in ``pd.read_csv()`` for the C engine where ``usecols`` were being indexed incorrectly with ``parse_dates`` (:issue:`14792`)
- Incorrect dtyped ``Series`` was returned by comparison methods (e.g., ``lt``, ``gt``, ...) against a constant for an empty ``DataFrame`` (:issue:`15077`)
- Bug in ``Series.dt.round`` inconsistent behaviour on NAT's with different arguments (:issue:`14940`)
- Bug in ``DataFrame.fillna()`` where the argument ``downcast`` was ignored when fillna value was of type ``dict`` (:issue:`15277`)
- Bug in ``.reset_index()`` when an all ``NaN`` level of a ``MultiIndex`` would fail (:issue:`6322`)



- Bug in ``pd.read_csv()`` with ``float_precision='round_trip'`` which caused a segfault when a text entry is parsed (:issue:`15140`)

- Bug in ``DataFrame.to_stata()`` and ``StataWriter`` which produces incorrectly formatted files to be produced for some locales (:issue:`13856`)
- Bug in ``pd.concat()`` in which concatting with an empty dataframe with ``join='inner'`` was being improperly handled (:issue:`15328`)





- Bug in ``DataFrame.boxplot`` where ``fontsize`` was not applied to the tick labels on both axes (:issue:`15108`)
- Bug in ``Series.replace`` and ``DataFrame.replace`` which failed on empty replacement dicts (:issue:`15289`)
- Bug in ``pd.melt()`` where passing a tuple value for ``value_vars`` caused a ``TypeError`` (:issue:`15348`)
- Bug in ``.eval()`` which caused multiline evals to fail with local variables not on the first line (:issue:`15342`)<|MERGE_RESOLUTION|>--- conflicted
+++ resolved
@@ -155,12 +155,8 @@
 - ``Series/DataFrame.squeeze()`` have gained the ``axis`` parameter. (:issue:`15339`)
 - ``DataFrame.to_excel()`` has a new ``freeze_panes`` parameter to turn on Freeze Panes when exporting to Excel (:issue:`15160`)
 - HTML table output skips ``colspan`` or ``rowspan`` attribute if equal to 1. (:issue:`15403`)
-
-<<<<<<< HEAD
 - ``pd.TimedeltaIndex`` now has a custom datetick formatter specifically designed for nanosecond level precision (:issue:`8711`)
-=======
 .. _ISO 8601 duration: https://en.wikipedia.org/wiki/ISO_8601#Durations
->>>>>>> f62e8f24
 
 .. _whatsnew_0200.api_breaking:
 
