--- conflicted
+++ resolved
@@ -1604,10 +1604,7 @@
 - Bug in the return type of ``pd.unique`` on a ``Categorical``, which was returning an ndarray and not a ``Categorical`` (:issue:`15903`)
 - Bug in ``Index.to_series()`` where the index was not copied (and so mutating later would change the original), (:issue:`15949`)
 - Bug in indexing with partial string indexing with a len-1 DataFrame (:issue:`16071`)
-<<<<<<< HEAD
 - Bug in ``pandas_dtype`` where passing invalid dtype didn't raise an error. (:issue:`15520`)
-=======
->>>>>>> 4ca4fca8
 
 Indexing
 ^^^^^^^^
