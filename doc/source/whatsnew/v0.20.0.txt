.. _whatsnew_0200:

v0.20.0 (????, 2016)
--------------------

This is a major release from 0.19 and includes a small number of API changes, several new features,
enhancements, and performance improvements along with a large number of bug fixes. We recommend that all
users upgrade to this version.

Highlights include:

- Building pandas for development now requires ``cython >= 0.23`` (:issue:`14831`)
- The ``.ix`` indexer has been deprecated, see :ref:`here <whatsnew_0200.api_breaking.deprecate_ix>`

Check the :ref:`API Changes <whatsnew_0200.api_breaking>` and :ref:`deprecations <whatsnew_0200.deprecations>` before updating.

.. contents:: What's new in v0.20.0
    :local:
    :backlinks: none

.. _whatsnew_0200.enhancements:

New features
~~~~~~~~~~~~

- Integration with the ``feather-format``, including a new top-level ``pd.read_feather()`` and ``DataFrame.to_feather()`` method, see :ref:`here <io.feather>`.



.. _whatsnew_0200.enhancements.dataio_dtype:

``dtype`` keyword for data IO
^^^^^^^^^^^^^^^^^^^^^^^^^^^^^

The ``dtype`` keyword argument in the :func:`read_csv` function for specifying the types of parsed columns is now supported with the ``'python'`` engine (:issue:`14295`). See the :ref:`io docs <io.dtypes>` for more information.

.. ipython:: python

   data = "a,b\n1,2\n3,4"
   pd.read_csv(StringIO(data), engine='python').dtypes
   pd.read_csv(StringIO(data), engine='python', dtype={'a':'float64', 'b':'object'}).dtypes

The ``dtype`` keyword argument is also now supported in the :func:`read_fwf` function for parsing
fixed-width text files, and :func:`read_excel` for parsing Excel files.

.. ipython:: python

   data = "a  b\n1  2\n3  4"
   pd.read_fwf(StringIO(data)).dtypes
   pd.read_fwf(StringIO(data), dtype={'a':'float64', 'b':'object'}).dtypes

.. _whatsnew_0200.enhancements.groupby_access:

Groupby Enhancements
^^^^^^^^^^^^^^^^^^^^

Strings passed to ``DataFrame.groupby()`` as the ``by`` parameter may now reference either column names or index level names (:issue:`5677`)

.. ipython:: python

   arrays = [['bar', 'bar', 'baz', 'baz', 'foo', 'foo', 'qux', 'qux'],
             ['one', 'two', 'one', 'two', 'one', 'two', 'one', 'two']]

   index = pd.MultiIndex.from_arrays(arrays, names=['first', 'second'])

   df = pd.DataFrame({'A': [1, 1, 1, 1, 2, 2, 3, 3],
                      'B': np.arange(8)},
                     index=index)
   df

   df.groupby(['second', 'A']).sum()

.. _whatsnew_0200.enhancements.compressed_urls:

Better support for compressed URLs in ``read_csv``
^^^^^^^^^^^^^^^^^^^^^^^^^^^^^^^^^^^^^^^^^^^^^^^^^^

The compression code was refactored (:issue:`12688`). As a result, reading
dataframes from URLs in :func:`read_csv` or :func:`read_table` now supports
additional compression methods: ``xz``, ``bz2``, and ``zip`` (:issue:`14570`).
Previously, only ``gzip`` compression was supported. By default, compression of
URLs and paths are now both inferred using their file extensions. Additionally,
support for bz2 compression in the python 2 c-engine improved (:issue:`14874`).

.. ipython:: python
   url = 'https://github.com/{repo}/raw/{branch}/{path}'.format(
       repo = 'pandas-dev/pandas',
       branch = 'master',
       path = 'pandas/io/tests/parser/data/salaries.csv.bz2',
   )
   df = pd.read_table(url, compression='infer')  # default, infer compression
   df = pd.read_table(url, compression='bz2')  # explicitly specify compression
   df.head(2)

.. _whatsnew_0200.enhancements.uint64_support:

Pandas has significantly improved support for operations involving unsigned,
or purely non-negative, integers. Previously, handling these integers would
result in improper rounding or data-type casting, leading to incorrect results.
Notably, a new numerical index, ``UInt64Index``, has been created (:issue:`14937`)

.. ipython:: python

   idx = pd.UInt64Index([1, 2, 3])
   df = pd.DataFrame({'A': ['a', 'b', 'c']}, index=idx)
   df.index

- Bug in converting object elements of array-like objects to unsigned 64-bit integers (:issue:`4471`, :issue:`14982`)
- Bug in ``Series.unique()`` in which unsigned 64-bit integers were causing overflow (:issue:`14721`)
- Bug in ``DataFrame`` construction in which unsigned 64-bit integer elements were being converted to objects (:issue:`14881`)
- Bug in ``pd.read_csv()`` in which unsigned 64-bit integer elements were being improperly converted to the wrong data types (:issue:`14983`)
- Bug in ``pd.unique()`` in which unsigned 64-bit integers were causing overflow (:issue:`14915`)

.. _whatsnew_0200.enhancements.other:

Other enhancements
^^^^^^^^^^^^^^^^^^
- ``Series.sort_index`` accepts parameters ``kind`` and ``na_position`` (:issue:`13589`, :issue:`14444`)

- ``pd.read_excel`` now preserves sheet order when using ``sheetname=None`` (:issue:`9930`)
- Multiple offset aliases with decimal points are now supported (e.g. '0.5min' is parsed as '30s') (:issue:`8419`)

- ``pd.read_gbq`` method now allows query configuration preferences (:issue:`14742`)

- New ``UnsortedIndexError`` (subclass of ``KeyError``) raised when indexing/slicing into an
  unsorted MultiIndex (:issue:`11897`). This allows differentiation between errors due to lack
  of sorting or an incorrect key. See :ref:`here <advanced.unsorted>`

- ``pd.cut`` and ``pd.qcut`` now support datetime64 and timedelta64 dtypes (:issue:`14714`, :issue:`14798`)
- ``pd.qcut`` has gained the ``duplicates='raise'|'drop'`` option to control whether to raise on duplicated edges (:issue:`7751`)
- ``Series`` provides a ``to_excel`` method to output Excel files (:issue:`8825`)
- The ``usecols`` argument in ``pd.read_csv`` now accepts a callable function as a value  (:issue:`14154`)
- The ``skiprows`` argument in ``pd.read_csv`` now accepts a callable function as a value  (:issue:`10882`)
- ``pd.DataFrame.plot`` now prints a title above each subplot if ``suplots=True`` and ``title`` is a list of strings (:issue:`14753`)
- ``pd.Series.interpolate`` now supports timedelta as an index type with ``method='time'`` (:issue:`6424`)
- ``pandas.io.json.json_normalize()`` gained the option ``errors='ignore'|'raise'``; the default is ``errors='raise'`` which is backward compatible. (:issue:`14583`)

- ``.select_dtypes()`` now allows the string 'datetimetz' to generically select datetimes with tz (:issue:`14910`)
- ``pd.merge_asof()`` gained the option ``direction='backward'|'forward'|'nearest'`` (:issue:`14887`)


.. _whatsnew_0200.api_breaking:

Backwards incompatible API changes
~~~~~~~~~~~~~~~~~~~~~~~~~~~~~~~~~~

.. _whatsnew_0200.api_breaking.deprecate_ix

Deprecate .ix
^^^^^^^^^^^^^

The ``.ix`` indexer is deprecated, in favor of the more strict ``.iloc`` and ``.loc`` indexers. ``.ix`` offers a lot of magic on the inference of what the user wants to do. To wit, ``.ix`` can decide to index *positionally* OR via *labels*. This has caused quite a bit of user confusion over the years. The full indexing documentation are :ref:`here <indexing>`. (:issue:`14218`)


The recommended methods of indexing are:

- ``.loc`` if you want to *label* index
- ``.iloc`` if you want to *positionally* index.

Using ``.ix`` will now show a ``DeprecationWarning`` with a link to some examples of how to convert code :ref:`here <indexing.deprecate_ix>`.


.. ipython:: python

  df = pd.DataFrame({'A': [1, 2, 3],
                     'B': [4, 5, 6]},
                    index=list('abc'))

  df

Previous Behavior, where you wish to get the 0th and the 2nd elements from the index in the 'A' column.

.. code-block:: ipython

  In [3]: df.ix[[0, 2], 'A']
  Out[3]:
  a    1
  c    3
  Name: A, dtype: int64

Using ``.loc``. Here we will select the appropriate indexes from the index, then use *label* indexing.

.. ipython:: python

  df.loc[df.index[[0, 2]], 'A']

Using ``.iloc``. Here we will get the location of the 'A' column, then use *positional* indexing to select things.

.. ipython:: python

  df.iloc[[0, 2], df.columns.get_loc('A')]


.. _whatsnew_0200.api_breaking.index_map

Map on Index types now return other Index types
^^^^^^^^^^^^^^^^^^^^^^^^^^^^^^^^^^^^^^^^^^^^^^^

-  ``map`` on an ``Index`` now returns an ``Index``, not a numpy array (:issue:`12766`)

  .. ipython:: python

     idx = Index([1, 2])
     idx
     mi = MultiIndex.from_tuples([(1, 2), (2, 4)])
     mi

  Previous Behavior:

  .. code-block:: ipython

     In [5]: idx.map(lambda x: x * 2)
     Out[5]: array([2, 4])

     In [6]: idx.map(lambda x: (x, x * 2))
     Out[6]: array([(1, 2), (2, 4)], dtype=object)

     In [7]: mi.map(lambda x: x)
     Out[7]: array([(1, 2), (2, 4)], dtype=object)

     In [8]: mi.map(lambda x: x[0])
     Out[8]: array([1, 2])

  New Behavior:

  .. ipython:: python

      idx.map(lambda x: x * 2)

      idx.map(lambda x: (x, x * 2))

      mi.map(lambda x: x)

      mi.map(lambda x: x[0])


-  ``map`` on a ``Series`` with ``datetime64`` values may return ``int64`` dtypes rather than ``int32``

  .. ipython:: python

    s = Series(date_range('2011-01-02T00:00', '2011-01-02T02:00', freq='H').tz_localize('Asia/Tokyo'))
    s

  Previous Behavior:

  .. code-block:: ipython

    In [9]: s.map(lambda x: x.hour)
    Out[9]:
    0    0
    1    1
    2    2
    dtype: int32


  New Behavior:

  .. ipython:: python

    s.map(lambda x: x.hour)

.. _whatsnew_0200.api_breaking.s3:

S3 File Handling
^^^^^^^^^^^^^^^^

pandas now uses `s3fs <http://s3fs.readthedocs.io/>`_ for handling S3 connections. This shouldn't break
any code. However, since s3fs is not a required dependency, you will need to install it separately, like ``boto``
in prior versions of pandas. (:issue:`11915`).

.. _whatsnew_0200.api_breaking.partial_string_indexing:

Partial String Indexing Changes
^^^^^^^^^^^^^^^^^^^^^^^^^^^^^^^

:ref:`DatetimeIndex Partial String Indexing <timeseries.partialindexing>` now works as exact match, provided that string resolution coincides with index resolution, including a case when both are seconds (:issue:`14826`). See :ref:`Slice vs. Exact Match <timeseries.slice_vs_exact_match>` for details.

.. ipython:: python

  df = DataFrame({'a': [1, 2, 3]}, DatetimeIndex(['2011-12-31 23:59:59',
                                                  '2012-01-01 00:00:00',
                                                  '2012-01-01 00:00:01']))
Previous Behavior:

.. code-block:: ipython

  In [4]: df['2011-12-31 23:59:59']
  Out[4]:
                         a
  2011-12-31 23:59:59  1

  In [5]: df['a']['2011-12-31 23:59:59']
  Out[5]:
  2011-12-31 23:59:59    1
  Name: a, dtype: int64


New Behavior:

.. code-block:: ipython

  In [4]: df['2011-12-31 23:59:59']
  KeyError: '2011-12-31 23:59:59'

  In [5]: df['a']['2011-12-31 23:59:59']
  Out[5]: 1

.. _whatsnew_0200.api:

Other API Changes
^^^^^^^^^^^^^^^^^

- ``CParserError`` has been renamed to ``ParserError`` in ``pd.read_csv`` and will be removed in the future (:issue:`12665`)
- ``SparseArray.cumsum()`` and ``SparseSeries.cumsum()`` will now always return ``SparseArray`` and ``SparseSeries`` respectively (:issue:`12855`)
- ``DataFrame.applymap()`` with an empty ``DataFrame`` will return a copy of the empty ``DataFrame`` instead of a ``Series`` (:issue:`8222`)
- ``.loc`` has compat with ``.ix`` for accepting iterators, and NamedTuples (:issue:`15120`)
- ``pd.read_csv()`` will now issue a ``ParserWarning`` whenever there are conflicting values provided by the ``dialect`` parameter and the user (:issue:`14898`)
- ``pd.read_csv()`` will now raise a ``ValueError`` for the C engine if the quote character is larger than than one byte (:issue:`11592`)
- ``inplace`` arguments now require a boolean value, else a ``ValueError`` is thrown (:issue:`14189`)
- ``pandas.api.types.is_datetime64_ns_dtype`` will now report ``True`` on a tz-aware dtype, similar to ``pandas.api.types.is_datetime64_any_dtype``

.. _whatsnew_0200.deprecations:

Deprecations
^^^^^^^^^^^^

- ``SparseArray.to_dense()`` has deprecated the ``fill`` parameter, as that parameter was not being respected (:issue:`14647`)
- ``SparseSeries.to_dense()`` has deprecated the ``sparse_only`` parameter (:issue:`14647`)
- ``Series.repeat()`` has deprecated the ``reps`` parameter in favor of ``repeats`` (:issue:`12662`)
- ``Index.repeat()`` and ``MultiIndex.repeat()`` have deprecated the ``n`` parameter in favor of ``repeats`` (:issue:`12662`)
- ``Categorical.searchsorted()`` and ``Series.searchsorted()`` have deprecated the ``v`` parameter in favor of ``value`` (:issue:`12662`)
- ``TimedeltaIndex.searchsorted()``, ``DatetimeIndex.searchsorted()``, and ``PeriodIndex.searchsorted()`` have deprecated the ``key`` parameter in favor of ``value`` (:issue:`12662`)
- ``DataFrame.astype()`` has deprecated the ``raise_on_error`` parameter in favor of ``errors`` (:issue:`14878`)
- ``Series.sortlevel`` and ``DataFrame.sortlevel`` have been deprecated in favor of ``Series.sort_index`` and ``DataFrame.sort_index`` (:issue:`15099`)


.. _whatsnew_0200.prior_deprecations:

Removal of prior version deprecations/changes
^^^^^^^^^^^^^^^^^^^^^^^^^^^^^^^^^^^^^^^^^^^^^

- ``pd.to_datetime`` and ``pd.to_timedelta`` have dropped the ``coerce`` parameter in favor of ``errors`` (:issue:`13602`)




.. _whatsnew_0200.performance:

Performance Improvements
~~~~~~~~~~~~~~~~~~~~~~~~

- Improved performance of ``pd.wide_to_long()`` (:issue:`14779`)
- Increased performance of ``pd.factorize()`` by releasing the GIL with ``object`` dtype when inferred as strings (:issue:`14859`)
- Improved performance of timeseries plotting with an irregular DatetimeIndex
  (or with ``compat_x=True``) (:issue:`15073`).
- Improved performance of ``groupby().cummin()`` and ``groupby().cummax()`` (:issue:`15048`)

- When reading buffer object in ``read_sas()`` method without specified format, filepath string is inferred rather than buffer object.



.. _whatsnew_0200.bug_fixes:

Bug Fixes
~~~~~~~~~

- Bug in ``Index`` power operations with reversed operands (:issue:`14973`)
- Bug in ``TimedeltaIndex`` addition where overflow was being allowed without error (:issue:`14816`)
- Bug in ``astype()`` where ``inf`` values were incorrectly converted to integers. Now raises error now with ``astype()`` for Series and DataFrames (:issue:`14265`)
- Bug in ``DataFrame(..).apply(to_numeric)`` when values are of type decimal.Decimal. (:issue:`14827`)
- Bug in ``describe()`` when passing a numpy array which does not contain the median to the ``percentiles`` keyword argument (:issue:`14908`)
- Bug in ``DataFrame.sort_values()`` when sorting by multiple columns where one column is of type ``int64`` and contains ``NaT`` (:issue:`14922`)
- Bug in ``DataFrame.reindex()`` in which ``method`` was ignored when passing ``columns`` (:issue:`14992`)
- Bug in ``pd.to_numeric()`` in which float and unsigned integer elements were being improperly casted (:issue:`14941`, :issue:`15005`)
- Bug in ``pd.read_csv()`` in which the ``dialect`` parameter was not being verified before processing (:issue:`14898`)
- Bug in ``pd.read_fwf`` where the skiprows parameter was not being respected during column width inference (:issue:`11256`)
- Bug in ``pd.read_csv()`` in which missing data was being improperly handled with ``usecols`` (:issue:`6710`)
- Bug in ``pd.tools.hashing.hash_pandas_object()`` in which hashing of categoricals depended on the ordering of categories, instead of just their values. (:issue:`15143`)

- Bug in ``DataFrame.loc`` with indexing a ``MultiIndex`` with a ``Series`` indexer (:issue:`14730`)

- Bug in ``pd.read_msgpack()`` in which ``Series`` categoricals were being improperly processed (:issue:`14901`)
- Bug in ``Series.ffill()`` with mixed dtypes containing tz-aware datetimes. (:issue:`14956`)



- Bug in ``Series`` construction with a datetimetz (:issue:`14928`)

- Bug in compat for passing long integers to ``Timestamp.replace`` (:issue:`15030`)
- Bug in ``.loc`` that would not return the correct dtype for scalar access for a DataFrame (:issue:`11617`)







- Bug in ``Series.iloc`` where a ``Categorical`` object for list-like indexes input was returned, where a ``Series`` was expected. (:issue:`14580`)



- Bug in  groupby operations with timedelta64 when passing ``numeric_only=False`` (:issue:`5724`)


- Bug in ``DataFrame.to_html`` with ``index=False`` and ``max_rows`` raising in ``IndexError`` (:issue:`14998`)

- Bug in ``Categorical.searchsorted()`` where alphabetical instead of the provided categorical order was used (:issue:`14522`)



- Bug in ``resample``, where a non-string ```loffset`` argument would not be applied when resampling a timeseries (:issue:`13218`)






- Require at least 0.23 version of cython to avoid problems with character encodings (:issue:`14699`)
- Bug in ``pd.pivot_table()`` where no error was raised when values argument was not in the columns (:issue:`14938`)
- Bug in ``.to_json()`` where ``lines=True`` and contents (keys or values) contain escaped characters (:issue:`15096`)

- Bug in ``DataFrame.groupby().describe()`` when grouping on ``Index`` containing tuples (:issue:`14848`)
- Bug in creating a ``MultiIndex`` with tuples and not passing a list of names; this will now raise ``ValueError`` (:issue:`15110`)

- Bug in catching an overflow in ``Timestamp`` + ``Timedelta/Offset`` operations (:issue:`15126`)


- Bug in ``pd.merge_asof()`` where ``left_index``/``right_index`` together caused a failure when ``tolerance`` was specified (:issue:`15135`)





- Bug in ``Series`` constructor when both ``copy=True`` and ``dtype`` arguments are provided (:issue:`15125`)
- Bug in ``pd.read_csv()`` for the C engine where ``usecols`` were being indexed incorrectly with ``parse_dates`` (:issue:`14792`)
<<<<<<< HEAD
- Incorrect dtyped ``Series`` was returned by comparison methods (e.g., ``lt``, ``gt``, ...) against a constant for an empty ``DataFrame`` (:issue:`15077`)
=======

- Bug in ``Series.dt.round`` inconsistent behaviour on NAT's with different arguments (:issue:`14940`)
- Bug in ``.read_json()`` for Python 2 where ``lines=True`` and contents contain non-ascii unicode characters (:issue:`15132`)
>>>>>>> fd547120
<|MERGE_RESOLUTION|>--- conflicted
+++ resolved
@@ -433,10 +433,6 @@
 
 - Bug in ``Series`` constructor when both ``copy=True`` and ``dtype`` arguments are provided (:issue:`15125`)
 - Bug in ``pd.read_csv()`` for the C engine where ``usecols`` were being indexed incorrectly with ``parse_dates`` (:issue:`14792`)
-<<<<<<< HEAD
 - Incorrect dtyped ``Series`` was returned by comparison methods (e.g., ``lt``, ``gt``, ...) against a constant for an empty ``DataFrame`` (:issue:`15077`)
-=======
-
 - Bug in ``Series.dt.round`` inconsistent behaviour on NAT's with different arguments (:issue:`14940`)
-- Bug in ``.read_json()`` for Python 2 where ``lines=True`` and contents contain non-ascii unicode characters (:issue:`15132`)
->>>>>>> fd547120
+- Bug in ``.read_json()`` for Python 2 where ``lines=True`` and contents contain non-ascii unicode characters (:issue:`15132`)