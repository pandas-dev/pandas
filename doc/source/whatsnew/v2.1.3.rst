.. _whatsnew_213:

What's new in 2.1.3 (November ??, 2023)
---------------------------------------

These are the changes in pandas 2.1.3. See :ref:`release` for a full changelog
including other versions of pandas.

{{ header }}

.. ---------------------------------------------------------------------------
.. _whatsnew_213.regressions:

Fixed regressions
~~~~~~~~~~~~~~~~~
-
-

.. ---------------------------------------------------------------------------
.. _whatsnew_213.bug_fixes:

Bug fixes
~~~~~~~~~
<<<<<<< HEAD
- Bug in :class:`Series` constructor raising DeprecationWarning when ``index`` is a list of :class:`Series` (:issue:`55228`)
-
=======
- Bug in :meth:`DatetimeIndex.diff` raising ``TypeError`` (:issue:`55080`)
- Bug in :meth:`Index.isin` raising for Arrow backed string and ``None`` value (:issue:`55821`)
>>>>>>> bf375608

.. ---------------------------------------------------------------------------
.. _whatsnew_213.other:

Other
~~~~~
-
-

.. ---------------------------------------------------------------------------
.. _whatsnew_213.contributors:

Contributors
~~~~~~~~~~~~

.. contributors:: v2.1.2..v2.1.3|HEAD<|MERGE_RESOLUTION|>--- conflicted
+++ resolved
@@ -21,13 +21,9 @@
 
 Bug fixes
 ~~~~~~~~~
-<<<<<<< HEAD
-- Bug in :class:`Series` constructor raising DeprecationWarning when ``index`` is a list of :class:`Series` (:issue:`55228`)
--
-=======
 - Bug in :meth:`DatetimeIndex.diff` raising ``TypeError`` (:issue:`55080`)
 - Bug in :meth:`Index.isin` raising for Arrow backed string and ``None`` value (:issue:`55821`)
->>>>>>> bf375608
+- Bug in :class:`Series` constructor raising DeprecationWarning when ``index`` is a list of :class:`Series` (:issue:`55228`)
 
 .. ---------------------------------------------------------------------------
 .. _whatsnew_213.other:
