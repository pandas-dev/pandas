.. _whatsnew_144:

What's new in 1.4.4 (July ??, 2022)
-----------------------------------

These are the changes in pandas 1.4.4. See :ref:`release` for a full changelog
including other versions of pandas.

{{ header }}

.. ---------------------------------------------------------------------------

.. _whatsnew_144.regressions:

Fixed regressions
~~~~~~~~~~~~~~~~~
- Fixed regression in taking NULL :class:`objects` from a :class:`DataFrame` causing a segmentation violation. These NULL values are created by :meth:`numpy.empty_like` (:issue:`46848`)
- Fixed regression in :func:`concat` materializing :class:`Index` during sorting even if :class:`Index` was already sorted (:issue:`47501`)
- Fixed regression in :func:`cut` using a ``datetime64`` IntervalIndex as bins (:issue:`46218`)
- Fixed regression in :meth:`DataFrame.loc` not updating the cache correctly after values were set (:issue:`47867`)
- Fixed regression in :meth:`DataFrame.loc` not aligning index in some cases when setting a :class:`DataFrame` (:issue:`47578`)
- Fixed regression in :meth:`DataFrame.loc` setting a length-1 array like value to a single value in the DataFrame (:issue:`46268`)
- Fixed regression in setting ``None`` or non-string value into a ``string``-dtype Series using a mask (:issue:`47628`)
<<<<<<< HEAD
- Fixed regression using custom Index subclasses (for example, use in xarray) with :meth:`~DataFrame.reset_index` or :meth:`Index.insert` (:issue:`47071`)
=======
- Fixed regression in :func:`merge` throwing an error when passing a :class:`Series` with a multi-level name (:issue:`47946`)
- Fixed regression in :meth:`DataFrame.eval` creating a copy when updating inplace (:issue:`47449`)
>>>>>>> cf88cc14
-

.. ---------------------------------------------------------------------------

.. _whatsnew_144.bug_fixes:

Bug fixes
~~~~~~~~~
- The :class:`errors.FutureWarning` raised when passing arguments (other than ``filepath_or_buffer``) as positional in :func:`read_csv` is now raised at the correct stacklevel (:issue:`47385`)
- Bug in :meth:`DataFrame.to_sql` when ``method`` was a ``callable`` that did not return an ``int`` and would raise a ``TypeError`` (:issue:`46891`)
- Bug in :meth:`loc.__getitem__` with a list of keys causing an internal inconsistency that could lead to a disconnect between ``frame.at[x, y]`` vs ``frame[y].loc[x]`` (:issue:`22372`)
- Bug in the :meth:`Series.dt.strftime` accessor return a float instead of object dtype Series for all-NaT input, which also causes a spurious deprecation warning (:issue:`45858`)

.. ---------------------------------------------------------------------------

.. _whatsnew_144.other:

Other
~~~~~
- The minimum version of Cython needed to compile pandas is now ``0.29.32`` (:issue:`47978`)
-

.. ---------------------------------------------------------------------------

.. _whatsnew_144.contributors:

Contributors
~~~~~~~~~~~~

.. contributors:: v1.4.3..v1.4.4|HEAD<|MERGE_RESOLUTION|>--- conflicted
+++ resolved
@@ -21,12 +21,9 @@
 - Fixed regression in :meth:`DataFrame.loc` not aligning index in some cases when setting a :class:`DataFrame` (:issue:`47578`)
 - Fixed regression in :meth:`DataFrame.loc` setting a length-1 array like value to a single value in the DataFrame (:issue:`46268`)
 - Fixed regression in setting ``None`` or non-string value into a ``string``-dtype Series using a mask (:issue:`47628`)
-<<<<<<< HEAD
-- Fixed regression using custom Index subclasses (for example, use in xarray) with :meth:`~DataFrame.reset_index` or :meth:`Index.insert` (:issue:`47071`)
-=======
+- Fixed regression using custom Index subclasses (for example, used in xarray) with :meth:`~DataFrame.reset_index` or :meth:`Index.insert` (:issue:`47071`)
 - Fixed regression in :func:`merge` throwing an error when passing a :class:`Series` with a multi-level name (:issue:`47946`)
 - Fixed regression in :meth:`DataFrame.eval` creating a copy when updating inplace (:issue:`47449`)
->>>>>>> cf88cc14
 -
 
 .. ---------------------------------------------------------------------------
