.. _whatsnew_0240:

What's New in 0.24.0 (January XX, 2019)
---------------------------------------

.. warning::

   The 0.24.x series of releases will be the last to support Python 2. Future feature
   releases will support Python 3 only.

   See :ref:`install.dropping-27` for more.

{{ header }}


These are the changes in pandas 0.24.0. See :ref:`release` for a full changelog
including other versions of pandas.

.. _whatsnew_0240.enhancements:

New features
~~~~~~~~~~~~
- :func:`merge` now directly allows merge between objects of type ``DataFrame`` and named ``Series``, without the need to convert the ``Series`` object into a ``DataFrame`` beforehand (:issue:`21220`)
- ``ExcelWriter`` now accepts ``mode`` as a keyword argument, enabling append to existing workbooks when using the ``openpyxl`` engine (:issue:`3441`)
- ``FrozenList`` has gained the ``.union()`` and ``.difference()`` methods. This functionality greatly simplifies groupby's that rely on explicitly excluding certain columns. See :ref:`Splitting an object into groups <groupby.split>` for more information (:issue:`15475`, :issue:`15506`).
- :func:`DataFrame.to_parquet` now accepts ``index`` as an argument, allowing
  the user to override the engine's default behavior to include or omit the
  dataframe's indexes from the resulting Parquet file. (:issue:`20768`)
- :meth:`DataFrame.corr` and :meth:`Series.corr` now accept a callable for generic calculation methods of correlation, e.g. histogram intersection (:issue:`22684`)
- :func:`DataFrame.to_string` now accepts ``decimal`` as an argument, allowing the user to specify which decimal separator should be used in the output. (:issue:`23614`)
- :func:`read_feather` now accepts ``columns`` as an argument, allowing the user to specify which columns should be read. (:issue:`24025`)
- :func:`DataFrame.to_html` now accepts ``render_links`` as an argument, allowing the user to generate HTML with links to any URLs that appear in the DataFrame.
  See the :ref:`section on writing HTML <io.html>` in the IO docs for example usage. (:issue:`2679`)

.. _whatsnew_0240.values_api:

Accessing the values in a Series or Index
^^^^^^^^^^^^^^^^^^^^^^^^^^^^^^^^^^^^^^^^^

:attr:`Series.array` and :attr:`Index.array` have been added for extracting the array backing a
``Series`` or ``Index``. (:issue:`19954`, :issue:`23623`)

.. ipython:: python

   idx = pd.period_range('2000', periods=4)
   idx.array
   pd.Series(idx).array

Historically, this would have been done with ``series.values``, but with
``.values`` it was unclear whether the returned value would be the actual array,
some transformation of it, or one of pandas custom arrays (like
``Categorical``). For example, with :class:`PeriodIndex`, ``.values`` generates
a new ndarray of period objects each time.

.. ipython:: python

   id(idx.values)
   id(idx.values)

If you need an actual NumPy array, use :meth:`Series.to_numpy` or :meth:`Index.to_numpy`.

.. ipython:: python

   idx.to_numpy()
   pd.Series(idx).to_numpy()

For Series and Indexes backed by normal NumPy arrays, this will be the same thing (and the same
as ``.values``).

.. ipython:: python

   ser = pd.Series([1, 2, 3])
   ser.array
   ser.to_numpy()

We haven't removed or deprecated :attr:`Series.values` or :attr:`DataFrame.values`, but we
recommend and using ``.array`` or ``.to_numpy()`` instead.

See :ref:`Dtypes <basics.dtypes>` and :ref:`Attributes and Underlying Data <basics.attrs>` for more.

.. _whatsnew_0240.enhancements.extension_array_operators:

``ExtensionArray`` operator support
^^^^^^^^^^^^^^^^^^^^^^^^^^^^^^^^^^^

A ``Series`` based on an ``ExtensionArray`` now supports arithmetic and comparison
operators (:issue:`19577`). There are two approaches for providing operator support for an ``ExtensionArray``:

1. Define each of the operators on your ``ExtensionArray`` subclass.
2. Use an operator implementation from pandas that depends on operators that are already defined
   on the underlying elements (scalars) of the ``ExtensionArray``.

See the :ref:`ExtensionArray Operator Support
<extending.extension.operator>` documentation section for details on both
ways of adding operator support.

.. _whatsnew_0240.enhancements.intna:

Optional Integer NA Support
^^^^^^^^^^^^^^^^^^^^^^^^^^^

Pandas has gained the ability to hold integer dtypes with missing values. This long requested feature is enabled through the use of :ref:`extension types <extending.extension-types>`.
Here is an example of the usage.

We can construct a ``Series`` with the specified dtype. The dtype string ``Int64`` is a pandas ``ExtensionDtype``. Specifying a list or array using the traditional missing value
marker of ``np.nan`` will infer to integer dtype. The display of the ``Series`` will also use the ``NaN`` to indicate missing values in string outputs. (:issue:`20700`, :issue:`20747`, :issue:`22441`, :issue:`21789`, :issue:`22346`)

.. ipython:: python

   s = pd.Series([1, 2, np.nan], dtype='Int64')
   s


Operations on these dtypes will propagate ``NaN`` as other pandas operations.

.. ipython:: python

   # arithmetic
   s + 1

   # comparison
   s == 1

   # indexing
   s.iloc[1:3]

   # operate with other dtypes
   s + s.iloc[1:3].astype('Int8')

   # coerce when needed
   s + 0.01

These dtypes can operate as part of of ``DataFrame``.

.. ipython:: python

   df = pd.DataFrame({'A': s, 'B': [1, 1, 3], 'C': list('aab')})
   df
   df.dtypes


These dtypes can be merged & reshaped & casted.

.. ipython:: python

   pd.concat([df[['A']], df[['B', 'C']]], axis=1).dtypes
   df['A'].astype(float)

Reduction and groupby operations such as 'sum' work.

.. ipython:: python

   df.sum()
   df.groupby('B').A.sum()

.. warning::

   The Integer NA support currently uses the captilized dtype version, e.g. ``Int8`` as compared to the traditional ``int8``. This may be changed at a future date.

.. _whatsnew_0240.enhancements.read_html:

``read_html`` Enhancements
^^^^^^^^^^^^^^^^^^^^^^^^^^

:func:`read_html` previously ignored ``colspan`` and ``rowspan`` attributes.
Now it understands them, treating them as sequences of cells with the same
value. (:issue:`17054`)

.. ipython:: python

    result = pd.read_html("""
      <table>
        <thead>
          <tr>
            <th>A</th><th>B</th><th>C</th>
          </tr>
        </thead>
        <tbody>
          <tr>
            <td colspan="2">1</td><td>2</td>
          </tr>
        </tbody>
      </table>""")

*Previous Behavior*:

.. code-block:: ipython

    In [13]: result
    Out [13]:
    [   A  B   C
     0  1  2 NaN]

*New Behavior*:

.. ipython:: python

    result


.. _whatsnew_0240.enhancements.interval:

Storing Interval and Period Data in Series and DataFrame
^^^^^^^^^^^^^^^^^^^^^^^^^^^^^^^^^^^^^^^^^^^^^^^^^^^^^^^^

:class:`Interval` and :class:`Period` data may now be stored in a :class:`Series` or :class:`DataFrame`, in addition to an
:class:`IntervalIndex` and :class:`PeriodIndex` like previously (:issue:`19453`, :issue:`22862`).

.. ipython:: python

   ser = pd.Series(pd.interval_range(0, 5))
   ser
   ser.dtype

For periods:

.. ipython:: python

   pser = pd.Series(pd.date_range("2000", freq="D", periods=5))
   pser
   pser.dtype

Previously, these would be cast to a NumPy array with object dtype. In general,
this should result in better performance when storing an array of intervals or periods
in a :class:`Series` or column of a :class:`DataFrame`.

Use :attr:`Series.array` to extract the underlying array of intervals or periods
from the ``Series``:

.. ipython:: python

   ser.array
   pser.array

.. warning::

   For backwards compatibility, :attr:`Series.values` continues to return
   a NumPy array of objects for Interval and Period data. We recommend
   using :attr:`Series.array` when you need the array of data stored in the
   ``Series``, and :meth:`Series.to_numpy` when you know you need a NumPy array.

   See :ref:`Dtypes <basics.dtypes>` and :ref:`Attributes and Underlying Data <basics.attrs>`
   for more.


New ``Styler.pipe()`` method
^^^^^^^^^^^^^^^^^^^^^^^^^^^^
The :class:`~pandas.io.formats.style.Styler` class has gained a
:meth:`~pandas.io.formats.style.Styler.pipe` method.  This provides a
convenient way to apply users' predefined styling functions, and can help reduce
"boilerplate" when using DataFrame styling functionality repeatedly within a notebook. (:issue:`23229`)

.. ipython:: python

    df = pd.DataFrame({'N': [1250, 1500, 1750], 'X': [0.25, 0.35, 0.50]})

    def format_and_align(styler):
        return (styler.format({'N': '{:,}', 'X': '{:.1%}'})
                      .set_properties(**{'text-align': 'right'}))

    df.style.pipe(format_and_align).set_caption('Summary of results.')

Similar methods already exist for other classes in pandas, including :meth:`DataFrame.pipe`,
:meth:`pandas.core.groupby.GroupBy.pipe`, and :meth:`pandas.core.resample.Resampler.pipe`.


.. _whatsnew_0240.enhancements.join_with_two_multiindexes:

Joining with two multi-indexes
^^^^^^^^^^^^^^^^^^^^^^^^^^^^^^

:func:`DataFrame.merge` and :func:`DataFrame.join` can now be used to join multi-indexed ``Dataframe`` instances on the overlaping index levels (:issue:`6360`)

See the :ref:`Merge, join, and concatenate
<merging.Join_with_two_multi_indexes>` documentation section.

.. ipython:: python

   index_left = pd.MultiIndex.from_tuples([('K0', 'X0'), ('K0', 'X1'),
                                          ('K1', 'X2')],
                                          names=['key', 'X'])

   left = pd.DataFrame({'A': ['A0', 'A1', 'A2'],
                        'B': ['B0', 'B1', 'B2']}, index=index_left)

   index_right = pd.MultiIndex.from_tuples([('K0', 'Y0'), ('K1', 'Y1'),
                                           ('K2', 'Y2'), ('K2', 'Y3')],
                                           names=['key', 'Y'])

   right = pd.DataFrame({'C': ['C0', 'C1', 'C2', 'C3'],
                         'D': ['D0', 'D1', 'D2', 'D3']}, index=index_right)

   left.join(right)

For earlier versions this can be done using the following.

.. ipython:: python

   pd.merge(left.reset_index(), right.reset_index(),
            on=['key'], how='inner').set_index(['key', 'X', 'Y'])


.. _whatsnew_0240.enhancements.rename_axis:

Renaming names in a MultiIndex
^^^^^^^^^^^^^^^^^^^^^^^^^^^^^^

:func:`DataFrame.rename_axis` now supports ``index`` and ``columns`` arguments
and :func:`Series.rename_axis` supports ``index`` argument (:issue:`19978`)

This change allows a dictionary to be passed so that some of the names
of a ``MultiIndex`` can be changed.

Example:

.. ipython:: python

    mi = pd.MultiIndex.from_product([list('AB'), list('CD'), list('EF')],
                                    names=['AB', 'CD', 'EF'])
    df = pd.DataFrame([i for i in range(len(mi))], index=mi, columns=['N'])
    df
    df.rename_axis(index={'CD': 'New'})

See the :ref:`Advanced documentation on renaming<advanced.index_names>` for more details.


.. _whatsnew_0240.enhancements.other:

Other Enhancements
^^^^^^^^^^^^^^^^^^

- :func:`to_datetime` now supports the ``%Z`` and ``%z`` directive when passed into ``format`` (:issue:`13486`)
- :func:`Series.mode` and :func:`DataFrame.mode` now support the ``dropna`` parameter which can be used to specify whether ``NaN``/``NaT`` values should be considered (:issue:`17534`)
- :func:`DataFrame.to_csv` and :func:`Series.to_csv` now support the ``compression`` keyword when a file handle is passed. (:issue:`21227`)
- :meth:`Index.droplevel` is now implemented also for flat indexes, for compatibility with :class:`MultiIndex` (:issue:`21115`)
- :meth:`Series.droplevel` and :meth:`DataFrame.droplevel` are now implemented (:issue:`20342`)
- Added support for reading from/writing to Google Cloud Storage via the ``gcsfs`` library (:issue:`19454`, :issue:`23094`)
- :func:`DataFrame.to_gbq` and :func:`read_gbq` signature and documentation updated to
  reflect changes from the `Pandas-GBQ library version 0.8.0
  <https://pandas-gbq.readthedocs.io/en/latest/changelog.html#changelog-0-8-0>`__.
  Adds a ``credentials`` argument, which enables the use of any kind of
  `google-auth credentials
  <https://google-auth.readthedocs.io/en/latest/>`__. (:issue:`21627`,
  :issue:`22557`, :issue:`23662`)
- New method :meth:`HDFStore.walk` will recursively walk the group hierarchy of an HDF5 file (:issue:`10932`)
- :func:`read_html` copies cell data across ``colspan`` and ``rowspan``, and it treats all-``th`` table rows as headers if ``header`` kwarg is not given and there is no ``thead`` (:issue:`17054`)
- :meth:`Series.nlargest`, :meth:`Series.nsmallest`, :meth:`DataFrame.nlargest`, and :meth:`DataFrame.nsmallest` now accept the value ``"all"`` for the ``keep`` argument. This keeps all ties for the nth largest/smallest value (:issue:`16818`)
- :class:`IntervalIndex` has gained the :meth:`~IntervalIndex.set_closed` method to change the existing ``closed`` value (:issue:`21670`)
- :func:`~DataFrame.to_csv`, :func:`~Series.to_csv`, :func:`~DataFrame.to_json`, and :func:`~Series.to_json` now support ``compression='infer'`` to infer compression based on filename extension (:issue:`15008`).
  The default compression for ``to_csv``, ``to_json``, and ``to_pickle`` methods has been updated to ``'infer'`` (:issue:`22004`).
- :meth:`DataFrame.to_sql` now supports writing ``TIMESTAMP WITH TIME ZONE`` types for supported databases. For databases that don't support timezones, datetime data will be stored as timezone unaware local timestamps. See the :ref:`io.sql_datetime_data` for implications (:issue:`9086`).
- :func:`to_timedelta` now supports iso-formated timedelta strings (:issue:`21877`)
- :class:`Series` and :class:`DataFrame` now support :class:`Iterable` in constructor (:issue:`2193`)
- :class:`DatetimeIndex` has gained the :attr:`DatetimeIndex.timetz` attribute. This returns the local time with timezone information. (:issue:`21358`)
- :meth:`Timestamp.round`, :meth:`Timestamp.ceil`, and :meth:`Timestamp.floor` for :class:`DatetimeIndex` and :class:`Timestamp` now support an ``ambiguous`` argument for handling datetimes that are rounded to ambiguous times (:issue:`18946`)
- :meth:`Timestamp.round`, :meth:`Timestamp.ceil`, and :meth:`Timestamp.floor` for :class:`DatetimeIndex` and :class:`Timestamp` now support a ``nonexistent`` argument for handling datetimes that are rounded to nonexistent times. See :ref:`timeseries.timezone_nonexistent` (:issue:`22647`)
- :class:`pandas.core.resample.Resampler` now is iterable like :class:`pandas.core.groupby.GroupBy` (:issue:`15314`).
- :meth:`Series.resample` and :meth:`DataFrame.resample` have gained the :meth:`pandas.core.resample.Resampler.quantile` (:issue:`15023`).
- :meth:`DataFrame.resample` and :meth:`Series.resample` with a :class:`PeriodIndex` will now respect the ``base`` argument in the same fashion as with a :class:`DatetimeIndex`. (:issue:`23882`)
- :meth:`pandas.api.types.is_list_like` has gained a keyword ``allow_sets`` which is ``True`` by default; if ``False``,
  all instances of ``set`` will not be considered "list-like" anymore (:issue:`23061`)
- :meth:`Index.to_frame` now supports overriding column name(s) (:issue:`22580`).
- New attribute :attr:`__git_version__` will return git commit sha of current build (:issue:`21295`).
- Compatibility with Matplotlib 3.0 (:issue:`22790`).
- Added :meth:`Interval.overlaps`, :meth:`IntervalArray.overlaps`, and :meth:`IntervalIndex.overlaps` for determining overlaps between interval-like objects (:issue:`21998`)
- :func:`read_fwf` now accepts keyword ``infer_nrows`` (:issue:`15138`).
- :func:`~DataFrame.to_parquet` now supports writing a ``DataFrame`` as a directory of parquet files partitioned by a subset of the columns when ``engine = 'pyarrow'`` (:issue:`23283`)
- :meth:`Timestamp.tz_localize`, :meth:`DatetimeIndex.tz_localize`, and :meth:`Series.tz_localize` have gained the ``nonexistent`` argument for alternative handling of nonexistent times. See :ref:`timeseries.timezone_nonexistent` (:issue:`8917`)
- :meth:`Index.difference` now has an optional ``sort`` parameter to specify whether the results should be sorted if possible (:issue:`17839`)
- :meth:`read_excel()` now accepts ``usecols`` as a list of column names or callable (:issue:`18273`)
- :meth:`MultiIndex.to_flat_index` has been added to flatten multiple levels into a single-level :class:`Index` object.
- :meth:`DataFrame.to_stata` and :class:`pandas.io.stata.StataWriter117` can write mixed sting columns to Stata strl format (:issue:`23633`)
- :meth:`DataFrame.between_time` and :meth:`DataFrame.at_time` have gained the an ``axis`` parameter (:issue:`8839`)
- The ``scatter_matrix``, ``andrews_curves``, ``parallel_coordinates``, ``lag_plot``, ``autocorrelation_plot``, ``bootstrap_plot``, and ``radviz`` plots from the ``pandas.plotting`` module are now accessible from calling :meth:`DataFrame.plot` (:issue:`11978`)
- :class:`IntervalIndex` has gained the :attr:`~IntervalIndex.is_overlapping` attribute to indicate if the ``IntervalIndex`` contains any overlapping intervals (:issue:`23309`)

.. _whatsnew_0240.api_breaking:

Backwards incompatible API changes
~~~~~~~~~~~~~~~~~~~~~~~~~~~~~~~~~~

- A newly constructed empty :class:`DataFrame` with integer as the ``dtype`` will now only be cast to ``float64`` if ``index`` is specified (:issue:`22858`)
- :meth:`Series.str.cat` will now raise if ``others`` is a ``set`` (:issue:`23009`)
- Passing scalar values to :class:`DatetimeIndex` or :class:`TimedeltaIndex` will now raise ``TypeError`` instead of ``ValueError`` (:issue:`23539`)
- ``max_rows`` and ``max_cols`` parameters removed from :class:`HTMLFormatter` since truncation is handled by :class:`DataFrameFormatter` (:issue:`23818`)
- :func:`read_csv` will now raise a ``ValueError`` if a column with missing values is declared as having dtype ``bool`` (:issue:`20591`)
- The column order of the resultant :class:`DataFrame` from :meth:`MultiIndex.to_frame` is now guaranteed to match the :attr:`MultiIndex.names` order. (:issue:`22420`)
- :func:`pd.offsets.generate_range` argument ``time_rule`` has been removed; use ``offset`` instead (:issue:`24157`)

Percentage change on groupby
^^^^^^^^^^^^^^^^^^^^^^^^^^^^

Fixed a bug where calling :func:`pancas.core.groupby.SeriesGroupBy.pct_change` or :func:`pandas.core.groupby.DataFrameGroupBy.pct_change` would previously work across groups when calculating the percent change, where it now correctly works per group (:issue:`21200`, :issue:`21235`).

.. ipython:: python

   df = pd.DataFrame({'grp': ['a', 'a', 'b'], 'foo': [1.0, 1.1, 2.2]})
   df

Previous behavior:

.. code-block:: ipython

   In [1]: df.groupby('grp').pct_change()
   Out[1]:
      foo
   0  NaN
   1  0.1
   2  1.0

New behavior:

.. ipython:: python

   df.groupby('grp').pct_change()

.. _whatsnew_0240.api_breaking.deps:

Dependencies have increased minimum versions
^^^^^^^^^^^^^^^^^^^^^^^^^^^^^^^^^^^^^^^^^^^^

We have updated our minimum supported versions of dependencies (:issue:`21242`, :issue:`18742`, :issue:`23774`).
If installed, we now require:

+-----------------+-----------------+----------+
| Package         | Minimum Version | Required |
+=================+=================+==========+
| numpy           | 1.12.0          |    X     |
+-----------------+-----------------+----------+
| bottleneck      | 1.2.0           |          |
+-----------------+-----------------+----------+
| fastparquet     | 0.1.2           |          |
+-----------------+-----------------+----------+
| matplotlib      | 2.0.0           |          |
+-----------------+-----------------+----------+
| numexpr         | 2.6.1           |          |
+-----------------+-----------------+----------+
| pandas-gbq      | 0.8.0           |          |
+-----------------+-----------------+----------+
| pyarrow         | 0.7.0           |          |
+-----------------+-----------------+----------+
| pytables        | 3.4.2           |          |
+-----------------+-----------------+----------+
| scipy           | 0.18.1          |          |
+-----------------+-----------------+----------+
| xlrd            | 1.0.0           |          |
+-----------------+-----------------+----------+
| pytest (dev)    | 3.6             |          |
+-----------------+-----------------+----------+

Additionally we no longer depend on ``feather-format`` for feather based storage
and replaced it with references to ``pyarrow`` (:issue:`21639` and :issue:`23053`).

.. _whatsnew_0240.api_breaking.csv_line_terminator:

`os.linesep` is used for ``line_terminator`` of ``DataFrame.to_csv``
^^^^^^^^^^^^^^^^^^^^^^^^^^^^^^^^^^^^^^^^^^^^^^^^^^^^^^^^^^^^^^^^^^^^

:func:`DataFrame.to_csv` now uses :func:`os.linesep` rather than ``'\n'``
for the default line terminator (:issue:`20353`).
This change only affects when running on Windows, where ``'\r\n'`` was used for line terminator
even when ``'\n'`` was passed in ``line_terminator``.

*Previous Behavior* on Windows:

.. code-block:: ipython

    In [1]: data = pd.DataFrame({"string_with_lf": ["a\nbc"],
       ...:                      "string_with_crlf": ["a\r\nbc"]})

    In [2]: # When passing file PATH to to_csv,
       ...: # line_terminator does not work, and csv is saved with '\r\n'.
       ...: # Also, this converts all '\n's in the data to '\r\n'.
       ...: data.to_csv("test.csv", index=False, line_terminator='\n')

    In [3]: with open("test.csv", mode='rb') as f:
       ...:     print(f.read())
    Out[3]: b'string_with_lf,string_with_crlf\r\n"a\r\nbc","a\r\r\nbc"\r\n'

    In [4]: # When passing file OBJECT with newline option to
       ...: # to_csv, line_terminator works.
       ...: with open("test2.csv", mode='w', newline='\n') as f:
       ...:     data.to_csv(f, index=False, line_terminator='\n')

    In [5]: with open("test2.csv", mode='rb') as f:
       ...:     print(f.read())
    Out[5]: b'string_with_lf,string_with_crlf\n"a\nbc","a\r\nbc"\n'


*New Behavior* on Windows:

Passing ``line_terminator`` explicitly, set thes ``line terminator`` to that character.

.. code-block:: ipython

   In [1]: data = pd.DataFrame({"string_with_lf": ["a\nbc"],
      ...:                      "string_with_crlf": ["a\r\nbc"]})

   In [2]: data.to_csv("test.csv", index=False, line_terminator='\n')

   In [3]: with open("test.csv", mode='rb') as f:
      ...:     print(f.read())
   Out[3]: b'string_with_lf,string_with_crlf\n"a\nbc","a\r\nbc"\n'


On Windows, the value of ``os.linesep`` is ``'\r\n'``, so if ``line_terminator`` is not
set, ``'\r\n'`` is used for line terminator.

.. code-block:: ipython

   In [1]: data = pd.DataFrame({"string_with_lf": ["a\nbc"],
      ...:                      "string_with_crlf": ["a\r\nbc"]})

   In [2]: data.to_csv("test.csv", index=False)

   In [3]: with open("test.csv", mode='rb') as f:
      ...:     print(f.read())
   Out[3]: b'string_with_lf,string_with_crlf\r\n"a\nbc","a\r\nbc"\r\n'


For file objects, specifying ``newline`` is not sufficient to set the line terminator.
You must pass in the ``line_terminator`` explicitly, even in this case.

.. code-block:: ipython

   In [1]: data = pd.DataFrame({"string_with_lf": ["a\nbc"],
      ...:                      "string_with_crlf": ["a\r\nbc"]})

   In [2]: with open("test2.csv", mode='w', newline='\n') as f:
      ...:     data.to_csv(f, index=False)

   In [3]: with open("test2.csv", mode='rb') as f:
      ...:     print(f.read())
   Out[3]: b'string_with_lf,string_with_crlf\r\n"a\nbc","a\r\nbc"\r\n'

.. _whatsnew_0240.api.timezone_offset_parsing:

Parsing Datetime Strings with Timezone Offsets
^^^^^^^^^^^^^^^^^^^^^^^^^^^^^^^^^^^^^^^^^^^^^^

Previously, parsing datetime strings with UTC offsets with :func:`to_datetime`
or :class:`DatetimeIndex` would automatically convert the datetime to UTC
without timezone localization. This is inconsistent from parsing the same
datetime string with :class:`Timestamp` which would preserve the UTC
offset in the ``tz`` attribute. Now, :func:`to_datetime` preserves the UTC
offset in the ``tz`` attribute when all the datetime strings have the same
UTC offset (:issue:`17697`, :issue:`11736`, :issue:`22457`)

*Previous Behavior*:

.. code-block:: ipython

    In [2]: pd.to_datetime("2015-11-18 15:30:00+05:30")
    Out[2]: Timestamp('2015-11-18 10:00:00')

    In [3]: pd.Timestamp("2015-11-18 15:30:00+05:30")
    Out[3]: Timestamp('2015-11-18 15:30:00+0530', tz='pytz.FixedOffset(330)')

    # Different UTC offsets would automatically convert the datetimes to UTC (without a UTC timezone)
    In [4]: pd.to_datetime(["2015-11-18 15:30:00+05:30", "2015-11-18 16:30:00+06:30"])
    Out[4]: DatetimeIndex(['2015-11-18 10:00:00', '2015-11-18 10:00:00'], dtype='datetime64[ns]', freq=None)

*New Behavior*:

.. ipython:: python

    pd.to_datetime("2015-11-18 15:30:00+05:30")
    pd.Timestamp("2015-11-18 15:30:00+05:30")

Parsing datetime strings with the same UTC offset will preserve the UTC offset in the ``tz``

.. ipython:: python

    pd.to_datetime(["2015-11-18 15:30:00+05:30"] * 2)

Parsing datetime strings with different UTC offsets will now create an Index of
``datetime.datetime`` objects with different UTC offsets

.. ipython:: python

    idx = pd.to_datetime(["2015-11-18 15:30:00+05:30",
                          "2015-11-18 16:30:00+06:30"])
    idx
    idx[0]
    idx[1]

Passing ``utc=True`` will mimic the previous behavior but will correctly indicate
that the dates have been converted to UTC

.. ipython:: python

    pd.to_datetime(["2015-11-18 15:30:00+05:30",
                    "2015-11-18 16:30:00+06:30"], utc=True)

.. _whatsnew_0240.api_breaking.period_end_time:

Time values in ``dt.end_time`` and ``to_timestamp(how='end')``
^^^^^^^^^^^^^^^^^^^^^^^^^^^^^^^^^^^^^^^^^^^^^^^^^^^^^^^^^^^^^^

The time values in :class:`Period` and :class:`PeriodIndex` objects are now set
to '23:59:59.999999999' when calling :attr:`Series.dt.end_time`, :attr:`Period.end_time`,
:attr:`PeriodIndex.end_time`, :func:`Period.to_timestamp()` with ``how='end'``,
or :func:`PeriodIndex.to_timestamp()` with ``how='end'`` (:issue:`17157`)

*Previous Behavior*:

.. code-block:: ipython

   In [2]: p = pd.Period('2017-01-01', 'D')
   In [3]: pi = pd.PeriodIndex([p])

   In [4]: pd.Series(pi).dt.end_time[0]
   Out[4]: Timestamp(2017-01-01 00:00:00)

   In [5]: p.end_time
   Out[5]: Timestamp(2017-01-01 23:59:59.999999999)

*New Behavior*:

Calling :attr:`Series.dt.end_time` will now result in a time of '23:59:59.999999999' as
is the case with :attr:`Period.end_time`, for example

.. ipython:: python

   p = pd.Period('2017-01-01', 'D')
   pi = pd.PeriodIndex([p])

   pd.Series(pi).dt.end_time[0]

   p.end_time

.. _whatsnew_0240.api_breaking.sparse_values:

Sparse Data Structure Refactor
^^^^^^^^^^^^^^^^^^^^^^^^^^^^^^

``SparseArray``, the array backing ``SparseSeries`` and the columns in a ``SparseDataFrame``,
is now an extension array (:issue:`21978`, :issue:`19056`, :issue:`22835`).
To conform to this interface and for consistency with the rest of pandas, some API breaking
changes were made:

- ``SparseArray`` is no longer a subclass of :class:`numpy.ndarray`. To convert a ``SparseArray`` to a NumPy array, use :func:`numpy.asarray`.
- ``SparseArray.dtype`` and ``SparseSeries.dtype`` are now instances of :class:`SparseDtype`, rather than ``np.dtype``. Access the underlying dtype with ``SparseDtype.subtype``.
- ``numpy.asarray(sparse_array)`` now returns a dense array with all the values, not just the non-fill-value values (:issue:`14167`)
- ``SparseArray.take`` now matches the API of :meth:`pandas.api.extensions.ExtensionArray.take` (:issue:`19506`):

  * The default value of ``allow_fill`` has changed from ``False`` to ``True``.
  * The ``out`` and ``mode`` parameters are now longer accepted (previously, this raised if they were specified).
  * Passing a scalar for ``indices`` is no longer allowed.

- The result of :func:`concat` with a mix of sparse and dense Series is a Series with sparse values, rather than a ``SparseSeries``.
- ``SparseDataFrame.combine`` and ``DataFrame.combine_first`` no longer supports combining a sparse column with a dense column while preserving the sparse subtype. The result will be an object-dtype SparseArray.
- Setting :attr:`SparseArray.fill_value` to a fill value with a different dtype is now allowed.
- ``DataFrame[column]`` is now a :class:`Series` with sparse values, rather than a :class:`SparseSeries`, when slicing a single column with sparse values (:issue:`23559`).
- The result of :meth:`Series.where` is now a ``Series`` with sparse values, like with other extension arrays (:issue:`24077`)

Some new warnings are issued for operations that require or are likely to materialize a large dense array:

- A :class:`errors.PerformanceWarning` is issued when using fillna with a ``method``, as a dense array is constructed to create the filled array. Filling with a ``value`` is the efficient way to fill a sparse array.
- A :class:`errors.PerformanceWarning` is now issued when concatenating sparse Series with differing fill values. The fill value from the first sparse array continues to be used.

In addition to these API breaking changes, many :ref:`Performance Improvements and Bug Fixes have been made <whatsnew_0240.bug_fixes.sparse>`.

Finally, a ``Series.sparse`` accessor was added to provide sparse-specific methods like :meth:`Series.sparse.from_coo`.

.. ipython:: python

   s = pd.Series([0, 0, 1, 1, 1], dtype='Sparse[int]')
   s.sparse.density

.. _whatsnew_0240.api_breaking.get_dummies:

:meth:`get_dummies` always returns a DataFrame
^^^^^^^^^^^^^^^^^^^^^^^^^^^^^^^^^^^^^^^^^^^^^^

Previously, when ``sparse=True`` was passed to :func:`get_dummies`, the return value could be either
a :class:`DataFrame` or a :class:`SparseDataFrame`, depending on whether all or a just a subset
of the columns were dummy-encoded. Now, a :class:`DataFrame` is always returned (:issue:`24284`).

*Previous Behavior*

The first :func:`get_dummies` returns a :class:`DataFrame` because the column ``A``
is not dummy encoded. When just ``["B", "C"]`` are passed to ``get_dummies``,
then all the columns are dummy-encoded, and a :class:`SparseDataFrame` was returned.

.. code-block:: ipython

   In [2]: df = pd.DataFrame({"A": [1, 2], "B": ['a', 'b'], "C": ['a', 'a']})

   In [3]: type(pd.get_dummies(df, sparse=True))
   Out[3]: pandas.core.frame.DataFrame

   In [4]: type(pd.get_dummies(df[['B', 'C']], sparse=True))
   Out[4]: pandas.core.sparse.frame.SparseDataFrame

.. ipython:: python
   :suppress:

   df = pd.DataFrame({"A": [1, 2], "B": ['a', 'b'], "C": ['a', 'a']})

*New Behavior*

Now, the return type is consistently a :class:`DataFrame`.

.. ipython:: python

   type(pd.get_dummies(df, sparse=True))
   type(pd.get_dummies(df[['B', 'C']], sparse=True))

.. note::

   There's no difference in memory usage between a :class:`SparseDataFrame`
   and a :class:`DataFrame` with sparse values. The memory usage will
   be the same as in the previous version of pandas.

.. _whatsnew_0240.api_breaking.frame_to_dict_index_orient:

Raise ValueError in ``DataFrame.to_dict(orient='index')``
^^^^^^^^^^^^^^^^^^^^^^^^^^^^^^^^^^^^^^^^^^^^^^^^^^^^^^^^^

Bug in :func:`DataFrame.to_dict` raises ``ValueError`` when used with
``orient='index'`` and a non-unique index instead of losing data (:issue:`22801`)

.. ipython:: python
    :okexcept:

    df = pd.DataFrame({'a': [1, 2], 'b': [0.5, 0.75]}, index=['A', 'A'])
    df

    df.to_dict(orient='index')

.. _whatsnew_0240.api.datetimelike.normalize:

Tick DateOffset Normalize Restrictions
^^^^^^^^^^^^^^^^^^^^^^^^^^^^^^^^^^^^^^

Creating a ``Tick`` object (:class:`Day`, :class:`Hour`, :class:`Minute`,
:class:`Second`, :class:`Milli`, :class:`Micro`, :class:`Nano`) with
``normalize=True`` is no longer supported.  This prevents unexpected behavior
where addition could fail to be monotone or associative.  (:issue:`21427`)

*Previous Behavior*:

.. code-block:: ipython


   In [2]: ts = pd.Timestamp('2018-06-11 18:01:14')

   In [3]: ts
   Out[3]: Timestamp('2018-06-11 18:01:14')

   In [4]: tic = pd.offsets.Hour(n=2, normalize=True)
      ...:

   In [5]: tic
   Out[5]: <2 * Hours>

   In [6]: ts + tic
   Out[6]: Timestamp('2018-06-11 00:00:00')

   In [7]: ts + tic + tic + tic == ts + (tic + tic + tic)
   Out[7]: False

*New Behavior*:

.. ipython:: python

    ts = pd.Timestamp('2018-06-11 18:01:14')
    tic = pd.offsets.Hour(n=2)
    ts + tic + tic + tic == ts + (tic + tic + tic)


.. _whatsnew_0240.api.datetimelike:


.. _whatsnew_0240.api.period_subtraction:

Period Subtraction
^^^^^^^^^^^^^^^^^^

Subtraction of a ``Period`` from another ``Period`` will give a ``DateOffset``.
instead of an integer (:issue:`21314`)

.. ipython:: python

    june = pd.Period('June 2018')
    april = pd.Period('April 2018')
    june - april

*Previous Behavior*:

.. code-block:: ipython

    In [2]: june = pd.Period('June 2018')

    In [3]: april = pd.Period('April 2018')

    In [4]: june - april
    Out [4]: 2

Similarly, subtraction of a ``Period`` from a ``PeriodIndex`` will now return
an ``Index`` of ``DateOffset`` objects instead of an ``Int64Index``

.. ipython:: python

    pi = pd.period_range('June 2018', freq='M', periods=3)
    pi - pi[0]

*Previous Behavior*:

.. code-block:: ipython

    In [2]: pi = pd.period_range('June 2018', freq='M', periods=3)

    In [3]: pi - pi[0]
    Out[3]: Int64Index([0, 1, 2], dtype='int64')


.. _whatsnew_0240.api.timedelta64_subtract_nan:

Addition/Subtraction of ``NaN`` from :class:`DataFrame`
^^^^^^^^^^^^^^^^^^^^^^^^^^^^^^^^^^^^^^^^^^^^^^^^^^^^^^^

Adding or subtracting ``NaN`` from a :class:`DataFrame` column with
``timedelta64[ns]`` dtype will now raise a ``TypeError`` instead of returning
all-``NaT``.  This is for compatibility with ``TimedeltaIndex`` and
``Series`` behavior (:issue:`22163`)

.. ipython:: python

   df = pd.DataFrame([pd.Timedelta(days=1)])
   df

.. code-block:: ipython

    In [2]: df - np.nan
    ...
    TypeError: unsupported operand type(s) for -: 'TimedeltaIndex' and 'float'

*Previous Behavior*:

.. code-block:: ipython

    In [4]: df = pd.DataFrame([pd.Timedelta(days=1)])

    In [5]: df - np.nan
    Out[5]:
        0
    0 NaT

.. _whatsnew_0240.api.dataframe_cmp_broadcasting:

DataFrame Comparison Operations Broadcasting Changes
^^^^^^^^^^^^^^^^^^^^^^^^^^^^^^^^^^^^^^^^^^^^^^^^^^^^
Previously, the broadcasting behavior of :class:`DataFrame` comparison
operations (``==``, ``!=``, ...) was inconsistent with the behavior of
arithmetic operations (``+``, ``-``, ...).  The behavior of the comparison
operations has been changed to match the arithmetic operations in these cases.
(:issue:`22880`)

The affected cases are:

- operating against a 2-dimensional ``np.ndarray`` with either 1 row or 1 column will now broadcast the same way a ``np.ndarray`` would (:issue:`23000`).
- a list or tuple with length matching the number of rows in the :class:`DataFrame` will now raise ``ValueError`` instead of operating column-by-column (:issue:`22880`.
- a list or tuple with length matching the number of columns in the :class:`DataFrame` will now operate row-by-row instead of raising ``ValueError`` (:issue:`22880`).

*Previous Behavior*:

.. code-block:: ipython

   In [3]: arr = np.arange(6).reshape(3, 2)
   In [4]: df = pd.DataFrame(arr)

   In [5]: df == arr[[0], :]
       ...: # comparison previously broadcast where arithmetic would raise
   Out[5]:
          0      1
   0   True   True
   1  False  False
   2  False  False
   In [6]: df + arr[[0], :]
   ...
   ValueError: Unable to coerce to DataFrame, shape must be (3, 2): given (1, 2)

   In [7]: df == (1, 2)
       ...: # length matches number of columns;
       ...: # comparison previously raised where arithmetic would broadcast
   ...
   ValueError: Invalid broadcasting comparison [(1, 2)] with block values
   In [8]: df + (1, 2)
   Out[8]:
      0  1
   0  1  3
   1  3  5
   2  5  7

   In [9]: df == (1, 2, 3)
       ...:  # length matches number of rows
       ...:  # comparison previously broadcast where arithmetic would raise
   Out[9]:
          0      1
   0  False   True
   1   True  False
   2  False  False
   In [10]: df + (1, 2, 3)
   ...
   ValueError: Unable to coerce to Series, length must be 2: given 3

*New Behavior*:

.. ipython:: python
   :okexcept:

   arr = np.arange(6).reshape(3, 2)
   df = pd.DataFrame(arr)
   df

.. ipython:: python

   # Comparison operations and arithmetic operations both broadcast.
   df == arr[[0], :]
   df + arr[[0], :]

.. ipython:: python

   # Comparison operations and arithmetic operations both broadcast.
   df == (1, 2)
   df + (1, 2)

.. code-block:: ipython

   # Comparison operations and arithmetic opeartions both raise ValueError.
   In [6]: df == (1, 2, 3)
   ...
   ValueError: Unable to coerce to Series, length must be 2: given 3

   In [7]: df + (1, 2, 3)
   ...
   ValueError: Unable to coerce to Series, length must be 2: given 3

.. _whatsnew_0240.api.dataframe_arithmetic_broadcasting:

DataFrame Arithmetic Operations Broadcasting Changes
^^^^^^^^^^^^^^^^^^^^^^^^^^^^^^^^^^^^^^^^^^^^^^^^^^^^

:class:`DataFrame` arithmetic operations when operating with 2-dimensional
``np.ndarray`` objects now broadcast in the same way as ``np.ndarray``
broadcast.  (:issue:`23000`)

*Previous Behavior*:

.. code-block:: ipython

   In [3]: arr = np.arange(6).reshape(3, 2)
   In [4]: df = pd.DataFrame(arr)
   In [5]: df + arr[[0], :]   # 1 row, 2 columns
   ...
   ValueError: Unable to coerce to DataFrame, shape must be (3, 2): given (1, 2)
   In [6]: df + arr[:, [1]]   # 1 column, 3 rows
   ...
   ValueError: Unable to coerce to DataFrame, shape must be (3, 2): given (3, 1)

*New Behavior*:

.. ipython:: python

   arr = np.arange(6).reshape(3, 2)
   df = pd.DataFrame(arr)
   df

.. ipython:: python

   df + arr[[0], :]   # 1 row, 2 columns
   df + arr[:, [1]]   # 1 column, 3 rows


.. _whatsnew_0240.api.extension:

ExtensionType Changes
^^^^^^^^^^^^^^^^^^^^^

:class:`pandas.api.extensions.ExtensionDtype` **Equality and Hashability**

Pandas now requires that extension dtypes be hashable. The base class implements
a default ``__eq__`` and ``__hash__``. If you have a parametrized dtype, you should
update the ``ExtensionDtype._metadata`` tuple to match the signature of your
``__init__`` method. See :class:`pandas.api.extensions.ExtensionDtype` for more (:issue:`22476`).

**Other changes**

- :meth:`~pandas.api.types.ExtensionArray.dropna` has been added (:issue:`21185`)
- :meth:`~pandas.api.types.ExtensionArray.repeat` has been added (:issue:`24349`)
- ``ExtensionDtype`` has gained the ability to instantiate from string dtypes, e.g. ``decimal`` would instantiate a registered ``DecimalDtype``; furthermore
  the ``ExtensionDtype`` has gained the method ``construct_array_type`` (:issue:`21185`)
- An ``ExtensionArray`` with a boolean dtype now works correctly as a boolean indexer. :meth:`pandas.api.types.is_bool_dtype` now properly considers them boolean (:issue:`22326`)
- Added ``ExtensionDtype._is_numeric`` for controlling whether an extension dtype is considered numeric (:issue:`22290`).
- The ``ExtensionArray`` constructor, ``_from_sequence`` now take the keyword arg ``copy=False`` (:issue:`21185`)
- Bug in :meth:`Series.get` for ``Series`` using ``ExtensionArray`` and integer index (:issue:`21257`)
- :meth:`pandas.api.extensions.ExtensionArray.shift` added as part of the basic ``ExtensionArray`` interface (:issue:`22387`).
- :meth:`~Series.shift` now dispatches to :meth:`ExtensionArray.shift` (:issue:`22386`)
- :meth:`Series.combine()` works correctly with :class:`~pandas.api.extensions.ExtensionArray` inside of :class:`Series` (:issue:`20825`)
- :meth:`Series.combine()` with scalar argument now works for any function type (:issue:`21248`)
- :meth:`Series.astype` and :meth:`DataFrame.astype` now dispatch to :meth:`ExtensionArray.astype` (:issue:`21185:`).
- Slicing a single row of a ``DataFrame`` with multiple ExtensionArrays of the same type now preserves the dtype, rather than coercing to object (:issue:`22784`)
- Added :meth:`pandas.api.types.register_extension_dtype` to register an extension type with pandas (:issue:`22664`)
- Bug when concatenating multiple ``Series`` with different extension dtypes not casting to object dtype (:issue:`22994`)
- Series backed by an ``ExtensionArray`` now work with :func:`util.hash_pandas_object` (:issue:`23066`)
- Updated the ``.type`` attribute for ``PeriodDtype``, ``DatetimeTZDtype``, and ``IntervalDtype`` to be instances of the dtype (``Period``, ``Timestamp``, and ``Interval`` respectively) (:issue:`22938`)
- :func:`ExtensionArray.isna` is allowed to return an ``ExtensionArray`` (:issue:`22325`).
- Support for reduction operations such as ``sum``, ``mean`` via opt-in base class method override (:issue:`22762`)
- :meth:`DataFrame.stack` no longer converts to object dtype for DataFrames where each column has the same extension dtype. The output Series will have the same dtype as the columns (:issue:`23077`).
- :meth:`Series.unstack` and :meth:`DataFrame.unstack` no longer convert extension arrays to object-dtype ndarrays. Each column in the output ``DataFrame`` will now have the same dtype as the input (:issue:`23077`).
- Bug when grouping :meth:`Dataframe.groupby()` and aggregating on ``ExtensionArray`` it was not returning the actual ``ExtensionArray`` dtype (:issue:`23227`).
- Bug in :func:`pandas.merge` when merging on an extension array-backed column (:issue:`23020`).
- A default repr for :class:`pandas.api.extensions.ExtensionArray` is now provided (:issue:`23601`).

.. _whatsnew_0240.api.incompatibilities:

Series and Index Data-Dtype Incompatibilities
^^^^^^^^^^^^^^^^^^^^^^^^^^^^^^^^^^^^^^^^^^^^^

``Series`` and ``Index`` constructors now raise when the
data is incompatible with a passed ``dtype=`` (:issue:`15832`)

*Previous Behavior*:

.. code-block:: ipython

    In [4]: pd.Series([-1], dtype="uint64")
    Out [4]:
    0    18446744073709551615
    dtype: uint64

*New Behavior*:

.. code-block:: ipython

    In [4]: pd.Series([-1], dtype="uint64")
    Out [4]:
    ...
    OverflowError: Trying to coerce negative values to unsigned integers

.. _whatsnew_0240.api.crosstab_dtypes:

Crosstab Preserves Dtypes
^^^^^^^^^^^^^^^^^^^^^^^^^

:func:`crosstab` will preserve now dtypes in some cases that previously would
cast from integer dtype to floating dtype (:issue:`22019`)

*Previous Behavior*:

.. code-block:: ipython

    In [3]: df = pd.DataFrame({'a': [1, 2, 2, 2, 2], 'b': [3, 3, 4, 4, 4],
       ...:                    'c': [1, 1, np.nan, 1, 1]})
    In [4]: pd.crosstab(df.a, df.b, normalize='columns')
    Out[4]:
    b    3    4
    a
    1  0.5  0.0
    2  0.5  1.0

*New Behavior*:

.. code-block:: ipython

    In [3]: df = pd.DataFrame({'a': [1, 2, 2, 2, 2],
       ...:                    'b': [3, 3, 4, 4, 4],
       ...:                    'c': [1, 1, np.nan, 1, 1]})
    In [4]: pd.crosstab(df.a, df.b, normalize='columns')

Datetimelike API Changes
^^^^^^^^^^^^^^^^^^^^^^^^

- For :class:`DatetimeIndex` and :class:`TimedeltaIndex` with non-``None`` ``freq`` attribute, addition or subtraction of integer-dtyped array or ``Index`` will return an object of the same class (:issue:`19959`)
- :class:`DateOffset` objects are now immutable. Attempting to alter one of these will now raise ``AttributeError`` (:issue:`21341`)
- :class:`PeriodIndex` subtraction of another ``PeriodIndex`` will now return an object-dtype :class:`Index` of :class:`DateOffset` objects instead of raising a ``TypeError`` (:issue:`20049`)
- :func:`cut` and :func:`qcut` now returns a :class:`DatetimeIndex` or :class:`TimedeltaIndex` bins when the input is datetime or timedelta dtype respectively and ``retbins=True`` (:issue:`19891`)
- :meth:`DatetimeIndex.to_period` and :meth:`Timestamp.to_period` will issue a warning when timezone information will be lost (:issue:`21333`)

.. _whatsnew_0240.api.other:

Other API Changes
^^^^^^^^^^^^^^^^^

- :class:`DatetimeIndex` now accepts :class:`Int64Index` arguments as epoch timestamps (:issue:`20997`)
- Accessing a level of a ``MultiIndex`` with a duplicate name (e.g. in
  :meth:`~MultiIndex.get_level_values`) now raises a ``ValueError`` instead of
  a ``KeyError`` (:issue:`21678`).
- Invalid construction of ``IntervalDtype`` will now always raise a ``TypeError`` rather than a ``ValueError`` if the subdtype is invalid (:issue:`21185`)
- Trying to reindex a ``DataFrame`` with a non unique ``MultiIndex`` now raises a ``ValueError`` instead of an ``Exception`` (:issue:`21770`)
- :meth:`PeriodIndex.tz_convert` and :meth:`PeriodIndex.tz_localize` have been removed (:issue:`21781`)
- :class:`Index` subtraction will attempt to operate element-wise instead of raising ``TypeError`` (:issue:`19369`)
- :class:`pandas.io.formats.style.Styler` supports a ``number-format`` property when using :meth:`~pandas.io.formats.style.Styler.to_excel` (:issue:`22015`)
- :meth:`DataFrame.corr` and :meth:`Series.corr` now raise a ``ValueError`` along with a helpful error message instead of a ``KeyError`` when supplied with an invalid method (:issue:`22298`)
- :meth:`shift` will now always return a copy, instead of the previous behaviour of returning self when shifting by 0 (:issue:`22397`)
- :meth:`DataFrame.set_index` now allows all one-dimensional list-likes, raises a ``TypeError`` for incorrect types,
  has an improved ``KeyError`` message, and will not fail on duplicate column names with ``drop=True``. (:issue:`22484`)
- Slicing a single row of a DataFrame with multiple ExtensionArrays of the same type now preserves the dtype, rather than coercing to object (:issue:`22784`)
- :class:`DateOffset` attribute `_cacheable` and method `_should_cache` have been removed (:issue:`23118`)
- :meth:`Series.searchsorted`, when supplied a scalar value to search for, now returns a scalar instead of an array (:issue:`23801`).
- :meth:`Categorical.searchsorted`, when supplied a scalar value to search for, now returns a scalar instead of an array (:issue:`23466`).
- :meth:`Categorical.searchsorted` now raises a ``KeyError`` rather that a ``ValueError``, if a searched for key is not found in its categories (:issue:`23466`).
- :meth:`Index.hasnans` and :meth:`Series.hasnans` now always return a python boolean. Previously, a python or a numpy boolean could be returned, depending on circumstances (:issue:`23294`).
- The order of the arguments of :func:`DataFrame.to_html` and :func:`DataFrame.to_string` is rearranged to be consistent with each other. (:issue:`23614`)
- :meth:`CategoricalIndex.reindex` now raises a ``ValueError`` if the target index is non-unique and not equal to the current index. It previously only raised if the target index was not of a categorical dtype (:issue:`23963`).
- :func:`Series.to_list` and :func:`Index.to_list` are now aliases of ``Series.tolist`` respectively ``Index.tolist`` (:issue:`8826`)
- The result of ``SparseSeries.unstack`` is now a :class:`DataFrame` with sparse values, rather than a :class:`SparseDataFrame` (issue:`24372`).

.. _whatsnew_0240.deprecations:

Deprecations
~~~~~~~~~~~~

- :attr:`MultiIndex.labels` has been deprecated and replaced by :attr:`MultiIndex.codes`.
  The functionality is unchanged. The new name better reflects the natures of
  these codes and makes the ``MultiIndex`` API more similar to the API for :class:`CategoricalIndex` (:issue:`13443`).
  As a consequence, other uses of the name ``labels`` in ``MultiIndex`` have also been deprecated and replaced with ``codes``:

  - You should initialize a ``MultiIndex`` instance using a parameter named ``codes`` rather than ``labels``.
  - ``MultiIndex.set_labels`` has been deprecated in favor of :meth:`MultiIndex.set_codes`.
  - For method :meth:`MultiIndex.copy`, the ``labels`` parameter has been deprecated and replaced by a ``codes`` parameter.
- :meth:`DataFrame.to_stata`, :meth:`read_stata`, :class:`StataReader` and :class:`StataWriter` have deprecated the ``encoding`` argument. The encoding of a Stata dta file is determined by the file type and cannot be changed (:issue:`21244`)
- :meth:`MultiIndex.to_hierarchical` is deprecated and will be removed in a future version (:issue:`21613`)
- :meth:`Series.ptp` is deprecated. Use ``numpy.ptp`` instead (:issue:`21614`)
- :meth:`Series.compress` is deprecated. Use ``Series[condition]`` instead (:issue:`18262`)
- The signature of :meth:`Series.to_csv` has been uniformed to that of :meth:`DataFrame.to_csv`: the name of the first argument is now ``path_or_buf``, the order of subsequent arguments has changed, the ``header`` argument now defaults to ``True``. (:issue:`19715`)
- :meth:`Categorical.from_codes` has deprecated providing float values for the ``codes`` argument. (:issue:`21767`)
- :func:`pandas.read_table` is deprecated. Instead, use :func:`read_csv` passing ``sep='\t'`` if necessary (:issue:`21948`)
- :meth:`Series.str.cat` has deprecated using arbitrary list-likes *within* list-likes. A list-like container may still contain
  many ``Series``, ``Index`` or 1-dimensional ``np.ndarray``, or alternatively, only scalar values. (:issue:`21950`)
- :meth:`FrozenNDArray.searchsorted` has deprecated the ``v`` parameter in favor of ``value`` (:issue:`14645`)
- :func:`DatetimeIndex.shift` and :func:`PeriodIndex.shift` now accept ``periods`` argument instead of ``n`` for consistency with :func:`Index.shift` and :func:`Series.shift`. Using ``n`` throws a deprecation warning (:issue:`22458`, :issue:`22912`)
- The ``fastpath`` keyword of the different Index constructors is deprecated (:issue:`23110`).
- :meth:`Timestamp.tz_localize`, :meth:`DatetimeIndex.tz_localize`, and :meth:`Series.tz_localize` have deprecated the ``errors`` argument in favor of the ``nonexistent`` argument (:issue:`8917`)
- The class ``FrozenNDArray`` has been deprecated. When unpickling, ``FrozenNDArray`` will be unpickled to ``np.ndarray`` once this class is removed (:issue:`9031`)
- The methods :meth:`DataFrame.update` and :meth:`Panel.update` have deprecated the ``raise_conflict=False|True`` keyword in favor of ``errors='ignore'|'raise'`` (:issue:`23585`)
- The methods :meth:`Series.str.partition` and :meth:`Series.str.rpartition` have deprecated the ``pat`` keyword in favor of ``sep`` (:issue:`22676`)
- Deprecated the ``nthreads`` keyword of :func:`pandas.read_feather` in favor of ``use_threads`` to reflect the changes in ``pyarrow>=0.11.0``. (:issue:`23053`)
- :meth:`ExtensionArray._formatting_values` is deprecated. Use :attr:`ExtensionArray._formatter` instead. (:issue:`23601`)
- :func:`pandas.read_excel` has deprecated accepting ``usecols`` as an integer. Please pass in a list of ints from 0 to ``usecols`` inclusive instead (:issue:`23527`)
- Constructing a :class:`TimedeltaIndex` from data with ``datetime64``-dtyped data is deprecated, will raise ``TypeError`` in a future version (:issue:`23539`)
- Constructing a :class:`DatetimeIndex` from data with ``timedelta64``-dtyped data is deprecated, will raise ``TypeError`` in a future version (:issue:`23675`)
- The ``keep_tz=False`` option (the default) of the ``keep_tz`` keyword of
  :meth:`DatetimeIndex.to_series` is deprecated (:issue:`17832`).
- Timezone converting a tz-aware ``datetime.datetime`` or :class:`Timestamp` with :class:`Timestamp` and the ``tz`` argument is now deprecated. Instead, use :meth:`Timestamp.tz_convert` (:issue:`23579`)
- :func:`pandas.api.types.is_period` is deprecated in favor of `pandas.api.types.is_period_dtype` (:issue:`23917`)
- :func:`pandas.api.types.is_datetimetz` is deprecated in favor of `pandas.api.types.is_datetime64tz` (:issue:`23917`)
- Creating a :class:`TimedeltaIndex` or :class:`DatetimeIndex` by passing range arguments `start`, `end`, and `periods` is deprecated in favor of :func:`timedelta_range` and :func:`date_range` (:issue:`23919`)
- Passing a string alias like ``'datetime64[ns, UTC]'`` as the ``unit`` parameter to :class:`DatetimeTZDtype` is deprecated. Use :class:`DatetimeTZDtype.construct_from_string` instead (:issue:`23990`).
- In :meth:`Series.where` with Categorical data, providing an ``other`` that is not present in the categories is deprecated. Convert the categorical to a different dtype or add the ``other`` to the categories first (:issue:`24077`).
- :meth:`Series.clip_lower`, :meth:`Series.clip_upper`, :meth:`DataFrame.clip_lower` and :meth:`DataFrame.clip_upper` are deprecated and will be removed in a future version. Use ``Series.clip(lower=threshold)``, ``Series.clip(upper=threshold)`` and the equivalent ``DataFrame`` methods (:issue:`24203`)

.. _whatsnew_0240.deprecations.datetimelike_int_ops:

Integer Addition/Subtraction with Datetimes and Timedeltas is Deprecated
~~~~~~~~~~~~~~~~~~~~~~~~~~~~~~~~~~~~~~~~~~~~~~~~~~~~~~~~~~~~~~~~~~~~~~~~

In the past, users could—in some cases—add or subtract integers or integer-dtype
arrays from :class:`Timestamp`, :class:`DatetimeIndex` and :class:`TimedeltaIndex`.

This usage is now deprecated.  Instead add or subtract integer multiples of
the object's ``freq`` attribute (:issue:`21939`, :issue:`23878`).

*Previous Behavior*:

.. code-block:: ipython

    In [5]: ts = pd.Timestamp('1994-05-06 12:15:16', freq=pd.offsets.Hour())
    In [6]: ts + 2
    Out[6]: Timestamp('1994-05-06 14:15:16', freq='H')

    In [7]: tdi = pd.timedelta_range('1D', periods=2)
    In [8]: tdi - np.array([2, 1])
    Out[8]: TimedeltaIndex(['-1 days', '1 days'], dtype='timedelta64[ns]', freq=None)

    In [9]: dti = pd.date_range('2001-01-01', periods=2, freq='7D')
    In [10]: dti + pd.Index([1, 2])
    Out[10]: DatetimeIndex(['2001-01-08', '2001-01-22'], dtype='datetime64[ns]', freq=None)

*New Behavior*:

.. ipython:: python
    :okwarning:

    ts = pd.Timestamp('1994-05-06 12:15:16', freq=pd.offsets.Hour())
    ts + 2 * ts.freq

    tdi = pd.timedelta_range('1D', periods=2)
    tdi - np.array([2 * tdi.freq, 1 * tdi.freq])

    dti = pd.date_range('2001-01-01', periods=2, freq='7D')
    dti + pd.Index([1 * dti.freq, 2 * dti.freq])

.. _whatsnew_0240.prior_deprecations:

Removal of prior version deprecations/changes
~~~~~~~~~~~~~~~~~~~~~~~~~~~~~~~~~~~~~~~~~~~~~

- The ``LongPanel`` and ``WidePanel`` classes have been removed (:issue:`10892`)
- :meth:`Series.repeat` has renamed the ``reps`` argument to ``repeats`` (:issue:`14645`)
- Several private functions were removed from the (non-public) module ``pandas.core.common`` (:issue:`22001`)
- Removal of the previously deprecated module ``pandas.core.datetools`` (:issue:`14105`, :issue:`14094`)
- Strings passed into :meth:`DataFrame.groupby` that refer to both column and index levels will raise a ``ValueError`` (:issue:`14432`)
- :meth:`Index.repeat` and :meth:`MultiIndex.repeat` have renamed the ``n`` argument to ``repeats`` (:issue:`14645`)
- The ``Series`` constructor and ``.astype`` method will now raise a ``ValueError`` if timestamp dtypes are passed in without a unit (e.g. ``np.datetime64``) for the ``dtype`` parameter (:issue:`15987`)
- Removal of the previously deprecated ``as_indexer`` keyword completely from ``str.match()`` (:issue:`22356`, :issue:`6581`)
- The modules ``pandas.types``, ``pandas.computation``, and ``pandas.util.decorators`` have been removed (:issue:`16157`, :issue:`16250`)
- Removed the ``pandas.formats.style`` shim for :class:`pandas.io.formats.style.Styler` (:issue:`16059`)
- ``pandas.pnow``, ``pandas.match``, ``pandas.groupby``, ``pd.get_store``, ``pd.Expr``, and ``pd.Term`` have been removed (:issue:`15538`, :issue:`15940`)
- :meth:`Categorical.searchsorted` and :meth:`Series.searchsorted` have renamed the ``v`` argument to ``value`` (:issue:`14645`)
- ``pandas.parser``, ``pandas.lib``, and ``pandas.tslib`` have been removed (:issue:`15537`)
- :meth:`Index.searchsorted` have renamed the ``key`` argument to ``value`` (:issue:`14645`)
- ``DataFrame.consolidate`` and ``Series.consolidate`` have been removed (:issue:`15501`)
- Removal of the previously deprecated module ``pandas.json`` (:issue:`19944`)
- The module ``pandas.tools`` has been removed (:issue:`15358`, :issue:`16005`)
- :meth:`SparseArray.get_values` and :meth:`SparseArray.to_dense` have dropped the ``fill`` parameter (:issue:`14686`)
- ``DataFrame.sortlevel`` and ``Series.sortlevel`` have been removed (:issue:`15099`)
- :meth:`SparseSeries.to_dense` has dropped the ``sparse_only`` parameter (:issue:`14686`)
- :meth:`DataFrame.astype` and :meth:`Series.astype` have renamed the ``raise_on_error`` argument to ``errors`` (:issue:`14967`)
- ``is_sequence``, ``is_any_int_dtype``, and ``is_floating_dtype`` have been removed from ``pandas.api.types`` (:issue:`16163`, :issue:`16189`)

.. _whatsnew_0240.performance:

Performance Improvements
~~~~~~~~~~~~~~~~~~~~~~~~

- Slicing Series and DataFrames with an monotonically increasing :class:`CategoricalIndex`
  is now very fast and has speed comparable to slicing with an ``Int64Index``.
  The speed increase is both when indexing by label (using .loc) and position(.iloc) (:issue:`20395`)
  Slicing a monotonically increasing :class:`CategoricalIndex` itself (i.e. ``ci[1000:2000]``)
  shows similar speed improvements as above (:issue:`21659`)
- Improved performance of :meth:`CategoricalIndex.equals` when comparing to another :class:`CategoricalIndex` (:issue:`24023`)
- Improved performance of :func:`Series.describe` in case of numeric dtpyes (:issue:`21274`)
- Improved performance of :func:`pandas.core.groupby.GroupBy.rank` when dealing with tied rankings (:issue:`21237`)
- Improved performance of :func:`DataFrame.set_index` with columns consisting of :class:`Period` objects (:issue:`21582`, :issue:`21606`)
- Improved performance of :meth:`Series.at` and :meth:`Index.get_value` for Extension Arrays values (e.g. :class:`Categorical`) (:issue:`24204`)
- Improved performance of membership checks in :class:`Categorical` and :class:`CategoricalIndex`
  (i.e. ``x in cat``-style checks are much faster). :meth:`CategoricalIndex.contains`
  is likewise much faster (:issue:`21369`, :issue:`21508`)
- Improved performance of :meth:`HDFStore.groups` (and dependent functions like
  :meth:`HDFStore.keys`.  (i.e. ``x in store`` checks are much faster)
  (:issue:`21372`)
- Improved the performance of :func:`pandas.get_dummies` with ``sparse=True`` (:issue:`21997`)
- Improved performance of :func:`IndexEngine.get_indexer_non_unique` for sorted, non-unique indexes (:issue:`9466`)
- Improved performance of :func:`PeriodIndex.unique` (:issue:`23083`)
- Improved performance of :func:`concat` for `Series` objects (:issue:`23404`)
- Improved performance of :meth:`DatetimeIndex.normalize` and :meth:`Timestamp.normalize` for timezone naive or UTC datetimes (:issue:`23634`)
- Improved performance of :meth:`DatetimeIndex.tz_localize` and various ``DatetimeIndex`` attributes with dateutil UTC timezone (:issue:`23772`)
- Fixed a performance regression on Windows with Python 3.7 of :func:`read_csv` (:issue:`23516`)
- Improved performance of :class:`Categorical` constructor for ``Series`` objects (:issue:`23814`)
- Improved performance of :meth:`~DataFrame.where` for Categorical data (:issue:`24077`)

.. _whatsnew_0240.docs:

Documentation Changes
~~~~~~~~~~~~~~~~~~~~~

-

.. _whatsnew_0240.bug_fixes:

Bug Fixes
~~~~~~~~~

Categorical
^^^^^^^^^^^

- Bug in :meth:`Categorical.from_codes` where ``NaN`` values in ``codes`` were silently converted to ``0`` (:issue:`21767`). In the future this will raise a ``ValueError``. Also changes the behavior of ``.from_codes([1.1, 2.0])``.
- Bug in :meth:`Categorical.sort_values` where ``NaN`` values were always positioned in front regardless of ``na_position`` value. (:issue:`22556`).
- Bug when indexing with a boolean-valued ``Categorical``. Now a boolean-valued ``Categorical`` is treated as a boolean mask (:issue:`22665`)
- Constructing a :class:`CategoricalIndex` with empty values and boolean categories was raising a ``ValueError`` after a change to dtype coercion (:issue:`22702`).
- Bug in :meth:`Categorical.take` with a user-provided ``fill_value`` not encoding the ``fill_value``, which could result in a ``ValueError``, incorrect results, or a segmentation fault (:issue:`23296`).
- In :meth:`Series.unstack`, specifying a ``fill_value`` not present in the categories now raises a ``TypeError`` rather than ignoring the ``fill_value`` (:issue:`23284`)
- Bug when resampling :meth:`DataFrame.resample()` and aggregating on categorical data, the categorical dtype was getting lost. (:issue:`23227`)
- Bug in many methods of the ``.str``-accessor, which always failed on calling the ``CategoricalIndex.str`` constructor (:issue:`23555`, :issue:`23556`)
- Bug in :meth:`Series.where` losing the categorical dtype for categorical data (:issue:`24077`)
- Bug in :meth:`Categorical.apply` where ``NaN`` values could be handled unpredictably. They now remain unchanged (:issue:`24241`)

Datetimelike
^^^^^^^^^^^^

- Fixed bug where two :class:`DateOffset` objects with different ``normalize`` attributes could evaluate as equal (:issue:`21404`)
- Fixed bug where :meth:`Timestamp.resolution` incorrectly returned 1-microsecond ``timedelta`` instead of 1-nanosecond :class:`Timedelta` (:issue:`21336`, :issue:`21365`)
- Bug in :func:`to_datetime` that did not consistently return an :class:`Index` when ``box=True`` was specified (:issue:`21864`)
- Bug in :class:`DatetimeIndex` comparisons where string comparisons incorrectly raises ``TypeError`` (:issue:`22074`)
- Bug in :class:`DatetimeIndex` comparisons when comparing against ``timedelta64[ns]`` dtyped arrays; in some cases ``TypeError`` was incorrectly raised, in others it incorrectly failed to raise (:issue:`22074`)
- Bug in :class:`DatetimeIndex` comparisons when comparing against object-dtyped arrays (:issue:`22074`)
- Bug in :class:`DataFrame` with ``datetime64[ns]`` dtype addition and subtraction with ``Timedelta``-like objects (:issue:`22005`, :issue:`22163`)
- Bug in :class:`DataFrame` with ``datetime64[ns]`` dtype addition and subtraction with ``DateOffset`` objects returning an ``object`` dtype instead of ``datetime64[ns]`` dtype (:issue:`21610`, :issue:`22163`)
- Bug in :class:`DataFrame` with ``datetime64[ns]`` dtype comparing against ``NaT`` incorrectly (:issue:`22242`, :issue:`22163`)
- Bug in :class:`DataFrame` with ``datetime64[ns]`` dtype subtracting ``Timestamp``-like object incorrectly returned ``datetime64[ns]`` dtype instead of ``timedelta64[ns]`` dtype (:issue:`8554`, :issue:`22163`)
- Bug in :class:`DataFrame` with ``datetime64[ns]`` dtype subtracting ``np.datetime64`` object with non-nanosecond unit failing to convert to nanoseconds (:issue:`18874`, :issue:`22163`)
- Bug in :class:`DataFrame` comparisons against ``Timestamp``-like objects failing to raise ``TypeError`` for inequality checks with mismatched types (:issue:`8932`, :issue:`22163`)
- Bug in :class:`DataFrame` with mixed dtypes including ``datetime64[ns]`` incorrectly raising ``TypeError`` on equality comparisons (:issue:`13128`, :issue:`22163`)
- Bug in :meth:`DataFrame.eq` comparison against ``NaT`` incorrectly returning ``True`` or ``NaN`` (:issue:`15697`, :issue:`22163`)
- Bug in :class:`DatetimeIndex` subtraction that incorrectly failed to raise ``OverflowError`` (:issue:`22492`, :issue:`22508`)
- Bug in :class:`DatetimeIndex` incorrectly allowing indexing with ``Timedelta`` object (:issue:`20464`)
- Bug in :class:`DatetimeIndex` where frequency was being set if original frequency was ``None`` (:issue:`22150`)
- Bug in rounding methods of :class:`DatetimeIndex` (:meth:`~DatetimeIndex.round`, :meth:`~DatetimeIndex.ceil`, :meth:`~DatetimeIndex.floor`) and :class:`Timestamp` (:meth:`~Timestamp.round`, :meth:`~Timestamp.ceil`, :meth:`~Timestamp.floor`) could give rise to loss of precision (:issue:`22591`)
- Bug in :func:`to_datetime` with an :class:`Index` argument that would drop the ``name`` from the result (:issue:`21697`)
- Bug in :class:`PeriodIndex` where adding or subtracting a :class:`timedelta` or :class:`Tick` object produced incorrect results (:issue:`22988`)
- Bug in the :class:`Series` repr with period-dtype data missing a space before the data (:issue:`23601`)
- Bug in :func:`date_range` when decrementing a start date to a past end date by a negative frequency (:issue:`23270`)
- Bug in :meth:`Series.min` which would return ``NaN`` instead of ``NaT`` when called on a series of ``NaT`` (:issue:`23282`)
- Bug in :meth:`Series.combine_first` not properly aligning categoricals, so that missing values in ``self`` where not filled by valid values from ``other`` (:issue:`24147`)
- Bug in :func:`DataFrame.combine` with datetimelike values raising a TypeError (:issue:`23079`)
- Bug in :func:`date_range` with frequency of ``Day`` or higher where dates sufficiently far in the future could wrap around to the past instead of raising ``OutOfBoundsDatetime`` (:issue:`14187`)
- Bug in :class:`PeriodIndex` with attribute ``freq.n`` greater than 1 where adding a :class:`DateOffset` object would return incorrect results (:issue:`23215`)
- Bug in :class:`Series` that interpreted string indices as lists of characters when setting datetimelike values (:issue:`23451`)
- Bug in :class:`Timestamp` constructor which would drop the frequency of an input :class:`Timestamp` (:issue:`22311`)
- Bug in :class:`DatetimeIndex` where calling ``np.array(dtindex, dtype=object)`` would incorrectly return an array of ``long`` objects (:issue:`23524`)
- Bug in :class:`Index` where passing a timezone-aware :class:`DatetimeIndex` and `dtype=object` would incorrectly raise a ``ValueError`` (:issue:`23524`)
- Bug in :class:`Index` where calling ``np.array(dtindex, dtype=object)`` on a timezone-naive :class:`DatetimeIndex` would return an array of ``datetime`` objects instead of :class:`Timestamp` objects, potentially losing nanosecond portions of the timestamps (:issue:`23524`)
- Bug in :class:`Categorical.__setitem__` not allowing setting with another ``Categorical`` when both are undordered and have the same categories, but in a different order (:issue:`24142`)
- Bug in :func:`date_range` where using dates with millisecond resolution or higher could return incorrect values or the wrong number of values in the index (:issue:`24110`)
- Bug in :class:`DatetimeIndex` where constructing a :class:`DatetimeIndex` from a :class:`Categorical` or :class:`CategoricalIndex` would incorrectly drop timezone information (:issue:`18664`)
- Bug in :class:`DatetimeIndex` and :class:`TimedeltaIndex` where indexing with ``Ellipsis`` would incorrectly lose the index's ``freq`` attribute (:issue:`21282`)
- Clarified error message produced when passing an incorrect ``freq`` argument to :class:`DatetimeIndex` with ``NaT`` as the first entry in the passed data (:issue:`11587`)
<<<<<<< HEAD
- Bug in :class:`PeriodIndex` where comparisons against an array-like object with length 1 failed to raise ``ValueError`` (:issue:`23078`)
=======
- Bug in :func:`to_datetime` where ``box`` and ``utc`` arguments were ignored when passing a :class:`DataFrame` or ``dict`` of unit mappings (:issue:`23760`)
>>>>>>> 6b31abdb

Timedelta
^^^^^^^^^
- Bug in :class:`DataFrame` with ``timedelta64[ns]`` dtype division by ``Timedelta``-like scalar incorrectly returning ``timedelta64[ns]`` dtype instead of ``float64`` dtype (:issue:`20088`, :issue:`22163`)
- Bug in adding a :class:`Index` with object dtype to a :class:`Series` with ``timedelta64[ns]`` dtype incorrectly raising (:issue:`22390`)
- Bug in multiplying a :class:`Series` with numeric dtype against a ``timedelta`` object (:issue:`22390`)
- Bug in :class:`Series` with numeric dtype when adding or subtracting an an array or ``Series`` with ``timedelta64`` dtype (:issue:`22390`)
- Bug in :class:`Index` with numeric dtype when multiplying or dividing an array with dtype ``timedelta64`` (:issue:`22390`)
- Bug in :class:`TimedeltaIndex` incorrectly allowing indexing with ``Timestamp`` object (:issue:`20464`)
- Fixed bug where subtracting :class:`Timedelta` from an object-dtyped array would raise ``TypeError`` (:issue:`21980`)
- Fixed bug in adding a :class:`DataFrame` with all-`timedelta64[ns]` dtypes to a :class:`DataFrame` with all-integer dtypes returning incorrect results instead of raising ``TypeError`` (:issue:`22696`)
- Bug in :class:`TimedeltaIndex` where adding a timezone-aware datetime scalar incorrectly returned a timezone-naive :class:`DatetimeIndex` (:issue:`23215`)
- Bug in :class:`TimedeltaIndex` where adding ``np.timedelta64('NaT')`` incorrectly returned an all-``NaT`` :class:`DatetimeIndex` instead of an all-``NaT`` :class:`TimedeltaIndex` (:issue:`23215`)
- Bug in :class:`Timedelta` and :func:`to_timedelta()` have inconsistencies in supported unit string (:issue:`21762`)
- Bug in :class:`TimedeltaIndex` division where dividing by another :class:`TimedeltaIndex` raised ``TypeError`` instead of returning a :class:`Float64Index` (:issue:`23829`, :issue:`22631`)
- Bug in :class:`TimedeltaIndex` comparison operations where comparing against non-``Timedelta``-like objects would raise ``TypeError`` instead of returning all-``False`` for ``__eq__`` and all-``True`` for ``__ne__`` (:issue:`24056`)

Timezones
^^^^^^^^^

- Bug in :meth:`Index.shift` where an ``AssertionError`` would raise when shifting across DST (:issue:`8616`)
- Bug in :class:`Timestamp` constructor where passing an invalid timezone offset designator (``Z``) would not raise a ``ValueError`` (:issue:`8910`)
- Bug in :meth:`Timestamp.replace` where replacing at a DST boundary would retain an incorrect offset (:issue:`7825`)
- Bug in :meth:`Series.replace` with ``datetime64[ns, tz]`` data when replacing ``NaT`` (:issue:`11792`)
- Bug in :class:`Timestamp` when passing different string date formats with a timezone offset would produce different timezone offsets (:issue:`12064`)
- Bug when comparing a tz-naive :class:`Timestamp` to a tz-aware :class:`DatetimeIndex` which would coerce the :class:`DatetimeIndex` to tz-naive (:issue:`12601`)
- Bug in :meth:`Series.truncate` with a tz-aware :class:`DatetimeIndex` which would cause a core dump (:issue:`9243`)
- Bug in :class:`Series` constructor which would coerce tz-aware and tz-naive :class:`Timestamp` to tz-aware (:issue:`13051`)
- Bug in :class:`Index` with ``datetime64[ns, tz]`` dtype that did not localize integer data correctly (:issue:`20964`)
- Bug in :class:`DatetimeIndex` where constructing with an integer and tz would not localize correctly (:issue:`12619`)
- Fixed bug where :meth:`DataFrame.describe` and :meth:`Series.describe` on tz-aware datetimes did not show `first` and `last` result (:issue:`21328`)
- Bug in :class:`DatetimeIndex` comparisons failing to raise ``TypeError`` when comparing timezone-aware ``DatetimeIndex`` against ``np.datetime64`` (:issue:`22074`)
- Bug in ``DataFrame`` assignment with a timezone-aware scalar (:issue:`19843`)
- Bug in :func:`DataFrame.asof` that raised a ``TypeError`` when attempting to compare tz-naive and tz-aware timestamps (:issue:`21194`)
- Bug when constructing a :class:`DatetimeIndex` with :class:`Timestamp` constructed with the ``replace`` method across DST (:issue:`18785`)
- Bug when setting a new value with :meth:`DataFrame.loc` with a :class:`DatetimeIndex` with a DST transition (:issue:`18308`, :issue:`20724`)
- Bug in :meth:`Index.unique` that did not re-localize tz-aware dates correctly (:issue:`21737`)
- Bug when indexing a :class:`Series` with a DST transition (:issue:`21846`)
- Bug in :meth:`DataFrame.resample` and :meth:`Series.resample` where an ``AmbiguousTimeError`` or ``NonExistentTimeError`` would raise if a timezone aware timeseries ended on a DST transition (:issue:`19375`, :issue:`10117`)
- Bug in :meth:`DataFrame.drop` and :meth:`Series.drop` when specifying a tz-aware Timestamp key to drop from a :class:`DatetimeIndex` with a DST transition (:issue:`21761`)
- Bug in :class:`DatetimeIndex` constructor where ``NaT`` and ``dateutil.tz.tzlocal`` would raise an ``OutOfBoundsDatetime`` error (:issue:`23807`)
- Bug in :meth:`DatetimeIndex.tz_localize` and :meth:`Timestamp.tz_localize` with ``dateutil.tz.tzlocal`` near a DST transition that would return an incorrectly localized datetime (:issue:`23807`)
- Bug in :class:`Timestamp` constructor where a ``dateutil.tz.tzutc`` timezone passed with a ``datetime.datetime`` argument would be converted to a ``pytz.UTC`` timezone (:issue:`23807`)
- Bug in :func:`to_datetime` where ``utc=True`` was not respected when specifying a ``unit`` and ``errors='ignore'`` (:issue:`23758`)

Offsets
^^^^^^^

- Bug in :class:`FY5253` where date offsets could incorrectly raise an ``AssertionError`` in arithmetic operatons (:issue:`14774`)
- Bug in :class:`DateOffset` where keyword arguments ``week`` and ``milliseconds`` were accepted and ignored.  Passing these will now raise ``ValueError`` (:issue:`19398`)
- Bug in adding :class:`DateOffset` with :class:`DataFrame` or :class:`PeriodIndex` incorrectly raising ``TypeError`` (:issue:`23215`)
- Bug in comparing :class:`DateOffset` objects with non-DateOffset objects, particularly strings, raising ``ValueError`` instead of returning ``False`` for equality checks and ``True`` for not-equal checks (:issue:`23524`)

Numeric
^^^^^^^

- Bug in :class:`Series` ``__rmatmul__`` doesn't support matrix vector multiplication (:issue:`21530`)
- Bug in :func:`factorize` fails with read-only array (:issue:`12813`)
- Fixed bug in :func:`unique` handled signed zeros inconsistently: for some inputs 0.0 and -0.0 were treated as equal and for some inputs as different. Now they are treated as equal for all inputs (:issue:`21866`)
- Bug in :meth:`DataFrame.agg`, :meth:`DataFrame.transform` and :meth:`DataFrame.apply` where,
  when supplied with a list of functions and ``axis=1`` (e.g. ``df.apply(['sum', 'mean'], axis=1)``),
  a ``TypeError`` was wrongly raised. For all three methods such calculation are now done correctly. (:issue:`16679`).
- Bug in :class:`Series` comparison against datetime-like scalars and arrays (:issue:`22074`)
- Bug in :class:`DataFrame` multiplication between boolean dtype and integer returning ``object`` dtype instead of integer dtype (:issue:`22047`, :issue:`22163`)
- Bug in :meth:`DataFrame.apply` where, when supplied with a string argument and additional positional or keyword arguments (e.g. ``df.apply('sum', min_count=1)``), a ``TypeError`` was wrongly raised (:issue:`22376`)
- Bug in :meth:`DataFrame.astype` to extension dtype may raise ``AttributeError`` (:issue:`22578`)
- Bug in :class:`DataFrame` with ``timedelta64[ns]`` dtype arithmetic operations with ``ndarray`` with integer dtype incorrectly treating the narray as ``timedelta64[ns]`` dtype (:issue:`23114`)
- Bug in :meth:`Series.rpow` with object dtype ``NaN`` for ``1 ** NA`` instead of ``1`` (:issue:`22922`).
- :meth:`Series.agg` can now handle numpy NaN-aware methods like :func:`numpy.nansum` (:issue:`19629`)
- Bug in :meth:`Series.rank` and :meth:`DataFrame.rank` when ``pct=True`` and more than 2:sup:`24` rows are present resulted in percentages greater than 1.0 (:issue:`18271`)
- Calls such as :meth:`DataFrame.round` with a non-unique :meth:`CategoricalIndex` now return expected data. Previously, data would be improperly duplicated (:issue:`21809`).
- Added ``log10`` to the list of supported functions in :meth:`DataFrame.eval` (:issue:`24139`)
- Logical operations ``&, |, ^`` between :class:`Series` and :class:`Index` will no longer raise ``ValueError`` (:issue:`22092`)
- Checking PEP 3141 numbers in :func:`~pandas.api.types.is_scalar` function returns ``True`` (:issue:`22903`)
- Reduction methods like :meth:`Series.sum` now accept the default value of ``keepdims=False`` when called from a NumPy ufunc, rather than raising a ``TypeError``. Full support for ``keepdims`` has not been implemented (:issue:`24356`).

 Conversion
^^^^^^^^^^

- Bug in :meth:`DataFrame.combine_first` in which column types were unexpectedly converted to float (:issue:`20699`)

Strings
^^^^^^^

- Bug in :meth:`Index.str.partition` was not nan-safe (:issue:`23558`).
- Bug in :meth:`Index.str.split` was not nan-safe (:issue:`23677`).
- Bug :func:`Series.str.contains` not respecting the ``na`` argument for a ``Categorical`` dtype ``Series`` (:issue:`22158`)
- Bug in :meth:`Index.str.cat` when the result contained only ``NaN`` (:issue:`24044`)

Interval
^^^^^^^^

- Bug in the :class:`IntervalIndex` constructor where the ``closed`` parameter did not always override the inferred ``closed`` (:issue:`19370`)
- Bug in the ``IntervalIndex`` repr where a trailing comma was missing after the list of intervals (:issue:`20611`)
- Bug in :class:`Interval` where scalar arithmetic operations did not retain the ``closed`` value (:issue:`22313`)
- Bug in :class:`IntervalIndex` where indexing with datetime-like values raised a ``KeyError`` (:issue:`20636`)
- Bug in ``IntervalTree`` where data containing ``NaN`` triggered a warning and resulted in incorrect indexing queries with :class:`IntervalIndex` (:issue:`23352`)

Indexing
^^^^^^^^

- The traceback from a ``KeyError`` when asking ``.loc`` for a single missing label is now shorter and more clear (:issue:`21557`)
- :class:`PeriodIndex` now emits a ``KeyError`` when a malformed string is looked up, which is consistent with the behavior of :class:`DatetimeIndex` (:issue:`22803`)
- When ``.ix`` is asked for a missing integer label in a :class:`MultiIndex` with a first level of integer type, it now raises a ``KeyError``, consistently with the case of a flat :class:`Int64Index`, rather than falling back to positional indexing (:issue:`21593`)
- Bug in :meth:`Index.reindex` when reindexing a tz-naive and tz-aware :class:`DatetimeIndex` (:issue:`8306`)
- Bug in :meth:`Series.reindex` when reindexing an empty series with a ``datetime64[ns, tz]`` dtype (:issue:`20869`)
- Bug in :class:`DataFrame` when setting values with ``.loc`` and a timezone aware :class:`DatetimeIndex` (:issue:`11365`)
- ``DataFrame.__getitem__`` now accepts dictionaries and dictionary keys as list-likes of labels, consistently with ``Series.__getitem__`` (:issue:`21294`)
- Fixed ``DataFrame[np.nan]`` when columns are non-unique (:issue:`21428`)
- Bug when indexing :class:`DatetimeIndex` with nanosecond resolution dates and timezones (:issue:`11679`)
- Bug where indexing with a Numpy array containing negative values would mutate the indexer (:issue:`21867`)
- Bug where mixed indexes wouldn't allow integers for ``.at`` (:issue:`19860`)
- ``Float64Index.get_loc`` now raises ``KeyError`` when boolean key passed. (:issue:`19087`)
- Bug in :meth:`DataFrame.loc` when indexing with an :class:`IntervalIndex` (:issue:`19977`)
- :class:`Index` no longer mangles ``None``, ``NaN`` and ``NaT``, i.e. they are treated as three different keys. However, for numeric Index all three are still coerced to a ``NaN`` (:issue:`22332`)
- Bug in ``scalar in Index`` if scalar is a float while the ``Index`` is of integer dtype (:issue:`22085`)
- Bug in :func:`MultiIndex.set_levels` when levels value is not subscriptable (:issue:`23273`)
- Bug where setting a timedelta column by ``Index`` causes it to be casted to double, and therefore lose precision (:issue:`23511`)
- Bug in :func:`Index.union` and :func:`Index.intersection` where name of the ``Index`` of the result was not computed correctly for certain cases (:issue:`9943`, :issue:`9862`)
- Bug in :class:`Index` slicing with boolean :class:`Index` may raise ``TypeError`` (:issue:`22533`)
- Bug in ``PeriodArray.__setitem__`` when accepting slice and list-like value (:issue:`23978`)
- Bug in :class:`DatetimeIndex`, :class:`TimedeltaIndex` where indexing with ``Ellipsis`` would lose their ``freq`` attribute (:issue:`21282`)

Missing
^^^^^^^

- Bug in :func:`DataFrame.fillna` where a ``ValueError`` would raise when one column contained a ``datetime64[ns, tz]`` dtype (:issue:`15522`)
- Bug in :func:`Series.hasnans` that could be incorrectly cached and return incorrect answers if null elements are introduced after an initial call (:issue:`19700`)
- :func:`Series.isin` now treats all NaN-floats as equal also for ``np.object``-dtype. This behavior is consistent with the behavior for float64 (:issue:`22119`)
- :func:`unique` no longer mangles NaN-floats and the ``NaT``-object for ``np.object``-dtype, i.e. ``NaT`` is no longer coerced to a NaN-value and is treated as a different entity. (:issue:`22295`)


MultiIndex
^^^^^^^^^^

- Removed compatibility for :class:`MultiIndex` pickles prior to version 0.8.0; compatibility with :class:`MultiIndex` pickles from version 0.13 forward is maintained (:issue:`21654`)
- :meth:`MultiIndex.get_loc_level` (and as a consequence, ``.loc`` on a ``Series`` or ``DataFrame`` with a :class:`MultiIndex` index) will now raise a ``KeyError``, rather than returning an empty ``slice``, if asked a label which is present in the ``levels`` but is unused (:issue:`22221`)
- :class:`MultiIndex` has gained the :meth:`MultiIndex.from_frame`, it allows constructing a :class:`MultiIndex` object from a :class:`DataFrame` (:issue:`22420`)
- Fix ``TypeError`` in Python 3 when creating :class:`MultiIndex` in which some levels have mixed types, e.g. when some labels are tuples (:issue:`15457`)

I/O
^^^


.. _whatsnew_0240.bug_fixes.nan_with_str_dtype:

Proper handling of `np.NaN` in a string data-typed column with the Python engine
^^^^^^^^^^^^^^^^^^^^^^^^^^^^^^^^^^^^^^^^^^^^^^^^^^^^^^^^^^^^^^^^^^^^^^^^^^^^^^^^

There was bug in :func:`read_excel` and :func:`read_csv` with the Python
engine, where missing values turned to ``'nan'`` with ``dtype=str`` and
``na_filter=True``. Now, these missing values are converted to the string
missing indicator, ``np.nan``. (:issue:`20377`)

.. ipython:: python
   :suppress:

   from pandas.compat import StringIO

*Previous Behavior*:

.. code-block:: ipython

   In [5]: data = 'a,b,c\n1,,3\n4,5,6'
   In [6]: df = pd.read_csv(StringIO(data), engine='python', dtype=str, na_filter=True)
   In [7]: df.loc[0, 'b']
   Out[7]:
   'nan'

*New Behavior*:

.. ipython:: python

   data = 'a,b,c\n1,,3\n4,5,6'
   df = pd.read_csv(StringIO(data), engine='python', dtype=str, na_filter=True)
   df.loc[0, 'b']

Notice how we now instead output ``np.nan`` itself instead of a stringified form of it.

- Bug in :func:`read_csv` in which a column specified with ``CategoricalDtype`` of boolean categories was not being correctly coerced from string values to booleans (:issue:`20498`)
- Bug in :meth:`DataFrame.to_sql` when writing timezone aware data (``datetime64[ns, tz]`` dtype) would raise a ``TypeError`` (:issue:`9086`)
- Bug in :meth:`DataFrame.to_sql` where a naive :class:`DatetimeIndex` would be written as ``TIMESTAMP WITH TIMEZONE`` type in supported databases, e.g. PostgreSQL (:issue:`23510`)
- Bug in :meth:`read_excel()` when ``parse_cols`` is specified with an empty dataset (:issue:`9208`)
- :func:`read_html()` no longer ignores all-whitespace ``<tr>`` within ``<thead>`` when considering the ``skiprows`` and ``header`` arguments. Previously, users had to decrease their ``header`` and ``skiprows`` values on such tables to work around the issue. (:issue:`21641`)
- :func:`read_excel()` will correctly show the deprecation warning for previously deprecated ``sheetname`` (:issue:`17994`)
- :func:`read_csv()` and func:`read_table()` will throw ``UnicodeError`` and not coredump on badly encoded strings (:issue:`22748`)
- :func:`read_csv()` will correctly parse timezone-aware datetimes (:issue:`22256`)
- Bug in :func:`read_csv()` in which memory management was prematurely optimized for the C engine when the data was being read in chunks (:issue:`23509`)
- Bug in :func:`read_csv()` in unnamed columns were being improperly identified when extracting a multi-index (:issue:`23687`)
- :func:`read_sas()` will parse numbers in sas7bdat-files that have width less than 8 bytes correctly. (:issue:`21616`)
- :func:`read_sas()` will correctly parse sas7bdat files with many columns (:issue:`22628`)
- :func:`read_sas()` will correctly parse sas7bdat files with data page types having also bit 7 set (so page type is 128 + 256 = 384) (:issue:`16615`)
- Bug in :meth:`detect_client_encoding` where potential ``IOError`` goes unhandled when importing in a mod_wsgi process due to restricted access to stdout. (:issue:`21552`)
- Bug in :func:`to_html()` with ``index=False`` misses truncation indicators (...) on truncated DataFrame (:issue:`15019`, :issue:`22783`)
- Bug in :func:`DataFrame.to_string()` that broke column alignment when ``index=False`` and width of first column's values is greater than the width of first column's header (:issue:`16839`, :issue:`13032`)
- Bug in :func:`DataFrame.to_string()` that caused representations of :class:`DataFrame` to not take up the whole window (:issue:`22984`)
- Bug in :func:`DataFrame.to_csv` where a single level MultiIndex incorrectly wrote a tuple. Now just the value of the index is written (:issue:`19589`).
- :class:`HDFStore` will raise ``ValueError`` when the ``format`` kwarg is passed to the constructor (:issue:`13291`)
- Bug in :meth:`HDFStore.append` when appending a :class:`DataFrame` with an empty string column and ``min_itemsize`` < 8 (:issue:`12242`)
- Bug in :func:`read_csv()` in which memory leaks occurred in the C engine when parsing ``NaN`` values due to insufficient cleanup on completion or error (:issue:`21353`)
- Bug in :func:`read_csv()` in which incorrect error messages were being raised when ``skipfooter`` was passed in along with ``nrows``, ``iterator``, or ``chunksize`` (:issue:`23711`)
- Bug in :func:`read_csv()` in which :class:`MultiIndex` index names were being improperly handled in the cases when they were not provided (:issue:`23484`)
- Bug in :func:`read_csv()` in which unnecessary warnings were being raised when the dialect's values conflicted with the default arguments (:issue:`23761`)
- Bug in :func:`read_html()` in which the error message was not displaying the valid flavors when an invalid one was provided (:issue:`23549`)
- Bug in :meth:`read_excel()` in which extraneous header names were extracted, even though none were specified (:issue:`11733`)
- Bug in :meth:`read_excel()` in which column names were not being properly converted to string sometimes in Python 2.x (:issue:`23874`)
- Bug in :meth:`read_excel()` in which ``index_col=None`` was not being respected and parsing index columns anyway (:issue:`18792`, :issue:`20480`)
- Bug in :meth:`read_excel()` in which ``usecols`` was not being validated for proper column names when passed in as a string (:issue:`20480`)
- Bug in :meth:`DataFrame.to_dict` when the resulting dict contains non-Python scalars in the case of numeric data (:issue:`23753`)
- :func:`DataFrame.to_string()`, :func:`DataFrame.to_html()`, :func:`DataFrame.to_latex()` will correctly format output when a string is passed as the ``float_format`` argument (:issue:`21625`, :issue:`22270`)
- Bug in :func:`read_csv` that caused it to raise ``OverflowError`` when trying to use 'inf' as ``na_value`` with integer index column (:issue:`17128`)
- Bug in :func:`pandas.io.json.json_normalize` that caused it to raise ``TypeError`` when two consecutive elements of ``record_path`` are dicts (:issue:`22706`)
- Bug in :meth:`DataFrame.to_stata`, :class:`pandas.io.stata.StataWriter` and :class:`pandas.io.stata.StataWriter117` where a exception would leave a partially written and invalid dta file (:issue:`23573`)
- Bug in :meth:`DataFrame.to_stata` and :class:`pandas.io.stata.StataWriter117` that produced invalid files when using strLs with non-ASCII characters (:issue:`23573`)

Plotting
^^^^^^^^

- Bug in :func:`DataFrame.plot.scatter` and :func:`DataFrame.plot.hexbin` caused x-axis label and ticklabels to disappear when colorbar was on in IPython inline backend (:issue:`10611`, :issue:`10678`, and :issue:`20455`)
- Bug in plotting a Series with datetimes using :func:`matplotlib.axes.Axes.scatter` (:issue:`22039`)

Groupby/Resample/Rolling
^^^^^^^^^^^^^^^^^^^^^^^^

- Bug in :func:`pandas.core.groupby.GroupBy.first` and :func:`pandas.core.groupby.GroupBy.last` with ``as_index=False`` leading to the loss of timezone information (:issue:`15884`)
- Bug in :meth:`DateFrame.resample` when downsampling across a DST boundary (:issue:`8531`)
- Bug in date anchoring for :meth:`DateFrame.resample` with offset :class:`Day` when n > 1 (:issue:`24127`)
- Bug where ``ValueError`` is wrongly raised when calling :func:`~pandas.core.groupby.SeriesGroupBy.count` method of a
  ``SeriesGroupBy`` when the grouping variable only contains NaNs and numpy version < 1.13 (:issue:`21956`).
- Multiple bugs in :func:`pandas.core.window.Rolling.min` with ``closed='left'`` and a
  datetime-like index leading to incorrect results and also segfault. (:issue:`21704`)
- Bug in :meth:`pandas.core.resample.Resampler.apply` when passing postiional arguments to applied func (:issue:`14615`).
- Bug in :meth:`Series.resample` when passing ``numpy.timedelta64`` to ``loffset`` kwarg (:issue:`7687`).
- Bug in :meth:`pandas.core.resample.Resampler.asfreq` when frequency of ``TimedeltaIndex`` is a subperiod of a new frequency (:issue:`13022`).
- Bug in :meth:`pandas.core.groupby.SeriesGroupBy.mean` when values were integral but could not fit inside of int64, overflowing instead. (:issue:`22487`)
- :func:`pandas.core.groupby.RollingGroupby.agg` and :func:`pandas.core.groupby.ExpandingGroupby.agg` now support multiple aggregation functions as parameters (:issue:`15072`)
- Bug in :meth:`DataFrame.resample` and :meth:`Series.resample` when resampling by a weekly offset (``'W'``) across a DST transition (:issue:`9119`, :issue:`21459`)
- Bug in :meth:`DataFrame.expanding` in which the ``axis`` argument was not being respected during aggregations (:issue:`23372`)
- Bug in :meth:`pandas.core.groupby.GroupBy.transform` which caused missing values when the input function can accept a :class:`DataFrame` but renames it (:issue:`23455`).
- Bug in :func:`pandas.core.groupby.GroupBy.nth` where column order was not always preserved (:issue:`20760`)
- Bug in :meth:`pandas.core.groupby.GroupBy.rank` with ``method='dense'`` and ``pct=True`` when a group has only one member would raise a ``ZeroDivisionError`` (:issue:`23666`).
- Calling :meth:`pandas.core.groupby.GroupBy.rank` with empty groups and ``pct=True`` was raising a ``ZeroDivisionError`` (:issue:`22519`)
- Bug in :meth:`DataFrame.resample` when resampling ``NaT`` in ``TimeDeltaIndex`` (:issue:`13223`).

Reshaping
^^^^^^^^^

- Bug in :func:`pandas.concat` when joining resampled DataFrames with timezone aware index (:issue:`13783`)
- Bug in :func:`pandas.concat` when joining only `Series` the `names` argument of `concat` is no longer ignored (:issue:`23490`)
- Bug in :meth:`Series.combine_first` with ``datetime64[ns, tz]`` dtype which would return tz-naive result (:issue:`21469`)
- Bug in :meth:`Series.where` and :meth:`DataFrame.where` with ``datetime64[ns, tz]`` dtype (:issue:`21546`)
- Bug in :meth:`DataFrame.where` with an empty DataFrame and empty ``cond`` having non-bool dtype (:issue:`21947`)
- Bug in :meth:`Series.mask` and :meth:`DataFrame.mask` with ``list`` conditionals (:issue:`21891`)
- Bug in :meth:`DataFrame.replace` raises RecursionError when converting OutOfBounds ``datetime64[ns, tz]`` (:issue:`20380`)
- :func:`pandas.core.groupby.GroupBy.rank` now raises a ``ValueError`` when an invalid value is passed for argument ``na_option`` (:issue:`22124`)
- Bug in :func:`get_dummies` with Unicode attributes in Python 2 (:issue:`22084`)
- Bug in :meth:`DataFrame.replace` raises ``RecursionError`` when replacing empty lists (:issue:`22083`)
- Bug in :meth:`Series.replace` and :meth:`DataFrame.replace` when dict is used as the ``to_replace`` value and one key in the dict is is another key's value, the results were inconsistent between using integer key and using string key (:issue:`20656`)
- Bug in :meth:`DataFrame.drop_duplicates` for empty ``DataFrame`` which incorrectly raises an error (:issue:`20516`)
- Bug in :func:`pandas.wide_to_long` when a string is passed to the stubnames argument and a column name is a substring of that stubname (:issue:`22468`)
- Bug in :func:`merge` when merging ``datetime64[ns, tz]`` data that contained a DST transition (:issue:`18885`)
- Bug in :func:`merge_asof` when merging on float values within defined tolerance (:issue:`22981`)
- Bug in :func:`pandas.concat` when concatenating a multicolumn DataFrame with tz-aware data against a DataFrame with a different number of columns (:issue:`22796`)
- Bug in :func:`merge_asof` where confusing error message raised when attempting to merge with missing values (:issue:`23189`)
- Bug in :meth:`DataFrame.nsmallest` and :meth:`DataFrame.nlargest` for dataframes that have a :class:`MultiIndex` for columns (:issue:`23033`).
- Bug in :func:`pandas.melt` when passing column names that are not present in ``DataFrame`` (:issue:`23575`)
- Bug in :meth:`DataFrame.append` with a :class:`Series` with a dateutil timezone would raise a ``TypeError`` (:issue:`23682`)
- Bug in :class:`Series` construction when passing no data and ``dtype=str`` (:issue:`22477`)
- Bug in :func:`cut` with ``bins`` as an overlapping ``IntervalIndex`` where multiple bins were returned per item instead of raising a ``ValueError`` (:issue:`23980`)
- Bug in :func:`pandas.concat` when joining ``Series`` datetimetz with ``Series`` category would lose timezone (:issue:`23816`)
- Bug in :meth:`DataFrame.join` when joining on partial MultiIndex would drop names (:issue:`20452`).
- :meth:`DataFrame.nlargest` and :meth:`DataFrame.nsmallest` now returns the correct n values when keep != 'all' also when tied on the first columns (:issue:`22752`)
- Constructing a DataFrame with an index argument that wasn't already an instance of :class:`~pandas.core.Index` was broken (:issue:`22227`).
- Bug in :class:`DataFrame` prevented list subclasses to be used to construction (:issue:`21226`)

.. _whatsnew_0240.bug_fixes.sparse:

Sparse
^^^^^^

- Updating a boolean, datetime, or timedelta column to be Sparse now works (:issue:`22367`)
- Bug in :meth:`Series.to_sparse` with Series already holding sparse data not constructing properly (:issue:`22389`)
- Providing a ``sparse_index`` to the SparseArray constructor no longer defaults the na-value to ``np.nan`` for all dtypes. The correct na_value for ``data.dtype`` is now used.
- Bug in ``SparseArray.nbytes`` under-reporting its memory usage by not including the size of its sparse index.
- Improved performance of :meth:`Series.shift` for non-NA ``fill_value``, as values are no longer converted to a dense array.
- Bug in ``DataFrame.groupby`` not including ``fill_value`` in the groups for non-NA ``fill_value`` when grouping by a sparse column (:issue:`5078`)
- Bug in unary inversion operator (``~``) on a ``SparseSeries`` with boolean values. The performance of this has also been improved (:issue:`22835`)
- Bug in :meth:`SparseArary.unique` not returning the unique values (:issue:`19595`)
- Bug in :meth:`SparseArray.nonzero` and :meth:`SparseDataFrame.dropna` returning shifted/incorrect results (:issue:`21172`)
- Bug in :meth:`DataFrame.apply` where dtypes would lose sparseness (:issue:`23744`)
- Bug in :func:`concat` when concatenating a list of :class:`Series` with all-sparse values changing the ``fill_value`` and converting to a dense Series (:issue:`24371`)

Style
^^^^^

- :meth:`~pandas.io.formats.style.Styler.background_gradient` now takes a ``text_color_threshold`` parameter to automatically lighten the text color based on the luminance of the background color. This improves readability with dark background colors without the need to limit the background colormap range. (:issue:`21258`)
- :meth:`~pandas.io.formats.style.Styler.background_gradient` now also supports tablewise application (in addition to rowwise and columnwise) with ``axis=None`` (:issue:`15204`)
- :meth:`~pandas.io.formats.style.Styler.bar` now also supports tablewise application (in addition to rowwise and columnwise) with ``axis=None`` and setting clipping range with ``vmin`` and ``vmax`` (:issue:`21548` and :issue:`21526`). ``NaN`` values are also handled properly.

Build Changes
^^^^^^^^^^^^^

- Building pandas for development now requires ``cython >= 0.28.2`` (:issue:`21688`)
- Testing pandas now requires ``hypothesis>=3.58``.  You can find `the Hypothesis docs here <https://hypothesis.readthedocs.io/en/latest/index.html>`_, and a pandas-specific introduction :ref:`in the contributing guide <using-hypothesis>`. (:issue:`22280`)

Other
^^^^^

- Bug where C variables were declared with external linkage causing import errors if certain other C libraries were imported before Pandas. (:issue:`24113`)
- Require at least 0.28.2 version of ``cython`` to support read-only memoryviews (:issue:`21688`)

.. _whatsnew_0.24.0.contributors:

Contributors
~~~~~~~~~~~~

.. contributors:: v0.23.4..HEAD<|MERGE_RESOLUTION|>--- conflicted
+++ resolved
@@ -1318,11 +1318,8 @@
 - Bug in :class:`DatetimeIndex` where constructing a :class:`DatetimeIndex` from a :class:`Categorical` or :class:`CategoricalIndex` would incorrectly drop timezone information (:issue:`18664`)
 - Bug in :class:`DatetimeIndex` and :class:`TimedeltaIndex` where indexing with ``Ellipsis`` would incorrectly lose the index's ``freq`` attribute (:issue:`21282`)
 - Clarified error message produced when passing an incorrect ``freq`` argument to :class:`DatetimeIndex` with ``NaT`` as the first entry in the passed data (:issue:`11587`)
-<<<<<<< HEAD
+- Bug in :func:`to_datetime` where ``box`` and ``utc`` arguments were ignored when passing a :class:`DataFrame` or ``dict`` of unit mappings (:issue:`23760`)
 - Bug in :class:`PeriodIndex` where comparisons against an array-like object with length 1 failed to raise ``ValueError`` (:issue:`23078`)
-=======
-- Bug in :func:`to_datetime` where ``box`` and ``utc`` arguments were ignored when passing a :class:`DataFrame` or ``dict`` of unit mappings (:issue:`23760`)
->>>>>>> 6b31abdb
 
 Timedelta
 ^^^^^^^^^
