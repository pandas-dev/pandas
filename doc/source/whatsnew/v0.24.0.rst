.. _whatsnew_0240:

What's New in 0.24.0 (January 25, 2019)
---------------------------------------

.. warning::

   The 0.24.x series of releases will be the last to support Python 2. Future feature
   releases will support Python 3 only. See :ref:`install.dropping-27` for more
   details.

{{ header }}

This is a major release from 0.23.4 and includes a number of API changes, new
features, enhancements, and performance improvements along with a large number
of bug fixes.

Highlights include:

* :ref:`Optional Integer NA Support <whatsnew_0240.enhancements.intna>`
* :ref:`New APIs for accessing the array backing a Series or Index <whatsnew_0240.values_api>`
* :ref:`A new top-level method for creating arrays <whatsnew_0240.enhancements.array>`
* :ref:`Store Interval and Period data in a Series or DataFrame <whatsnew_0240.enhancements.interval>`
* :ref:`Support for joining on two MultiIndexes <whatsnew_0240.enhancements.join_with_two_multiindexes>`


Check the :ref:`API Changes <whatsnew_0240.api_breaking>` and :ref:`deprecations <whatsnew_0240.deprecations>` before updating.

These are the changes in pandas 0.24.0. See :ref:`release` for a full changelog
including other versions of pandas.


Enhancements
~~~~~~~~~~~~

.. _whatsnew_0240.enhancements.intna:

Optional Integer NA Support
^^^^^^^^^^^^^^^^^^^^^^^^^^^

Pandas has gained the ability to hold integer dtypes with missing values. This long requested feature is enabled through the use of :ref:`extension types <extending.extension-types>`.

.. note::

   IntegerArray is currently experimental. Its API or implementation may
   change without warning.

We can construct a ``Series`` with the specified dtype. The dtype string ``Int64`` is a pandas ``ExtensionDtype``. Specifying a list or array using the traditional missing value
marker of ``np.nan`` will infer to integer dtype. The display of the ``Series`` will also use the ``NaN`` to indicate missing values in string outputs. (:issue:`20700`, :issue:`20747`, :issue:`22441`, :issue:`21789`, :issue:`22346`)

.. ipython:: python

   s = pd.Series([1, 2, np.nan], dtype='Int64')
   s


Operations on these dtypes will propagate ``NaN`` as other pandas operations.

.. ipython:: python

   # arithmetic
   s + 1

   # comparison
   s == 1

   # indexing
   s.iloc[1:3]

   # operate with other dtypes
   s + s.iloc[1:3].astype('Int8')

   # coerce when needed
   s + 0.01

These dtypes can operate as part of a ``DataFrame``.

.. ipython:: python

   df = pd.DataFrame({'A': s, 'B': [1, 1, 3], 'C': list('aab')})
   df
   df.dtypes


These dtypes can be merged, reshaped, and casted.

.. ipython:: python

   pd.concat([df[['A']], df[['B', 'C']]], axis=1).dtypes
   df['A'].astype(float)

Reduction and groupby operations such as ``sum`` work.

.. ipython:: python

   df.sum()
   df.groupby('B').A.sum()

.. warning::

   The Integer NA support currently uses the capitalized dtype version, e.g. ``Int8`` as compared to the traditional ``int8``. This may be changed at a future date.

See :ref:`integer_na` for more.


.. _whatsnew_0240.values_api:

Accessing the values in a Series or Index
^^^^^^^^^^^^^^^^^^^^^^^^^^^^^^^^^^^^^^^^^

:attr:`Series.array` and :attr:`Index.array` have been added for extracting the array backing a
``Series`` or ``Index``. (:issue:`19954`, :issue:`23623`)

.. ipython:: python

   idx = pd.period_range('2000', periods=4)
   idx.array
   pd.Series(idx).array

Historically, this would have been done with ``series.values``, but with
``.values`` it was unclear whether the returned value would be the actual array,
some transformation of it, or one of pandas custom arrays (like
``Categorical``). For example, with :class:`PeriodIndex`, ``.values`` generates
a new ndarray of period objects each time.

.. ipython:: python

   idx.values
   id(idx.values)
   id(idx.values)

If you need an actual NumPy array, use :meth:`Series.to_numpy` or :meth:`Index.to_numpy`.

.. ipython:: python

   idx.to_numpy()
   pd.Series(idx).to_numpy()

For Series and Indexes backed by normal NumPy arrays, :attr:`Series.array` will return a
new :class:`arrays.PandasArray`, which is a thin (no-copy) wrapper around a
:class:`numpy.ndarray`. :class:`~arrays.PandasArray` isn't especially useful on its own,
but it does provide the same interface as any extension array defined in pandas or by
a third-party library.

.. ipython:: python

   ser = pd.Series([1, 2, 3])
   ser.array
   ser.to_numpy()

We haven't removed or deprecated :attr:`Series.values` or :attr:`DataFrame.values`, but we
highly recommend and using ``.array`` or ``.to_numpy()`` instead.

See :ref:`Dtypes <basics.dtypes>` and :ref:`Attributes and Underlying Data <basics.attrs>` for more.


.. _whatsnew_0240.enhancements.array:

``pandas.array``: a new top-level method for creating arrays
^^^^^^^^^^^^^^^^^^^^^^^^^^^^^^^^^^^^^^^^^^^^^^^^^^^^^^^^^^^^

A new top-level method :func:`array` has been added for creating 1-dimensional arrays (:issue:`22860`).
This can be used to create any :ref:`extension array <extending.extension-types>`, including
extension arrays registered by :ref:`3rd party libraries <ecosystem.extensions>`.
See the :ref:`dtypes docs <basics.dtypes>` for more on extension arrays.

.. ipython:: python

   pd.array([1, 2, np.nan], dtype='Int64')
   pd.array(['a', 'b', 'c'], dtype='category')

Passing data for which there isn't dedicated extension type (e.g. float, integer, etc.)
will return a new :class:`arrays.PandasArray`, which is just a thin (no-copy)
wrapper around a :class:`numpy.ndarray` that satisfies the pandas extension array interface.

.. ipython:: python

   pd.array([1, 2, 3])

On their own, a :class:`~arrays.PandasArray` isn't a very useful object.
But if you need write low-level code that works generically for any
:class:`~pandas.api.extensions.ExtensionArray`, :class:`~arrays.PandasArray`
satisfies that need.

Notice that by default, if no ``dtype`` is specified, the dtype of the returned
array is inferred from the data. In particular, note that the first example of
``[1, 2, np.nan]`` would have returned a floating-point array, since ``NaN``
is a float.

.. ipython:: python

   pd.array([1, 2, np.nan])


.. _whatsnew_0240.enhancements.interval:

Storing Interval and Period Data in Series and DataFrame
^^^^^^^^^^^^^^^^^^^^^^^^^^^^^^^^^^^^^^^^^^^^^^^^^^^^^^^^

:class:`Interval` and :class:`Period` data may now be stored in a :class:`Series` or :class:`DataFrame`, in addition to an
:class:`IntervalIndex` and :class:`PeriodIndex` like previously (:issue:`19453`, :issue:`22862`).

.. ipython:: python

   ser = pd.Series(pd.interval_range(0, 5))
   ser
   ser.dtype

For periods:

.. ipython:: python

   pser = pd.Series(pd.period_range("2000", freq="D", periods=5))
   pser
   pser.dtype

Previously, these would be cast to a NumPy array with object dtype. In general,
this should result in better performance when storing an array of intervals or periods
in a :class:`Series` or column of a :class:`DataFrame`.

Use :attr:`Series.array` to extract the underlying array of intervals or periods
from the ``Series``:

.. ipython:: python

   ser.array
   pser.array

These return an instance of :class:`arrays.IntervalArray` or :class:`arrays.PeriodArray`,
the new extension arrays that back interval and period data.

.. warning::

   For backwards compatibility, :attr:`Series.values` continues to return
   a NumPy array of objects for Interval and Period data. We recommend
   using :attr:`Series.array` when you need the array of data stored in the
   ``Series``, and :meth:`Series.to_numpy` when you know you need a NumPy array.

   See :ref:`Dtypes <basics.dtypes>` and :ref:`Attributes and Underlying Data <basics.attrs>`
   for more.


.. _whatsnew_0240.enhancements.join_with_two_multiindexes:

Joining with two multi-indexes
^^^^^^^^^^^^^^^^^^^^^^^^^^^^^^

:func:`DataFrame.merge` and :func:`DataFrame.join` can now be used to join multi-indexed ``Dataframe`` instances on the overlapping index levels (:issue:`6360`)

See the :ref:`Merge, join, and concatenate
<merging.Join_with_two_multi_indexes>` documentation section.

.. ipython:: python

   index_left = pd.MultiIndex.from_tuples([('K0', 'X0'), ('K0', 'X1'),
                                          ('K1', 'X2')],
                                          names=['key', 'X'])

   left = pd.DataFrame({'A': ['A0', 'A1', 'A2'],
                        'B': ['B0', 'B1', 'B2']}, index=index_left)

   index_right = pd.MultiIndex.from_tuples([('K0', 'Y0'), ('K1', 'Y1'),
                                           ('K2', 'Y2'), ('K2', 'Y3')],
                                           names=['key', 'Y'])

   right = pd.DataFrame({'C': ['C0', 'C1', 'C2', 'C3'],
                         'D': ['D0', 'D1', 'D2', 'D3']}, index=index_right)

   left.join(right)

For earlier versions this can be done using the following.

.. ipython:: python

   pd.merge(left.reset_index(), right.reset_index(),
            on=['key'], how='inner').set_index(['key', 'X', 'Y'])

<<<<<<< HEAD

.. _whatsnew_0240.enhancements.extension_array_operators:

``ExtensionArray`` operator support
^^^^^^^^^^^^^^^^^^^^^^^^^^^^^^^^^^^

A ``Series`` based on an ``ExtensionArray`` now supports arithmetic, comparison and unary
operators (:issue:`19577`, :issue:`23313`). There are two approaches for providing operator support for an ``ExtensionArray``:

1. Define each of the operators on your ``ExtensionArray`` subclass.
2. Use an operator implementation from pandas that depends on operators that are already defined
   on the underlying elements (scalars) of the ``ExtensionArray``.

See the :ref:`ExtensionArray Operator Support
<extending.extension.operator>` documentation section for details on both
ways of adding operator support.

=======
>>>>>>> 3937fbc5
.. _whatsnew_0240.enhancements.read_html:

``read_html`` Enhancements
^^^^^^^^^^^^^^^^^^^^^^^^^^

:func:`read_html` previously ignored ``colspan`` and ``rowspan`` attributes.
Now it understands them, treating them as sequences of cells with the same
value. (:issue:`17054`)

.. ipython:: python

    result = pd.read_html("""
      <table>
        <thead>
          <tr>
            <th>A</th><th>B</th><th>C</th>
          </tr>
        </thead>
        <tbody>
          <tr>
            <td colspan="2">1</td><td>2</td>
          </tr>
        </tbody>
      </table>""")

*Previous Behavior*:

.. code-block:: ipython

    In [13]: result
    Out [13]:
    [   A  B   C
     0  1  2 NaN]

*New Behavior*:

.. ipython:: python

    result


New ``Styler.pipe()`` method
^^^^^^^^^^^^^^^^^^^^^^^^^^^^
The :class:`~pandas.io.formats.style.Styler` class has gained a
:meth:`~pandas.io.formats.style.Styler.pipe` method.  This provides a
convenient way to apply users' predefined styling functions, and can help reduce
"boilerplate" when using DataFrame styling functionality repeatedly within a notebook. (:issue:`23229`)

.. ipython:: python

    df = pd.DataFrame({'N': [1250, 1500, 1750], 'X': [0.25, 0.35, 0.50]})

    def format_and_align(styler):
        return (styler.format({'N': '{:,}', 'X': '{:.1%}'})
                      .set_properties(**{'text-align': 'right'}))

    df.style.pipe(format_and_align).set_caption('Summary of results.')

Similar methods already exist for other classes in pandas, including :meth:`DataFrame.pipe`,
:meth:`GroupBy.pipe() <pandas.core.groupby.GroupBy.pipe>`, and :meth:`Resampler.pipe() <pandas.core.resample.Resampler.pipe>`.

.. _whatsnew_0240.enhancements.rename_axis:

Renaming names in a MultiIndex
^^^^^^^^^^^^^^^^^^^^^^^^^^^^^^

:func:`DataFrame.rename_axis` now supports ``index`` and ``columns`` arguments
and :func:`Series.rename_axis` supports ``index`` argument (:issue:`19978`).

This change allows a dictionary to be passed so that some of the names
of a ``MultiIndex`` can be changed.

Example:

.. ipython:: python

    mi = pd.MultiIndex.from_product([list('AB'), list('CD'), list('EF')],
                                    names=['AB', 'CD', 'EF'])
    df = pd.DataFrame([i for i in range(len(mi))], index=mi, columns=['N'])
    df
    df.rename_axis(index={'CD': 'New'})

See the :ref:`Advanced documentation on renaming<advanced.index_names>` for more details.

.. _whatsnew_0240.enhancements.other:

Other Enhancements
^^^^^^^^^^^^^^^^^^

- :func:`merge` now directly allows merge between objects of type ``DataFrame`` and named ``Series``, without the need to convert the ``Series`` object into a ``DataFrame`` beforehand (:issue:`21220`)
- ``ExcelWriter`` now accepts ``mode`` as a keyword argument, enabling append to existing workbooks when using the ``openpyxl`` engine (:issue:`3441`)
- ``FrozenList`` has gained the ``.union()`` and ``.difference()`` methods. This functionality greatly simplifies groupby's that rely on explicitly excluding certain columns. See :ref:`Splitting an object into groups <groupby.split>` for more information (:issue:`15475`, :issue:`15506`).
- :func:`DataFrame.to_parquet` now accepts ``index`` as an argument, allowing
  the user to override the engine's default behavior to include or omit the
  dataframe's indexes from the resulting Parquet file. (:issue:`20768`)
- :func:`read_feather` now accepts ``columns`` as an argument, allowing the user to specify which columns should be read. (:issue:`24025`)
- :meth:`DataFrame.corr` and :meth:`Series.corr` now accept a callable for generic calculation methods of correlation, e.g. histogram intersection (:issue:`22684`)
- :func:`DataFrame.to_string` now accepts ``decimal`` as an argument, allowing the user to specify which decimal separator should be used in the output. (:issue:`23614`)
- :func:`DataFrame.to_html` now accepts ``render_links`` as an argument, allowing the user to generate HTML with links to any URLs that appear in the DataFrame.
  See the :ref:`section on writing HTML <io.html>` in the IO docs for example usage. (:issue:`2679`)
- :func:`pandas.read_csv` now supports pandas extension types as an argument to ``dtype``, allowing the user to use pandas extension types when reading CSVs. (:issue:`23228`)
- The :meth:`~DataFrame.shift` method now accepts `fill_value` as an argument, allowing the user to specify a value which will be used instead of NA/NaT in the empty periods. (:issue:`15486`)
- :func:`to_datetime` now supports the ``%Z`` and ``%z`` directive when passed into ``format`` (:issue:`13486`)
- :func:`Series.mode` and :func:`DataFrame.mode` now support the ``dropna`` parameter which can be used to specify whether ``NaN``/``NaT`` values should be considered (:issue:`17534`)
- :func:`DataFrame.to_csv` and :func:`Series.to_csv` now support the ``compression`` keyword when a file handle is passed. (:issue:`21227`)
- :meth:`Index.droplevel` is now implemented also for flat indexes, for compatibility with :class:`MultiIndex` (:issue:`21115`)
- :meth:`Series.droplevel` and :meth:`DataFrame.droplevel` are now implemented (:issue:`20342`)
- Added support for reading from/writing to Google Cloud Storage via the ``gcsfs`` library (:issue:`19454`, :issue:`23094`)
- :func:`DataFrame.to_gbq` and :func:`read_gbq` signature and documentation updated to
  reflect changes from the `Pandas-GBQ library version 0.8.0
  <https://pandas-gbq.readthedocs.io/en/latest/changelog.html#changelog-0-8-0>`__.
  Adds a ``credentials`` argument, which enables the use of any kind of
  `google-auth credentials
  <https://google-auth.readthedocs.io/en/latest/>`__. (:issue:`21627`,
  :issue:`22557`, :issue:`23662`)
- New method :meth:`HDFStore.walk` will recursively walk the group hierarchy of an HDF5 file (:issue:`10932`)
- :func:`read_html` copies cell data across ``colspan`` and ``rowspan``, and it treats all-``th`` table rows as headers if ``header`` kwarg is not given and there is no ``thead`` (:issue:`17054`)
- :meth:`Series.nlargest`, :meth:`Series.nsmallest`, :meth:`DataFrame.nlargest`, and :meth:`DataFrame.nsmallest` now accept the value ``"all"`` for the ``keep`` argument. This keeps all ties for the nth largest/smallest value (:issue:`16818`)
- :class:`IntervalIndex` has gained the :meth:`~IntervalIndex.set_closed` method to change the existing ``closed`` value (:issue:`21670`)
- :func:`~DataFrame.to_csv`, :func:`~Series.to_csv`, :func:`~DataFrame.to_json`, and :func:`~Series.to_json` now support ``compression='infer'`` to infer compression based on filename extension (:issue:`15008`).
  The default compression for ``to_csv``, ``to_json``, and ``to_pickle`` methods has been updated to ``'infer'`` (:issue:`22004`).
- :meth:`DataFrame.to_sql` now supports writing ``TIMESTAMP WITH TIME ZONE`` types for supported databases. For databases that don't support timezones, datetime data will be stored as timezone unaware local timestamps. See the :ref:`io.sql_datetime_data` for implications (:issue:`9086`).
- :func:`to_timedelta` now supports iso-formated timedelta strings (:issue:`21877`)
- :class:`Series` and :class:`DataFrame` now support :class:`Iterable` objects in the constructor (:issue:`2193`)
- :class:`DatetimeIndex` has gained the :attr:`DatetimeIndex.timetz` attribute. This returns the local time with timezone information. (:issue:`21358`)
- :meth:`~Timestamp.round`, :meth:`~Timestamp.ceil`, and :meth:`~Timestamp.floor` for :class:`DatetimeIndex` and :class:`Timestamp`
  now support an ``ambiguous`` argument for handling datetimes that are rounded to ambiguous times (:issue:`18946`)
  and a ``nonexistent`` argument for handling datetimes that are rounded to nonexistent times. See :ref:`timeseries.timezone_nonexistent` (:issue:`22647`)
- The result of :meth:`~DataFrame.resample` is now iterable similar to ``groupby()`` (:issue:`15314`).
- :meth:`Series.resample` and :meth:`DataFrame.resample` have gained the :meth:`pandas.core.resample.Resampler.quantile` (:issue:`15023`).
- :meth:`DataFrame.resample` and :meth:`Series.resample` with a :class:`PeriodIndex` will now respect the ``base`` argument in the same fashion as with a :class:`DatetimeIndex`. (:issue:`23882`)
- :meth:`pandas.api.types.is_list_like` has gained a keyword ``allow_sets`` which is ``True`` by default; if ``False``,
  all instances of ``set`` will not be considered "list-like" anymore (:issue:`23061`)
- :meth:`Index.to_frame` now supports overriding column name(s) (:issue:`22580`).
- :meth:`Categorical.from_codes` now can take a ``dtype`` parameter as an alternative to passing ``categories`` and ``ordered`` (:issue:`24398`).
- New attribute ``__git_version__`` will return git commit sha of current build (:issue:`21295`).
- Compatibility with Matplotlib 3.0 (:issue:`22790`).
- Added :meth:`Interval.overlaps`, :meth:`arrays.IntervalArray.overlaps`, and :meth:`IntervalIndex.overlaps` for determining overlaps between interval-like objects (:issue:`21998`)
- :func:`read_fwf` now accepts keyword ``infer_nrows`` (:issue:`15138`).
- :func:`~DataFrame.to_parquet` now supports writing a ``DataFrame`` as a directory of parquet files partitioned by a subset of the columns when ``engine = 'pyarrow'`` (:issue:`23283`)
- :meth:`Timestamp.tz_localize`, :meth:`DatetimeIndex.tz_localize`, and :meth:`Series.tz_localize` have gained the ``nonexistent`` argument for alternative handling of nonexistent times. See :ref:`timeseries.timezone_nonexistent` (:issue:`8917`, :issue:`24466`)
- :meth:`Index.difference`, :meth:`Index.intersection`, :meth:`Index.union`, and :meth:`Index.symmetric_difference` now have an optional ``sort`` parameter to control whether the results should be sorted if possible (:issue:`17839`, :issue:`24471`)
- :meth:`read_excel()` now accepts ``usecols`` as a list of column names or callable (:issue:`18273`)
- :meth:`MultiIndex.to_flat_index` has been added to flatten multiple levels into a single-level :class:`Index` object.
- :meth:`DataFrame.to_stata` and :class:`pandas.io.stata.StataWriter117` can write mixed sting columns to Stata strl format (:issue:`23633`)
- :meth:`DataFrame.between_time` and :meth:`DataFrame.at_time` have gained the ``axis`` parameter (:issue:`8839`)
- :meth:`DataFrame.to_records` now accepts ``index_dtypes`` and ``column_dtypes`` parameters to allow different data types in stored column and index records (:issue:`18146`)
- :class:`IntervalIndex` has gained the :attr:`~IntervalIndex.is_overlapping` attribute to indicate if the ``IntervalIndex`` contains any overlapping intervals (:issue:`23309`)
- :func:`pandas.DataFrame.to_sql` has gained the ``method`` argument to control SQL insertion clause. See the :ref:`insertion method <io.sql.method>` section in the documentation. (:issue:`8953`)
- :meth:`DataFrame.corrwith` now supports Spearman's rank correlation, Kendall's tau as well as callable correlation methods. (:issue:`21925`)
- :meth:`DataFrame.to_json`, :meth:`DataFrame.to_csv`, :meth:`DataFrame.to_pickle`, and other export methods now support tilde(~) in path argument. (:issue:`23473`)

.. _whatsnew_0240.api_breaking:

Backwards incompatible API changes
~~~~~~~~~~~~~~~~~~~~~~~~~~~~~~~~~~

Pandas 0.24.0 includes a number of API breaking changes.


.. _whatsnew_0240.api_breaking.deps:

Increased minimum versions for dependencies
^^^^^^^^^^^^^^^^^^^^^^^^^^^^^^^^^^^^^^^^^^^

We have updated our minimum supported versions of dependencies (:issue:`21242`, :issue:`18742`, :issue:`23774`, :issue:`24767`).
If installed, we now require:

+-----------------+-----------------+----------+
| Package         | Minimum Version | Required |
+=================+=================+==========+
| numpy           | 1.12.0          |    X     |
+-----------------+-----------------+----------+
| bottleneck      | 1.2.0           |          |
+-----------------+-----------------+----------+
| fastparquet     | 0.2.1           |          |
+-----------------+-----------------+----------+
| matplotlib      | 2.0.0           |          |
+-----------------+-----------------+----------+
| numexpr         | 2.6.1           |          |
+-----------------+-----------------+----------+
| pandas-gbq      | 0.8.0           |          |
+-----------------+-----------------+----------+
| pyarrow         | 0.9.0           |          |
+-----------------+-----------------+----------+
| pytables        | 3.4.2           |          |
+-----------------+-----------------+----------+
| scipy           | 0.18.1          |          |
+-----------------+-----------------+----------+
| xlrd            | 1.0.0           |          |
+-----------------+-----------------+----------+
| pytest (dev)    | 3.6             |          |
+-----------------+-----------------+----------+

Additionally we no longer depend on ``feather-format`` for feather based storage
and replaced it with references to ``pyarrow`` (:issue:`21639` and :issue:`23053`).

.. _whatsnew_0240.api_breaking.csv_line_terminator:

`os.linesep` is used for ``line_terminator`` of ``DataFrame.to_csv``
^^^^^^^^^^^^^^^^^^^^^^^^^^^^^^^^^^^^^^^^^^^^^^^^^^^^^^^^^^^^^^^^^^^^

:func:`DataFrame.to_csv` now uses :func:`os.linesep` rather than ``'\n'``
for the default line terminator (:issue:`20353`).
This change only affects when running on Windows, where ``'\r\n'`` was used for line terminator
even when ``'\n'`` was passed in ``line_terminator``.

*Previous Behavior* on Windows:

.. code-block:: ipython

    In [1]: data = pd.DataFrame({"string_with_lf": ["a\nbc"],
       ...:                      "string_with_crlf": ["a\r\nbc"]})

    In [2]: # When passing file PATH to to_csv,
       ...: # line_terminator does not work, and csv is saved with '\r\n'.
       ...: # Also, this converts all '\n's in the data to '\r\n'.
       ...: data.to_csv("test.csv", index=False, line_terminator='\n')

    In [3]: with open("test.csv", mode='rb') as f:
       ...:     print(f.read())
    Out[3]: b'string_with_lf,string_with_crlf\r\n"a\r\nbc","a\r\r\nbc"\r\n'

    In [4]: # When passing file OBJECT with newline option to
       ...: # to_csv, line_terminator works.
       ...: with open("test2.csv", mode='w', newline='\n') as f:
       ...:     data.to_csv(f, index=False, line_terminator='\n')

    In [5]: with open("test2.csv", mode='rb') as f:
       ...:     print(f.read())
    Out[5]: b'string_with_lf,string_with_crlf\n"a\nbc","a\r\nbc"\n'


*New Behavior* on Windows:

Passing ``line_terminator`` explicitly, set thes ``line terminator`` to that character.

.. code-block:: ipython

   In [1]: data = pd.DataFrame({"string_with_lf": ["a\nbc"],
      ...:                      "string_with_crlf": ["a\r\nbc"]})

   In [2]: data.to_csv("test.csv", index=False, line_terminator='\n')

   In [3]: with open("test.csv", mode='rb') as f:
      ...:     print(f.read())
   Out[3]: b'string_with_lf,string_with_crlf\n"a\nbc","a\r\nbc"\n'


On Windows, the value of ``os.linesep`` is ``'\r\n'``, so if ``line_terminator`` is not
set, ``'\r\n'`` is used for line terminator.

.. code-block:: ipython

   In [1]: data = pd.DataFrame({"string_with_lf": ["a\nbc"],
      ...:                      "string_with_crlf": ["a\r\nbc"]})

   In [2]: data.to_csv("test.csv", index=False)

   In [3]: with open("test.csv", mode='rb') as f:
      ...:     print(f.read())
   Out[3]: b'string_with_lf,string_with_crlf\r\n"a\nbc","a\r\nbc"\r\n'


For file objects, specifying ``newline`` is not sufficient to set the line terminator.
You must pass in the ``line_terminator`` explicitly, even in this case.

.. code-block:: ipython

   In [1]: data = pd.DataFrame({"string_with_lf": ["a\nbc"],
      ...:                      "string_with_crlf": ["a\r\nbc"]})

   In [2]: with open("test2.csv", mode='w', newline='\n') as f:
      ...:     data.to_csv(f, index=False)

   In [3]: with open("test2.csv", mode='rb') as f:
      ...:     print(f.read())
   Out[3]: b'string_with_lf,string_with_crlf\r\n"a\nbc","a\r\nbc"\r\n'

.. _whatsnew_0240.bug_fixes.nan_with_str_dtype:

Proper handling of `np.NaN` in a string data-typed column with the Python engine
^^^^^^^^^^^^^^^^^^^^^^^^^^^^^^^^^^^^^^^^^^^^^^^^^^^^^^^^^^^^^^^^^^^^^^^^^^^^^^^^

There was bug in :func:`read_excel` and :func:`read_csv` with the Python
engine, where missing values turned to ``'nan'`` with ``dtype=str`` and
``na_filter=True``. Now, these missing values are converted to the string
missing indicator, ``np.nan``. (:issue:`20377`)

.. ipython:: python
   :suppress:

   from io import StringIO

*Previous Behavior*:

.. code-block:: ipython

   In [5]: data = 'a,b,c\n1,,3\n4,5,6'
   In [6]: df = pd.read_csv(StringIO(data), engine='python', dtype=str, na_filter=True)
   In [7]: df.loc[0, 'b']
   Out[7]:
   'nan'

*New Behavior*:

.. ipython:: python

   data = 'a,b,c\n1,,3\n4,5,6'
   df = pd.read_csv(StringIO(data), engine='python', dtype=str, na_filter=True)
   df.loc[0, 'b']

Notice how we now instead output ``np.nan`` itself instead of a stringified form of it.

.. _whatsnew_0240.api.timezone_offset_parsing:

Parsing Datetime Strings with Timezone Offsets
^^^^^^^^^^^^^^^^^^^^^^^^^^^^^^^^^^^^^^^^^^^^^^

Previously, parsing datetime strings with UTC offsets with :func:`to_datetime`
or :class:`DatetimeIndex` would automatically convert the datetime to UTC
without timezone localization. This is inconsistent from parsing the same
datetime string with :class:`Timestamp` which would preserve the UTC
offset in the ``tz`` attribute. Now, :func:`to_datetime` preserves the UTC
offset in the ``tz`` attribute when all the datetime strings have the same
UTC offset (:issue:`17697`, :issue:`11736`, :issue:`22457`)

*Previous Behavior*:

.. code-block:: ipython

    In [2]: pd.to_datetime("2015-11-18 15:30:00+05:30")
    Out[2]: Timestamp('2015-11-18 10:00:00')

    In [3]: pd.Timestamp("2015-11-18 15:30:00+05:30")
    Out[3]: Timestamp('2015-11-18 15:30:00+0530', tz='pytz.FixedOffset(330)')

    # Different UTC offsets would automatically convert the datetimes to UTC (without a UTC timezone)
    In [4]: pd.to_datetime(["2015-11-18 15:30:00+05:30", "2015-11-18 16:30:00+06:30"])
    Out[4]: DatetimeIndex(['2015-11-18 10:00:00', '2015-11-18 10:00:00'], dtype='datetime64[ns]', freq=None)

*New Behavior*:

.. ipython:: python

    pd.to_datetime("2015-11-18 15:30:00+05:30")
    pd.Timestamp("2015-11-18 15:30:00+05:30")

Parsing datetime strings with the same UTC offset will preserve the UTC offset in the ``tz``

.. ipython:: python

    pd.to_datetime(["2015-11-18 15:30:00+05:30"] * 2)

Parsing datetime strings with different UTC offsets will now create an Index of
``datetime.datetime`` objects with different UTC offsets

.. ipython:: python

    idx = pd.to_datetime(["2015-11-18 15:30:00+05:30",
                          "2015-11-18 16:30:00+06:30"])
    idx
    idx[0]
    idx[1]

Passing ``utc=True`` will mimic the previous behavior but will correctly indicate
that the dates have been converted to UTC

.. ipython:: python

    pd.to_datetime(["2015-11-18 15:30:00+05:30",
                    "2015-11-18 16:30:00+06:30"], utc=True)


.. _whatsnew_0240.api_breaking.read_csv_mixed_tz:

Parsing mixed-timezones with :func:`read_csv`
^^^^^^^^^^^^^^^^^^^^^^^^^^^^^^^^^^^^^^^^^^^^^

:func:`read_csv` no longer silently converts mixed-timezone columns to UTC (:issue:`24987`).

*Previous Behavior*

.. code-block:: python

   >>> import io
   >>> content = """\
   ... a
   ... 2000-01-01T00:00:00+05:00
   ... 2000-01-01T00:00:00+06:00"""
   >>> df = pd.read_csv(io.StringIO(content), parse_dates=['a'])
   >>> df.a
   0   1999-12-31 19:00:00
   1   1999-12-31 18:00:00
   Name: a, dtype: datetime64[ns]

*New Behavior*

.. ipython:: python

   import io
   content = """\
   a
   2000-01-01T00:00:00+05:00
   2000-01-01T00:00:00+06:00"""
   df = pd.read_csv(io.StringIO(content), parse_dates=['a'])
   df.a

As can be seen, the ``dtype`` is object; each value in the column is a string.
To convert the strings to an array of datetimes, the ``date_parser`` argument

.. ipython:: python

   df = pd.read_csv(io.StringIO(content), parse_dates=['a'],
                    date_parser=lambda col: pd.to_datetime(col, utc=True))
   df.a

See :ref:`whatsnew_0240.api.timezone_offset_parsing` for more.

.. _whatsnew_0240.api_breaking.period_end_time:

Time values in ``dt.end_time`` and ``to_timestamp(how='end')``
^^^^^^^^^^^^^^^^^^^^^^^^^^^^^^^^^^^^^^^^^^^^^^^^^^^^^^^^^^^^^^

The time values in :class:`Period` and :class:`PeriodIndex` objects are now set
to '23:59:59.999999999' when calling :attr:`Series.dt.end_time`, :attr:`Period.end_time`,
:attr:`PeriodIndex.end_time`, :func:`Period.to_timestamp()` with ``how='end'``,
or :func:`PeriodIndex.to_timestamp()` with ``how='end'`` (:issue:`17157`)

*Previous Behavior*:

.. code-block:: ipython

   In [2]: p = pd.Period('2017-01-01', 'D')
   In [3]: pi = pd.PeriodIndex([p])

   In [4]: pd.Series(pi).dt.end_time[0]
   Out[4]: Timestamp(2017-01-01 00:00:00)

   In [5]: p.end_time
   Out[5]: Timestamp(2017-01-01 23:59:59.999999999)

*New Behavior*:

Calling :attr:`Series.dt.end_time` will now result in a time of '23:59:59.999999999' as
is the case with :attr:`Period.end_time`, for example

.. ipython:: python

   p = pd.Period('2017-01-01', 'D')
   pi = pd.PeriodIndex([p])

   pd.Series(pi).dt.end_time[0]

   p.end_time

.. _whatsnew_0240.api_breaking.datetime_unique:

Series.unique for Timezone-Aware Data
^^^^^^^^^^^^^^^^^^^^^^^^^^^^^^^^^^^^^

The return type of :meth:`Series.unique` for datetime with timezone values has changed
from an :class:`numpy.ndarray` of :class:`Timestamp` objects to a :class:`arrays.DatetimeArray` (:issue:`24024`).

.. ipython:: python

   ser = pd.Series([pd.Timestamp('2000', tz='UTC'),
                    pd.Timestamp('2000', tz='UTC')])

*Previous Behavior*:

.. code-block:: ipython

   In [3]: ser.unique()
   Out[3]: array([Timestamp('2000-01-01 00:00:00+0000', tz='UTC')], dtype=object)


*New Behavior*:

.. ipython:: python

   ser.unique()


.. _whatsnew_0240.api_breaking.sparse_values:

Sparse Data Structure Refactor
^^^^^^^^^^^^^^^^^^^^^^^^^^^^^^

``SparseArray``, the array backing ``SparseSeries`` and the columns in a ``SparseDataFrame``,
is now an extension array (:issue:`21978`, :issue:`19056`, :issue:`22835`).
To conform to this interface and for consistency with the rest of pandas, some API breaking
changes were made:

- ``SparseArray`` is no longer a subclass of :class:`numpy.ndarray`. To convert a ``SparseArray`` to a NumPy array, use :func:`numpy.asarray`.
- ``SparseArray.dtype`` and ``SparseSeries.dtype`` are now instances of :class:`SparseDtype`, rather than ``np.dtype``. Access the underlying dtype with ``SparseDtype.subtype``.
- ``numpy.asarray(sparse_array)`` now returns a dense array with all the values, not just the non-fill-value values (:issue:`14167`)
- ``SparseArray.take`` now matches the API of :meth:`pandas.api.extensions.ExtensionArray.take` (:issue:`19506`):

  * The default value of ``allow_fill`` has changed from ``False`` to ``True``.
  * The ``out`` and ``mode`` parameters are now longer accepted (previously, this raised if they were specified).
  * Passing a scalar for ``indices`` is no longer allowed.

- The result of :func:`concat` with a mix of sparse and dense Series is a Series with sparse values, rather than a ``SparseSeries``.
- ``SparseDataFrame.combine`` and ``DataFrame.combine_first`` no longer supports combining a sparse column with a dense column while preserving the sparse subtype. The result will be an object-dtype SparseArray.
- Setting :attr:`SparseArray.fill_value` to a fill value with a different dtype is now allowed.
- ``DataFrame[column]`` is now a :class:`Series` with sparse values, rather than a :class:`SparseSeries`, when slicing a single column with sparse values (:issue:`23559`).
- The result of :meth:`Series.where` is now a ``Series`` with sparse values, like with other extension arrays (:issue:`24077`)

Some new warnings are issued for operations that require or are likely to materialize a large dense array:

- A :class:`errors.PerformanceWarning` is issued when using fillna with a ``method``, as a dense array is constructed to create the filled array. Filling with a ``value`` is the efficient way to fill a sparse array.
- A :class:`errors.PerformanceWarning` is now issued when concatenating sparse Series with differing fill values. The fill value from the first sparse array continues to be used.

In addition to these API breaking changes, many :ref:`Performance Improvements and Bug Fixes have been made <whatsnew_0240.bug_fixes.sparse>`.

Finally, a ``Series.sparse`` accessor was added to provide sparse-specific methods like :meth:`Series.sparse.from_coo`.

.. ipython:: python

   s = pd.Series([0, 0, 1, 1, 1], dtype='Sparse[int]')
   s.sparse.density

.. _whatsnew_0240.api_breaking.get_dummies:

:meth:`get_dummies` always returns a DataFrame
^^^^^^^^^^^^^^^^^^^^^^^^^^^^^^^^^^^^^^^^^^^^^^

Previously, when ``sparse=True`` was passed to :func:`get_dummies`, the return value could be either
a :class:`DataFrame` or a :class:`SparseDataFrame`, depending on whether all or a just a subset
of the columns were dummy-encoded. Now, a :class:`DataFrame` is always returned (:issue:`24284`).

*Previous Behavior*

The first :func:`get_dummies` returns a :class:`DataFrame` because the column ``A``
is not dummy encoded. When just ``["B", "C"]`` are passed to ``get_dummies``,
then all the columns are dummy-encoded, and a :class:`SparseDataFrame` was returned.

.. code-block:: ipython

   In [2]: df = pd.DataFrame({"A": [1, 2], "B": ['a', 'b'], "C": ['a', 'a']})

   In [3]: type(pd.get_dummies(df, sparse=True))
   Out[3]: pandas.core.frame.DataFrame

   In [4]: type(pd.get_dummies(df[['B', 'C']], sparse=True))
   Out[4]: pandas.core.sparse.frame.SparseDataFrame

.. ipython:: python
   :suppress:

   df = pd.DataFrame({"A": [1, 2], "B": ['a', 'b'], "C": ['a', 'a']})

*New Behavior*

Now, the return type is consistently a :class:`DataFrame`.

.. ipython:: python

   type(pd.get_dummies(df, sparse=True))
   type(pd.get_dummies(df[['B', 'C']], sparse=True))

.. note::

   There's no difference in memory usage between a :class:`SparseDataFrame`
   and a :class:`DataFrame` with sparse values. The memory usage will
   be the same as in the previous version of pandas.

.. _whatsnew_0240.api_breaking.frame_to_dict_index_orient:

Raise ValueError in ``DataFrame.to_dict(orient='index')``
^^^^^^^^^^^^^^^^^^^^^^^^^^^^^^^^^^^^^^^^^^^^^^^^^^^^^^^^^

Bug in :func:`DataFrame.to_dict` raises ``ValueError`` when used with
``orient='index'`` and a non-unique index instead of losing data (:issue:`22801`)

.. ipython:: python
    :okexcept:

    df = pd.DataFrame({'a': [1, 2], 'b': [0.5, 0.75]}, index=['A', 'A'])
    df

    df.to_dict(orient='index')

.. _whatsnew_0240.api.datetimelike.normalize:

Tick DateOffset Normalize Restrictions
^^^^^^^^^^^^^^^^^^^^^^^^^^^^^^^^^^^^^^

Creating a ``Tick`` object (:class:`Day`, :class:`Hour`, :class:`Minute`,
:class:`Second`, :class:`Milli`, :class:`Micro`, :class:`Nano`) with
``normalize=True`` is no longer supported.  This prevents unexpected behavior
where addition could fail to be monotone or associative.  (:issue:`21427`)

*Previous Behavior*:

.. code-block:: ipython


   In [2]: ts = pd.Timestamp('2018-06-11 18:01:14')

   In [3]: ts
   Out[3]: Timestamp('2018-06-11 18:01:14')

   In [4]: tic = pd.offsets.Hour(n=2, normalize=True)
      ...:

   In [5]: tic
   Out[5]: <2 * Hours>

   In [6]: ts + tic
   Out[6]: Timestamp('2018-06-11 00:00:00')

   In [7]: ts + tic + tic + tic == ts + (tic + tic + tic)
   Out[7]: False

*New Behavior*:

.. ipython:: python

    ts = pd.Timestamp('2018-06-11 18:01:14')
    tic = pd.offsets.Hour(n=2)
    ts + tic + tic + tic == ts + (tic + tic + tic)


.. _whatsnew_0240.api.datetimelike:


.. _whatsnew_0240.api.period_subtraction:

Period Subtraction
^^^^^^^^^^^^^^^^^^

Subtraction of a ``Period`` from another ``Period`` will give a ``DateOffset``.
instead of an integer (:issue:`21314`)

*Previous Behavior*:

.. code-block:: ipython

    In [2]: june = pd.Period('June 2018')

    In [3]: april = pd.Period('April 2018')

    In [4]: june - april
    Out [4]: 2

*New Behavior*:

.. ipython:: python

    june = pd.Period('June 2018')
    april = pd.Period('April 2018')
    june - april

Similarly, subtraction of a ``Period`` from a ``PeriodIndex`` will now return
an ``Index`` of ``DateOffset`` objects instead of an ``Int64Index``

*Previous Behavior*:

.. code-block:: ipython

    In [2]: pi = pd.period_range('June 2018', freq='M', periods=3)

    In [3]: pi - pi[0]
    Out[3]: Int64Index([0, 1, 2], dtype='int64')

*New Behavior*:

.. ipython:: python

    pi = pd.period_range('June 2018', freq='M', periods=3)
    pi - pi[0]


.. _whatsnew_0240.api.timedelta64_subtract_nan:

Addition/Subtraction of ``NaN`` from :class:`DataFrame`
^^^^^^^^^^^^^^^^^^^^^^^^^^^^^^^^^^^^^^^^^^^^^^^^^^^^^^^

Adding or subtracting ``NaN`` from a :class:`DataFrame` column with
``timedelta64[ns]`` dtype will now raise a ``TypeError`` instead of returning
all-``NaT``.  This is for compatibility with ``TimedeltaIndex`` and
``Series`` behavior (:issue:`22163`)

.. ipython:: python

   df = pd.DataFrame([pd.Timedelta(days=1)])
   df

*Previous Behavior*:

.. code-block:: ipython

    In [4]: df = pd.DataFrame([pd.Timedelta(days=1)])

    In [5]: df - np.nan
    Out[5]:
        0
    0 NaT

*New Behavior*:

.. code-block:: ipython

    In [2]: df - np.nan
    ...
    TypeError: unsupported operand type(s) for -: 'TimedeltaIndex' and 'float'

.. _whatsnew_0240.api.dataframe_cmp_broadcasting:

DataFrame Comparison Operations Broadcasting Changes
^^^^^^^^^^^^^^^^^^^^^^^^^^^^^^^^^^^^^^^^^^^^^^^^^^^^
Previously, the broadcasting behavior of :class:`DataFrame` comparison
operations (``==``, ``!=``, ...) was inconsistent with the behavior of
arithmetic operations (``+``, ``-``, ...).  The behavior of the comparison
operations has been changed to match the arithmetic operations in these cases.
(:issue:`22880`)

The affected cases are:

- operating against a 2-dimensional ``np.ndarray`` with either 1 row or 1 column will now broadcast the same way a ``np.ndarray`` would (:issue:`23000`).
- a list or tuple with length matching the number of rows in the :class:`DataFrame` will now raise ``ValueError`` instead of operating column-by-column (:issue:`22880`.
- a list or tuple with length matching the number of columns in the :class:`DataFrame` will now operate row-by-row instead of raising ``ValueError`` (:issue:`22880`).

.. ipython:: python

   arr = np.arange(6).reshape(3, 2)
   df = pd.DataFrame(arr)
   df

*Previous Behavior*:

.. code-block:: ipython

   In [5]: df == arr[[0], :]
       ...: # comparison previously broadcast where arithmetic would raise
   Out[5]:
          0      1
   0   True   True
   1  False  False
   2  False  False
   In [6]: df + arr[[0], :]
   ...
   ValueError: Unable to coerce to DataFrame, shape must be (3, 2): given (1, 2)

   In [7]: df == (1, 2)
       ...: # length matches number of columns;
       ...: # comparison previously raised where arithmetic would broadcast
   ...
   ValueError: Invalid broadcasting comparison [(1, 2)] with block values
   In [8]: df + (1, 2)
   Out[8]:
      0  1
   0  1  3
   1  3  5
   2  5  7

   In [9]: df == (1, 2, 3)
       ...:  # length matches number of rows
       ...:  # comparison previously broadcast where arithmetic would raise
   Out[9]:
          0      1
   0  False   True
   1   True  False
   2  False  False
   In [10]: df + (1, 2, 3)
   ...
   ValueError: Unable to coerce to Series, length must be 2: given 3

*New Behavior*:

.. ipython:: python

   # Comparison operations and arithmetic operations both broadcast.
   df == arr[[0], :]
   df + arr[[0], :]

.. ipython:: python

   # Comparison operations and arithmetic operations both broadcast.
   df == (1, 2)
   df + (1, 2)

.. code-block:: ipython

   # Comparison operations and arithmetic opeartions both raise ValueError.
   In [6]: df == (1, 2, 3)
   ...
   ValueError: Unable to coerce to Series, length must be 2: given 3

   In [7]: df + (1, 2, 3)
   ...
   ValueError: Unable to coerce to Series, length must be 2: given 3

.. _whatsnew_0240.api.dataframe_arithmetic_broadcasting:

DataFrame Arithmetic Operations Broadcasting Changes
^^^^^^^^^^^^^^^^^^^^^^^^^^^^^^^^^^^^^^^^^^^^^^^^^^^^

:class:`DataFrame` arithmetic operations when operating with 2-dimensional
``np.ndarray`` objects now broadcast in the same way as ``np.ndarray``
broadcast.  (:issue:`23000`)

.. ipython:: python

   arr = np.arange(6).reshape(3, 2)
   df = pd.DataFrame(arr)
   df

*Previous Behavior*:

.. code-block:: ipython

   In [5]: df + arr[[0], :]   # 1 row, 2 columns
   ...
   ValueError: Unable to coerce to DataFrame, shape must be (3, 2): given (1, 2)
   In [6]: df + arr[:, [1]]   # 1 column, 3 rows
   ...
   ValueError: Unable to coerce to DataFrame, shape must be (3, 2): given (3, 1)

*New Behavior*:

.. ipython:: python

   df + arr[[0], :]   # 1 row, 2 columns
   df + arr[:, [1]]   # 1 column, 3 rows

.. _whatsnew_0240.api.incompatibilities:

Series and Index Data-Dtype Incompatibilities
^^^^^^^^^^^^^^^^^^^^^^^^^^^^^^^^^^^^^^^^^^^^^

``Series`` and ``Index`` constructors now raise when the
data is incompatible with a passed ``dtype=`` (:issue:`15832`)

*Previous Behavior*:

.. code-block:: ipython

    In [4]: pd.Series([-1], dtype="uint64")
    Out [4]:
    0    18446744073709551615
    dtype: uint64

*New Behavior*:

.. code-block:: ipython

    In [4]: pd.Series([-1], dtype="uint64")
    Out [4]:
    ...
    OverflowError: Trying to coerce negative values to unsigned integers

.. _whatsnew_0240.api.concat_categorical:

Concatenation Changes
^^^^^^^^^^^^^^^^^^^^^

Calling :func:`pandas.concat` on a ``Categorical`` of ints with NA values now
causes them to be processed as objects when concatenating with anything
other than another ``Categorical`` of ints (:issue:`19214`)

.. ipython:: python

    s = pd.Series([0, 1, np.nan])
    c = pd.Series([0, 1, np.nan], dtype="category")

*Previous Behavior*

.. code-block:: ipython

    In [3]: pd.concat([s, c])
    Out[3]:
    0    0.0
    1    1.0
    2    NaN
    0    0.0
    1    1.0
    2    NaN
    dtype: float64

*New Behavior*

.. ipython:: python

    pd.concat([s, c])

Datetimelike API Changes
^^^^^^^^^^^^^^^^^^^^^^^^

- For :class:`DatetimeIndex` and :class:`TimedeltaIndex` with non-``None`` ``freq`` attribute, addition or subtraction of integer-dtyped array or ``Index`` will return an object of the same class (:issue:`19959`)
- :class:`DateOffset` objects are now immutable. Attempting to alter one of these will now raise ``AttributeError`` (:issue:`21341`)
- :class:`PeriodIndex` subtraction of another ``PeriodIndex`` will now return an object-dtype :class:`Index` of :class:`DateOffset` objects instead of raising a ``TypeError`` (:issue:`20049`)
- :func:`cut` and :func:`qcut` now returns a :class:`DatetimeIndex` or :class:`TimedeltaIndex` bins when the input is datetime or timedelta dtype respectively and ``retbins=True`` (:issue:`19891`)
- :meth:`DatetimeIndex.to_period` and :meth:`Timestamp.to_period` will issue a warning when timezone information will be lost (:issue:`21333`)
- :meth:`PeriodIndex.tz_convert` and :meth:`PeriodIndex.tz_localize` have been removed (:issue:`21781`)

.. _whatsnew_0240.api.other:

Other API Changes
^^^^^^^^^^^^^^^^^

- A newly constructed empty :class:`DataFrame` with integer as the ``dtype`` will now only be cast to ``float64`` if ``index`` is specified (:issue:`22858`)
- :meth:`Series.str.cat` will now raise if ``others`` is a ``set`` (:issue:`23009`)
- Passing scalar values to :class:`DatetimeIndex` or :class:`TimedeltaIndex` will now raise ``TypeError`` instead of ``ValueError`` (:issue:`23539`)
- ``max_rows`` and ``max_cols`` parameters removed from :class:`HTMLFormatter` since truncation is handled by :class:`DataFrameFormatter` (:issue:`23818`)
- :func:`read_csv` will now raise a ``ValueError`` if a column with missing values is declared as having dtype ``bool`` (:issue:`20591`)
- The column order of the resultant :class:`DataFrame` from :meth:`MultiIndex.to_frame` is now guaranteed to match the :attr:`MultiIndex.names` order. (:issue:`22420`)
- Incorrectly passing a :class:`DatetimeIndex` to :meth:`MultiIndex.from_tuples`, rather than a sequence of tuples, now raises a ``TypeError`` rather than a ``ValueError`` (:issue:`24024`)
- :func:`pd.offsets.generate_range` argument ``time_rule`` has been removed; use ``offset`` instead (:issue:`24157`)
- In 0.23.x, pandas would raise a ``ValueError`` on a merge of a numeric column (e.g. ``int`` dtyped column) and an ``object`` dtyped column (:issue:`9780`). We have re-enabled the ability to merge ``object`` and other dtypes; pandas will still raise on a merge between a numeric and an ``object`` dtyped column that is composed only of strings (:issue:`21681`)
- Accessing a level of a ``MultiIndex`` with a duplicate name (e.g. in
  :meth:`~MultiIndex.get_level_values`) now raises a ``ValueError`` instead of a ``KeyError`` (:issue:`21678`).
- Invalid construction of ``IntervalDtype`` will now always raise a ``TypeError`` rather than a ``ValueError`` if the subdtype is invalid (:issue:`21185`)
- Trying to reindex a ``DataFrame`` with a non unique ``MultiIndex`` now raises a ``ValueError`` instead of an ``Exception`` (:issue:`21770`)
- :class:`Index` subtraction will attempt to operate element-wise instead of raising ``TypeError`` (:issue:`19369`)
- :class:`pandas.io.formats.style.Styler` supports a ``number-format`` property when using :meth:`~pandas.io.formats.style.Styler.to_excel` (:issue:`22015`)
- :meth:`DataFrame.corr` and :meth:`Series.corr` now raise a ``ValueError`` along with a helpful error message instead of a ``KeyError`` when supplied with an invalid method (:issue:`22298`)
- :meth:`shift` will now always return a copy, instead of the previous behaviour of returning self when shifting by 0 (:issue:`22397`)
- :meth:`DataFrame.set_index` now gives a better (and less frequent) KeyError, raises a ``ValueError`` for incorrect types,
  and will not fail on duplicate column names with ``drop=True``. (:issue:`22484`)
- Slicing a single row of a DataFrame with multiple ExtensionArrays of the same type now preserves the dtype, rather than coercing to object (:issue:`22784`)
- :class:`DateOffset` attribute `_cacheable` and method `_should_cache` have been removed (:issue:`23118`)
- :meth:`Series.searchsorted`, when supplied a scalar value to search for, now returns a scalar instead of an array (:issue:`23801`).
- :meth:`Categorical.searchsorted`, when supplied a scalar value to search for, now returns a scalar instead of an array (:issue:`23466`).
- :meth:`Categorical.searchsorted` now raises a ``KeyError`` rather that a ``ValueError``, if a searched for key is not found in its categories (:issue:`23466`).
- :meth:`Index.hasnans` and :meth:`Series.hasnans` now always return a python boolean. Previously, a python or a numpy boolean could be returned, depending on circumstances (:issue:`23294`).
- The order of the arguments of :func:`DataFrame.to_html` and :func:`DataFrame.to_string` is rearranged to be consistent with each other. (:issue:`23614`)
- :meth:`CategoricalIndex.reindex` now raises a ``ValueError`` if the target index is non-unique and not equal to the current index. It previously only raised if the target index was not of a categorical dtype (:issue:`23963`).
- :func:`Series.to_list` and :func:`Index.to_list` are now aliases of ``Series.tolist`` respectively ``Index.tolist`` (:issue:`8826`)
- The result of ``SparseSeries.unstack`` is now a :class:`DataFrame` with sparse values, rather than a :class:`SparseDataFrame` (:issue:`24372`).
- :class:`DatetimeIndex` and :class:`TimedeltaIndex` no longer ignore the dtype precision. Passing a non-nanosecond resolution dtype will raise a ``ValueError`` (:issue:`24753`)


.. _whatsnew_0240.api.extension:

Extension Type Changes
~~~~~~~~~~~~~~~~~~~~~~

**Equality and Hashability**

Pandas now requires that extension dtypes be hashable (i.e. the respective
``ExtensionDtype`` objects; hashability is not a requirement for the values
of the corresponding ``ExtensionArray``). The base class implements
a default ``__eq__`` and ``__hash__``. If you have a parametrized dtype, you should
update the ``ExtensionDtype._metadata`` tuple to match the signature of your
``__init__`` method. See :class:`pandas.api.extensions.ExtensionDtype` for more (:issue:`22476`).

**New and changed methods**

- :meth:`~pandas.api.types.ExtensionArray.dropna` has been added (:issue:`21185`)
- :meth:`~pandas.api.types.ExtensionArray.repeat` has been added (:issue:`24349`)
- The ``ExtensionArray`` constructor, ``_from_sequence`` now take the keyword arg ``copy=False`` (:issue:`21185`)
- :meth:`pandas.api.extensions.ExtensionArray.shift` added as part of the basic ``ExtensionArray`` interface (:issue:`22387`).
- :meth:`~pandas.api.types.ExtensionArray.searchsorted` has been added (:issue:`24350`)
- Support for reduction operations such as ``sum``, ``mean`` via opt-in base class method override (:issue:`22762`)
- :func:`ExtensionArray.isna` is allowed to return an ``ExtensionArray`` (:issue:`22325`).

**Dtype changes**

- ``ExtensionDtype`` has gained the ability to instantiate from string dtypes, e.g. ``decimal`` would instantiate a registered ``DecimalDtype``; furthermore
  the ``ExtensionDtype`` has gained the method ``construct_array_type`` (:issue:`21185`)
- Added ``ExtensionDtype._is_numeric`` for controlling whether an extension dtype is considered numeric (:issue:`22290`).
- Added :meth:`pandas.api.types.register_extension_dtype` to register an extension type with pandas (:issue:`22664`)
- Updated the ``.type`` attribute for ``PeriodDtype``, ``DatetimeTZDtype``, and ``IntervalDtype`` to be instances of the dtype (``Period``, ``Timestamp``, and ``Interval`` respectively) (:issue:`22938`)

.. _whatsnew_0240.enhancements.extension_array_operators:

**Operator support**

A ``Series`` based on an ``ExtensionArray`` now supports arithmetic and comparison
operators (:issue:`19577`). There are two approaches for providing operator support for an ``ExtensionArray``:

1. Define each of the operators on your ``ExtensionArray`` subclass.
2. Use an operator implementation from pandas that depends on operators that are already defined
   on the underlying elements (scalars) of the ``ExtensionArray``.

See the :ref:`ExtensionArray Operator Support
<extending.extension.operator>` documentation section for details on both
ways of adding operator support.

**Other changes**

- A default repr for :class:`pandas.api.extensions.ExtensionArray` is now provided (:issue:`23601`).
- :meth:`ExtensionArray._formatting_values` is deprecated. Use :attr:`ExtensionArray._formatter` instead. (:issue:`23601`)
- An ``ExtensionArray`` with a boolean dtype now works correctly as a boolean indexer. :meth:`pandas.api.types.is_bool_dtype` now properly considers them boolean (:issue:`22326`)

**Bug Fixes**

- Bug in :meth:`Series.get` for ``Series`` using ``ExtensionArray`` and integer index (:issue:`21257`)
- :meth:`~Series.shift` now dispatches to :meth:`ExtensionArray.shift` (:issue:`22386`)
- :meth:`Series.combine()` works correctly with :class:`~pandas.api.extensions.ExtensionArray` inside of :class:`Series` (:issue:`20825`)
- :meth:`Series.combine()` with scalar argument now works for any function type (:issue:`21248`)
- :meth:`Series.astype` and :meth:`DataFrame.astype` now dispatch to :meth:`ExtensionArray.astype` (:issue:`21185`).
- Slicing a single row of a ``DataFrame`` with multiple ExtensionArrays of the same type now preserves the dtype, rather than coercing to object (:issue:`22784`)
- Bug when concatenating multiple ``Series`` with different extension dtypes not casting to object dtype (:issue:`22994`)
- Series backed by an ``ExtensionArray`` now work with :func:`util.hash_pandas_object` (:issue:`23066`)
- :meth:`DataFrame.stack` no longer converts to object dtype for DataFrames where each column has the same extension dtype. The output Series will have the same dtype as the columns (:issue:`23077`).
- :meth:`Series.unstack` and :meth:`DataFrame.unstack` no longer convert extension arrays to object-dtype ndarrays. Each column in the output ``DataFrame`` will now have the same dtype as the input (:issue:`23077`).
- Bug when grouping :meth:`Dataframe.groupby()` and aggregating on ``ExtensionArray`` it was not returning the actual ``ExtensionArray`` dtype (:issue:`23227`).
- Bug in :func:`pandas.merge` when merging on an extension array-backed column (:issue:`23020`).


.. _whatsnew_0240.deprecations:

Deprecations
~~~~~~~~~~~~

- :attr:`MultiIndex.labels` has been deprecated and replaced by :attr:`MultiIndex.codes`.
  The functionality is unchanged. The new name better reflects the natures of
  these codes and makes the ``MultiIndex`` API more similar to the API for :class:`CategoricalIndex` (:issue:`13443`).
  As a consequence, other uses of the name ``labels`` in ``MultiIndex`` have also been deprecated and replaced with ``codes``:

  - You should initialize a ``MultiIndex`` instance using a parameter named ``codes`` rather than ``labels``.
  - ``MultiIndex.set_labels`` has been deprecated in favor of :meth:`MultiIndex.set_codes`.
  - For method :meth:`MultiIndex.copy`, the ``labels`` parameter has been deprecated and replaced by a ``codes`` parameter.
- :meth:`DataFrame.to_stata`, :meth:`read_stata`, :class:`StataReader` and :class:`StataWriter` have deprecated the ``encoding`` argument. The encoding of a Stata dta file is determined by the file type and cannot be changed (:issue:`21244`)
- :meth:`MultiIndex.to_hierarchical` is deprecated and will be removed in a future version (:issue:`21613`)
- :meth:`Series.ptp` is deprecated. Use ``numpy.ptp`` instead (:issue:`21614`)
- :meth:`Series.compress` is deprecated. Use ``Series[condition]`` instead (:issue:`18262`)
- The signature of :meth:`Series.to_csv` has been uniformed to that of :meth:`DataFrame.to_csv`: the name of the first argument is now ``path_or_buf``, the order of subsequent arguments has changed, the ``header`` argument now defaults to ``True``. (:issue:`19715`)
- :meth:`Categorical.from_codes` has deprecated providing float values for the ``codes`` argument. (:issue:`21767`)
- :func:`pandas.read_table` is deprecated. Instead, use :func:`read_csv` passing ``sep='\t'`` if necessary (:issue:`21948`)
- :meth:`Series.str.cat` has deprecated using arbitrary list-likes *within* list-likes. A list-like container may still contain
  many ``Series``, ``Index`` or 1-dimensional ``np.ndarray``, or alternatively, only scalar values. (:issue:`21950`)
- :meth:`FrozenNDArray.searchsorted` has deprecated the ``v`` parameter in favor of ``value`` (:issue:`14645`)
- :func:`DatetimeIndex.shift` and :func:`PeriodIndex.shift` now accept ``periods`` argument instead of ``n`` for consistency with :func:`Index.shift` and :func:`Series.shift`. Using ``n`` throws a deprecation warning (:issue:`22458`, :issue:`22912`)
- The ``fastpath`` keyword of the different Index constructors is deprecated (:issue:`23110`).
- :meth:`Timestamp.tz_localize`, :meth:`DatetimeIndex.tz_localize`, and :meth:`Series.tz_localize` have deprecated the ``errors`` argument in favor of the ``nonexistent`` argument (:issue:`8917`)
- The class ``FrozenNDArray`` has been deprecated. When unpickling, ``FrozenNDArray`` will be unpickled to ``np.ndarray`` once this class is removed (:issue:`9031`)
- The methods :meth:`DataFrame.update` and :meth:`Panel.update` have deprecated the ``raise_conflict=False|True`` keyword in favor of ``errors='ignore'|'raise'`` (:issue:`23585`)
- The methods :meth:`Series.str.partition` and :meth:`Series.str.rpartition` have deprecated the ``pat`` keyword in favor of ``sep`` (:issue:`22676`)
- Deprecated the ``nthreads`` keyword of :func:`pandas.read_feather` in favor of ``use_threads`` to reflect the changes in ``pyarrow>=0.11.0``. (:issue:`23053`)
- :func:`pandas.read_excel` has deprecated accepting ``usecols`` as an integer. Please pass in a list of ints from 0 to ``usecols`` inclusive instead (:issue:`23527`)
- Constructing a :class:`TimedeltaIndex` from data with ``datetime64``-dtyped data is deprecated, will raise ``TypeError`` in a future version (:issue:`23539`)
- Constructing a :class:`DatetimeIndex` from data with ``timedelta64``-dtyped data is deprecated, will raise ``TypeError`` in a future version (:issue:`23675`)
- The ``keep_tz=False`` option (the default) of the ``keep_tz`` keyword of
  :meth:`DatetimeIndex.to_series` is deprecated (:issue:`17832`).
- Timezone converting a tz-aware ``datetime.datetime`` or :class:`Timestamp` with :class:`Timestamp` and the ``tz`` argument is now deprecated. Instead, use :meth:`Timestamp.tz_convert` (:issue:`23579`)
- :func:`pandas.api.types.is_period` is deprecated in favor of ``pandas.api.types.is_period_dtype`` (:issue:`23917`)
- :func:`pandas.api.types.is_datetimetz` is deprecated in favor of ``pandas.api.types.is_datetime64tz`` (:issue:`23917`)
- Creating a :class:`TimedeltaIndex`, :class:`DatetimeIndex`, or :class:`PeriodIndex` by passing range arguments `start`, `end`, and `periods` is deprecated in favor of :func:`timedelta_range`, :func:`date_range`, or :func:`period_range` (:issue:`23919`)
- Passing a string alias like ``'datetime64[ns, UTC]'`` as the ``unit`` parameter to :class:`DatetimeTZDtype` is deprecated. Use :class:`DatetimeTZDtype.construct_from_string` instead (:issue:`23990`).
- The ``skipna`` parameter of :meth:`~pandas.api.types.infer_dtype` will switch to ``True`` by default in a future version of pandas (:issue:`17066`, :issue:`24050`)
- In :meth:`Series.where` with Categorical data, providing an ``other`` that is not present in the categories is deprecated. Convert the categorical to a different dtype or add the ``other`` to the categories first (:issue:`24077`).
- :meth:`Series.clip_lower`, :meth:`Series.clip_upper`, :meth:`DataFrame.clip_lower` and :meth:`DataFrame.clip_upper` are deprecated and will be removed in a future version. Use ``Series.clip(lower=threshold)``, ``Series.clip(upper=threshold)`` and the equivalent ``DataFrame`` methods (:issue:`24203`)
- :meth:`Series.nonzero` is deprecated and will be removed in a future version (:issue:`18262`)
- Passing an integer to :meth:`Series.fillna` and :meth:`DataFrame.fillna` with ``timedelta64[ns]`` dtypes is deprecated, will raise ``TypeError`` in a future version.  Use ``obj.fillna(pd.Timedelta(...))`` instead (:issue:`24694`)
- ``Series.cat.categorical``, ``Series.cat.name`` and ``Sersies.cat.index`` have been deprecated. Use the attributes on ``Series.cat`` or ``Series`` directly. (:issue:`24751`).
- Passing a dtype without a precision like ``np.dtype('datetime64')`` or ``timedelta64`` to :class:`Index`, :class:`DatetimeIndex` and :class:`TimedeltaIndex` is now deprecated. Use the nanosecond-precision dtype instead (:issue:`24753`).

.. _whatsnew_0240.deprecations.datetimelike_int_ops:

Integer Addition/Subtraction with Datetimes and Timedeltas is Deprecated
^^^^^^^^^^^^^^^^^^^^^^^^^^^^^^^^^^^^^^^^^^^^^^^^^^^^^^^^^^^^^^^^^^^^^^^^

In the past, users could—in some cases—add or subtract integers or integer-dtype
arrays from :class:`Timestamp`, :class:`DatetimeIndex` and :class:`TimedeltaIndex`.

This usage is now deprecated.  Instead add or subtract integer multiples of
the object's ``freq`` attribute (:issue:`21939`, :issue:`23878`).

*Previous Behavior*:

.. code-block:: ipython

    In [5]: ts = pd.Timestamp('1994-05-06 12:15:16', freq=pd.offsets.Hour())
    In [6]: ts + 2
    Out[6]: Timestamp('1994-05-06 14:15:16', freq='H')

    In [7]: tdi = pd.timedelta_range('1D', periods=2)
    In [8]: tdi - np.array([2, 1])
    Out[8]: TimedeltaIndex(['-1 days', '1 days'], dtype='timedelta64[ns]', freq=None)

    In [9]: dti = pd.date_range('2001-01-01', periods=2, freq='7D')
    In [10]: dti + pd.Index([1, 2])
    Out[10]: DatetimeIndex(['2001-01-08', '2001-01-22'], dtype='datetime64[ns]', freq=None)

*New Behavior*:

.. ipython:: python
    :okwarning:

    ts = pd.Timestamp('1994-05-06 12:15:16', freq=pd.offsets.Hour())
    ts + 2 * ts.freq

    tdi = pd.timedelta_range('1D', periods=2)
    tdi - np.array([2 * tdi.freq, 1 * tdi.freq])

    dti = pd.date_range('2001-01-01', periods=2, freq='7D')
    dti + pd.Index([1 * dti.freq, 2 * dti.freq])


.. _whatsnew_0240.deprecations.integer_tz:

Passing Integer data and a timezone to DatetimeIndex
^^^^^^^^^^^^^^^^^^^^^^^^^^^^^^^^^^^^^^^^^^^^^^^^^^^^

The behavior of :class:`DatetimeIndex` when passed integer data and
a timezone is changing in a future version of pandas. Previously, these
were interpreted as wall times in the desired timezone. In the future,
these will be interpreted as wall times in UTC, which are then converted
to the desired timezone (:issue:`24559`).

The default behavior remains the same, but issues a warning:

.. code-block:: ipython

   In [3]: pd.DatetimeIndex([946684800000000000], tz="US/Central")
   /bin/ipython:1: FutureWarning:
       Passing integer-dtype data and a timezone to DatetimeIndex. Integer values
       will be interpreted differently in a future version of pandas. Previously,
       these were viewed as datetime64[ns] values representing the wall time
       *in the specified timezone*. In the future, these will be viewed as
       datetime64[ns] values representing the wall time *in UTC*. This is similar
       to a nanosecond-precision UNIX epoch. To accept the future behavior, use

           pd.to_datetime(integer_data, utc=True).tz_convert(tz)

       To keep the previous behavior, use

           pd.to_datetime(integer_data).tz_localize(tz)

    #!/bin/python3
    Out[3]: DatetimeIndex(['2000-01-01 00:00:00-06:00'], dtype='datetime64[ns, US/Central]', freq=None)

As the warning message explains, opt in to the future behavior by specifying that
the integer values are UTC, and then converting to the final timezone:

.. ipython:: python

   pd.to_datetime([946684800000000000], utc=True).tz_convert('US/Central')

The old behavior can be retained with by localizing directly to the final timezone:

.. ipython:: python

   pd.to_datetime([946684800000000000]).tz_localize('US/Central')

.. _whatsnew_0240.deprecations.tz_aware_array:

Converting Timezone-Aware Series and Index to NumPy Arrays
^^^^^^^^^^^^^^^^^^^^^^^^^^^^^^^^^^^^^^^^^^^^^^^^^^^^^^^^^^

The conversion from a :class:`Series` or :class:`Index` with timezone-aware
datetime data will change to preserve timezones by default (:issue:`23569`).

NumPy doesn't have a dedicated dtype for timezone-aware datetimes.
In the past, converting a :class:`Series` or :class:`DatetimeIndex` with
timezone-aware datatimes would convert to a NumPy array by

1. converting the tz-aware data to UTC
2. dropping the timezone-info
3. returning a :class:`numpy.ndarray` with ``datetime64[ns]`` dtype

Future versions of pandas will preserve the timezone information by returning an
object-dtype NumPy array where each value is a :class:`Timestamp` with the correct
timezone attached

.. ipython:: python

   ser = pd.Series(pd.date_range('2000', periods=2, tz="CET"))
   ser

The default behavior remains the same, but issues a warning

.. code-block:: python

   In [8]: np.asarray(ser)
   /bin/ipython:1: FutureWarning: Converting timezone-aware DatetimeArray to timezone-naive
         ndarray with 'datetime64[ns]' dtype. In the future, this will return an ndarray
         with 'object' dtype where each element is a 'pandas.Timestamp' with the correct 'tz'.

           To accept the future behavior, pass 'dtype=object'.
           To keep the old behavior, pass 'dtype="datetime64[ns]"'.
     #!/bin/python3
   Out[8]:
   array(['1999-12-31T23:00:00.000000000', '2000-01-01T23:00:00.000000000'],
         dtype='datetime64[ns]')

The previous or future behavior can be obtained, without any warnings, by specifying
the ``dtype``

*Previous Behavior*

.. ipython:: python

   np.asarray(ser, dtype='datetime64[ns]')

*Future Behavior*

.. ipython:: python

   # New behavior
   np.asarray(ser, dtype=object)


Or by using :meth:`Series.to_numpy`

.. ipython:: python

   ser.to_numpy()
   ser.to_numpy(dtype="datetime64[ns]")

All the above applies to a :class:`DatetimeIndex` with tz-aware values as well.

.. _whatsnew_0240.prior_deprecations:

Removal of prior version deprecations/changes
~~~~~~~~~~~~~~~~~~~~~~~~~~~~~~~~~~~~~~~~~~~~~

- The ``LongPanel`` and ``WidePanel`` classes have been removed (:issue:`10892`)
- :meth:`Series.repeat` has renamed the ``reps`` argument to ``repeats`` (:issue:`14645`)
- Several private functions were removed from the (non-public) module ``pandas.core.common`` (:issue:`22001`)
- Removal of the previously deprecated module ``pandas.core.datetools`` (:issue:`14105`, :issue:`14094`)
- Strings passed into :meth:`DataFrame.groupby` that refer to both column and index levels will raise a ``ValueError`` (:issue:`14432`)
- :meth:`Index.repeat` and :meth:`MultiIndex.repeat` have renamed the ``n`` argument to ``repeats`` (:issue:`14645`)
- The ``Series`` constructor and ``.astype`` method will now raise a ``ValueError`` if timestamp dtypes are passed in without a unit (e.g. ``np.datetime64``) for the ``dtype`` parameter (:issue:`15987`)
- Removal of the previously deprecated ``as_indexer`` keyword completely from ``str.match()`` (:issue:`22356`, :issue:`6581`)
- The modules ``pandas.types``, ``pandas.computation``, and ``pandas.util.decorators`` have been removed (:issue:`16157`, :issue:`16250`)
- Removed the ``pandas.formats.style`` shim for :class:`pandas.io.formats.style.Styler` (:issue:`16059`)
- ``pandas.pnow``, ``pandas.match``, ``pandas.groupby``, ``pd.get_store``, ``pd.Expr``, and ``pd.Term`` have been removed (:issue:`15538`, :issue:`15940`)
- :meth:`Categorical.searchsorted` and :meth:`Series.searchsorted` have renamed the ``v`` argument to ``value`` (:issue:`14645`)
- ``pandas.parser``, ``pandas.lib``, and ``pandas.tslib`` have been removed (:issue:`15537`)
- :meth:`Index.searchsorted` have renamed the ``key`` argument to ``value`` (:issue:`14645`)
- ``DataFrame.consolidate`` and ``Series.consolidate`` have been removed (:issue:`15501`)
- Removal of the previously deprecated module ``pandas.json`` (:issue:`19944`)
- The module ``pandas.tools`` has been removed (:issue:`15358`, :issue:`16005`)
- :meth:`SparseArray.get_values` and :meth:`SparseArray.to_dense` have dropped the ``fill`` parameter (:issue:`14686`)
- ``DataFrame.sortlevel`` and ``Series.sortlevel`` have been removed (:issue:`15099`)
- :meth:`SparseSeries.to_dense` has dropped the ``sparse_only`` parameter (:issue:`14686`)
- :meth:`DataFrame.astype` and :meth:`Series.astype` have renamed the ``raise_on_error`` argument to ``errors`` (:issue:`14967`)
- ``is_sequence``, ``is_any_int_dtype``, and ``is_floating_dtype`` have been removed from ``pandas.api.types`` (:issue:`16163`, :issue:`16189`)

.. _whatsnew_0240.performance:

Performance Improvements
~~~~~~~~~~~~~~~~~~~~~~~~

- Slicing Series and DataFrames with an monotonically increasing :class:`CategoricalIndex`
  is now very fast and has speed comparable to slicing with an ``Int64Index``.
  The speed increase is both when indexing by label (using .loc) and position(.iloc) (:issue:`20395`)
  Slicing a monotonically increasing :class:`CategoricalIndex` itself (i.e. ``ci[1000:2000]``)
  shows similar speed improvements as above (:issue:`21659`)
- Improved performance of :meth:`CategoricalIndex.equals` when comparing to another :class:`CategoricalIndex` (:issue:`24023`)
- Improved performance of :func:`Series.describe` in case of numeric dtpyes (:issue:`21274`)
- Improved performance of :func:`pandas.core.groupby.GroupBy.rank` when dealing with tied rankings (:issue:`21237`)
- Improved performance of :func:`DataFrame.set_index` with columns consisting of :class:`Period` objects (:issue:`21582`, :issue:`21606`)
- Improved performance of :meth:`Series.at` and :meth:`Index.get_value` for Extension Arrays values (e.g. :class:`Categorical`) (:issue:`24204`)
- Improved performance of membership checks in :class:`Categorical` and :class:`CategoricalIndex`
  (i.e. ``x in cat``-style checks are much faster). :meth:`CategoricalIndex.contains`
  is likewise much faster (:issue:`21369`, :issue:`21508`)
- Improved performance of :meth:`HDFStore.groups` (and dependent functions like
  :meth:`HDFStore.keys`.  (i.e. ``x in store`` checks are much faster)
  (:issue:`21372`)
- Improved the performance of :func:`pandas.get_dummies` with ``sparse=True`` (:issue:`21997`)
- Improved performance of :func:`IndexEngine.get_indexer_non_unique` for sorted, non-unique indexes (:issue:`9466`)
- Improved performance of :func:`PeriodIndex.unique` (:issue:`23083`)
- Improved performance of :func:`concat` for `Series` objects (:issue:`23404`)
- Improved performance of :meth:`DatetimeIndex.normalize` and :meth:`Timestamp.normalize` for timezone naive or UTC datetimes (:issue:`23634`)
- Improved performance of :meth:`DatetimeIndex.tz_localize` and various ``DatetimeIndex`` attributes with dateutil UTC timezone (:issue:`23772`)
- Fixed a performance regression on Windows with Python 3.7 of :func:`read_csv` (:issue:`23516`)
- Improved performance of :class:`Categorical` constructor for ``Series`` objects (:issue:`23814`)
- Improved performance of :meth:`~DataFrame.where` for Categorical data (:issue:`24077`)
- Improved performance of iterating over a :class:`Series`. Using :meth:`DataFrame.itertuples` now creates iterators
  without internally allocating lists of all elements (:issue:`20783`)
- Improved performance of :class:`Period` constructor, additionally benefitting ``PeriodArray`` and ``PeriodIndex`` creation (:issue:`24084`, :issue:`24118`)
- Improved performance of tz-aware :class:`DatetimeArray` binary operations (:issue:`24491`)

.. _whatsnew_0240.bug_fixes:

Bug Fixes
~~~~~~~~~

Categorical
^^^^^^^^^^^

- Bug in :meth:`Categorical.from_codes` where ``NaN`` values in ``codes`` were silently converted to ``0`` (:issue:`21767`). In the future this will raise a ``ValueError``. Also changes the behavior of ``.from_codes([1.1, 2.0])``.
- Bug in :meth:`Categorical.sort_values` where ``NaN`` values were always positioned in front regardless of ``na_position`` value. (:issue:`22556`).
- Bug when indexing with a boolean-valued ``Categorical``. Now a boolean-valued ``Categorical`` is treated as a boolean mask (:issue:`22665`)
- Constructing a :class:`CategoricalIndex` with empty values and boolean categories was raising a ``ValueError`` after a change to dtype coercion (:issue:`22702`).
- Bug in :meth:`Categorical.take` with a user-provided ``fill_value`` not encoding the ``fill_value``, which could result in a ``ValueError``, incorrect results, or a segmentation fault (:issue:`23296`).
- In :meth:`Series.unstack`, specifying a ``fill_value`` not present in the categories now raises a ``TypeError`` rather than ignoring the ``fill_value`` (:issue:`23284`)
- Bug when resampling :meth:`DataFrame.resample()` and aggregating on categorical data, the categorical dtype was getting lost. (:issue:`23227`)
- Bug in many methods of the ``.str``-accessor, which always failed on calling the ``CategoricalIndex.str`` constructor (:issue:`23555`, :issue:`23556`)
- Bug in :meth:`Series.where` losing the categorical dtype for categorical data (:issue:`24077`)
- Bug in :meth:`Categorical.apply` where ``NaN`` values could be handled unpredictably. They now remain unchanged (:issue:`24241`)
- Bug in :class:`Categorical` comparison methods incorrectly raising ``ValueError`` when operating against a :class:`DataFrame` (:issue:`24630`)
- Bug in :meth:`Categorical.set_categories` where setting fewer new categories with ``rename=True`` caused a segmentation fault (:issue:`24675`)

Datetimelike
^^^^^^^^^^^^

- Fixed bug where two :class:`DateOffset` objects with different ``normalize`` attributes could evaluate as equal (:issue:`21404`)
- Fixed bug where :meth:`Timestamp.resolution` incorrectly returned 1-microsecond ``timedelta`` instead of 1-nanosecond :class:`Timedelta` (:issue:`21336`, :issue:`21365`)
- Bug in :func:`to_datetime` that did not consistently return an :class:`Index` when ``box=True`` was specified (:issue:`21864`)
- Bug in :class:`DatetimeIndex` comparisons where string comparisons incorrectly raises ``TypeError`` (:issue:`22074`)
- Bug in :class:`DatetimeIndex` comparisons when comparing against ``timedelta64[ns]`` dtyped arrays; in some cases ``TypeError`` was incorrectly raised, in others it incorrectly failed to raise (:issue:`22074`)
- Bug in :class:`DatetimeIndex` comparisons when comparing against object-dtyped arrays (:issue:`22074`)
- Bug in :class:`DataFrame` with ``datetime64[ns]`` dtype addition and subtraction with ``Timedelta``-like objects (:issue:`22005`, :issue:`22163`)
- Bug in :class:`DataFrame` with ``datetime64[ns]`` dtype addition and subtraction with ``DateOffset`` objects returning an ``object`` dtype instead of ``datetime64[ns]`` dtype (:issue:`21610`, :issue:`22163`)
- Bug in :class:`DataFrame` with ``datetime64[ns]`` dtype comparing against ``NaT`` incorrectly (:issue:`22242`, :issue:`22163`)
- Bug in :class:`DataFrame` with ``datetime64[ns]`` dtype subtracting ``Timestamp``-like object incorrectly returned ``datetime64[ns]`` dtype instead of ``timedelta64[ns]`` dtype (:issue:`8554`, :issue:`22163`)
- Bug in :class:`DataFrame` with ``datetime64[ns]`` dtype subtracting ``np.datetime64`` object with non-nanosecond unit failing to convert to nanoseconds (:issue:`18874`, :issue:`22163`)
- Bug in :class:`DataFrame` comparisons against ``Timestamp``-like objects failing to raise ``TypeError`` for inequality checks with mismatched types (:issue:`8932`, :issue:`22163`)
- Bug in :class:`DataFrame` with mixed dtypes including ``datetime64[ns]`` incorrectly raising ``TypeError`` on equality comparisons (:issue:`13128`, :issue:`22163`)
- Bug in :attr:`DataFrame.values` returning a :class:`DatetimeIndex` for a single-column ``DataFrame`` with tz-aware datetime values. Now a 2-D :class:`numpy.ndarray` of :class:`Timestamp` objects is returned (:issue:`24024`)
- Bug in :meth:`DataFrame.eq` comparison against ``NaT`` incorrectly returning ``True`` or ``NaN`` (:issue:`15697`, :issue:`22163`)
- Bug in :class:`DatetimeIndex` subtraction that incorrectly failed to raise ``OverflowError`` (:issue:`22492`, :issue:`22508`)
- Bug in :class:`DatetimeIndex` incorrectly allowing indexing with ``Timedelta`` object (:issue:`20464`)
- Bug in :class:`DatetimeIndex` where frequency was being set if original frequency was ``None`` (:issue:`22150`)
- Bug in rounding methods of :class:`DatetimeIndex` (:meth:`~DatetimeIndex.round`, :meth:`~DatetimeIndex.ceil`, :meth:`~DatetimeIndex.floor`) and :class:`Timestamp` (:meth:`~Timestamp.round`, :meth:`~Timestamp.ceil`, :meth:`~Timestamp.floor`) could give rise to loss of precision (:issue:`22591`)
- Bug in :func:`to_datetime` with an :class:`Index` argument that would drop the ``name`` from the result (:issue:`21697`)
- Bug in :class:`PeriodIndex` where adding or subtracting a :class:`timedelta` or :class:`Tick` object produced incorrect results (:issue:`22988`)
- Bug in the :class:`Series` repr with period-dtype data missing a space before the data (:issue:`23601`)
- Bug in :func:`date_range` when decrementing a start date to a past end date by a negative frequency (:issue:`23270`)
- Bug in :meth:`Series.min` which would return ``NaN`` instead of ``NaT`` when called on a series of ``NaT`` (:issue:`23282`)
- Bug in :meth:`Series.combine_first` not properly aligning categoricals, so that missing values in ``self`` where not filled by valid values from ``other`` (:issue:`24147`)
- Bug in :func:`DataFrame.combine` with datetimelike values raising a TypeError (:issue:`23079`)
- Bug in :func:`date_range` with frequency of ``Day`` or higher where dates sufficiently far in the future could wrap around to the past instead of raising ``OutOfBoundsDatetime`` (:issue:`14187`)
- Bug in :func:`period_range` ignoring the frequency of ``start`` and ``end`` when those are provided as :class:`Period` objects (:issue:`20535`).
- Bug in :class:`PeriodIndex` with attribute ``freq.n`` greater than 1 where adding a :class:`DateOffset` object would return incorrect results (:issue:`23215`)
- Bug in :class:`Series` that interpreted string indices as lists of characters when setting datetimelike values (:issue:`23451`)
- Bug in :class:`DataFrame` when creating a new column from an ndarray of :class:`Timestamp` objects with timezones creating an object-dtype column, rather than datetime with timezone (:issue:`23932`)
- Bug in :class:`Timestamp` constructor which would drop the frequency of an input :class:`Timestamp` (:issue:`22311`)
- Bug in :class:`DatetimeIndex` where calling ``np.array(dtindex, dtype=object)`` would incorrectly return an array of ``long`` objects (:issue:`23524`)
- Bug in :class:`Index` where passing a timezone-aware :class:`DatetimeIndex` and `dtype=object` would incorrectly raise a ``ValueError`` (:issue:`23524`)
- Bug in :class:`Index` where calling ``np.array(dtindex, dtype=object)`` on a timezone-naive :class:`DatetimeIndex` would return an array of ``datetime`` objects instead of :class:`Timestamp` objects, potentially losing nanosecond portions of the timestamps (:issue:`23524`)
- Bug in :class:`Categorical.__setitem__` not allowing setting with another ``Categorical`` when both are undordered and have the same categories, but in a different order (:issue:`24142`)
- Bug in :func:`date_range` where using dates with millisecond resolution or higher could return incorrect values or the wrong number of values in the index (:issue:`24110`)
- Bug in :class:`DatetimeIndex` where constructing a :class:`DatetimeIndex` from a :class:`Categorical` or :class:`CategoricalIndex` would incorrectly drop timezone information (:issue:`18664`)
- Bug in :class:`DatetimeIndex` and :class:`TimedeltaIndex` where indexing with ``Ellipsis`` would incorrectly lose the index's ``freq`` attribute (:issue:`21282`)
- Clarified error message produced when passing an incorrect ``freq`` argument to :class:`DatetimeIndex` with ``NaT`` as the first entry in the passed data (:issue:`11587`)
- Bug in :func:`to_datetime` where ``box`` and ``utc`` arguments were ignored when passing a :class:`DataFrame` or ``dict`` of unit mappings (:issue:`23760`)
- Bug in :attr:`Series.dt` where the cache would not update properly after an in-place operation (:issue:`24408`)
- Bug in :class:`PeriodIndex` where comparisons against an array-like object with length 1 failed to raise ``ValueError`` (:issue:`23078`)
- Bug in :meth:`DatetimeIndex.astype`, :meth:`PeriodIndex.astype` and :meth:`TimedeltaIndex.astype` ignoring the sign of the ``dtype`` for unsigned integer dtypes (:issue:`24405`).
- Fixed bug in :meth:`Series.max` with ``datetime64[ns]``-dtype failing to return ``NaT`` when nulls are present and ``skipna=False`` is passed (:issue:`24265`)
- Bug in :func:`to_datetime` where arrays of ``datetime`` objects containing both timezone-aware and timezone-naive ``datetimes`` would fail to raise ``ValueError`` (:issue:`24569`)
- Bug in :func:`to_datetime` with invalid datetime format doesn't coerce input to ``NaT`` even if ``errors='coerce'`` (:issue:`24763`)

Timedelta
^^^^^^^^^
- Bug in :class:`DataFrame` with ``timedelta64[ns]`` dtype division by ``Timedelta``-like scalar incorrectly returning ``timedelta64[ns]`` dtype instead of ``float64`` dtype (:issue:`20088`, :issue:`22163`)
- Bug in adding a :class:`Index` with object dtype to a :class:`Series` with ``timedelta64[ns]`` dtype incorrectly raising (:issue:`22390`)
- Bug in multiplying a :class:`Series` with numeric dtype against a ``timedelta`` object (:issue:`22390`)
- Bug in :class:`Series` with numeric dtype when adding or subtracting an an array or ``Series`` with ``timedelta64`` dtype (:issue:`22390`)
- Bug in :class:`Index` with numeric dtype when multiplying or dividing an array with dtype ``timedelta64`` (:issue:`22390`)
- Bug in :class:`TimedeltaIndex` incorrectly allowing indexing with ``Timestamp`` object (:issue:`20464`)
- Fixed bug where subtracting :class:`Timedelta` from an object-dtyped array would raise ``TypeError`` (:issue:`21980`)
- Fixed bug in adding a :class:`DataFrame` with all-`timedelta64[ns]` dtypes to a :class:`DataFrame` with all-integer dtypes returning incorrect results instead of raising ``TypeError`` (:issue:`22696`)
- Bug in :class:`TimedeltaIndex` where adding a timezone-aware datetime scalar incorrectly returned a timezone-naive :class:`DatetimeIndex` (:issue:`23215`)
- Bug in :class:`TimedeltaIndex` where adding ``np.timedelta64('NaT')`` incorrectly returned an all-``NaT`` :class:`DatetimeIndex` instead of an all-``NaT`` :class:`TimedeltaIndex` (:issue:`23215`)
- Bug in :class:`Timedelta` and :func:`to_timedelta()` have inconsistencies in supported unit string (:issue:`21762`)
- Bug in :class:`TimedeltaIndex` division where dividing by another :class:`TimedeltaIndex` raised ``TypeError`` instead of returning a :class:`Float64Index` (:issue:`23829`, :issue:`22631`)
- Bug in :class:`TimedeltaIndex` comparison operations where comparing against non-``Timedelta``-like objects would raise ``TypeError`` instead of returning all-``False`` for ``__eq__`` and all-``True`` for ``__ne__`` (:issue:`24056`)
- Bug in :class:`Timedelta` comparisons when comparing with a ``Tick`` object incorrectly raising ``TypeError`` (:issue:`24710`)

Timezones
^^^^^^^^^

- Bug in :meth:`Index.shift` where an ``AssertionError`` would raise when shifting across DST (:issue:`8616`)
- Bug in :class:`Timestamp` constructor where passing an invalid timezone offset designator (``Z``) would not raise a ``ValueError`` (:issue:`8910`)
- Bug in :meth:`Timestamp.replace` where replacing at a DST boundary would retain an incorrect offset (:issue:`7825`)
- Bug in :meth:`Series.replace` with ``datetime64[ns, tz]`` data when replacing ``NaT`` (:issue:`11792`)
- Bug in :class:`Timestamp` when passing different string date formats with a timezone offset would produce different timezone offsets (:issue:`12064`)
- Bug when comparing a tz-naive :class:`Timestamp` to a tz-aware :class:`DatetimeIndex` which would coerce the :class:`DatetimeIndex` to tz-naive (:issue:`12601`)
- Bug in :meth:`Series.truncate` with a tz-aware :class:`DatetimeIndex` which would cause a core dump (:issue:`9243`)
- Bug in :class:`Series` constructor which would coerce tz-aware and tz-naive :class:`Timestamp` to tz-aware (:issue:`13051`)
- Bug in :class:`Index` with ``datetime64[ns, tz]`` dtype that did not localize integer data correctly (:issue:`20964`)
- Bug in :class:`DatetimeIndex` where constructing with an integer and tz would not localize correctly (:issue:`12619`)
- Fixed bug where :meth:`DataFrame.describe` and :meth:`Series.describe` on tz-aware datetimes did not show `first` and `last` result (:issue:`21328`)
- Bug in :class:`DatetimeIndex` comparisons failing to raise ``TypeError`` when comparing timezone-aware ``DatetimeIndex`` against ``np.datetime64`` (:issue:`22074`)
- Bug in ``DataFrame`` assignment with a timezone-aware scalar (:issue:`19843`)
- Bug in :func:`DataFrame.asof` that raised a ``TypeError`` when attempting to compare tz-naive and tz-aware timestamps (:issue:`21194`)
- Bug when constructing a :class:`DatetimeIndex` with :class:`Timestamp` constructed with the ``replace`` method across DST (:issue:`18785`)
- Bug when setting a new value with :meth:`DataFrame.loc` with a :class:`DatetimeIndex` with a DST transition (:issue:`18308`, :issue:`20724`)
- Bug in :meth:`Index.unique` that did not re-localize tz-aware dates correctly (:issue:`21737`)
- Bug when indexing a :class:`Series` with a DST transition (:issue:`21846`)
- Bug in :meth:`DataFrame.resample` and :meth:`Series.resample` where an ``AmbiguousTimeError`` or ``NonExistentTimeError`` would raise if a timezone aware timeseries ended on a DST transition (:issue:`19375`, :issue:`10117`)
- Bug in :meth:`DataFrame.drop` and :meth:`Series.drop` when specifying a tz-aware Timestamp key to drop from a :class:`DatetimeIndex` with a DST transition (:issue:`21761`)
- Bug in :class:`DatetimeIndex` constructor where ``NaT`` and ``dateutil.tz.tzlocal`` would raise an ``OutOfBoundsDatetime`` error (:issue:`23807`)
- Bug in :meth:`DatetimeIndex.tz_localize` and :meth:`Timestamp.tz_localize` with ``dateutil.tz.tzlocal`` near a DST transition that would return an incorrectly localized datetime (:issue:`23807`)
- Bug in :class:`Timestamp` constructor where a ``dateutil.tz.tzutc`` timezone passed with a ``datetime.datetime`` argument would be converted to a ``pytz.UTC`` timezone (:issue:`23807`)
- Bug in :func:`to_datetime` where ``utc=True`` was not respected when specifying a ``unit`` and ``errors='ignore'`` (:issue:`23758`)
- Bug in :func:`to_datetime` where ``utc=True`` was not respected when passing a :class:`Timestamp` (:issue:`24415`)
- Bug in :meth:`DataFrame.any` returns wrong value when ``axis=1`` and the data is of datetimelike type (:issue:`23070`)
- Bug in :meth:`DatetimeIndex.to_period` where a timezone aware index was converted to UTC first before creating :class:`PeriodIndex` (:issue:`22905`)
- Bug in :meth:`DataFrame.tz_localize`, :meth:`DataFrame.tz_convert`, :meth:`Series.tz_localize`, and :meth:`Series.tz_convert` where ``copy=False`` would mutate the original argument inplace (:issue:`6326`)
- Bug in :meth:`DataFrame.max` and :meth:`DataFrame.min` with ``axis=1`` where a :class:`Series` with ``NaN`` would be returned when all columns contained the same timezone (:issue:`10390`)

Offsets
^^^^^^^

- Bug in :class:`FY5253` where date offsets could incorrectly raise an ``AssertionError`` in arithmetic operatons (:issue:`14774`)
- Bug in :class:`DateOffset` where keyword arguments ``week`` and ``milliseconds`` were accepted and ignored.  Passing these will now raise ``ValueError`` (:issue:`19398`)
- Bug in adding :class:`DateOffset` with :class:`DataFrame` or :class:`PeriodIndex` incorrectly raising ``TypeError`` (:issue:`23215`)
- Bug in comparing :class:`DateOffset` objects with non-DateOffset objects, particularly strings, raising ``ValueError`` instead of returning ``False`` for equality checks and ``True`` for not-equal checks (:issue:`23524`)

Numeric
^^^^^^^

- Bug in :class:`Series` ``__rmatmul__`` doesn't support matrix vector multiplication (:issue:`21530`)
- Bug in :func:`factorize` fails with read-only array (:issue:`12813`)
- Fixed bug in :func:`unique` handled signed zeros inconsistently: for some inputs 0.0 and -0.0 were treated as equal and for some inputs as different. Now they are treated as equal for all inputs (:issue:`21866`)
- Bug in :meth:`DataFrame.agg`, :meth:`DataFrame.transform` and :meth:`DataFrame.apply` where,
  when supplied with a list of functions and ``axis=1`` (e.g. ``df.apply(['sum', 'mean'], axis=1)``),
  a ``TypeError`` was wrongly raised. For all three methods such calculation are now done correctly. (:issue:`16679`).
- Bug in :class:`Series` comparison against datetime-like scalars and arrays (:issue:`22074`)
- Bug in :class:`DataFrame` multiplication between boolean dtype and integer returning ``object`` dtype instead of integer dtype (:issue:`22047`, :issue:`22163`)
- Bug in :meth:`DataFrame.apply` where, when supplied with a string argument and additional positional or keyword arguments (e.g. ``df.apply('sum', min_count=1)``), a ``TypeError`` was wrongly raised (:issue:`22376`)
- Bug in :meth:`DataFrame.astype` to extension dtype may raise ``AttributeError`` (:issue:`22578`)
- Bug in :class:`DataFrame` with ``timedelta64[ns]`` dtype arithmetic operations with ``ndarray`` with integer dtype incorrectly treating the narray as ``timedelta64[ns]`` dtype (:issue:`23114`)
- Bug in :meth:`Series.rpow` with object dtype ``NaN`` for ``1 ** NA`` instead of ``1`` (:issue:`22922`).
- :meth:`Series.agg` can now handle numpy NaN-aware methods like :func:`numpy.nansum` (:issue:`19629`)
- Bug in :meth:`Series.rank` and :meth:`DataFrame.rank` when ``pct=True`` and more than 2\ :sup:`24` rows are present resulted in percentages greater than 1.0 (:issue:`18271`)
- Calls such as :meth:`DataFrame.round` with a non-unique :meth:`CategoricalIndex` now return expected data. Previously, data would be improperly duplicated (:issue:`21809`).
- Added ``log10``, `floor` and `ceil` to the list of supported functions in :meth:`DataFrame.eval` (:issue:`24139`, :issue:`24353`)
- Logical operations ``&, |, ^`` between :class:`Series` and :class:`Index` will no longer raise ``ValueError`` (:issue:`22092`)
- Checking PEP 3141 numbers in :func:`~pandas.api.types.is_scalar` function returns ``True`` (:issue:`22903`)
- Reduction methods like :meth:`Series.sum` now accept the default value of ``keepdims=False`` when called from a NumPy ufunc, rather than raising a ``TypeError``. Full support for ``keepdims`` has not been implemented (:issue:`24356`).
- Bug in unary operators on a ``DataFrame`` including integer or bool dtype may be changed to float (:issue:`23313`)


Conversion
^^^^^^^^^^

- Bug in :meth:`DataFrame.combine_first` in which column types were unexpectedly converted to float (:issue:`20699`)
- Bug in :meth:`DataFrame.clip` in which column types are not preserved and casted to float (:issue:`24162`)
- Bug in :meth:`DataFrame.clip` when order of columns of dataframes doesn't match, result observed is wrong in numeric values (:issue:`20911`)
- Bug in :meth:`DataFrame.astype` where converting to an extension dtype when duplicate column names are present causes a ``RecursionError`` (:issue:`24704`)

Strings
^^^^^^^

- Bug in :meth:`Index.str.partition` was not nan-safe (:issue:`23558`).
- Bug in :meth:`Index.str.split` was not nan-safe (:issue:`23677`).
- Bug :func:`Series.str.contains` not respecting the ``na`` argument for a ``Categorical`` dtype ``Series`` (:issue:`22158`)
- Bug in :meth:`Index.str.cat` when the result contained only ``NaN`` (:issue:`24044`)

Interval
^^^^^^^^

- Bug in the :class:`IntervalIndex` constructor where the ``closed`` parameter did not always override the inferred ``closed`` (:issue:`19370`)
- Bug in the ``IntervalIndex`` repr where a trailing comma was missing after the list of intervals (:issue:`20611`)
- Bug in :class:`Interval` where scalar arithmetic operations did not retain the ``closed`` value (:issue:`22313`)
- Bug in :class:`IntervalIndex` where indexing with datetime-like values raised a ``KeyError`` (:issue:`20636`)
- Bug in ``IntervalTree`` where data containing ``NaN`` triggered a warning and resulted in incorrect indexing queries with :class:`IntervalIndex` (:issue:`23352`)

Indexing
^^^^^^^^

- Bug in :meth:`DataFrame.ne` fails if columns contain column name "dtype" (:issue:`22383`)
- The traceback from a ``KeyError`` when asking ``.loc`` for a single missing label is now shorter and more clear (:issue:`21557`)
- :class:`PeriodIndex` now emits a ``KeyError`` when a malformed string is looked up, which is consistent with the behavior of :class:`DatetimeIndex` (:issue:`22803`)
- When ``.ix`` is asked for a missing integer label in a :class:`MultiIndex` with a first level of integer type, it now raises a ``KeyError``, consistently with the case of a flat :class:`Int64Index`, rather than falling back to positional indexing (:issue:`21593`)
- Bug in :meth:`Index.reindex` when reindexing a tz-naive and tz-aware :class:`DatetimeIndex` (:issue:`8306`)
- Bug in :meth:`Series.reindex` when reindexing an empty series with a ``datetime64[ns, tz]`` dtype (:issue:`20869`)
- Bug in :class:`DataFrame` when setting values with ``.loc`` and a timezone aware :class:`DatetimeIndex` (:issue:`11365`)
- ``DataFrame.__getitem__`` now accepts dictionaries and dictionary keys as list-likes of labels, consistently with ``Series.__getitem__`` (:issue:`21294`)
- Fixed ``DataFrame[np.nan]`` when columns are non-unique (:issue:`21428`)
- Bug when indexing :class:`DatetimeIndex` with nanosecond resolution dates and timezones (:issue:`11679`)
- Bug where indexing with a Numpy array containing negative values would mutate the indexer (:issue:`21867`)
- Bug where mixed indexes wouldn't allow integers for ``.at`` (:issue:`19860`)
- ``Float64Index.get_loc`` now raises ``KeyError`` when boolean key passed. (:issue:`19087`)
- Bug in :meth:`DataFrame.loc` when indexing with an :class:`IntervalIndex` (:issue:`19977`)
- :class:`Index` no longer mangles ``None``, ``NaN`` and ``NaT``, i.e. they are treated as three different keys. However, for numeric Index all three are still coerced to a ``NaN`` (:issue:`22332`)
- Bug in ``scalar in Index`` if scalar is a float while the ``Index`` is of integer dtype (:issue:`22085`)
- Bug in :func:`MultiIndex.set_levels` when levels value is not subscriptable (:issue:`23273`)
- Bug where setting a timedelta column by ``Index`` causes it to be casted to double, and therefore lose precision (:issue:`23511`)
- Bug in :func:`Index.union` and :func:`Index.intersection` where name of the ``Index`` of the result was not computed correctly for certain cases (:issue:`9943`, :issue:`9862`)
- Bug in :class:`Index` slicing with boolean :class:`Index` may raise ``TypeError`` (:issue:`22533`)
- Bug in ``PeriodArray.__setitem__`` when accepting slice and list-like value (:issue:`23978`)
- Bug in :class:`DatetimeIndex`, :class:`TimedeltaIndex` where indexing with ``Ellipsis`` would lose their ``freq`` attribute (:issue:`21282`)
- Bug in ``iat`` where using it to assign an incompatible value would create a new column (:issue:`23236`)

Missing
^^^^^^^

- Bug in :func:`DataFrame.fillna` where a ``ValueError`` would raise when one column contained a ``datetime64[ns, tz]`` dtype (:issue:`15522`)
- Bug in :func:`Series.hasnans` that could be incorrectly cached and return incorrect answers if null elements are introduced after an initial call (:issue:`19700`)
- :func:`Series.isin` now treats all NaN-floats as equal also for ``np.object``-dtype. This behavior is consistent with the behavior for float64 (:issue:`22119`)
- :func:`unique` no longer mangles NaN-floats and the ``NaT``-object for ``np.object``-dtype, i.e. ``NaT`` is no longer coerced to a NaN-value and is treated as a different entity. (:issue:`22295`)
- :class:`DataFrame` and :class:`Series` now properly handle numpy masked arrays with hardened masks. Previously, constructing a DataFrame or Series from a masked array with a hard mask would create a pandas object containing the underlying value, rather than the expected NaN. (:issue:`24574`)
- Bug in :class:`DataFrame` constructor where ``dtype`` argument was not honored when handling numpy masked record arrays. (:issue:`24874`)

MultiIndex
^^^^^^^^^^

- Bug in :func:`io.formats.style.Styler.applymap` where ``subset=`` with :class:`MultiIndex` slice would reduce to :class:`Series` (:issue:`19861`)
- Removed compatibility for :class:`MultiIndex` pickles prior to version 0.8.0; compatibility with :class:`MultiIndex` pickles from version 0.13 forward is maintained (:issue:`21654`)
- :meth:`MultiIndex.get_loc_level` (and as a consequence, ``.loc`` on a ``Series`` or ``DataFrame`` with a :class:`MultiIndex` index) will now raise a ``KeyError``, rather than returning an empty ``slice``, if asked a label which is present in the ``levels`` but is unused (:issue:`22221`)
- :class:`MultiIndex` has gained the :meth:`MultiIndex.from_frame`, it allows constructing a :class:`MultiIndex` object from a :class:`DataFrame` (:issue:`22420`)
- Fix ``TypeError`` in Python 3 when creating :class:`MultiIndex` in which some levels have mixed types, e.g. when some labels are tuples (:issue:`15457`)

I/O
^^^

- Bug in :func:`read_csv` in which a column specified with ``CategoricalDtype`` of boolean categories was not being correctly coerced from string values to booleans (:issue:`20498`)
- Bug in :func:`read_csv` in which unicode column names were not being properly recognized with Python 2.x (:issue:`13253`)
- Bug in :meth:`DataFrame.to_sql` when writing timezone aware data (``datetime64[ns, tz]`` dtype) would raise a ``TypeError`` (:issue:`9086`)
- Bug in :meth:`DataFrame.to_sql` where a naive :class:`DatetimeIndex` would be written as ``TIMESTAMP WITH TIMEZONE`` type in supported databases, e.g. PostgreSQL (:issue:`23510`)
- Bug in :meth:`read_excel()` when ``parse_cols`` is specified with an empty dataset (:issue:`9208`)
- :func:`read_html()` no longer ignores all-whitespace ``<tr>`` within ``<thead>`` when considering the ``skiprows`` and ``header`` arguments. Previously, users had to decrease their ``header`` and ``skiprows`` values on such tables to work around the issue. (:issue:`21641`)
- :func:`read_excel()` will correctly show the deprecation warning for previously deprecated ``sheetname`` (:issue:`17994`)
- :func:`read_csv()` and :func:`read_table()` will throw ``UnicodeError`` and not coredump on badly encoded strings (:issue:`22748`)
- :func:`read_csv()` will correctly parse timezone-aware datetimes (:issue:`22256`)
- Bug in :func:`read_csv()` in which memory management was prematurely optimized for the C engine when the data was being read in chunks (:issue:`23509`)
- Bug in :func:`read_csv()` in unnamed columns were being improperly identified when extracting a multi-index (:issue:`23687`)
- :func:`read_sas()` will parse numbers in sas7bdat-files that have width less than 8 bytes correctly. (:issue:`21616`)
- :func:`read_sas()` will correctly parse sas7bdat files with many columns (:issue:`22628`)
- :func:`read_sas()` will correctly parse sas7bdat files with data page types having also bit 7 set (so page type is 128 + 256 = 384) (:issue:`16615`)
- Bug in :func:`read_sas()` in which an incorrect error was raised on an invalid file format. (:issue:`24548`)
- Bug in :meth:`detect_client_encoding` where potential ``IOError`` goes unhandled when importing in a mod_wsgi process due to restricted access to stdout. (:issue:`21552`)
- Bug in :func:`DataFrame.to_html()` with ``index=False`` misses truncation indicators (...) on truncated DataFrame (:issue:`15019`, :issue:`22783`)
- Bug in :func:`DataFrame.to_html()` with ``index=False`` when both columns and row index are ``MultiIndex`` (:issue:`22579`)
- Bug in :func:`DataFrame.to_html()` with ``index_names=False`` displaying index name (:issue:`22747`)
- Bug in :func:`DataFrame.to_html()` with ``header=False`` not displaying row index names (:issue:`23788`)
- Bug in :func:`DataFrame.to_html()` with ``sparsify=False`` that caused it to raise ``TypeError`` (:issue:`22887`)
- Bug in :func:`DataFrame.to_string()` that broke column alignment when ``index=False`` and width of first column's values is greater than the width of first column's header (:issue:`16839`, :issue:`13032`)
- Bug in :func:`DataFrame.to_string()` that caused representations of :class:`DataFrame` to not take up the whole window (:issue:`22984`)
- Bug in :func:`DataFrame.to_csv` where a single level MultiIndex incorrectly wrote a tuple. Now just the value of the index is written (:issue:`19589`).
- :class:`HDFStore` will raise ``ValueError`` when the ``format`` kwarg is passed to the constructor (:issue:`13291`)
- Bug in :meth:`HDFStore.append` when appending a :class:`DataFrame` with an empty string column and ``min_itemsize`` < 8 (:issue:`12242`)
- Bug in :func:`read_csv()` in which memory leaks occurred in the C engine when parsing ``NaN`` values due to insufficient cleanup on completion or error (:issue:`21353`)
- Bug in :func:`read_csv()` in which incorrect error messages were being raised when ``skipfooter`` was passed in along with ``nrows``, ``iterator``, or ``chunksize`` (:issue:`23711`)
- Bug in :func:`read_csv()` in which :class:`MultiIndex` index names were being improperly handled in the cases when they were not provided (:issue:`23484`)
- Bug in :func:`read_csv()` in which unnecessary warnings were being raised when the dialect's values conflicted with the default arguments (:issue:`23761`)
- Bug in :func:`read_html()` in which the error message was not displaying the valid flavors when an invalid one was provided (:issue:`23549`)
- Bug in :meth:`read_excel()` in which extraneous header names were extracted, even though none were specified (:issue:`11733`)
- Bug in :meth:`read_excel()` in which column names were not being properly converted to string sometimes in Python 2.x (:issue:`23874`)
- Bug in :meth:`read_excel()` in which ``index_col=None`` was not being respected and parsing index columns anyway (:issue:`18792`, :issue:`20480`)
- Bug in :meth:`read_excel()` in which ``usecols`` was not being validated for proper column names when passed in as a string (:issue:`20480`)
- Bug in :meth:`DataFrame.to_dict` when the resulting dict contains non-Python scalars in the case of numeric data (:issue:`23753`)
- :func:`DataFrame.to_string()`, :func:`DataFrame.to_html()`, :func:`DataFrame.to_latex()` will correctly format output when a string is passed as the ``float_format`` argument (:issue:`21625`, :issue:`22270`)
- Bug in :func:`read_csv` that caused it to raise ``OverflowError`` when trying to use 'inf' as ``na_value`` with integer index column (:issue:`17128`)
- Bug in :func:`read_csv` that caused the C engine on Python 3.6+ on Windows to improperly read CSV filenames with accented or special characters (:issue:`15086`)
- Bug in :func:`read_fwf` in which the compression type of a file was not being properly inferred (:issue:`22199`)
- Bug in :func:`pandas.io.json.json_normalize` that caused it to raise ``TypeError`` when two consecutive elements of ``record_path`` are dicts (:issue:`22706`)
- Bug in :meth:`DataFrame.to_stata`, :class:`pandas.io.stata.StataWriter` and :class:`pandas.io.stata.StataWriter117` where a exception would leave a partially written and invalid dta file (:issue:`23573`)
- Bug in :meth:`DataFrame.to_stata` and :class:`pandas.io.stata.StataWriter117` that produced invalid files when using strLs with non-ASCII characters (:issue:`23573`)
- Bug in :class:`HDFStore` that caused it to raise ``ValueError`` when reading a Dataframe in Python 3 from fixed format written in Python 2 (:issue:`24510`)
- Bug in :func:`DataFrame.to_string()` and more generally in the floating ``repr`` formatter. Zeros were not trimmed if ``inf`` was present in a columns while it was the case with NA values. Zeros are now trimmed as in the presence of NA (:issue:`24861`).
- Bug in the ``repr`` when truncating the number of columns and having a wide last column (:issue:`24849`).

Plotting
^^^^^^^^

- Bug in :func:`DataFrame.plot.scatter` and :func:`DataFrame.plot.hexbin` caused x-axis label and ticklabels to disappear when colorbar was on in IPython inline backend (:issue:`10611`, :issue:`10678`, and :issue:`20455`)
- Bug in plotting a Series with datetimes using :func:`matplotlib.axes.Axes.scatter` (:issue:`22039`)
- Bug in :func:`DataFrame.plot.bar` caused bars to use multiple colors instead of a single one (:issue:`20585`)
- Bug in validating color parameter caused extra color to be appended to the given color array. This happened to multiple plotting functions using matplotlib. (:issue:`20726`)

Groupby/Resample/Rolling
^^^^^^^^^^^^^^^^^^^^^^^^

- Bug in :func:`pandas.core.window.Rolling.min` and :func:`pandas.core.window.Rolling.max` with ``closed='left'``, a datetime-like index and only one entry in the series leading to segfault (:issue:`24718`)
- Bug in :func:`pandas.core.groupby.GroupBy.first` and :func:`pandas.core.groupby.GroupBy.last` with ``as_index=False`` leading to the loss of timezone information (:issue:`15884`)
- Bug in :meth:`DateFrame.resample` when downsampling across a DST boundary (:issue:`8531`)
- Bug in date anchoring for :meth:`DateFrame.resample` with offset :class:`Day` when n > 1 (:issue:`24127`)
- Bug where ``ValueError`` is wrongly raised when calling :func:`~pandas.core.groupby.SeriesGroupBy.count` method of a
  ``SeriesGroupBy`` when the grouping variable only contains NaNs and numpy version < 1.13 (:issue:`21956`).
- Multiple bugs in :func:`pandas.core.window.Rolling.min` with ``closed='left'`` and a
  datetime-like index leading to incorrect results and also segfault. (:issue:`21704`)
- Bug in :meth:`pandas.core.resample.Resampler.apply` when passing postiional arguments to applied func (:issue:`14615`).
- Bug in :meth:`Series.resample` when passing ``numpy.timedelta64`` to ``loffset`` kwarg (:issue:`7687`).
- Bug in :meth:`pandas.core.resample.Resampler.asfreq` when frequency of ``TimedeltaIndex`` is a subperiod of a new frequency (:issue:`13022`).
- Bug in :meth:`pandas.core.groupby.SeriesGroupBy.mean` when values were integral but could not fit inside of int64, overflowing instead. (:issue:`22487`)
- :func:`pandas.core.groupby.RollingGroupby.agg` and :func:`pandas.core.groupby.ExpandingGroupby.agg` now support multiple aggregation functions as parameters (:issue:`15072`)
- Bug in :meth:`DataFrame.resample` and :meth:`Series.resample` when resampling by a weekly offset (``'W'``) across a DST transition (:issue:`9119`, :issue:`21459`)
- Bug in :meth:`DataFrame.expanding` in which the ``axis`` argument was not being respected during aggregations (:issue:`23372`)
- Bug in :meth:`pandas.core.groupby.GroupBy.transform` which caused missing values when the input function can accept a :class:`DataFrame` but renames it (:issue:`23455`).
- Bug in :func:`pandas.core.groupby.GroupBy.nth` where column order was not always preserved (:issue:`20760`)
- Bug in :meth:`pandas.core.groupby.GroupBy.rank` with ``method='dense'`` and ``pct=True`` when a group has only one member would raise a ``ZeroDivisionError`` (:issue:`23666`).
- Calling :meth:`pandas.core.groupby.GroupBy.rank` with empty groups and ``pct=True`` was raising a ``ZeroDivisionError`` (:issue:`22519`)
- Bug in :meth:`DataFrame.resample` when resampling ``NaT`` in ``TimeDeltaIndex`` (:issue:`13223`).
- Bug in :meth:`DataFrame.groupby` did not respect the ``observed`` argument when selecting a column and instead always used ``observed=False`` (:issue:`23970`)
- Bug in :func:`pandas.core.groupby.SeriesGroupBy.pct_change` or :func:`pandas.core.groupby.DataFrameGroupBy.pct_change` would previously work across groups when calculating the percent change, where it now correctly works per group (:issue:`21200`, :issue:`21235`).
- Bug preventing hash table creation with very large number (2^32) of rows (:issue:`22805`)
- Bug in groupby when grouping on categorical causes ``ValueError`` and incorrect grouping if ``observed=True`` and ``nan`` is present in categorical column (:issue:`24740`, :issue:`21151`).

Reshaping
^^^^^^^^^

- Bug in :func:`pandas.concat` when joining resampled DataFrames with timezone aware index (:issue:`13783`)
- Bug in :func:`pandas.concat` when joining only `Series` the `names` argument of `concat` is no longer ignored (:issue:`23490`)
- Bug in :meth:`Series.combine_first` with ``datetime64[ns, tz]`` dtype which would return tz-naive result (:issue:`21469`)
- Bug in :meth:`Series.where` and :meth:`DataFrame.where` with ``datetime64[ns, tz]`` dtype (:issue:`21546`)
- Bug in :meth:`DataFrame.where` with an empty DataFrame and empty ``cond`` having non-bool dtype (:issue:`21947`)
- Bug in :meth:`Series.mask` and :meth:`DataFrame.mask` with ``list`` conditionals (:issue:`21891`)
- Bug in :meth:`DataFrame.replace` raises RecursionError when converting OutOfBounds ``datetime64[ns, tz]`` (:issue:`20380`)
- :func:`pandas.core.groupby.GroupBy.rank` now raises a ``ValueError`` when an invalid value is passed for argument ``na_option`` (:issue:`22124`)
- Bug in :func:`get_dummies` with Unicode attributes in Python 2 (:issue:`22084`)
- Bug in :meth:`DataFrame.replace` raises ``RecursionError`` when replacing empty lists (:issue:`22083`)
- Bug in :meth:`Series.replace` and :meth:`DataFrame.replace` when dict is used as the ``to_replace`` value and one key in the dict is is another key's value, the results were inconsistent between using integer key and using string key (:issue:`20656`)
- Bug in :meth:`DataFrame.drop_duplicates` for empty ``DataFrame`` which incorrectly raises an error (:issue:`20516`)
- Bug in :func:`pandas.wide_to_long` when a string is passed to the stubnames argument and a column name is a substring of that stubname (:issue:`22468`)
- Bug in :func:`merge` when merging ``datetime64[ns, tz]`` data that contained a DST transition (:issue:`18885`)
- Bug in :func:`merge_asof` when merging on float values within defined tolerance (:issue:`22981`)
- Bug in :func:`pandas.concat` when concatenating a multicolumn DataFrame with tz-aware data against a DataFrame with a different number of columns (:issue:`22796`)
- Bug in :func:`merge_asof` where confusing error message raised when attempting to merge with missing values (:issue:`23189`)
- Bug in :meth:`DataFrame.nsmallest` and :meth:`DataFrame.nlargest` for dataframes that have a :class:`MultiIndex` for columns (:issue:`23033`).
- Bug in :func:`pandas.melt` when passing column names that are not present in ``DataFrame`` (:issue:`23575`)
- Bug in :meth:`DataFrame.append` with a :class:`Series` with a dateutil timezone would raise a ``TypeError`` (:issue:`23682`)
- Bug in :class:`Series` construction when passing no data and ``dtype=str`` (:issue:`22477`)
- Bug in :func:`cut` with ``bins`` as an overlapping ``IntervalIndex`` where multiple bins were returned per item instead of raising a ``ValueError`` (:issue:`23980`)
- Bug in :func:`pandas.concat` when joining ``Series`` datetimetz with ``Series`` category would lose timezone (:issue:`23816`)
- Bug in :meth:`DataFrame.join` when joining on partial MultiIndex would drop names (:issue:`20452`).
- :meth:`DataFrame.nlargest` and :meth:`DataFrame.nsmallest` now returns the correct n values when keep != 'all' also when tied on the first columns (:issue:`22752`)
- Constructing a DataFrame with an index argument that wasn't already an instance of :class:`~pandas.core.Index` was broken (:issue:`22227`).
- Bug in :class:`DataFrame` prevented list subclasses to be used to construction (:issue:`21226`)
- Bug in :func:`DataFrame.unstack` and :func:`DataFrame.pivot_table` returning a missleading error message when the resulting DataFrame has more elements than int32 can handle. Now, the error message is improved, pointing towards the actual problem (:issue:`20601`)
- Bug in :func:`DataFrame.unstack` where a ``ValueError`` was raised when unstacking timezone aware values (:issue:`18338`)
- Bug in :func:`DataFrame.stack` where timezone aware values were converted to timezone naive values (:issue:`19420`)
- Bug in :func:`merge_asof` where a ``TypeError`` was raised when ``by_col`` were timezone aware values (:issue:`21184`)
- Bug showing an incorrect shape when throwing error during ``DataFrame`` construction. (:issue:`20742`)

.. _whatsnew_0240.bug_fixes.sparse:

Sparse
^^^^^^

- Updating a boolean, datetime, or timedelta column to be Sparse now works (:issue:`22367`)
- Bug in :meth:`Series.to_sparse` with Series already holding sparse data not constructing properly (:issue:`22389`)
- Providing a ``sparse_index`` to the SparseArray constructor no longer defaults the na-value to ``np.nan`` for all dtypes. The correct na_value for ``data.dtype`` is now used.
- Bug in ``SparseArray.nbytes`` under-reporting its memory usage by not including the size of its sparse index.
- Improved performance of :meth:`Series.shift` for non-NA ``fill_value``, as values are no longer converted to a dense array.
- Bug in ``DataFrame.groupby`` not including ``fill_value`` in the groups for non-NA ``fill_value`` when grouping by a sparse column (:issue:`5078`)
- Bug in unary inversion operator (``~``) on a ``SparseSeries`` with boolean values. The performance of this has also been improved (:issue:`22835`)
- Bug in :meth:`SparseArary.unique` not returning the unique values (:issue:`19595`)
- Bug in :meth:`SparseArray.nonzero` and :meth:`SparseDataFrame.dropna` returning shifted/incorrect results (:issue:`21172`)
- Bug in :meth:`DataFrame.apply` where dtypes would lose sparseness (:issue:`23744`)
- Bug in :func:`concat` when concatenating a list of :class:`Series` with all-sparse values changing the ``fill_value`` and converting to a dense Series (:issue:`24371`)

Style
^^^^^

- :meth:`~pandas.io.formats.style.Styler.background_gradient` now takes a ``text_color_threshold`` parameter to automatically lighten the text color based on the luminance of the background color. This improves readability with dark background colors without the need to limit the background colormap range. (:issue:`21258`)
- :meth:`~pandas.io.formats.style.Styler.background_gradient` now also supports tablewise application (in addition to rowwise and columnwise) with ``axis=None`` (:issue:`15204`)
- :meth:`~pandas.io.formats.style.Styler.bar` now also supports tablewise application (in addition to rowwise and columnwise) with ``axis=None`` and setting clipping range with ``vmin`` and ``vmax`` (:issue:`21548` and :issue:`21526`). ``NaN`` values are also handled properly.

Build Changes
^^^^^^^^^^^^^

- Building pandas for development now requires ``cython >= 0.28.2`` (:issue:`21688`)
- Testing pandas now requires ``hypothesis>=3.58``.  You can find `the Hypothesis docs here <https://hypothesis.readthedocs.io/en/latest/index.html>`_, and a pandas-specific introduction :ref:`in the contributing guide <using-hypothesis>`. (:issue:`22280`)
- Building pandas on macOS now targets minimum macOS 10.9 if run on macOS 10.9 or above (:issue:`23424`)

Other
^^^^^

- Bug where C variables were declared with external linkage causing import errors if certain other C libraries were imported before Pandas. (:issue:`24113`)


.. _whatsnew_0.24.0.contributors:

Contributors
~~~~~~~~~~~~

.. contributors:: v0.23.4..HEAD<|MERGE_RESOLUTION|>--- conflicted
+++ resolved
@@ -275,26 +275,6 @@
    pd.merge(left.reset_index(), right.reset_index(),
             on=['key'], how='inner').set_index(['key', 'X', 'Y'])
 
-<<<<<<< HEAD
-
-.. _whatsnew_0240.enhancements.extension_array_operators:
-
-``ExtensionArray`` operator support
-^^^^^^^^^^^^^^^^^^^^^^^^^^^^^^^^^^^
-
-A ``Series`` based on an ``ExtensionArray`` now supports arithmetic, comparison and unary
-operators (:issue:`19577`, :issue:`23313`). There are two approaches for providing operator support for an ``ExtensionArray``:
-
-1. Define each of the operators on your ``ExtensionArray`` subclass.
-2. Use an operator implementation from pandas that depends on operators that are already defined
-   on the underlying elements (scalars) of the ``ExtensionArray``.
-
-See the :ref:`ExtensionArray Operator Support
-<extending.extension.operator>` documentation section for details on both
-ways of adding operator support.
-
-=======
->>>>>>> 3937fbc5
 .. _whatsnew_0240.enhancements.read_html:
 
 ``read_html`` Enhancements
