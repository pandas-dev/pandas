--- conflicted
+++ resolved
@@ -1289,11 +1289,8 @@
 - Bug in :class:`DatetimeIndex` where calling ``np.array(dtindex, dtype=object)`` would incorrectly return an array of ``long`` objects (:issue:`23524`)
 - Bug in :class:`Index` where passing a timezone-aware :class:`DatetimeIndex` and `dtype=object` would incorrectly raise a ``ValueError`` (:issue:`23524`)
 - Bug in :class:`Index` where calling ``np.array(dtindex, dtype=object)`` on a timezone-naive :class:`DatetimeIndex` would return an array of ``datetime`` objects instead of :class:`Timestamp` objects, potentially losing nanosecond portions of the timestamps (:issue:`23524`)
-<<<<<<< HEAD
 - Bug in :class:`Categorical.__setitem__` not allowing setting with another ``Categorical`` when both are undordered and have the same categories, but in a different order (:issue:`24142`)
-=======
 - Bug in :func:`date_range` where using dates with millisecond resolution or higher could return incorrect values or the wrong number of values in the index (:issue:`24110`)
->>>>>>> 029cde20
 
 Timedelta
 ^^^^^^^^^
