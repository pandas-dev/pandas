.. _whatsnew_0240:

What's New in 0.24.0 (Month XX, 2018)
-------------------------------------

.. warning::

   Starting January 1, 2019, pandas feature releases will support Python 3 only.
   See :ref:`install.dropping-27` for more.

{{ common_imports }}

These are the changes in pandas 0.24.0. See :ref:`release` for a full changelog
including other versions of pandas.

.. _whatsnew_0240.enhancements:

New features
~~~~~~~~~~~~
- :func:`merge` now directly allows merge between objects of type ``DataFrame`` and named ``Series``, without the need to convert the ``Series`` object into a ``DataFrame`` beforehand (:issue:`21220`)
- ``ExcelWriter`` now accepts ``mode`` as a keyword argument, enabling append to existing workbooks when using the ``openpyxl`` engine (:issue:`3441`)
- ``FrozenList`` has gained the ``.union()`` and ``.difference()`` methods. This functionality greatly simplifies groupby's that rely on explicitly excluding certain columns. See :ref:`Splitting an object into groups <groupby.split>` for more information (:issue:`15475`, :issue:`15506`).
- :func:`DataFrame.to_parquet` now accepts ``index`` as an argument, allowing
  the user to override the engine's default behavior to include or omit the
  dataframe's indexes from the resulting Parquet file. (:issue:`20768`)
- :meth:`DataFrame.corr` and :meth:`Series.corr` now accept a callable for generic calculation methods of correlation, e.g. histogram intersection (:issue:`22684`)
- :func:`DataFrame.to_string` now accepts ``decimal`` as an argument, allowing the user to specify which decimal separator should be used in the output. (:issue:`23614`)

.. _whatsnew_0240.values_api:

Accessing the values in a Series or Index
^^^^^^^^^^^^^^^^^^^^^^^^^^^^^^^^^^^^^^^^^

:attr:`Series.array` and :attr:`Index.array` have been added for extracting the array backing a
``Series`` or ``Index``.

.. ipython:: python

   idx = pd.period_range('2000', periods=4)
   idx.array
   pd.Series(idx).array

Historically, this would have been done with ``series.values``, but with
``.values`` it was unclear whether the returned value would be the actual array,
some transformation of it, or one of pandas custom arrays (like
``Categorical``). For example, with :class:`PeriodIndex`, ``.values`` generates
a new ndarray of period objects each time.

.. ipython:: python

   id(idx.values)
   id(idx.values)

If you need an actual NumPy array, use :meth:`Series.to_numpy` or :meth:`Index.to_numpy`.

.. ipython:: python

   idx.to_numpy()
   pd.Series(idx).to_numpy()

For Series and Indexes backed by normal NumPy arrays, this will be the same thing (and the same
as ``.values``).

.. ipython:: python

   ser = pd.Series([1, 2, 3])
   ser.array
   ser.to_numpy()

We haven't removed or deprecated :attr:`Series.values` or :attr:`DataFrame.values`, but we
recommend and using ``.array`` or ``.to_numpy()`` instead.

See :ref:`basics.dtypes` and :ref:`dsintro.attrs` for more.

.. _whatsnew_0240.enhancements.extension_array_operators:

``ExtensionArray`` operator support
^^^^^^^^^^^^^^^^^^^^^^^^^^^^^^^^^^^

A ``Series`` based on an ``ExtensionArray`` now supports arithmetic and comparison
operators (:issue:`19577`). There are two approaches for providing operator support for an ``ExtensionArray``:

1. Define each of the operators on your ``ExtensionArray`` subclass.
2. Use an operator implementation from pandas that depends on operators that are already defined
   on the underlying elements (scalars) of the ``ExtensionArray``.

See the :ref:`ExtensionArray Operator Support
<extending.extension.operator>` documentation section for details on both
ways of adding operator support.

.. _whatsnew_0240.enhancements.intna:

Optional Integer NA Support
^^^^^^^^^^^^^^^^^^^^^^^^^^^

Pandas has gained the ability to hold integer dtypes with missing values. This long requested feature is enabled through the use of :ref:`extension types <extending.extension-types>`.
Here is an example of the usage.

We can construct a ``Series`` with the specified dtype. The dtype string ``Int64`` is a pandas ``ExtensionDtype``. Specifying a list or array using the traditional missing value
marker of ``np.nan`` will infer to integer dtype. The display of the ``Series`` will also use the ``NaN`` to indicate missing values in string outputs. (:issue:`20700`, :issue:`20747`, :issue:`22441`, :issue:`21789`, :issue:`22346`)

.. ipython:: python

   s = pd.Series([1, 2, np.nan], dtype='Int64')
   s


Operations on these dtypes will propagate ``NaN`` as other pandas operations.

.. ipython:: python

   # arithmetic
   s + 1

   # comparison
   s == 1

   # indexing
   s.iloc[1:3]

   # operate with other dtypes
   s + s.iloc[1:3].astype('Int8')

   # coerce when needed
   s + 0.01

These dtypes can operate as part of of ``DataFrame``.

.. ipython:: python

   df = pd.DataFrame({'A': s, 'B': [1, 1, 3], 'C': list('aab')})
   df
   df.dtypes


These dtypes can be merged & reshaped & casted.

.. ipython:: python

   pd.concat([df[['A']], df[['B', 'C']]], axis=1).dtypes
   df['A'].astype(float)

Reduction and groupby operations such as 'sum' work.

.. ipython:: python

   df.sum()
   df.groupby('B').A.sum()

.. warning::

   The Integer NA support currently uses the captilized dtype version, e.g. ``Int8`` as compared to the traditional ``int8``. This may be changed at a future date.

.. _whatsnew_0240.enhancements.read_html:

``read_html`` Enhancements
^^^^^^^^^^^^^^^^^^^^^^^^^^

:func:`read_html` previously ignored ``colspan`` and ``rowspan`` attributes.
Now it understands them, treating them as sequences of cells with the same
value. (:issue:`17054`)

.. ipython:: python

    result = pd.read_html("""
      <table>
        <thead>
          <tr>
            <th>A</th><th>B</th><th>C</th>
          </tr>
        </thead>
        <tbody>
          <tr>
            <td colspan="2">1</td><td>2</td>
          </tr>
        </tbody>
      </table>""")

Previous Behavior:

.. code-block:: ipython

    In [13]: result
    Out [13]:
    [   A  B   C
     0  1  2 NaN]

Current Behavior:

.. ipython:: python

    result


.. _whatsnew_0240.enhancements.interval:

Storing Interval and Period Data in Series and DataFrame
^^^^^^^^^^^^^^^^^^^^^^^^^^^^^^^^^^^^^^^^^^^^^^^^^^^^^^^^

Interval and Period data may now be stored in a ``Series`` or ``DataFrame``, in addition to an
:class:`IntervalIndex` and :class:`PeriodIndex` like previously (:issue:`19453`, :issue:`22862`).

.. ipython:: python

   ser = pd.Series(pd.interval_range(0, 5))
   ser
   ser.dtype

And for periods:

.. ipython:: python

   pser = pd.Series(pd.date_range("2000", freq="D", periods=5))
   pser
   pser.dtype

Previously, these would be cast to a NumPy array with object dtype. In general,
this should result in better performance when storing an array of intervals or periods
in a :class:`Series` or column of a :class:`DataFrame`.

Note that the ``.values`` of a ``Series`` containing one of these types is no longer a NumPy
array, but rather an ``ExtensionArray``:

.. ipython:: python

   ser.values
   pser.values

This is the same behavior as ``Series.values`` for categorical data. See
:ref:`whatsnew_0240.api_breaking.interval_values` for more.


.. _whatsnew_0240.enhancements.styler_pipe:

New ``Styler.pipe()`` method
^^^^^^^^^^^^^^^^^^^^^^^^^^^^
The :class:`~pandas.io.formats.style.Styler` class has gained a
:meth:`~pandas.io.formats.style.Styler.pipe` method (:issue:`23229`).  This provides a
convenient way to apply users' predefined styling functions, and can help reduce
"boilerplate" when using DataFrame styling functionality repeatedly within a notebook.

.. ipython:: python

    df = pandas.DataFrame({'N': [1250, 1500, 1750], 'X': [0.25, 0.35, 0.50]})

    def format_and_align(styler):
        return (styler.format({'N': '{:,}', 'X': '{:.1%}'})
                      .set_properties(**{'text-align': 'right'}))

    df.style.pipe(format_and_align).set_caption('Summary of results.')

Similar methods already exist for other classes in pandas, including :meth:`DataFrame.pipe`,
:meth:`Groupby.pipe`, and :meth:`Resampler.pipe`.


.. _whatsnew_0240.enhancements.join_with_two_multiindexes:

Joining with two multi-indexes
^^^^^^^^^^^^^^^^^^^^^^^^^^^^^^

:func:`Datafame.merge` and :func:`Dataframe.join` can now be used to join multi-indexed ``Dataframe`` instances on the overlaping index levels (:issue:`6360`)

See the :ref:`Merge, join, and concatenate
<merging.Join_with_two_multi_indexes>` documentation section.

.. ipython:: python

   index_left = pd.MultiIndex.from_tuples([('K0', 'X0'), ('K0', 'X1'),
                                          ('K1', 'X2')],
                                          names=['key', 'X'])


   left = pd.DataFrame({'A': ['A0', 'A1', 'A2'],
                        'B': ['B0', 'B1', 'B2']},
                         index=index_left)


   index_right = pd.MultiIndex.from_tuples([('K0', 'Y0'), ('K1', 'Y1'),
                                           ('K2', 'Y2'), ('K2', 'Y3')],
                                           names=['key', 'Y'])


   right = pd.DataFrame({'C': ['C0', 'C1', 'C2', 'C3'],
                         'D': ['D0', 'D1', 'D2', 'D3']},
                        index=index_right)


    left.join(right)

For earlier versions this can be done using the following.

.. ipython:: python

   pd.merge(left.reset_index(), right.reset_index(),
            on=['key'], how='inner').set_index(['key', 'X', 'Y'])


.. _whatsnew_0240.enhancements.rename_axis:

Renaming names in a MultiIndex
^^^^^^^^^^^^^^^^^^^^^^^^^^^^^^

:func:`DataFrame.rename_axis` now supports ``index`` and ``columns`` arguments
and :func:`Series.rename_axis` supports ``index`` argument (:issue:`19978`)

This change allows a dictionary to be passed so that some of the names
of a ``MultiIndex`` can be changed.

Example:

.. ipython:: python

    mi = pd.MultiIndex.from_product([list('AB'), list('CD'), list('EF')],
                                    names=['AB', 'CD', 'EF'])
    df = pd.DataFrame([i for i in range(len(mi))], index=mi, columns=['N'])
    df
    df.rename_axis(index={'CD': 'New'})

See the :ref:`advanced docs on renaming<advanced.index_names>` for more details.


.. _whatsnew_0240.enhancements.other:

Other Enhancements
^^^^^^^^^^^^^^^^^^

- :func:`to_datetime` now supports the ``%Z`` and ``%z`` directive when passed into ``format`` (:issue:`13486`)
- :func:`Series.mode` and :func:`DataFrame.mode` now support the ``dropna`` parameter which can be used to specify whether ``NaN``/``NaT`` values should be considered (:issue:`17534`)
- :func:`to_csv` now supports ``compression`` keyword when a file handle is passed. (:issue:`21227`)
- :meth:`Index.droplevel` is now implemented also for flat indexes, for compatibility with :class:`MultiIndex` (:issue:`21115`)
- :meth:`Series.droplevel` and :meth:`DataFrame.droplevel` are now implemented (:issue:`20342`)
- Added support for reading from/writing to Google Cloud Storage via the ``gcsfs`` library (:issue:`19454`, :issue:`23094`)
- :func:`to_gbq` and :func:`read_gbq` signature and documentation updated to
  reflect changes from the `Pandas-GBQ library version 0.8.0
  <https://pandas-gbq.readthedocs.io/en/latest/changelog.html#changelog-0-8-0>`__.
  Adds a ``credentials`` argument, which enables the use of any kind of
  `google-auth credentials
  <https://google-auth.readthedocs.io/en/latest/>`__. (:issue:`21627`,
  :issue:`22557`, :issue:`23662`)
- New method :meth:`HDFStore.walk` will recursively walk the group hierarchy of an HDF5 file (:issue:`10932`)
- :func:`read_html` copies cell data across ``colspan`` and ``rowspan``, and it treats all-``th`` table rows as headers if ``header`` kwarg is not given and there is no ``thead`` (:issue:`17054`)
- :meth:`Series.nlargest`, :meth:`Series.nsmallest`, :meth:`DataFrame.nlargest`, and :meth:`DataFrame.nsmallest` now accept the value ``"all"`` for the ``keep`` argument. This keeps all ties for the nth largest/smallest value (:issue:`16818`)
- :class:`IntervalIndex` has gained the :meth:`~IntervalIndex.set_closed` method to change the existing ``closed`` value (:issue:`21670`)
- :func:`~DataFrame.to_csv`, :func:`~Series.to_csv`, :func:`~DataFrame.to_json`, and :func:`~Series.to_json` now support ``compression='infer'`` to infer compression based on filename extension (:issue:`15008`).
  The default compression for ``to_csv``, ``to_json``, and ``to_pickle`` methods has been updated to ``'infer'`` (:issue:`22004`).
- :meth:`DataFrame.to_sql` now supports writing ``TIMESTAMP WITH TIME ZONE`` types for supported databases. For databases that don't support timezones, datetime data will be stored as timezone unaware local timestamps. See the :ref:`io.sql_datetime_data` for implications (:issue:`9086`).
- :func:`to_timedelta` now supports iso-formated timedelta strings (:issue:`21877`)
- :class:`Series` and :class:`DataFrame` now support :class:`Iterable` in constructor (:issue:`2193`)
- :class:`DatetimeIndex` gained :attr:`DatetimeIndex.timetz` attribute. Returns local time with timezone information. (:issue:`21358`)
- :meth:`round`, :meth:`ceil`, and meth:`floor` for :class:`DatetimeIndex` and :class:`Timestamp` now support an ``ambiguous`` argument for handling datetimes that are rounded to ambiguous times (:issue:`18946`)
- :meth:`round`, :meth:`ceil`, and meth:`floor` for :class:`DatetimeIndex` and :class:`Timestamp` now support a ``nonexistent`` argument for handling datetimes that are rounded to nonexistent times. See :ref:`timeseries.timezone_nonexistent` (:issue:`22647`)
- :class:`Resampler` now is iterable like :class:`GroupBy` (:issue:`15314`).
- :meth:`Series.resample` and :meth:`DataFrame.resample` have gained the :meth:`Resampler.quantile` (:issue:`15023`).
- :meth:`pandas.core.dtypes.is_list_like` has gained a keyword ``allow_sets`` which is ``True`` by default; if ``False``,
  all instances of ``set`` will not be considered "list-like" anymore (:issue:`23061`)
- :meth:`Index.to_frame` now supports overriding column name(s) (:issue:`22580`).
- New attribute :attr:`__git_version__` will return git commit sha of current build (:issue:`21295`).
- Compatibility with Matplotlib 3.0 (:issue:`22790`).
- Added :meth:`Interval.overlaps`, :meth:`IntervalArray.overlaps`, and :meth:`IntervalIndex.overlaps` for determining overlaps between interval-like objects (:issue:`21998`)
- :func:`read_fwf` now accepts keyword `infer_nrows` (:issue:`15138`).
- :func:`~DataFrame.to_parquet` now supports writing a ``DataFrame`` as a directory of parquet files partitioned by a subset of the columns when ``engine = 'pyarrow'`` (:issue:`23283`)
- :meth:`Timestamp.tz_localize`, :meth:`DatetimeIndex.tz_localize`, and :meth:`Series.tz_localize` have gained the ``nonexistent`` argument for alternative handling of nonexistent times. See :ref:`timeseries.timezone_nonexistent` (:issue:`8917`)
- :meth:`Index.difference` now has an optional ``sort`` parameter to specify whether the results should be sorted if possible (:issue:`17839`)
- :meth:`read_excel()` now accepts ``usecols`` as a list of column names or callable (:issue:`18273`)
- :meth:`MultiIndex.to_flat_index` has been added to flatten multiple levels into a single-level :class:`Index` object.
- :meth:`DataFrame.to_stata` and :class:` pandas.io.stata.StataWriter117` can write mixed sting columns to Stata strl format (:issue:`23633`)
- :meth:`DataFrame.between_time` and :meth:`DataFrame.at_time` have gained the an ``axis`` parameter (:issue: `8839`)
- :class:`IntervalIndex` has gained the :attr:`~IntervalIndex.is_overlapping` attribute to indicate if the ``IntervalIndex`` contains any overlapping intervals (:issue:`23309`)

.. _whatsnew_0240.api_breaking:

Backwards incompatible API changes
~~~~~~~~~~~~~~~~~~~~~~~~~~~~~~~~~~

- A newly constructed empty :class:`DataFrame` with integer as the ``dtype`` will now only be cast to ``float64`` if ``index`` is specified (:issue:`22858`)
- :meth:`Series.str.cat` will now raise if `others` is a `set` (:issue:`23009`)
- Passing scalar values to :class:`DatetimeIndex` or :class:`TimedeltaIndex` will now raise ``TypeError`` instead of ``ValueError`` (:issue:`23539`)
- ``max_rows`` and ``max_cols`` parameters removed from :class:`HTMLFormatter` since truncation is handled by :class:`DataFrameFormatter` (:issue:`23818`)
- :meth:`read_csv` will now raise a ``ValueError`` if a column with missing values is declared as having dtype ``bool`` (:issue:`20591`)

.. _whatsnew_0240.api_breaking.deps:

Dependencies have increased minimum versions
^^^^^^^^^^^^^^^^^^^^^^^^^^^^^^^^^^^^^^^^^^^^

We have updated our minimum supported versions of dependencies (:issue:`21242`, :issue:`18742`, :issue:`23774`).
If installed, we now require:

+-----------------+-----------------+----------+
| Package         | Minimum Version | Required |
+=================+=================+==========+
| numpy           | 1.12.0          |    X     |
+-----------------+-----------------+----------+
| bottleneck      | 1.2.0           |          |
+-----------------+-----------------+----------+
| fastparquet     | 0.1.2           |          |
+-----------------+-----------------+----------+
| matplotlib      | 2.0.0           |          |
+-----------------+-----------------+----------+
| numexpr         | 2.6.1           |          |
+-----------------+-----------------+----------+
| pandas-gbq      | 0.8.0           |          |
+-----------------+-----------------+----------+
| pyarrow         | 0.7.0           |          |
+-----------------+-----------------+----------+
| pytables        | 3.4.2           |          |
+-----------------+-----------------+----------+
| scipy           | 0.18.1          |          |
+-----------------+-----------------+----------+
| xlrd            | 1.0.0           |          |
+-----------------+-----------------+----------+

Additionally we no longer depend on `feather-format` for feather based storage
and replaced it with references to `pyarrow` (:issue:`21639` and :issue:`23053`).

.. _whatsnew_0240.api_breaking.csv_line_terminator:

`os.linesep` is used for ``line_terminator`` of ``DataFrame.to_csv``
^^^^^^^^^^^^^^^^^^^^^^^^^^^^^^^^^^^^^^^^^^^^^^^^^^^^^^^^^^^^^^^^^^^^

:func:`DataFrame.to_csv` now uses :func:`os.linesep` rather than ``'\n'``
for the default line terminator (:issue:`20353`).
This change only affects when running on Windows, where ``'\r\n'`` was used for line terminator
even when ``'\n'`` was passed in ``line_terminator``.

Previous Behavior on Windows:

.. code-block:: ipython

    In [1]: data = pd.DataFrame({
    ...:     "string_with_lf": ["a\nbc"],
    ...:     "string_with_crlf": ["a\r\nbc"]
    ...: })

    In [2]: # When passing file PATH to to_csv, line_terminator does not work, and csv is saved with '\r\n'.
    ...: # Also, this converts all '\n's in the data to '\r\n'.
    ...: data.to_csv("test.csv", index=False, line_terminator='\n')

    In [3]: with open("test.csv", mode='rb') as f:
    ...:     print(f.read())
    b'string_with_lf,string_with_crlf\r\n"a\r\nbc","a\r\r\nbc"\r\n'

    In [4]: # When passing file OBJECT with newline option to to_csv, line_terminator works.
    ...: with open("test2.csv", mode='w', newline='\n') as f:
    ...:     data.to_csv(f, index=False, line_terminator='\n')

    In [5]: with open("test2.csv", mode='rb') as f:
    ...:     print(f.read())
    b'string_with_lf,string_with_crlf\n"a\nbc","a\r\nbc"\n'


New Behavior on Windows:

- By passing ``line_terminator`` explicitly, line terminator is set to that character.
- The value of ``line_terminator`` only affects the line terminator of CSV,
  so it does not change the value inside the data.

  .. code-block:: ipython

    In [1]: data = pd.DataFrame({
    ...:     "string_with_lf": ["a\nbc"],
    ...:     "string_with_crlf": ["a\r\nbc"]
    ...: })

    In [2]: data.to_csv("test.csv", index=False, line_terminator='\n')

    In [3]: with open("test.csv", mode='rb') as f:
    ...:     print(f.read())
    b'string_with_lf,string_with_crlf\n"a\nbc","a\r\nbc"\n'


- On Windows, the value of ``os.linesep`` is ``'\r\n'``,
  so if ``line_terminator`` is not set, ``'\r\n'`` is used for line terminator.
- Again, it does not affect the value inside the data.

  .. code-block:: ipython

    In [1]: data = pd.DataFrame({
    ...: "string_with_lf": ["a\nbc"],
    ...: "string_with_crlf": ["a\r\nbc"]
    ...: })

    In [2]: data.to_csv("test.csv", index=False)

    In [3]: with open("test.csv", mode='rb') as f:
    ...:     print(f.read())
    b'string_with_lf,string_with_crlf\r\n"a\nbc","a\r\nbc"\r\n'


- For files objects, specifying ``newline`` is not sufficient to set the line terminator.
  You must pass in the ``line_terminator`` explicitly, even in this case.

  .. code-block:: ipython

    In [1]: data = pd.DataFrame({
    ...: "string_with_lf": ["a\nbc"],
    ...: "string_with_crlf": ["a\r\nbc"]
    ...: })

    In [2]: with open("test2.csv", mode='w', newline='\n') as f:
    ...:     data.to_csv(f, index=False)

    In [3]: with open("test2.csv", mode='rb') as f:
    ...:     print(f.read())
    b'string_with_lf,string_with_crlf\r\n"a\nbc","a\r\nbc"\r\n'

.. _whatsnew_0240.api_breaking.interval_values:

``IntervalIndex.values`` is now an ``IntervalArray``
^^^^^^^^^^^^^^^^^^^^^^^^^^^^^^^^^^^^^^^^^^^^^^^^^^^^

The :attr:`~Interval.values` attribute of an :class:`IntervalIndex` now returns an
``IntervalArray``, rather than a NumPy array of :class:`Interval` objects (:issue:`19453`).

Previous Behavior:

.. code-block:: ipython

   In [1]: idx = pd.interval_range(0, 4)

   In [2]: idx.values
   Out[2]:
   array([Interval(0, 1, closed='right'), Interval(1, 2, closed='right'),
          Interval(2, 3, closed='right'), Interval(3, 4, closed='right')],
         dtype=object)

New Behavior:

.. ipython:: python

   idx = pd.interval_range(0, 4)
   idx.values

This mirrors ``CategoricalIndex.values``, which returns a ``Categorical``.

For situations where you need an ``ndarray`` of ``Interval`` objects, use
:meth:`numpy.asarray`.

.. ipython:: python

   np.asarray(idx)
   idx.values.astype(object)


.. _whatsnew_0240.api.timezone_offset_parsing:

Parsing Datetime Strings with Timezone Offsets
^^^^^^^^^^^^^^^^^^^^^^^^^^^^^^^^^^^^^^^^^^^^^^

Previously, parsing datetime strings with UTC offsets with :func:`to_datetime`
or :class:`DatetimeIndex` would automatically convert the datetime to UTC
without timezone localization. This is inconsistent from parsing the same
datetime string with :class:`Timestamp` which would preserve the UTC
offset in the ``tz`` attribute. Now, :func:`to_datetime` preserves the UTC
offset in the ``tz`` attribute when all the datetime strings have the same
UTC offset (:issue:`17697`, :issue:`11736`, :issue:`22457`)

*Previous Behavior*:

.. code-block:: ipython

    In [2]: pd.to_datetime("2015-11-18 15:30:00+05:30")
    Out[2]: Timestamp('2015-11-18 10:00:00')

    In [3]: pd.Timestamp("2015-11-18 15:30:00+05:30")
    Out[3]: Timestamp('2015-11-18 15:30:00+0530', tz='pytz.FixedOffset(330)')

    # Different UTC offsets would automatically convert the datetimes to UTC (without a UTC timezone)
    In [4]: pd.to_datetime(["2015-11-18 15:30:00+05:30", "2015-11-18 16:30:00+06:30"])
    Out[4]: DatetimeIndex(['2015-11-18 10:00:00', '2015-11-18 10:00:00'], dtype='datetime64[ns]', freq=None)

*Current Behavior*:

.. ipython:: python

    pd.to_datetime("2015-11-18 15:30:00+05:30")
    pd.Timestamp("2015-11-18 15:30:00+05:30")

Parsing datetime strings with the same UTC offset will preserve the UTC offset in the ``tz``

.. ipython:: python

    pd.to_datetime(["2015-11-18 15:30:00+05:30"] * 2)

Parsing datetime strings with different UTC offsets will now create an Index of
``datetime.datetime`` objects with different UTC offsets

.. ipython:: python

    idx = pd.to_datetime(["2015-11-18 15:30:00+05:30", "2015-11-18 16:30:00+06:30"])
    idx
    idx[0]
    idx[1]

Passing ``utc=True`` will mimic the previous behavior but will correctly indicate
that the dates have been converted to UTC

.. ipython:: python

    pd.to_datetime(["2015-11-18 15:30:00+05:30", "2015-11-18 16:30:00+06:30"], utc=True)

.. _whatsnew_0240.api_breaking.period_end_time:

Time values in ``dt.end_time`` and ``to_timestamp(how='end')``
^^^^^^^^^^^^^^^^^^^^^^^^^^^^^^^^^^^^^^^^^^^^^^^^^^^^^^^^^^^^^^

The time values in :class:`Period` and :class:`PeriodIndex` objects are now set
to '23:59:59.999999999' when calling :attr:`Series.dt.end_time`, :attr:`Period.end_time`,
:attr:`PeriodIndex.end_time`, :func:`Period.to_timestamp()` with ``how='end'``,
or :func:`PeriodIndex.to_timestamp()` with ``how='end'`` (:issue:`17157`)

Previous Behavior:

.. code-block:: ipython

   In [2]: p = pd.Period('2017-01-01', 'D')
   In [3]: pi = pd.PeriodIndex([p])

   In [4]: pd.Series(pi).dt.end_time[0]
   Out[4]: Timestamp(2017-01-01 00:00:00)

   In [5]: p.end_time
   Out[5]: Timestamp(2017-01-01 23:59:59.999999999)

Current Behavior:

Calling :attr:`Series.dt.end_time` will now result in a time of '23:59:59.999999999' as
is the case with :attr:`Period.end_time`, for example

.. ipython:: python

   p = pd.Period('2017-01-01', 'D')
   pi = pd.PeriodIndex([p])

   pd.Series(pi).dt.end_time[0]

   p.end_time

.. _whatsnew_0240.api_breaking.sparse_values:

Sparse Data Structure Refactor
^^^^^^^^^^^^^^^^^^^^^^^^^^^^^^

``SparseArray``, the array backing ``SparseSeries`` and the columns in a ``SparseDataFrame``,
is now an extension array (:issue:`21978`, :issue:`19056`, :issue:`22835`).
To conform to this interface and for consistency with the rest of pandas, some API breaking
changes were made:

- ``SparseArray`` is no longer a subclass of :class:`numpy.ndarray`. To convert a SparseArray to a NumPy array, use :meth:`numpy.asarray`.
- ``SparseArray.dtype`` and ``SparseSeries.dtype`` are now instances of :class:`SparseDtype`, rather than ``np.dtype``. Access the underlying dtype with ``SparseDtype.subtype``.
- :meth:`numpy.asarray(sparse_array)` now returns a dense array with all the values, not just the non-fill-value values (:issue:`14167`)
- ``SparseArray.take`` now matches the API of :meth:`pandas.api.extensions.ExtensionArray.take` (:issue:`19506`):

  * The default value of ``allow_fill`` has changed from ``False`` to ``True``.
  * The ``out`` and ``mode`` parameters are now longer accepted (previously, this raised if they were specified).
  * Passing a scalar for ``indices`` is no longer allowed.

- The result of concatenating a mix of sparse and dense Series is a Series with sparse values, rather than a ``SparseSeries``.
- ``SparseDataFrame.combine`` and ``DataFrame.combine_first`` no longer supports combining a sparse column with a dense column while preserving the sparse subtype. The result will be an object-dtype SparseArray.
- Setting :attr:`SparseArray.fill_value` to a fill value with a different dtype is now allowed.
- ``DataFrame[column]`` is now a :class:`Series` with sparse values, rather than a :class:`SparseSeries`, when slicing a single column with sparse values (:issue:`23559`).

Some new warnings are issued for operations that require or are likely to materialize a large dense array:

- A :class:`errors.PerformanceWarning` is issued when using fillna with a ``method``, as a dense array is constructed to create the filled array. Filling with a ``value`` is the efficient way to fill a sparse array.
- A :class:`errors.PerformanceWarning` is now issued when concatenating sparse Series with differing fill values. The fill value from the first sparse array continues to be used.

In addition to these API breaking changes, many :ref:`performance improvements and bug fixes have been made <whatsnew_0240.bug_fixes.sparse>`.

Finally, a ``Series.sparse`` accessor was added to provide sparse-specific methods like :meth:`Series.sparse.from_coo`.

.. ipython:: python

   s = pd.Series([0, 0, 1, 1, 1], dtype='Sparse[int]')
   s.sparse.density

.. _whatsnew_0240.api_breaking.frame_to_dict_index_orient:

Raise ValueError in ``DataFrame.to_dict(orient='index')``
^^^^^^^^^^^^^^^^^^^^^^^^^^^^^^^^^^^^^^^^^^^^^^^^^^^^^^^^^

Bug in :func:`DataFrame.to_dict` raises ``ValueError`` when used with
``orient='index'`` and a non-unique index instead of losing data (:issue:`22801`)

.. ipython:: python
    :okexcept:

    df = pd.DataFrame({'a': [1, 2], 'b': [0.5, 0.75]}, index=['A', 'A'])
    df

    df.to_dict(orient='index')

.. _whatsnew_0240.api.datetimelike.normalize:

Tick DateOffset Normalize Restrictions
^^^^^^^^^^^^^^^^^^^^^^^^^^^^^^^^^^^^^^

Creating a ``Tick`` object (:class:`Day`, :class:`Hour`, :class:`Minute`,
:class:`Second`, :class:`Milli`, :class:`Micro`, :class:`Nano`) with
``normalize=True`` is no longer supported.  This prevents unexpected behavior
where addition could fail to be monotone or associative.  (:issue:`21427`)

*Previous Behavior*:

.. code-block:: ipython


   In [2]: ts = pd.Timestamp('2018-06-11 18:01:14')

   In [3]: ts
   Out[3]: Timestamp('2018-06-11 18:01:14')

   In [4]: tic = pd.offsets.Hour(n=2, normalize=True)
      ...:

   In [5]: tic
   Out[5]: <2 * Hours>

   In [6]: ts + tic
   Out[6]: Timestamp('2018-06-11 00:00:00')

   In [7]: ts + tic + tic + tic == ts + (tic + tic + tic)
   Out[7]: False

*Current Behavior*:

.. ipython:: python

    ts = pd.Timestamp('2018-06-11 18:01:14')
    tic = pd.offsets.Hour(n=2)
    ts + tic + tic + tic == ts + (tic + tic + tic)


.. _whatsnew_0240.api.datetimelike:


.. _whatsnew_0240.api.period_subtraction:

Period Subtraction
^^^^^^^^^^^^^^^^^^

Subtraction of a ``Period`` from another ``Period`` will give a ``DateOffset``.
instead of an integer (:issue:`21314`)

.. ipython:: python

    june = pd.Period('June 2018')
    april = pd.Period('April 2018')
    june - april

Previous Behavior:

.. code-block:: ipython

    In [2]: june = pd.Period('June 2018')

    In [3]: april = pd.Period('April 2018')

    In [4]: june - april
    Out [4]: 2

Similarly, subtraction of a ``Period`` from a ``PeriodIndex`` will now return
an ``Index`` of ``DateOffset`` objects instead of an ``Int64Index``

.. ipython:: python

    pi = pd.period_range('June 2018', freq='M', periods=3)
    pi - pi[0]

Previous Behavior:

.. code-block:: ipython

    In [2]: pi = pd.period_range('June 2018', freq='M', periods=3)

    In [3]: pi - pi[0]
    Out[3]: Int64Index([0, 1, 2], dtype='int64')


.. _whatsnew_0240.api.timedelta64_subtract_nan:

Addition/Subtraction of ``NaN`` from :class:`DataFrame`
^^^^^^^^^^^^^^^^^^^^^^^^^^^^^^^^^^^^^^^^^^^^^^^^^^^^^^^

Adding or subtracting ``NaN`` from a :class:`DataFrame` column with
``timedelta64[ns]`` dtype will now raise a ``TypeError`` instead of returning
all-``NaT``.  This is for compatibility with ``TimedeltaIndex`` and
``Series`` behavior (:issue:`22163`)

.. ipython:: python
   :okexcept:

   df = pd.DataFrame([pd.Timedelta(days=1)])
   df - np.nan

Previous Behavior:

.. code-block:: ipython

    In [4]: df = pd.DataFrame([pd.Timedelta(days=1)])

    In [5]: df - np.nan
    Out[5]:
        0
    0 NaT

.. _whatsnew_0240.api.dataframe_cmp_broadcasting:

DataFrame Comparison Operations Broadcasting Changes
^^^^^^^^^^^^^^^^^^^^^^^^^^^^^^^^^^^^^^^^^^^^^^^^^^^^
Previously, the broadcasting behavior of :class:`DataFrame` comparison
operations (``==``, ``!=``, ...) was inconsistent with the behavior of
arithmetic operations (``+``, ``-``, ...).  The behavior of the comparison
operations has been changed to match the arithmetic operations in these cases.
(:issue:`22880`)

The affected cases are:

- operating against a 2-dimensional ``np.ndarray`` with either 1 row or 1 column will now broadcast the same way a ``np.ndarray`` would (:issue:`23000`).
- a list or tuple with length matching the number of rows in the :class:`DataFrame` will now raise ``ValueError`` instead of operating column-by-column (:issue:`22880`.
- a list or tuple with length matching the number of columns in the :class:`DataFrame` will now operate row-by-row instead of raising ``ValueError`` (:issue:`22880`).

Previous Behavior:

.. code-block:: ipython

   In [3]: arr = np.arange(6).reshape(3, 2)
   In [4]: df = pd.DataFrame(arr)

   In [5]: df == arr[[0], :]
      ...: # comparison previously broadcast where arithmetic would raise
   Out[5]:
          0      1
   0   True   True
   1  False  False
   2  False  False
   In [6]: df + arr[[0], :]
   ...
   ValueError: Unable to coerce to DataFrame, shape must be (3, 2): given (1, 2)

   In [7]: df == (1, 2)
      ...: # length matches number of columns;
      ...: # comparison previously raised where arithmetic would broadcast
   ...
   ValueError: Invalid broadcasting comparison [(1, 2)] with block values
   In [8]: df + (1, 2)
   Out[8]:
      0  1
   0  1  3
   1  3  5
   2  5  7

   In [9]: df == (1, 2, 3)
      ...: # length matches number of rows
      ...: # comparison previously broadcast where arithmetic would raise
   Out[9]:
          0      1
   0  False   True
   1   True  False
   2  False  False
   In [10]: df + (1, 2, 3)
   ...
   ValueError: Unable to coerce to Series, length must be 2: given 3

*Current Behavior*:

.. ipython:: python
   :okexcept:

   arr = np.arange(6).reshape(3, 2)
   df = pd.DataFrame(arr)

.. ipython:: python

   # Comparison operations and arithmetic operations both broadcast.
   df == arr[[0], :]
   df + arr[[0], :]

.. ipython:: python

   # Comparison operations and arithmetic operations both broadcast.
   df == (1, 2)
   df + (1, 2)

.. ipython:: python
   :okexcept:

   # Comparison operations and arithmetic opeartions both raise ValueError.
   df == (1, 2, 3)
   df + (1, 2, 3)


.. _whatsnew_0240.api.dataframe_arithmetic_broadcasting:

DataFrame Arithmetic Operations Broadcasting Changes
^^^^^^^^^^^^^^^^^^^^^^^^^^^^^^^^^^^^^^^^^^^^^^^^^^^^

:class:`DataFrame` arithmetic operations when operating with 2-dimensional
``np.ndarray`` objects now broadcast in the same way as ``np.ndarray``
broadcast.  (:issue:`23000`)

Previous Behavior:

.. code-block:: ipython

   In [3]: arr = np.arange(6).reshape(3, 2)
   In [4]: df = pd.DataFrame(arr)
   In [5]: df + arr[[0], :]   # 1 row, 2 columns
   ...
   ValueError: Unable to coerce to DataFrame, shape must be (3, 2): given (1, 2)
   In [6]: df + arr[:, [1]]   # 1 column, 3 rows
   ...
   ValueError: Unable to coerce to DataFrame, shape must be (3, 2): given (3, 1)

*Current Behavior*:

.. ipython:: python

   arr = np.arange(6).reshape(3, 2)
   df = pd.DataFrame(arr)
   df

.. ipython:: python

   df + arr[[0], :]   # 1 row, 2 columns
   df + arr[:, [1]]   # 1 column, 3 rows


.. _whatsnew_0240.api.extension:

ExtensionType Changes
^^^^^^^^^^^^^^^^^^^^^

**:class:`pandas.api.extensions.ExtensionDtype` Equality and Hashability**

Pandas now requires that extension dtypes be hashable. The base class implements
a default ``__eq__`` and ``__hash__``. If you have a parametrized dtype, you should
update the ``ExtensionDtype._metadata`` tuple to match the signature of your
``__init__`` method. See :class:`pandas.api.extensions.ExtensionDtype` for more (:issue:`22476`).

**Other changes**

- ``ExtensionArray`` has gained the abstract methods ``.dropna()`` (:issue:`21185`)
- ``ExtensionDtype`` has gained the ability to instantiate from string dtypes, e.g. ``decimal`` would instantiate a registered ``DecimalDtype``; furthermore
  the ``ExtensionDtype`` has gained the method ``construct_array_type`` (:issue:`21185`)
- An ``ExtensionArray`` with a boolean dtype now works correctly as a boolean indexer. :meth:`pandas.api.types.is_bool_dtype` now properly considers them boolean (:issue:`22326`)
- Added ``ExtensionDtype._is_numeric`` for controlling whether an extension dtype is considered numeric (:issue:`22290`).
- The ``ExtensionArray`` constructor, ``_from_sequence`` now take the keyword arg ``copy=False`` (:issue:`21185`)
- Bug in :meth:`Series.get` for ``Series`` using ``ExtensionArray`` and integer index (:issue:`21257`)
- :meth:`~Series.shift` now dispatches to :meth:`ExtensionArray.shift` (:issue:`22386`)
- :meth:`Series.combine()` works correctly with :class:`~pandas.api.extensions.ExtensionArray` inside of :class:`Series` (:issue:`20825`)
- :meth:`Series.combine()` with scalar argument now works for any function type (:issue:`21248`)
- :meth:`Series.astype` and :meth:`DataFrame.astype` now dispatch to :meth:`ExtensionArray.astype` (:issue:`21185:`).
- Slicing a single row of a ``DataFrame`` with multiple ExtensionArrays of the same type now preserves the dtype, rather than coercing to object (:issue:`22784`)
- Added :meth:`pandas.api.types.register_extension_dtype` to register an extension type with pandas (:issue:`22664`)
- Bug when concatenating multiple ``Series`` with different extension dtypes not casting to object dtype (:issue:`22994`)
- Series backed by an ``ExtensionArray`` now work with :func:`util.hash_pandas_object` (:issue:`23066`)
- Updated the ``.type`` attribute for ``PeriodDtype``, ``DatetimeTZDtype``, and ``IntervalDtype`` to be instances of the dtype (``Period``, ``Timestamp``, and ``Interval`` respectively) (:issue:`22938`)
- :func:`ExtensionArray.isna` is allowed to return an ``ExtensionArray`` (:issue:`22325`).
- Support for reduction operations such as ``sum``, ``mean`` via opt-in base class method override (:issue:`22762`)
- :meth:`DataFrame.stack` no longer converts to object dtype for DataFrames where each column has the same extension dtype. The output Series will have the same dtype as the columns (:issue:`23077`).
- :meth:`Series.unstack` and :meth:`DataFrame.unstack` no longer convert extension arrays to object-dtype ndarrays. Each column in the output ``DataFrame`` will now have the same dtype as the input (:issue:`23077`).
- Bug when grouping :meth:`Dataframe.groupby()` and aggregating on ``ExtensionArray`` it was not returning the actual ``ExtensionArray`` dtype (:issue:`23227`).

.. _whatsnew_0240.api.incompatibilities:

Series and Index Data-Dtype Incompatibilities
^^^^^^^^^^^^^^^^^^^^^^^^^^^^^^^^^^^^^^^^^^^^^

``Series`` and ``Index`` constructors now raise when the
data is incompatible with a passed ``dtype=`` (:issue:`15832`)

Previous Behavior:

.. code-block:: ipython

    In [4]: pd.Series([-1], dtype="uint64")
    Out [4]:
    0    18446744073709551615
    dtype: uint64

Current Behavior:

.. code-block:: ipython

    In [4]: pd.Series([-1], dtype="uint64")
    Out [4]:
    ...
    OverflowError: Trying to coerce negative values to unsigned integers

.. _whatsnew_0240.api.crosstab_dtypes:

Crosstab Preserves Dtypes
^^^^^^^^^^^^^^^^^^^^^^^^^

:func:`crosstab` will preserve now dtypes in some cases that previously would
cast from integer dtype to floating dtype (:issue:`22019`)

Previous Behavior:

.. code-block:: ipython

    In [3]: df = pd.DataFrame({'a': [1, 2, 2, 2, 2], 'b': [3, 3, 4, 4, 4],
       ...:                    'c': [1, 1, np.nan, 1, 1]})
    In [4]: pd.crosstab(df.a, df.b, normalize='columns')
    Out[4]:
    b    3    4
    a
    1  0.5  0.0
    2  0.5  1.0

Current Behavior:

.. code-block:: ipython

    In [3]: df = pd.DataFrame({'a': [1, 2, 2, 2, 2], 'b': [3, 3, 4, 4, 4],
       ...:                    'c': [1, 1, np.nan, 1, 1]})
    In [4]: pd.crosstab(df.a, df.b, normalize='columns')

Datetimelike API Changes
^^^^^^^^^^^^^^^^^^^^^^^^

- For :class:`DatetimeIndex` and :class:`TimedeltaIndex` with non-``None`` ``freq`` attribute, addition or subtraction of integer-dtyped array or ``Index`` will return an object of the same class (:issue:`19959`)
- :class:`DateOffset` objects are now immutable. Attempting to alter one of these will now raise ``AttributeError`` (:issue:`21341`)
- :class:`PeriodIndex` subtraction of another ``PeriodIndex`` will now return an object-dtype :class:`Index` of :class:`DateOffset` objects instead of raising a ``TypeError`` (:issue:`20049`)
- :func:`cut` and :func:`qcut` now returns a :class:`DatetimeIndex` or :class:`TimedeltaIndex` bins when the input is datetime or timedelta dtype respectively and ``retbins=True`` (:issue:`19891`)
- :meth:`DatetimeIndex.to_period` and :meth:`Timestamp.to_period` will issue a warning when timezone information will be lost (:issue:`21333`)

.. _whatsnew_0240.api.other:

Other API Changes
^^^^^^^^^^^^^^^^^

- :class:`DatetimeIndex` now accepts :class:`Int64Index` arguments as epoch timestamps (:issue:`20997`)
- Accessing a level of a ``MultiIndex`` with a duplicate name (e.g. in
  :meth:`~MultiIndex.get_level_values`) now raises a ``ValueError`` instead of
  a ``KeyError`` (:issue:`21678`).
- Invalid construction of ``IntervalDtype`` will now always raise a ``TypeError`` rather than a ``ValueError`` if the subdtype is invalid (:issue:`21185`)
- Trying to reindex a ``DataFrame`` with a non unique ``MultiIndex`` now raises a ``ValueError`` instead of an ``Exception`` (:issue:`21770`)
- :meth:`PeriodIndex.tz_convert` and :meth:`PeriodIndex.tz_localize` have been removed (:issue:`21781`)
- :class:`Index` subtraction will attempt to operate element-wise instead of raising ``TypeError`` (:issue:`19369`)
- :class:`pandas.io.formats.style.Styler` supports a ``number-format`` property when using :meth:`~pandas.io.formats.style.Styler.to_excel` (:issue:`22015`)
- :meth:`DataFrame.corr` and :meth:`Series.corr` now raise a ``ValueError`` along with a helpful error message instead of a ``KeyError`` when supplied with an invalid method (:issue:`22298`)
- :meth:`shift` will now always return a copy, instead of the previous behaviour of returning self when shifting by 0 (:issue:`22397`)
- :meth:`DataFrame.set_index` now allows all one-dimensional list-likes, raises a ``TypeError`` for incorrect types,
  has an improved ``KeyError`` message, and will not fail on duplicate column names with ``drop=True``. (:issue:`22484`)
- Slicing a single row of a DataFrame with multiple ExtensionArrays of the same type now preserves the dtype, rather than coercing to object (:issue:`22784`)
- :class:`DateOffset` attribute `_cacheable` and method `_should_cache` have been removed (:issue:`23118`)
- Comparing :class:`Timedelta` to be less or greater than unknown types now raises a ``TypeError`` instead of returning ``False`` (:issue:`20829`)
- :meth:`Categorical.searchsorted`, when supplied a scalar value to search for, now returns a scalar instead of an array (:issue:`23466`).
- :meth:`Categorical.searchsorted` now raises a ``KeyError`` rather that a ``ValueError``, if a searched for key is not found in its categories (:issue:`23466`).
- :meth:`Index.hasnans` and :meth:`Series.hasnans` now always return a python boolean. Previously, a python or a numpy boolean could be returned, depending on circumstances (:issue:`23294`).
- The order of the arguments of :func:`DataFrame.to_html` and :func:`DataFrame.to_string` is rearranged to be consistent with each other. (:issue:`23614`)
- :meth:`CategoricalIndex.reindex` now raises a ``ValueError`` if the target index is non-unique and not equal to the current index. It previously only raised if the target index was not of a categorical dtype (:issue:`23963`).

.. _whatsnew_0240.deprecations:

Deprecations
~~~~~~~~~~~~

- :meth:`DataFrame.to_stata`, :meth:`read_stata`, :class:`StataReader` and :class:`StataWriter` have deprecated the ``encoding`` argument. The encoding of a Stata dta file is determined by the file type and cannot be changed (:issue:`21244`)
- :meth:`MultiIndex.to_hierarchical` is deprecated and will be removed in a future version (:issue:`21613`)
- :meth:`Series.ptp` is deprecated. Use ``numpy.ptp`` instead (:issue:`21614`)
- :meth:`Series.compress` is deprecated. Use ``Series[condition]`` instead (:issue:`18262`)
- The signature of :meth:`Series.to_csv` has been uniformed to that of :meth:`DataFrame.to_csv`: the name of the first argument is now ``path_or_buf``, the order of subsequent arguments has changed, the ``header`` argument now defaults to ``True``. (:issue:`19715`)
- :meth:`Categorical.from_codes` has deprecated providing float values for the ``codes`` argument. (:issue:`21767`)
- :func:`pandas.read_table` is deprecated. Instead, use :func:`pandas.read_csv` passing ``sep='\t'`` if necessary (:issue:`21948`)
- :meth:`Series.str.cat` has deprecated using arbitrary list-likes *within* list-likes. A list-like container may still contain
  many ``Series``, ``Index`` or 1-dimensional ``np.ndarray``, or alternatively, only scalar values. (:issue:`21950`)
- :meth:`FrozenNDArray.searchsorted` has deprecated the ``v`` parameter in favor of ``value`` (:issue:`14645`)
- :func:`DatetimeIndex.shift` and :func:`PeriodIndex.shift` now accept ``periods`` argument instead of ``n`` for consistency with :func:`Index.shift` and :func:`Series.shift`. Using ``n`` throws a deprecation warning (:issue:`22458`, :issue:`22912`)
- The ``fastpath`` keyword of the different Index constructors is deprecated (:issue:`23110`).
- :meth:`Timestamp.tz_localize`, :meth:`DatetimeIndex.tz_localize`, and :meth:`Series.tz_localize` have deprecated the ``errors`` argument in favor of the ``nonexistent`` argument (:issue:`8917`)
- The class ``FrozenNDArray`` has been deprecated. When unpickling, ``FrozenNDArray`` will be unpickled to ``np.ndarray`` once this class is removed (:issue:`9031`)
- The methods :meth:`DataFrame.update` and :meth:`Panel.update` have deprecated the ``raise_conflict=False|True`` keyword in favor of ``errors='ignore'|'raise'`` (:issue:`23585`)
- The methods :meth:`Series.str.partition` and :meth:`Series.str.rpartition` have deprecated the ``pat`` keyword in favor of ``sep`` (:issue:`22676`)
- Deprecated the `nthreads` keyword of :func:`pandas.read_feather` in favor of
  `use_threads` to reflect the changes in pyarrow 0.11.0. (:issue:`23053`)
- :func:`pandas.read_excel` has deprecated accepting ``usecols`` as an integer. Please pass in a list of ints from 0 to ``usecols`` inclusive instead (:issue:`23527`)
- Constructing a :class:`TimedeltaIndex` from data with ``datetime64``-dtyped data is deprecated, will raise ``TypeError`` in a future version (:issue:`23539`)
- Constructing a :class:`DatetimeIndex` from data with ``timedelta64``-dtyped data is deprecated, will raise ``TypeError`` in a future version (:issue:`23675`)
- The ``keep_tz=False`` option (the default) of the ``keep_tz`` keyword of
  :meth:`DatetimeIndex.to_series` is deprecated (:issue:`17832`).
- Timezone converting a tz-aware ``datetime.datetime`` or :class:`Timestamp` with :class:`Timestamp` and the ``tz`` argument is now deprecated. Instead, use :meth:`Timestamp.tz_convert` (:issue:`23579`)
- :func:`pandas.types.is_period` is deprecated in favor of `pandas.types.is_period_dtype` (:issue:`23917`)
- :func:`pandas.types.is_datetimetz` is deprecated in favor of `pandas.types.is_datetime64tz` (:issue:`23917`)
<<<<<<< HEAD
- Operations where the offset alias ``'D'`` or :class:`Day` acts as a fixed, absolute duration of 24 hours are deprecated. This includes :class:`Timestamp` arithmetic and all operations with :class:`Timedelta`. :class:`Day` will always represent a calendar day in a future version (:issue:`22864`)
=======
- Creating a :class:`TimedeltaIndex` or :class:`DatetimeIndex` by passing range arguments `start`, `end`, and `periods` is deprecated in favor of :func:`timedelta_range` and :func:`date_range` (:issue:`23919`)
>>>>>>> 022f458e

.. _whatsnew_0240.deprecations.datetimelike_int_ops:

Integer Addition/Subtraction with Datetime-like Classes Is Deprecated
~~~~~~~~~~~~~~~~~~~~~~~~~~~~~~~~~~~~~~~~~~~~~~~~~~~~~~~~~~~~~~~~~~~~~
In the past, users could add or subtract integers or integer-dtypes arrays
from :class:`Period`, :class:`PeriodIndex`, and in some cases
:class:`Timestamp`, :class:`DatetimeIndex` and :class:`TimedeltaIndex`.

This usage is now deprecated.  Instead add or subtract integer multiples of
the object's ``freq`` attribute (:issue:`21939`)

Previous Behavior:

.. code-block:: ipython

    In [3]: per = pd.Period('2016Q1')
    In [4]: per + 3
    Out[4]: Period('2016Q4', 'Q-DEC')

    In [5]: ts = pd.Timestamp('1994-05-06 12:15:16', freq=pd.offsets.Hour())
    In [6]: ts + 2
    Out[6]: Timestamp('1994-05-06 14:15:16', freq='H')

    In [7]: tdi = pd.timedelta_range('1D', periods=2)
    In [8]: tdi - np.array([2, 1])
    Out[8]: TimedeltaIndex(['-1 days', '1 days'], dtype='timedelta64[ns]', freq=None)

    In [9]: dti = pd.date_range('2001-01-01', periods=2, freq='7D')
    In [10]: dti + pd.Index([1, 2])
    Out[10]: DatetimeIndex(['2001-01-08', '2001-01-22'], dtype='datetime64[ns]', freq=None)

Current Behavior:

.. ipython:: python
    :okwarning:

    per = pd.Period('2016Q1')
    per + 3

    per = pd.Period('2016Q1')
    per + 3 * per.freq

    ts = pd.Timestamp('1994-05-06 12:15:16', freq=pd.offsets.Hour())
    ts + 2 * ts.freq

    tdi = pd.timedelta_range('1D', periods=2)
    tdi - np.array([2 * tdi.freq, 1 * tdi.freq])

    dti = pd.date_range('2001-01-01', periods=2, freq='7D')
    dti + pd.Index([1 * dti.freq, 2 * dti.freq])

.. _whatsnew_0240.prior_deprecations:

Removal of prior version deprecations/changes
~~~~~~~~~~~~~~~~~~~~~~~~~~~~~~~~~~~~~~~~~~~~~

- The ``LongPanel`` and ``WidePanel`` classes have been removed (:issue:`10892`)
- :meth:`Series.repeat` has renamed the ``reps`` argument to ``repeats`` (:issue:`14645`)
- Several private functions were removed from the (non-public) module ``pandas.core.common`` (:issue:`22001`)
- Removal of the previously deprecated module ``pandas.core.datetools`` (:issue:`14105`, :issue:`14094`)
- Strings passed into :meth:`DataFrame.groupby` that refer to both column and index levels will raise a ``ValueError`` (:issue:`14432`)
- :meth:`Index.repeat` and :meth:`MultiIndex.repeat` have renamed the ``n`` argument to ``repeats`` (:issue:`14645`)
- The ``Series`` constructor and ``.astype`` method will now raise a ``ValueError`` if timestamp dtypes are passed in without a unit (e.g. ``np.datetime64``) for the ``dtype`` parameter (:issue:`15987`)
- Removal of the previously deprecated ``as_indexer`` keyword completely from ``str.match()`` (:issue:`22356`, :issue:`6581`)
- The modules ``pandas.types``, ``pandas.computation``, and ``pandas.util.decorators`` have been removed (:issue:`16157`, :issue:`16250`)
- Removed the ``pandas.formats.style`` shim for :class:`pandas.io.formats.style.Styler` (:issue:`16059`)
- :func:`pandas.pnow`, :func:`pandas.match`, :func:`pandas.groupby`, :func:`pd.get_store`, ``pd.Expr``, and ``pd.Term`` have been removed (:issue:`15538`, :issue:`15940`)
- :meth:`Categorical.searchsorted` and :meth:`Series.searchsorted` have renamed the ``v`` argument to ``value`` (:issue:`14645`)
- ``pandas.parser``, ``pandas.lib``, and ``pandas.tslib`` have been removed (:issue:`15537`)
- :meth:`TimedeltaIndex.searchsorted`, :meth:`DatetimeIndex.searchsorted`, and :meth:`PeriodIndex.searchsorted` have renamed the ``key`` argument to ``value`` (:issue:`14645`)
- :meth:`DataFrame.consolidate` and :meth:`Series.consolidate` have been removed (:issue:`15501`)
- Removal of the previously deprecated module ``pandas.json`` (:issue:`19944`)
- The module ``pandas.tools`` has been removed (:issue:`15358`, :issue:`16005`)
- :meth:`SparseArray.get_values` and :meth:`SparseArray.to_dense` have dropped the ``fill`` parameter (:issue:`14686`)
- :meth:`DataFrame.sortlevel` and :meth:`Series.sortlevel` have been removed (:issue:`15099`)
- :meth:`SparseSeries.to_dense` has dropped the ``sparse_only`` parameter (:issue:`14686`)
- :meth:`DataFrame.astype` and :meth:`Series.astype` have renamed the ``raise_on_error`` argument to ``errors`` (:issue:`14967`)
- ``is_sequence``, ``is_any_int_dtype``, and ``is_floating_dtype`` have been removed from ``pandas.api.types`` (:issue:`16163`, :issue:`16189`)

.. _whatsnew_0240.performance:

Performance Improvements
~~~~~~~~~~~~~~~~~~~~~~~~

- Slicing Series and DataFrames with an monotonically increasing :class:`CategoricalIndex`
  is now very fast and has speed comparable to slicing with an ``Int64Index``.
  The speed increase is both when indexing by label (using .loc) and position(.iloc) (:issue:`20395`)
  Slicing a monotonically increasing :class:`CategoricalIndex` itself (i.e. ``ci[1000:2000]``)
  shows similar speed improvements as above (:issue:`21659`)
- Improved performance of :meth:`CategoricalIndex.equals` when comparing to another :class:`CategoricalIndex` (:issue:`24023`)
- Improved performance of :func:`Series.describe` in case of numeric dtpyes (:issue:`21274`)
- Improved performance of :func:`pandas.core.groupby.GroupBy.rank` when dealing with tied rankings (:issue:`21237`)
- Improved performance of :func:`DataFrame.set_index` with columns consisting of :class:`Period` objects (:issue:`21582`, :issue:`21606`)
- Improved performance of membership checks in :class:`Categorical` and :class:`CategoricalIndex`
  (i.e. ``x in cat``-style checks are much faster). :meth:`CategoricalIndex.contains`
  is likewise much faster (:issue:`21369`, :issue:`21508`)
- Improved performance of :meth:`HDFStore.groups` (and dependent functions like
  :meth:`~HDFStore.keys`.  (i.e. ``x in store`` checks are much faster)
  (:issue:`21372`)
- Improved the performance of :func:`pandas.get_dummies` with ``sparse=True`` (:issue:`21997`)
- Improved performance of :func:`IndexEngine.get_indexer_non_unique` for sorted, non-unique indexes (:issue:`9466`)
- Improved performance of :func:`PeriodIndex.unique` (:issue:`23083`)
- Improved performance of :func:`pd.concat` for `Series` objects (:issue:`23404`)
- Improved performance of :meth:`DatetimeIndex.normalize` and :meth:`Timestamp.normalize` for timezone naive or UTC datetimes (:issue:`23634`)
- Improved performance of :meth:`DatetimeIndex.tz_localize` and various ``DatetimeIndex`` attributes with dateutil UTC timezone (:issue:`23772`)
- Improved performance of :class:`Categorical` constructor for `Series` objects (:issue:`23814`)

.. _whatsnew_0240.docs:

Documentation Changes
~~~~~~~~~~~~~~~~~~~~~

- Added sphinx spelling extension, updated documentation on how to use the spell check (:issue:`21079`)
-
-

.. _whatsnew_0240.bug_fixes:

Bug Fixes
~~~~~~~~~

Categorical
^^^^^^^^^^^

- Bug in :meth:`Categorical.from_codes` where ``NaN`` values in ``codes`` were silently converted to ``0`` (:issue:`21767`). In the future this will raise a ``ValueError``. Also changes the behavior of ``.from_codes([1.1, 2.0])``.
- Bug in :meth:`Categorical.sort_values` where ``NaN`` values were always positioned in front regardless of ``na_position`` value. (:issue:`22556`).
- Bug when indexing with a boolean-valued ``Categorical``. Now a boolean-valued ``Categorical`` is treated as a boolean mask (:issue:`22665`)
- Constructing a :class:`CategoricalIndex` with empty values and boolean categories was raising a ``ValueError`` after a change to dtype coercion (:issue:`22702`).
- Bug in :meth:`Categorical.take` with a user-provided ``fill_value`` not encoding the ``fill_value``, which could result in a ``ValueError``, incorrect results, or a segmentation fault (:issue:`23296`).
- In meth:`Series.unstack`, specifying a ``fill_value`` not present in the categories now raises a ``TypeError`` rather than ignoring the ``fill_value`` (:issue:`23284`)
- Bug when resampling :meth:`Dataframe.resample()` and aggregating on categorical data, the categorical dtype was getting lost. (:issue:`23227`)
- Bug in many methods of the ``.str``-accessor, which always failed on calling the ``CategoricalIndex.str`` constructor (:issue:`23555`, :issue:`23556`)

Datetimelike
^^^^^^^^^^^^

- Fixed bug where two :class:`DateOffset` objects with different ``normalize`` attributes could evaluate as equal (:issue:`21404`)
- Fixed bug where :meth:`Timestamp.resolution` incorrectly returned 1-microsecond ``timedelta`` instead of 1-nanosecond :class:`Timedelta` (:issue:`21336`, :issue:`21365`)
- Bug in :func:`to_datetime` that did not consistently return an :class:`Index` when ``box=True`` was specified (:issue:`21864`)
- Bug in :class:`DatetimeIndex` comparisons where string comparisons incorrectly raises ``TypeError`` (:issue:`22074`)
- Bug in :class:`DatetimeIndex` comparisons when comparing against ``timedelta64[ns]`` dtyped arrays; in some cases ``TypeError`` was incorrectly raised, in others it incorrectly failed to raise (:issue:`22074`)
- Bug in :class:`DatetimeIndex` comparisons when comparing against object-dtyped arrays (:issue:`22074`)
- Bug in :class:`DataFrame` with ``datetime64[ns]`` dtype addition and subtraction with ``Timedelta``-like objects (:issue:`22005`, :issue:`22163`)
- Bug in :class:`DataFrame` with ``datetime64[ns]`` dtype addition and subtraction with ``DateOffset`` objects returning an ``object`` dtype instead of ``datetime64[ns]`` dtype (:issue:`21610`, :issue:`22163`)
- Bug in :class:`DataFrame` with ``datetime64[ns]`` dtype comparing against ``NaT`` incorrectly (:issue:`22242`, :issue:`22163`)
- Bug in :class:`DataFrame` with ``datetime64[ns]`` dtype subtracting ``Timestamp``-like object incorrectly returned ``datetime64[ns]`` dtype instead of ``timedelta64[ns]`` dtype (:issue:`8554`, :issue:`22163`)
- Bug in :class:`DataFrame` with ``datetime64[ns]`` dtype subtracting ``np.datetime64`` object with non-nanosecond unit failing to convert to nanoseconds (:issue:`18874`, :issue:`22163`)
- Bug in :class:`DataFrame` comparisons against ``Timestamp``-like objects failing to raise ``TypeError`` for inequality checks with mismatched types (:issue:`8932`, :issue:`22163`)
- Bug in :class:`DataFrame` with mixed dtypes including ``datetime64[ns]`` incorrectly raising ``TypeError`` on equality comparisons (:issue:`13128`, :issue:`22163`)
- Bug in :meth:`DataFrame.eq` comparison against ``NaT`` incorrectly returning ``True`` or ``NaN`` (:issue:`15697`, :issue:`22163`)
- Bug in :class:`DatetimeIndex` subtraction that incorrectly failed to raise ``OverflowError`` (:issue:`22492`, :issue:`22508`)
- Bug in :class:`DatetimeIndex` incorrectly allowing indexing with ``Timedelta`` object (:issue:`20464`)
- Bug in :class:`DatetimeIndex` where frequency was being set if original frequency was ``None`` (:issue:`22150`)
- Bug in rounding methods of :class:`DatetimeIndex` (:meth:`~DatetimeIndex.round`, :meth:`~DatetimeIndex.ceil`, :meth:`~DatetimeIndex.floor`) and :class:`Timestamp` (:meth:`~Timestamp.round`, :meth:`~Timestamp.ceil`, :meth:`~Timestamp.floor`) could give rise to loss of precision (:issue:`22591`)
- Bug in :func:`to_datetime` with an :class:`Index` argument that would drop the ``name`` from the result (:issue:`21697`)
- Bug in :class:`PeriodIndex` where adding or subtracting a :class:`timedelta` or :class:`Tick` object produced incorrect results (:issue:`22988`)
- Bug in :func:`date_range` when decrementing a start date to a past end date by a negative frequency (:issue:`23270`)
- Bug in :meth:`Series.min` which would return ``NaN`` instead of ``NaT`` when called on a series of ``NaT`` (:issue:`23282`)
- Bug in :func:`DataFrame.combine` with datetimelike values raising a TypeError (:issue:`23079`)
- Bug in :func:`date_range` with frequency of ``Day`` or higher where dates sufficiently far in the future could wrap around to the past instead of raising ``OutOfBoundsDatetime`` (:issue:`14187`)
- Bug in :class:`PeriodIndex` with attribute ``freq.n`` greater than 1 where adding a :class:`DateOffset` object would return incorrect results (:issue:`23215`)
- Bug in :class:`Series` that interpreted string indices as lists of characters when setting datetimelike values (:issue:`23451`)
- Bug in :class:`Timestamp` constructor which would drop the frequency of an input :class:`Timestamp` (:issue:`22311`)
- Bug in :class:`DatetimeIndex` where calling ``np.array(dtindex, dtype=object)`` would incorrectly return an array of ``long`` objects (:issue:`23524`)
- Bug in :class:`Index` where passing a timezone-aware :class:`DatetimeIndex` and `dtype=object` would incorrectly raise a ``ValueError`` (:issue:`23524`)
- Bug in :class:`Index` where calling ``np.array(dtindex, dtype=object)`` on a timezone-naive :class:`DatetimeIndex` would return an array of ``datetime`` objects instead of :class:`Timestamp` objects, potentially losing nanosecond portions of the timestamps (:issue:`23524`)

Timedelta
^^^^^^^^^
- Bug in :class:`DataFrame` with ``timedelta64[ns]`` dtype division by ``Timedelta``-like scalar incorrectly returning ``timedelta64[ns]`` dtype instead of ``float64`` dtype (:issue:`20088`, :issue:`22163`)
- Bug in adding a :class:`Index` with object dtype to a :class:`Series` with ``timedelta64[ns]`` dtype incorrectly raising (:issue:`22390`)
- Bug in multiplying a :class:`Series` with numeric dtype against a ``timedelta`` object (:issue:`22390`)
- Bug in :class:`Series` with numeric dtype when adding or subtracting an an array or ``Series`` with ``timedelta64`` dtype (:issue:`22390`)
- Bug in :class:`Index` with numeric dtype when multiplying or dividing an array with dtype ``timedelta64`` (:issue:`22390`)
- Bug in :class:`TimedeltaIndex` incorrectly allowing indexing with ``Timestamp`` object (:issue:`20464`)
- Fixed bug where subtracting :class:`Timedelta` from an object-dtyped array would raise ``TypeError`` (:issue:`21980`)
- Fixed bug in adding a :class:`DataFrame` with all-`timedelta64[ns]` dtypes to a :class:`DataFrame` with all-integer dtypes returning incorrect results instead of raising ``TypeError`` (:issue:`22696`)
- Bug in :class:`TimedeltaIndex` where adding a timezone-aware datetime scalar incorrectly returned a timezone-naive :class:`DatetimeIndex` (:issue:`23215`)
- Bug in :class:`TimedeltaIndex` where adding ``np.timedelta64('NaT')`` incorrectly returned an all-`NaT` :class:`DatetimeIndex` instead of an all-`NaT` :class:`TimedeltaIndex` (:issue:`23215`)
- Bug in :class:`Timedelta` and :func:`to_timedelta()` have inconsistencies in supported unit string (:issue:`21762`)
- Bug in :class:`TimedeltaIndex` division where dividing by another :class:`TimedeltaIndex` raised ``TypeError`` instead of returning a :class:`Float64Index` (:issue:`23829`, :issue:`22631`)

Timezones
^^^^^^^^^

- Bug in :meth:`DatetimeIndex.shift` where an ``AssertionError`` would raise when shifting across DST (:issue:`8616`)
- Bug in :class:`Timestamp` constructor where passing an invalid timezone offset designator (``Z``) would not raise a ``ValueError`` (:issue:`8910`)
- Bug in :meth:`Timestamp.replace` where replacing at a DST boundary would retain an incorrect offset (:issue:`7825`)
- Bug in :meth:`Series.replace` with ``datetime64[ns, tz]`` data when replacing ``NaT`` (:issue:`11792`)
- Bug in :class:`Timestamp` when passing different string date formats with a timezone offset would produce different timezone offsets (:issue:`12064`)
- Bug when comparing a tz-naive :class:`Timestamp` to a tz-aware :class:`DatetimeIndex` which would coerce the :class:`DatetimeIndex` to tz-naive (:issue:`12601`)
- Bug in :meth:`Series.truncate` with a tz-aware :class:`DatetimeIndex` which would cause a core dump (:issue:`9243`)
- Bug in :class:`Series` constructor which would coerce tz-aware and tz-naive :class:`Timestamp` to tz-aware (:issue:`13051`)
- Bug in :class:`Index` with ``datetime64[ns, tz]`` dtype that did not localize integer data correctly (:issue:`20964`)
- Bug in :class:`DatetimeIndex` where constructing with an integer and tz would not localize correctly (:issue:`12619`)
- Fixed bug where :meth:`DataFrame.describe` and :meth:`Series.describe` on tz-aware datetimes did not show `first` and `last` result (:issue:`21328`)
- Bug in :class:`DatetimeIndex` comparisons failing to raise ``TypeError`` when comparing timezone-aware ``DatetimeIndex`` against ``np.datetime64`` (:issue:`22074`)
- Bug in ``DataFrame`` assignment with a timezone-aware scalar (:issue:`19843`)
- Bug in :func:`DataFrame.asof` that raised a ``TypeError`` when attempting to compare tz-naive and tz-aware timestamps (:issue:`21194`)
- Bug when constructing a :class:`DatetimeIndex` with :class:`Timestamp` constructed with the ``replace`` method across DST (:issue:`18785`)
- Bug when setting a new value with :meth:`DataFrame.loc` with a :class:`DatetimeIndex` with a DST transition (:issue:`18308`, :issue:`20724`)
- Bug in :meth:`DatetimeIndex.unique` that did not re-localize tz-aware dates correctly (:issue:`21737`)
- Bug when indexing a :class:`Series` with a DST transition (:issue:`21846`)
- Bug in :meth:`DataFrame.resample` and :meth:`Series.resample` where an ``AmbiguousTimeError`` or ``NonExistentTimeError`` would raise if a timezone aware timeseries ended on a DST transition (:issue:`19375`, :issue:`10117`)
- Bug in :meth:`DataFrame.drop` and :meth:`Series.drop` when specifying a tz-aware Timestamp key to drop from a :class:`DatetimeIndex` with a DST transition (:issue:`21761`)
- Bug in :class:`DatetimeIndex` constructor where :class:`NaT` and ``dateutil.tz.tzlocal`` would raise an ``OutOfBoundsDatetime`` error (:issue:`23807`)
- Bug in :meth:`DatetimeIndex.tz_localize` and :meth:`Timestamp.tz_localize` with ``dateutil.tz.tzlocal`` near a DST transition that would return an incorrectly localized datetime (:issue:`23807`)
- Bug in :class:`Timestamp` constructor where a ``dateutil.tz.tzutc`` timezone passed with a ``datetime.datetime`` argument would be converted to a ``pytz.UTC`` timezone (:issue:`23807`)

Offsets
^^^^^^^

- Bug in :class:`FY5253` where date offsets could incorrectly raise an ``AssertionError`` in arithmetic operatons (:issue:`14774`)
- Bug in :class:`DateOffset` where keyword arguments ``week`` and ``milliseconds`` were accepted and ignored.  Passing these will now raise ``ValueError`` (:issue:`19398`)
- Bug in adding :class:`DateOffset` with :class:`DataFrame` or :class:`PeriodIndex` incorrectly raising ``TypeError`` (:issue:`23215`)
- Bug in comparing :class:`DateOffset` objects with non-DateOffset objects, particularly strings, raising ``ValueError`` instead of returning ``False`` for equality checks and ``True`` for not-equal checks (:issue:`23524`)

Numeric
^^^^^^^

- Bug in :class:`Series` ``__rmatmul__`` doesn't support matrix vector multiplication (:issue:`21530`)
- Bug in :func:`factorize` fails with read-only array (:issue:`12813`)
- Fixed bug in :func:`unique` handled signed zeros inconsistently: for some inputs 0.0 and -0.0 were treated as equal and for some inputs as different. Now they are treated as equal for all inputs (:issue:`21866`)
- Bug in :meth:`DataFrame.agg`, :meth:`DataFrame.transform` and :meth:`DataFrame.apply` where,
  when supplied with a list of functions and ``axis=1`` (e.g. ``df.apply(['sum', 'mean'], axis=1)``),
  a ``TypeError`` was wrongly raised. For all three methods such calculation are now done correctly. (:issue:`16679`).
- Bug in :class:`Series` comparison against datetime-like scalars and arrays (:issue:`22074`)
- Bug in :class:`DataFrame` multiplication between boolean dtype and integer returning ``object`` dtype instead of integer dtype (:issue:`22047`, :issue:`22163`)
- Bug in :meth:`DataFrame.apply` where, when supplied with a string argument and additional positional or keyword arguments (e.g. ``df.apply('sum', min_count=1)``), a ``TypeError`` was wrongly raised (:issue:`22376`)
- Bug in :meth:`DataFrame.astype` to extension dtype may raise ``AttributeError`` (:issue:`22578`)
- Bug in :class:`DataFrame` with ``timedelta64[ns]`` dtype arithmetic operations with ``ndarray`` with integer dtype incorrectly treating the narray as ``timedelta64[ns]`` dtype (:issue:`23114`)
- Bug in :meth:`Series.rpow` with object dtype ``NaN`` for ``1 ** NA`` instead of ``1`` (:issue:`22922`).
- :meth:`Series.agg` can now handle numpy NaN-aware methods like :func:`numpy.nansum` (:issue:`19629`)
- Bug in :meth:`Series.rank` and :meth:`DataFrame.rank` when ``pct=True`` and more than 2:sup:`24` rows are present resulted in percentages greater than 1.0 (:issue:`18271`)
- Calls such as :meth:`DataFrame.round` with a non-unique :meth:`CategoricalIndex` now return expected data. Previously, data would be improperly duplicated (:issue:`21809`).

Strings
^^^^^^^

- Bug in :meth:`Index.str.partition` was not nan-safe (:issue:`23558`).
- Bug in :meth:`Index.str.split` was not nan-safe (:issue:`23677`).
- Bug :func:`Series.str.contains` not respecting the ``na`` argument for a ``Categorical`` dtype ``Series`` (:issue:`22158`)
- Bug in :meth:`Index.str.cat` when the result contained only ``NaN`` (:issue:`24044`)

Interval
^^^^^^^^

- Bug in the :class:`IntervalIndex` constructor where the ``closed`` parameter did not always override the inferred ``closed`` (:issue:`19370`)
- Bug in the ``IntervalIndex`` repr where a trailing comma was missing after the list of intervals (:issue:`20611`)
- Bug in :class:`Interval` where scalar arithmetic operations did not retain the ``closed`` value (:issue:`22313`)
- Bug in :class:`IntervalIndex` where indexing with datetime-like values raised a ``KeyError`` (:issue:`20636`)
- Bug in ``IntervalTree`` where data containing ``NaN`` triggered a warning and resulted in incorrect indexing queries with :class:`IntervalIndex` (:issue:`23352`)

Indexing
^^^^^^^^

- The traceback from a ``KeyError`` when asking ``.loc`` for a single missing label is now shorter and more clear (:issue:`21557`)
- :class:`PeriodIndex` now emits a ``KeyError`` when a malformed string is looked up, which is consistent with the behavior of :class:`DateTimeIndex` (:issue:`22803`)
- When ``.ix`` is asked for a missing integer label in a :class:`MultiIndex` with a first level of integer type, it now raises a ``KeyError``, consistently with the case of a flat :class:`Int64Index`, rather than falling back to positional indexing (:issue:`21593`)
- Bug in :meth:`DatetimeIndex.reindex` when reindexing a tz-naive and tz-aware :class:`DatetimeIndex` (:issue:`8306`)
- Bug in :meth:`Series.reindex` when reindexing an empty series with a ``datetime64[ns, tz]`` dtype (:issue:`20869`)
- Bug in :class:`DataFrame` when setting values with ``.loc`` and a timezone aware :class:`DatetimeIndex` (:issue:`11365`)
- ``DataFrame.__getitem__`` now accepts dictionaries and dictionary keys as list-likes of labels, consistently with ``Series.__getitem__`` (:issue:`21294`)
- Fixed ``DataFrame[np.nan]`` when columns are non-unique (:issue:`21428`)
- Bug when indexing :class:`DatetimeIndex` with nanosecond resolution dates and timezones (:issue:`11679`)
- Bug where indexing with a Numpy array containing negative values would mutate the indexer (:issue:`21867`)
- Bug where mixed indexes wouldn't allow integers for ``.at`` (:issue:`19860`)
- ``Float64Index.get_loc`` now raises ``KeyError`` when boolean key passed. (:issue:`19087`)
- Bug in :meth:`DataFrame.loc` when indexing with an :class:`IntervalIndex` (:issue:`19977`)
- :class:`Index` no longer mangles ``None``, ``NaN`` and ``NaT``, i.e. they are treated as three different keys. However, for numeric Index all three are still coerced to a ``NaN`` (:issue:`22332`)
- Bug in `scalar in Index` if scalar is a float while the ``Index`` is of integer dtype (:issue:`22085`)
- Bug in `MultiIndex.set_levels` when levels value is not subscriptable (:issue:`23273`)
- Bug where setting a timedelta column by ``Index`` causes it to be casted to double, and therefore lose precision (:issue:`23511`)
- Bug in :func:`Index.union` and :func:`Index.intersection` where name of the ``Index`` of the result was not computed correctly for certain cases (:issue:`9943`, :issue:`9862`)
- Bug in :class:`Index` slicing with boolean :class:`Index` may raise ``TypeError`` (:issue:`22533`)
- Bug in ``PeriodArray.__setitem__`` when accepting slice and list-like value (:issue:`23978`)

Missing
^^^^^^^

- Bug in :func:`DataFrame.fillna` where a ``ValueError`` would raise when one column contained a ``datetime64[ns, tz]`` dtype (:issue:`15522`)
- Bug in :func:`Series.hasnans` that could be incorrectly cached and return incorrect answers if null elements are introduced after an initial call (:issue:`19700`)
- :func:`Series.isin` now treats all NaN-floats as equal also for `np.object`-dtype. This behavior is consistent with the behavior for float64 (:issue:`22119`)
- :func:`unique` no longer mangles NaN-floats and the ``NaT``-object for `np.object`-dtype, i.e. ``NaT`` is no longer coerced to a NaN-value and is treated as a different entity. (:issue:`22295`)


MultiIndex
^^^^^^^^^^

- Removed compatibility for :class:`MultiIndex` pickles prior to version 0.8.0; compatibility with :class:`MultiIndex` pickles from version 0.13 forward is maintained (:issue:`21654`)
- :meth:`MultiIndex.get_loc_level` (and as a consequence, ``.loc`` on a ``Series`` or ``DataFrame`` with a :class:`MultiIndex` index) will now raise a ``KeyError``, rather than returning an empty ``slice``, if asked a label which is present in the ``levels`` but is unused (:issue:`22221`)
- Fix ``TypeError`` in Python 3 when creating :class:`MultiIndex` in which some levels have mixed types, e.g. when some labels are tuples (:issue:`15457`)

I/O
^^^


.. _whatsnew_0240.bug_fixes.nan_with_str_dtype:

Proper handling of `np.NaN` in a string data-typed column with the Python engine
^^^^^^^^^^^^^^^^^^^^^^^^^^^^^^^^^^^^^^^^^^^^^^^^^^^^^^^^^^^^^^^^^^^^^^^^^^^^^^^^

There was bug in :func:`read_excel` and :func:`read_csv` with the Python
engine, where missing values turned to ``'nan'`` with ``dtype=str`` and
``na_filter=True``. Now, these missing values are converted to the string
missing indicator, ``np.nan``. (:issue `20377`)

.. ipython:: python
   :suppress:

   from pandas.compat import StringIO

Previous Behavior:

.. code-block:: ipython

   In [5]: data = 'a,b,c\n1,,3\n4,5,6'
   In [6]: df = pd.read_csv(StringIO(data), engine='python', dtype=str, na_filter=True)
   In [7]: df.loc[0, 'b']
   Out[7]:
   'nan'

Current Behavior:

.. ipython:: python

   data = 'a,b,c\n1,,3\n4,5,6'
   df = pd.read_csv(StringIO(data), engine='python', dtype=str, na_filter=True)
   df.loc[0, 'b']

Notice how we now instead output ``np.nan`` itself instead of a stringified form of it.

- Bug in :func:`read_csv` in which a column specified with ``CategoricalDtype`` of boolean categories was not being correctly coerced from string values to booleans (:issue:`20498`)
- Bug in :meth:`to_sql` when writing timezone aware data (``datetime64[ns, tz]`` dtype) would raise a ``TypeError`` (:issue:`9086`)
- Bug in :meth:`to_sql` where a naive DatetimeIndex would be written as ``TIMESTAMP WITH TIMEZONE`` type in supported databases, e.g. PostgreSQL (:issue:`23510`)
- Bug in :meth:`read_excel()` when ``parse_cols`` is specified with an empty dataset (:issue:`9208`)
- :func:`read_html()` no longer ignores all-whitespace ``<tr>`` within ``<thead>`` when considering the ``skiprows`` and ``header`` arguments. Previously, users had to decrease their ``header`` and ``skiprows`` values on such tables to work around the issue. (:issue:`21641`)
- :func:`read_excel()` will correctly show the deprecation warning for previously deprecated ``sheetname`` (:issue:`17994`)
- :func:`read_csv()` and func:`read_table()` will throw ``UnicodeError`` and not coredump on badly encoded strings (:issue:`22748`)
- :func:`read_csv()` will correctly parse timezone-aware datetimes (:issue:`22256`)
- Bug in :func:`read_csv()` in which memory management was prematurely optimized for the C engine when the data was being read in chunks (:issue:`23509`)
- Bug in :func:`read_csv()` in unnamed columns were being improperly identified when extracting a multi-index (:issue:`23687`)
- :func:`read_sas()` will parse numbers in sas7bdat-files that have width less than 8 bytes correctly. (:issue:`21616`)
- :func:`read_sas()` will correctly parse sas7bdat files with many columns (:issue:`22628`)
- :func:`read_sas()` will correctly parse sas7bdat files with data page types having also bit 7 set (so page type is 128 + 256 = 384) (:issue:`16615`)
- Bug in :meth:`detect_client_encoding` where potential ``IOError`` goes unhandled when importing in a mod_wsgi process due to restricted access to stdout. (:issue:`21552`)
- Bug in :func:`to_html()` with ``index=False`` misses truncation indicators (...) on truncated DataFrame (:issue:`15019`, :issue:`22783`)
- Bug in :func:`DataFrame.to_string()` that broke column alignment when ``index=False`` and width of first column's values is greater than the width of first column's header (:issue:`16839`, :issue:`13032`)
- Bug in :func:`DataFrame.to_string()` that caused representations of :class:`DataFrame` to not take up the whole window (:issue:`22984`)
- Bug in :func:`DataFrame.to_csv` where a single level MultiIndex incorrectly wrote a tuple. Now just the value of the index is written (:issue:`19589`).
- Bug in :meth:`HDFStore.append` when appending a :class:`DataFrame` with an empty string column and ``min_itemsize`` < 8 (:issue:`12242`)
- Bug in :func:`read_csv()` in which memory leaks occurred in the C engine when parsing ``NaN`` values due to insufficient cleanup on completion or error (:issue:`21353`)
- Bug in :func:`read_csv()` in which incorrect error messages were being raised when ``skipfooter`` was passed in along with ``nrows``, ``iterator``, or ``chunksize`` (:issue:`23711`)
- Bug in :meth:`read_csv()` in which :class:`MultiIndex` index names were being improperly handled in the cases when they were not provided (:issue:`23484`)
- Bug in :meth:`read_csv()` in which unnecessary warnings were being raised when the dialect's values conflicted with the default arguments (:issue:`23761`)
- Bug in :meth:`read_html()` in which the error message was not displaying the valid flavors when an invalid one was provided (:issue:`23549`)
- Bug in :meth:`read_excel()` in which extraneous header names were extracted, even though none were specified (:issue:`11733`)
- Bug in :meth:`read_excel()` in which column names were not being properly converted to string sometimes in Python 2.x (:issue:`23874`)
- Bug in :meth:`read_excel()` in which ``index_col=None`` was not being respected and parsing index columns anyway (:issue:`18792`, :issue:`20480`)
- Bug in :meth:`read_excel()` in which ``usecols`` was not being validated for proper column names when passed in as a string (:issue:`20480`)
- Bug in :meth:`DataFrame.to_dict` when the resulting dict contains non-Python scalars in the case of numeric data (:issue:`23753`)
- :func:`DataFrame.to_string()`, :func:`DataFrame.to_html()`, :func:`DataFrame.to_latex()` will correctly format output when a string is passed as the ``float_format`` argument (:issue:`21625`, :issue:`22270`)

Plotting
^^^^^^^^

- Bug in :func:`DataFrame.plot.scatter` and :func:`DataFrame.plot.hexbin` caused x-axis label and ticklabels to disappear when colorbar was on in IPython inline backend (:issue:`10611`, :issue:`10678`, and :issue:`20455`)
- Bug in plotting a Series with datetimes using :func:`matplotlib.axes.Axes.scatter` (:issue:`22039`)

Groupby/Resample/Rolling
^^^^^^^^^^^^^^^^^^^^^^^^

- Bug in :func:`pandas.core.groupby.GroupBy.first` and :func:`pandas.core.groupby.GroupBy.last` with ``as_index=False`` leading to the loss of timezone information (:issue:`15884`)
- Bug in :meth:`DatetimeIndex.resample` when downsampling across a DST boundary (:issue:`8531`)
- Bug where ``ValueError`` is wrongly raised when calling :func:`~pandas.core.groupby.SeriesGroupBy.count` method of a
  ``SeriesGroupBy`` when the grouping variable only contains NaNs and numpy version < 1.13 (:issue:`21956`).
- Multiple bugs in :func:`pandas.core.Rolling.min` with ``closed='left'`` and a
  datetime-like index leading to incorrect results and also segfault. (:issue:`21704`)
- Bug in :meth:`Resampler.apply` when passing postiional arguments to applied func (:issue:`14615`).
- Bug in :meth:`Series.resample` when passing ``numpy.timedelta64`` to ``loffset`` kwarg (:issue:`7687`).
- Bug in :meth:`Resampler.asfreq` when frequency of ``TimedeltaIndex`` is a subperiod of a new frequency (:issue:`13022`).
- Bug in :meth:`SeriesGroupBy.mean` when values were integral but could not fit inside of int64, overflowing instead. (:issue:`22487`)
- :func:`RollingGroupby.agg` and :func:`ExpandingGroupby.agg` now support multiple aggregation functions as parameters (:issue:`15072`)
- Bug in :meth:`DataFrame.resample` and :meth:`Series.resample` when resampling by a weekly offset (``'W'``) across a DST transition (:issue:`9119`, :issue:`21459`)
- Bug in :meth:`DataFrame.expanding` in which the ``axis`` argument was not being respected during aggregations (:issue:`23372`)
- Bug in :meth:`pandas.core.groupby.DataFrameGroupBy.transform` which caused missing values when the input function can accept a :class:`DataFrame` but renames it (:issue:`23455`).
- Bug in :func:`pandas.core.groupby.GroupBy.nth` where column order was not always preserved (:issue:`20760`)

Reshaping
^^^^^^^^^

- Bug in :func:`pandas.concat` when joining resampled DataFrames with timezone aware index (:issue:`13783`)
- Bug in :func:`pandas.concat` when joining only `Series` the `names` argument of `concat` is no longer ignored (:issue:`23490`)
- Bug in :meth:`Series.combine_first` with ``datetime64[ns, tz]`` dtype which would return tz-naive result (:issue:`21469`)
- Bug in :meth:`Series.where` and :meth:`DataFrame.where` with ``datetime64[ns, tz]`` dtype (:issue:`21546`)
- Bug in :meth:`DataFrame.where` with an empty DataFrame and empty ``cond`` having non-bool dtype (:issue:`21947`)
- Bug in :meth:`Series.mask` and :meth:`DataFrame.mask` with ``list`` conditionals (:issue:`21891`)
- Bug in :meth:`DataFrame.replace` raises RecursionError when converting OutOfBounds ``datetime64[ns, tz]`` (:issue:`20380`)
- :func:`pandas.core.groupby.GroupBy.rank` now raises a ``ValueError`` when an invalid value is passed for argument ``na_option`` (:issue:`22124`)
- Bug in :func:`get_dummies` with Unicode attributes in Python 2 (:issue:`22084`)
- Bug in :meth:`DataFrame.replace` raises ``RecursionError`` when replacing empty lists (:issue:`22083`)
- Bug in :meth:`Series.replace` and meth:`DataFrame.replace` when dict is used as the ``to_replace`` value and one key in the dict is is another key's value, the results were inconsistent between using integer key and using string key (:issue:`20656`)
- Bug in :meth:`DataFrame.drop_duplicates` for empty ``DataFrame`` which incorrectly raises an error (:issue:`20516`)
- Bug in :func:`pandas.wide_to_long` when a string is passed to the stubnames argument and a column name is a substring of that stubname (:issue:`22468`)
- Bug in :func:`merge` when merging ``datetime64[ns, tz]`` data that contained a DST transition (:issue:`18885`)
- Bug in :func:`merge_asof` when merging on float values within defined tolerance (:issue:`22981`)
- Bug in :func:`pandas.concat` when concatenating a multicolumn DataFrame with tz-aware data against a DataFrame with a different number of columns (:issue:`22796`)
- Bug in :func:`merge_asof` where confusing error message raised when attempting to merge with missing values (:issue:`23189`)
- Bug in :meth:`DataFrame.nsmallest` and :meth:`DataFrame.nlargest` for dataframes that have a :class:`MultiIndex` for columns (:issue:`23033`).
- Bug in :func:`pandas.melt` when passing column names that are not present in ``DataFrame`` (:issue:`23575`)
- Bug in :meth:`DataFrame.append` with a :class:`Series` with a dateutil timezone would raise a ``TypeError`` (:issue:`23682`)
- Bug in ``Series`` construction when passing no data and ``dtype=str`` (:issue:`22477`)
- Bug in :func:`cut` with ``bins`` as an overlapping ``IntervalIndex`` where multiple bins were returned per item instead of raising a ``ValueError`` (:issue:`23980`)

.. _whatsnew_0240.bug_fixes.sparse:

Sparse
^^^^^^

- Updating a boolean, datetime, or timedelta column to be Sparse now works (:issue:`22367`)
- Bug in :meth:`Series.to_sparse` with Series already holding sparse data not constructing properly (:issue:`22389`)
- Providing a ``sparse_index`` to the SparseArray constructor no longer defaults the na-value to ``np.nan`` for all dtypes. The correct na_value for ``data.dtype`` is now used.
- Bug in ``SparseArray.nbytes`` under-reporting its memory usage by not including the size of its sparse index.
- Improved performance of :meth:`Series.shift` for non-NA ``fill_value``, as values are no longer converted to a dense array.
- Bug in ``DataFrame.groupby`` not including ``fill_value`` in the groups for non-NA ``fill_value`` when grouping by a sparse column (:issue:`5078`)
- Bug in unary inversion operator (``~``) on a ``SparseSeries`` with boolean values. The performance of this has also been improved (:issue:`22835`)
- Bug in :meth:`SparseArary.unique` not returning the unique values (:issue:`19595`)
- Bug in :meth:`SparseArray.nonzero` and :meth:`SparseDataFrame.dropna` returning shifted/incorrect results (:issue:`21172`)
- Bug in :meth:`DataFrame.apply` where dtypes would lose sparseness (:issue:`23744`)

Build Changes
^^^^^^^^^^^^^

- Building pandas for development now requires ``cython >= 0.28.2`` (:issue:`21688`)
- Testing pandas now requires ``hypothesis>=3.58``.  You can find `the Hypothesis docs here <https://hypothesis.readthedocs.io/en/latest/index.html>`_, and a pandas-specific introduction :ref:`in the contributing guide <using-hypothesis>`. (:issue:`22280`)
-

Other
^^^^^

- :meth:`~pandas.io.formats.style.Styler.background_gradient` now takes a ``text_color_threshold`` parameter to automatically lighten the text color based on the luminance of the background color. This improves readability with dark background colors without the need to limit the background colormap range. (:issue:`21258`)
- Require at least 0.28.2 version of ``cython`` to support read-only memoryviews (:issue:`21688`)
- :meth:`~pandas.io.formats.style.Styler.background_gradient` now also supports tablewise application (in addition to rowwise and columnwise) with ``axis=None`` (:issue:`15204`)
- :meth:`DataFrame.nlargest` and :meth:`DataFrame.nsmallest` now returns the correct n values when keep != 'all' also when tied on the first columns (:issue:`22752`)
- :meth:`~pandas.io.formats.style.Styler.bar` now also supports tablewise application (in addition to rowwise and columnwise) with ``axis=None`` and setting clipping range with ``vmin`` and ``vmax`` (:issue:`21548` and :issue:`21526`). ``NaN`` values are also handled properly.
- Logical operations ``&, |, ^`` between :class:`Series` and :class:`Index` will no longer raise ``ValueError`` (:issue:`22092`)
- Checking PEP 3141 numbers in :func:`~pandas.api.types.is_scalar` function returns ``True`` (:issue:`22903`)
- Bug in :meth:`DataFrame.combine_first` in which column types were unexpectedly converted to float (:issue:`20699`)

.. _whatsnew_0.24.0.contributors:

Contributors
~~~~~~~~~~~~

.. contributors:: v0.23.4..HEAD<|MERGE_RESOLUTION|>--- conflicted
+++ resolved
@@ -1084,11 +1084,8 @@
 - Timezone converting a tz-aware ``datetime.datetime`` or :class:`Timestamp` with :class:`Timestamp` and the ``tz`` argument is now deprecated. Instead, use :meth:`Timestamp.tz_convert` (:issue:`23579`)
 - :func:`pandas.types.is_period` is deprecated in favor of `pandas.types.is_period_dtype` (:issue:`23917`)
 - :func:`pandas.types.is_datetimetz` is deprecated in favor of `pandas.types.is_datetime64tz` (:issue:`23917`)
-<<<<<<< HEAD
+- Creating a :class:`TimedeltaIndex` or :class:`DatetimeIndex` by passing range arguments `start`, `end`, and `periods` is deprecated in favor of :func:`timedelta_range` and :func:`date_range` (:issue:`23919`)
 - Operations where the offset alias ``'D'`` or :class:`Day` acts as a fixed, absolute duration of 24 hours are deprecated. This includes :class:`Timestamp` arithmetic and all operations with :class:`Timedelta`. :class:`Day` will always represent a calendar day in a future version (:issue:`22864`)
-=======
-- Creating a :class:`TimedeltaIndex` or :class:`DatetimeIndex` by passing range arguments `start`, `end`, and `periods` is deprecated in favor of :func:`timedelta_range` and :func:`date_range` (:issue:`23919`)
->>>>>>> 022f458e
 
 .. _whatsnew_0240.deprecations.datetimelike_int_ops:
 
