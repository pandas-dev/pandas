.. _whatsnew_0240:

What's New in 0.24.0 (January XX, 2019)
---------------------------------------

.. warning::

   The 0.24.x series of releases will be the last to support Python 2. Future feature
   releases will support Python 3 only.

   See :ref:`install.dropping-27` for more.

{{ header }}


These are the changes in pandas 0.24.0. See :ref:`release` for a full changelog
including other versions of pandas.

.. _whatsnew_0240.enhancements:

New features
~~~~~~~~~~~~
- :func:`merge` now directly allows merge between objects of type ``DataFrame`` and named ``Series``, without the need to convert the ``Series`` object into a ``DataFrame`` beforehand (:issue:`21220`)
- ``ExcelWriter`` now accepts ``mode`` as a keyword argument, enabling append to existing workbooks when using the ``openpyxl`` engine (:issue:`3441`)
- ``FrozenList`` has gained the ``.union()`` and ``.difference()`` methods. This functionality greatly simplifies groupby's that rely on explicitly excluding certain columns. See :ref:`Splitting an object into groups <groupby.split>` for more information (:issue:`15475`, :issue:`15506`).
- :func:`DataFrame.to_parquet` now accepts ``index`` as an argument, allowing
  the user to override the engine's default behavior to include or omit the
  dataframe's indexes from the resulting Parquet file. (:issue:`20768`)
- :meth:`DataFrame.corr` and :meth:`Series.corr` now accept a callable for generic calculation methods of correlation, e.g. histogram intersection (:issue:`22684`)
- :func:`DataFrame.to_string` now accepts ``decimal`` as an argument, allowing the user to specify which decimal separator should be used in the output. (:issue:`23614`)
- :func:`read_feather` now accepts ``columns`` as an argument, allowing the user to specify which columns should be read. (:issue:`24025`)
- :func:`DataFrame.to_html` now accepts ``render_links`` as an argument, allowing the user to generate HTML with links to any URLs that appear in the DataFrame.
  See the :ref:`section on writing HTML <io.html>` in the IO docs for example usage. (:issue:`2679`)
- :meth:`DataFrame.shift` :meth:`Series.shift`, :meth:`ExtensionArray.shift`, :meth:`SparseArray.shift`, :meth:`Period.shift`, :meth:`GroupBy.shift`, :meth:`Categorical.shift`, :meth:`NDFrame.shift` and :meth:`Block.shift` now accept `fill_value` as an argument, allowing the user to specify a value which will be used instead of NA/NaT in the empty periods. (:issue:`15486`)

.. _whatsnew_0240.values_api:

Accessing the values in a Series or Index
^^^^^^^^^^^^^^^^^^^^^^^^^^^^^^^^^^^^^^^^^

:attr:`Series.array` and :attr:`Index.array` have been added for extracting the array backing a
``Series`` or ``Index``. (:issue:`19954`, :issue:`23623`)

.. ipython:: python

   idx = pd.period_range('2000', periods=4)
   idx.array
   pd.Series(idx).array

Historically, this would have been done with ``series.values``, but with
``.values`` it was unclear whether the returned value would be the actual array,
some transformation of it, or one of pandas custom arrays (like
``Categorical``). For example, with :class:`PeriodIndex`, ``.values`` generates
a new ndarray of period objects each time.

.. ipython:: python

   id(idx.values)
   id(idx.values)

If you need an actual NumPy array, use :meth:`Series.to_numpy` or :meth:`Index.to_numpy`.

.. ipython:: python

   idx.to_numpy()
   pd.Series(idx).to_numpy()

For Series and Indexes backed by normal NumPy arrays, :attr:`Series.array` will return a
new :class:`arrays.PandasArray`, which is a thin (no-copy) wrapper around a
:class:`numpy.ndarray`. :class:`arrays.PandasArray` isn't especially useful on its own,
but it does provide the same interface as any extension array defined in pandas or by
a third-party library.

.. ipython:: python

   ser = pd.Series([1, 2, 3])
   ser.array
   ser.to_numpy()

We haven't removed or deprecated :attr:`Series.values` or :attr:`DataFrame.values`, but we
highly recommend and using ``.array`` or ``.to_numpy()`` instead.

See :ref:`Dtypes <basics.dtypes>` and :ref:`Attributes and Underlying Data <basics.attrs>` for more.

.. _whatsnew_0240.enhancements.extension_array_operators:

``ExtensionArray`` operator support
^^^^^^^^^^^^^^^^^^^^^^^^^^^^^^^^^^^

A ``Series`` based on an ``ExtensionArray`` now supports arithmetic and comparison
operators (:issue:`19577`). There are two approaches for providing operator support for an ``ExtensionArray``:

1. Define each of the operators on your ``ExtensionArray`` subclass.
2. Use an operator implementation from pandas that depends on operators that are already defined
   on the underlying elements (scalars) of the ``ExtensionArray``.

See the :ref:`ExtensionArray Operator Support
<extending.extension.operator>` documentation section for details on both
ways of adding operator support.

.. _whatsnew_0240.enhancements.intna:

Optional Integer NA Support
^^^^^^^^^^^^^^^^^^^^^^^^^^^

Pandas has gained the ability to hold integer dtypes with missing values. This long requested feature is enabled through the use of :ref:`extension types <extending.extension-types>`.
Here is an example of the usage.

We can construct a ``Series`` with the specified dtype. The dtype string ``Int64`` is a pandas ``ExtensionDtype``. Specifying a list or array using the traditional missing value
marker of ``np.nan`` will infer to integer dtype. The display of the ``Series`` will also use the ``NaN`` to indicate missing values in string outputs. (:issue:`20700`, :issue:`20747`, :issue:`22441`, :issue:`21789`, :issue:`22346`)

.. ipython:: python

   s = pd.Series([1, 2, np.nan], dtype='Int64')
   s


Operations on these dtypes will propagate ``NaN`` as other pandas operations.

.. ipython:: python

   # arithmetic
   s + 1

   # comparison
   s == 1

   # indexing
   s.iloc[1:3]

   # operate with other dtypes
   s + s.iloc[1:3].astype('Int8')

   # coerce when needed
   s + 0.01

These dtypes can operate as part of of ``DataFrame``.

.. ipython:: python

   df = pd.DataFrame({'A': s, 'B': [1, 1, 3], 'C': list('aab')})
   df
   df.dtypes


These dtypes can be merged & reshaped & casted.

.. ipython:: python

   pd.concat([df[['A']], df[['B', 'C']]], axis=1).dtypes
   df['A'].astype(float)

Reduction and groupby operations such as 'sum' work.

.. ipython:: python

   df.sum()
   df.groupby('B').A.sum()

.. warning::

   The Integer NA support currently uses the captilized dtype version, e.g. ``Int8`` as compared to the traditional ``int8``. This may be changed at a future date.

.. _whatsnew_0240.enhancements.array:

A new top-level method :func:`array` has been added for creating 1-dimensional arrays (:issue:`22860`).
This can be used to create any :ref:`extension array <extending.extension-types>`, including
extension arrays registered by :ref:`3rd party libraries <ecosystem.extensions>`. See

See :ref:`Dtypes <basics.dtypes>` for more on extension arrays.

.. ipython:: python

   pd.array([1, 2, np.nan], dtype='Int64')
   pd.array(['a', 'b', 'c'], dtype='category')

Passing data for which there isn't dedicated extension type (e.g. float, integer, etc.)
will return a new :class:`arrays.PandasArray`, which is just a thin (no-copy)
wrapper around a :class:`numpy.ndarray` that satisfies the extension array interface.

.. ipython:: python

   pd.array([1, 2, 3])

On their own, a :class:`arrays.PandasArray` isn't a very useful object.
But if you need write low-level code that works generically for any
:class:`~pandas.api.extensions.ExtensionArray`, :class:`arrays.PandasArray`
satisfies that need.

Notice that by default, if no ``dtype`` is specified, the dtype of the returned
array is inferred from the data. In particular, note that the first example of
``[1, 2, np.nan]`` would have returned a floating-point array, since ``NaN``
is a float.

.. ipython:: python

   pd.array([1, 2, np.nan])

.. _whatsnew_0240.enhancements.read_html:

``read_html`` Enhancements
^^^^^^^^^^^^^^^^^^^^^^^^^^

:func:`read_html` previously ignored ``colspan`` and ``rowspan`` attributes.
Now it understands them, treating them as sequences of cells with the same
value. (:issue:`17054`)

.. ipython:: python

    result = pd.read_html("""
      <table>
        <thead>
          <tr>
            <th>A</th><th>B</th><th>C</th>
          </tr>
        </thead>
        <tbody>
          <tr>
            <td colspan="2">1</td><td>2</td>
          </tr>
        </tbody>
      </table>""")

*Previous Behavior*:

.. code-block:: ipython

    In [13]: result
    Out [13]:
    [   A  B   C
     0  1  2 NaN]

*New Behavior*:

.. ipython:: python

    result


.. _whatsnew_0240.enhancements.interval:

Storing Interval and Period Data in Series and DataFrame
^^^^^^^^^^^^^^^^^^^^^^^^^^^^^^^^^^^^^^^^^^^^^^^^^^^^^^^^

:class:`Interval` and :class:`Period` data may now be stored in a :class:`Series` or :class:`DataFrame`, in addition to an
:class:`IntervalIndex` and :class:`PeriodIndex` like previously (:issue:`19453`, :issue:`22862`).

.. ipython:: python

   ser = pd.Series(pd.interval_range(0, 5))
   ser
   ser.dtype

For periods:

.. ipython:: python

   pser = pd.Series(pd.date_range("2000", freq="D", periods=5))
   pser
   pser.dtype

Previously, these would be cast to a NumPy array with object dtype. In general,
this should result in better performance when storing an array of intervals or periods
in a :class:`Series` or column of a :class:`DataFrame`.

Use :attr:`Series.array` to extract the underlying array of intervals or periods
from the ``Series``:

.. ipython:: python

   ser.array
   pser.array

.. warning::

   For backwards compatibility, :attr:`Series.values` continues to return
   a NumPy array of objects for Interval and Period data. We recommend
   using :attr:`Series.array` when you need the array of data stored in the
   ``Series``, and :meth:`Series.to_numpy` when you know you need a NumPy array.

   See :ref:`Dtypes <basics.dtypes>` and :ref:`Attributes and Underlying Data <basics.attrs>`
   for more.


New ``Styler.pipe()`` method
^^^^^^^^^^^^^^^^^^^^^^^^^^^^
The :class:`~pandas.io.formats.style.Styler` class has gained a
:meth:`~pandas.io.formats.style.Styler.pipe` method.  This provides a
convenient way to apply users' predefined styling functions, and can help reduce
"boilerplate" when using DataFrame styling functionality repeatedly within a notebook. (:issue:`23229`)

.. ipython:: python

    df = pd.DataFrame({'N': [1250, 1500, 1750], 'X': [0.25, 0.35, 0.50]})

    def format_and_align(styler):
        return (styler.format({'N': '{:,}', 'X': '{:.1%}'})
                      .set_properties(**{'text-align': 'right'}))

    df.style.pipe(format_and_align).set_caption('Summary of results.')

Similar methods already exist for other classes in pandas, including :meth:`DataFrame.pipe`,
:meth:`pandas.core.groupby.GroupBy.pipe`, and :meth:`pandas.core.resample.Resampler.pipe`.


.. _whatsnew_0240.enhancements.join_with_two_multiindexes:

Joining with two multi-indexes
^^^^^^^^^^^^^^^^^^^^^^^^^^^^^^

:func:`DataFrame.merge` and :func:`DataFrame.join` can now be used to join multi-indexed ``Dataframe`` instances on the overlaping index levels (:issue:`6360`)

See the :ref:`Merge, join, and concatenate
<merging.Join_with_two_multi_indexes>` documentation section.

.. ipython:: python

   index_left = pd.MultiIndex.from_tuples([('K0', 'X0'), ('K0', 'X1'),
                                          ('K1', 'X2')],
                                          names=['key', 'X'])

   left = pd.DataFrame({'A': ['A0', 'A1', 'A2'],
                        'B': ['B0', 'B1', 'B2']}, index=index_left)

   index_right = pd.MultiIndex.from_tuples([('K0', 'Y0'), ('K1', 'Y1'),
                                           ('K2', 'Y2'), ('K2', 'Y3')],
                                           names=['key', 'Y'])

   right = pd.DataFrame({'C': ['C0', 'C1', 'C2', 'C3'],
                         'D': ['D0', 'D1', 'D2', 'D3']}, index=index_right)

   left.join(right)

For earlier versions this can be done using the following.

.. ipython:: python

   pd.merge(left.reset_index(), right.reset_index(),
            on=['key'], how='inner').set_index(['key', 'X', 'Y'])


.. _whatsnew_0240.enhancements.rename_axis:

Renaming names in a MultiIndex
^^^^^^^^^^^^^^^^^^^^^^^^^^^^^^

:func:`DataFrame.rename_axis` now supports ``index`` and ``columns`` arguments
and :func:`Series.rename_axis` supports ``index`` argument (:issue:`19978`)

This change allows a dictionary to be passed so that some of the names
of a ``MultiIndex`` can be changed.

Example:

.. ipython:: python

    mi = pd.MultiIndex.from_product([list('AB'), list('CD'), list('EF')],
                                    names=['AB', 'CD', 'EF'])
    df = pd.DataFrame([i for i in range(len(mi))], index=mi, columns=['N'])
    df
    df.rename_axis(index={'CD': 'New'})

See the :ref:`Advanced documentation on renaming<advanced.index_names>` for more details.


.. _whatsnew_0240.enhancements.other:

Other Enhancements
^^^^^^^^^^^^^^^^^^

- :func:`to_datetime` now supports the ``%Z`` and ``%z`` directive when passed into ``format`` (:issue:`13486`)
- :func:`Series.mode` and :func:`DataFrame.mode` now support the ``dropna`` parameter which can be used to specify whether ``NaN``/``NaT`` values should be considered (:issue:`17534`)
- :func:`DataFrame.to_csv` and :func:`Series.to_csv` now support the ``compression`` keyword when a file handle is passed. (:issue:`21227`)
- :meth:`Index.droplevel` is now implemented also for flat indexes, for compatibility with :class:`MultiIndex` (:issue:`21115`)
- :meth:`Series.droplevel` and :meth:`DataFrame.droplevel` are now implemented (:issue:`20342`)
- Added support for reading from/writing to Google Cloud Storage via the ``gcsfs`` library (:issue:`19454`, :issue:`23094`)
- :func:`DataFrame.to_gbq` and :func:`read_gbq` signature and documentation updated to
  reflect changes from the `Pandas-GBQ library version 0.8.0
  <https://pandas-gbq.readthedocs.io/en/latest/changelog.html#changelog-0-8-0>`__.
  Adds a ``credentials`` argument, which enables the use of any kind of
  `google-auth credentials
  <https://google-auth.readthedocs.io/en/latest/>`__. (:issue:`21627`,
  :issue:`22557`, :issue:`23662`)
- New method :meth:`HDFStore.walk` will recursively walk the group hierarchy of an HDF5 file (:issue:`10932`)
- :func:`read_html` copies cell data across ``colspan`` and ``rowspan``, and it treats all-``th`` table rows as headers if ``header`` kwarg is not given and there is no ``thead`` (:issue:`17054`)
- :meth:`Series.nlargest`, :meth:`Series.nsmallest`, :meth:`DataFrame.nlargest`, and :meth:`DataFrame.nsmallest` now accept the value ``"all"`` for the ``keep`` argument. This keeps all ties for the nth largest/smallest value (:issue:`16818`)
- :class:`IntervalIndex` has gained the :meth:`~IntervalIndex.set_closed` method to change the existing ``closed`` value (:issue:`21670`)
- :func:`~DataFrame.to_csv`, :func:`~Series.to_csv`, :func:`~DataFrame.to_json`, and :func:`~Series.to_json` now support ``compression='infer'`` to infer compression based on filename extension (:issue:`15008`).
  The default compression for ``to_csv``, ``to_json``, and ``to_pickle`` methods has been updated to ``'infer'`` (:issue:`22004`).
- :meth:`DataFrame.to_sql` now supports writing ``TIMESTAMP WITH TIME ZONE`` types for supported databases. For databases that don't support timezones, datetime data will be stored as timezone unaware local timestamps. See the :ref:`io.sql_datetime_data` for implications (:issue:`9086`).
- :func:`to_timedelta` now supports iso-formated timedelta strings (:issue:`21877`)
- :class:`Series` and :class:`DataFrame` now support :class:`Iterable` in constructor (:issue:`2193`)
- :class:`DatetimeIndex` has gained the :attr:`DatetimeIndex.timetz` attribute. This returns the local time with timezone information. (:issue:`21358`)
- :meth:`Timestamp.round`, :meth:`Timestamp.ceil`, and :meth:`Timestamp.floor` for :class:`DatetimeIndex` and :class:`Timestamp` now support an ``ambiguous`` argument for handling datetimes that are rounded to ambiguous times (:issue:`18946`)
- :meth:`Timestamp.round`, :meth:`Timestamp.ceil`, and :meth:`Timestamp.floor` for :class:`DatetimeIndex` and :class:`Timestamp` now support a ``nonexistent`` argument for handling datetimes that are rounded to nonexistent times. See :ref:`timeseries.timezone_nonexistent` (:issue:`22647`)
- :class:`pandas.core.resample.Resampler` now is iterable like :class:`pandas.core.groupby.GroupBy` (:issue:`15314`).
- :meth:`Series.resample` and :meth:`DataFrame.resample` have gained the :meth:`pandas.core.resample.Resampler.quantile` (:issue:`15023`).
- :meth:`DataFrame.resample` and :meth:`Series.resample` with a :class:`PeriodIndex` will now respect the ``base`` argument in the same fashion as with a :class:`DatetimeIndex`. (:issue:`23882`)
- :meth:`pandas.api.types.is_list_like` has gained a keyword ``allow_sets`` which is ``True`` by default; if ``False``,
  all instances of ``set`` will not be considered "list-like" anymore (:issue:`23061`)
- :meth:`Index.to_frame` now supports overriding column name(s) (:issue:`22580`).
- New attribute :attr:`__git_version__` will return git commit sha of current build (:issue:`21295`).
- Compatibility with Matplotlib 3.0 (:issue:`22790`).
- Added :meth:`Interval.overlaps`, :meth:`IntervalArray.overlaps`, and :meth:`IntervalIndex.overlaps` for determining overlaps between interval-like objects (:issue:`21998`)
- :func:`read_fwf` now accepts keyword ``infer_nrows`` (:issue:`15138`).
- :func:`~DataFrame.to_parquet` now supports writing a ``DataFrame`` as a directory of parquet files partitioned by a subset of the columns when ``engine = 'pyarrow'`` (:issue:`23283`)
- :meth:`Timestamp.tz_localize`, :meth:`DatetimeIndex.tz_localize`, and :meth:`Series.tz_localize` have gained the ``nonexistent`` argument for alternative handling of nonexistent times. See :ref:`timeseries.timezone_nonexistent` (:issue:`8917`)
- :meth:`Index.difference` now has an optional ``sort`` parameter to specify whether the results should be sorted if possible (:issue:`17839`)
- :meth:`read_excel()` now accepts ``usecols`` as a list of column names or callable (:issue:`18273`)
- :meth:`MultiIndex.to_flat_index` has been added to flatten multiple levels into a single-level :class:`Index` object.
- :meth:`DataFrame.to_stata` and :class:`pandas.io.stata.StataWriter117` can write mixed sting columns to Stata strl format (:issue:`23633`)
- :meth:`DataFrame.between_time` and :meth:`DataFrame.at_time` have gained the ``axis`` parameter (:issue:`8839`)
- The ``scatter_matrix``, ``andrews_curves``, ``parallel_coordinates``, ``lag_plot``, ``autocorrelation_plot``, ``bootstrap_plot``, and ``radviz`` plots from the ``pandas.plotting`` module are now accessible from calling :meth:`DataFrame.plot` (:issue:`11978`)
- :meth:`DataFrame.to_records` now accepts ``index_dtypes`` and ``column_dtypes`` parameters to allow different data types in stored column and index records (:issue:`18146`)
- :class:`IntervalIndex` has gained the :attr:`~IntervalIndex.is_overlapping` attribute to indicate if the ``IntervalIndex`` contains any overlapping intervals (:issue:`23309`)
- :func:`pandas.DataFrame.to_sql` has gained the ``method`` argument to control SQL insertion clause. See the :ref:`insertion method <io.sql.method>` section in the documentation. (:issue:`8953`)

.. _whatsnew_0240.api_breaking:

Backwards incompatible API changes
~~~~~~~~~~~~~~~~~~~~~~~~~~~~~~~~~~

- A newly constructed empty :class:`DataFrame` with integer as the ``dtype`` will now only be cast to ``float64`` if ``index`` is specified (:issue:`22858`)
- :meth:`Series.str.cat` will now raise if ``others`` is a ``set`` (:issue:`23009`)
- Passing scalar values to :class:`DatetimeIndex` or :class:`TimedeltaIndex` will now raise ``TypeError`` instead of ``ValueError`` (:issue:`23539`)
- ``max_rows`` and ``max_cols`` parameters removed from :class:`HTMLFormatter` since truncation is handled by :class:`DataFrameFormatter` (:issue:`23818`)
- :func:`read_csv` will now raise a ``ValueError`` if a column with missing values is declared as having dtype ``bool`` (:issue:`20591`)
- The column order of the resultant :class:`DataFrame` from :meth:`MultiIndex.to_frame` is now guaranteed to match the :attr:`MultiIndex.names` order. (:issue:`22420`)
- Incorrectly passing a :class:`DatetimeIndex` to :meth:`MultiIndex.from_tuples`, rather than a sequence of tuples, now raises a ``TypeError`` rather than a ``ValueError`` (:issue:`24024`)
- :func:`pd.offsets.generate_range` argument ``time_rule`` has been removed; use ``offset`` instead (:issue:`24157`)

Percentage change on groupby
^^^^^^^^^^^^^^^^^^^^^^^^^^^^

Fixed a bug where calling :func:`pancas.core.groupby.SeriesGroupBy.pct_change` or :func:`pandas.core.groupby.DataFrameGroupBy.pct_change` would previously work across groups when calculating the percent change, where it now correctly works per group (:issue:`21200`, :issue:`21235`).

.. ipython:: python

   df = pd.DataFrame({'grp': ['a', 'a', 'b'], 'foo': [1.0, 1.1, 2.2]})
   df

Previous behavior:

.. code-block:: ipython

   In [1]: df.groupby('grp').pct_change()
   Out[1]:
      foo
   0  NaN
   1  0.1
   2  1.0

New behavior:

.. ipython:: python

   df.groupby('grp').pct_change()

.. _whatsnew_0240.api_breaking.deps:

Dependencies have increased minimum versions
^^^^^^^^^^^^^^^^^^^^^^^^^^^^^^^^^^^^^^^^^^^^

We have updated our minimum supported versions of dependencies (:issue:`21242`, :issue:`18742`, :issue:`23774`).
If installed, we now require:

+-----------------+-----------------+----------+
| Package         | Minimum Version | Required |
+=================+=================+==========+
| numpy           | 1.12.0          |    X     |
+-----------------+-----------------+----------+
| bottleneck      | 1.2.0           |          |
+-----------------+-----------------+----------+
| fastparquet     | 0.1.2           |          |
+-----------------+-----------------+----------+
| matplotlib      | 2.0.0           |          |
+-----------------+-----------------+----------+
| numexpr         | 2.6.1           |          |
+-----------------+-----------------+----------+
| pandas-gbq      | 0.8.0           |          |
+-----------------+-----------------+----------+
| pyarrow         | 0.7.0           |          |
+-----------------+-----------------+----------+
| pytables        | 3.4.2           |          |
+-----------------+-----------------+----------+
| scipy           | 0.18.1          |          |
+-----------------+-----------------+----------+
| xlrd            | 1.0.0           |          |
+-----------------+-----------------+----------+
| pytest (dev)    | 3.6             |          |
+-----------------+-----------------+----------+

Additionally we no longer depend on ``feather-format`` for feather based storage
and replaced it with references to ``pyarrow`` (:issue:`21639` and :issue:`23053`).

.. _whatsnew_0240.api_breaking.csv_line_terminator:

`os.linesep` is used for ``line_terminator`` of ``DataFrame.to_csv``
^^^^^^^^^^^^^^^^^^^^^^^^^^^^^^^^^^^^^^^^^^^^^^^^^^^^^^^^^^^^^^^^^^^^

:func:`DataFrame.to_csv` now uses :func:`os.linesep` rather than ``'\n'``
for the default line terminator (:issue:`20353`).
This change only affects when running on Windows, where ``'\r\n'`` was used for line terminator
even when ``'\n'`` was passed in ``line_terminator``.

*Previous Behavior* on Windows:

.. code-block:: ipython

    In [1]: data = pd.DataFrame({"string_with_lf": ["a\nbc"],
       ...:                      "string_with_crlf": ["a\r\nbc"]})

    In [2]: # When passing file PATH to to_csv,
       ...: # line_terminator does not work, and csv is saved with '\r\n'.
       ...: # Also, this converts all '\n's in the data to '\r\n'.
       ...: data.to_csv("test.csv", index=False, line_terminator='\n')

    In [3]: with open("test.csv", mode='rb') as f:
       ...:     print(f.read())
    Out[3]: b'string_with_lf,string_with_crlf\r\n"a\r\nbc","a\r\r\nbc"\r\n'

    In [4]: # When passing file OBJECT with newline option to
       ...: # to_csv, line_terminator works.
       ...: with open("test2.csv", mode='w', newline='\n') as f:
       ...:     data.to_csv(f, index=False, line_terminator='\n')

    In [5]: with open("test2.csv", mode='rb') as f:
       ...:     print(f.read())
    Out[5]: b'string_with_lf,string_with_crlf\n"a\nbc","a\r\nbc"\n'


*New Behavior* on Windows:

Passing ``line_terminator`` explicitly, set thes ``line terminator`` to that character.

.. code-block:: ipython

   In [1]: data = pd.DataFrame({"string_with_lf": ["a\nbc"],
      ...:                      "string_with_crlf": ["a\r\nbc"]})

   In [2]: data.to_csv("test.csv", index=False, line_terminator='\n')

   In [3]: with open("test.csv", mode='rb') as f:
      ...:     print(f.read())
   Out[3]: b'string_with_lf,string_with_crlf\n"a\nbc","a\r\nbc"\n'


On Windows, the value of ``os.linesep`` is ``'\r\n'``, so if ``line_terminator`` is not
set, ``'\r\n'`` is used for line terminator.

.. code-block:: ipython

   In [1]: data = pd.DataFrame({"string_with_lf": ["a\nbc"],
      ...:                      "string_with_crlf": ["a\r\nbc"]})

   In [2]: data.to_csv("test.csv", index=False)

   In [3]: with open("test.csv", mode='rb') as f:
      ...:     print(f.read())
   Out[3]: b'string_with_lf,string_with_crlf\r\n"a\nbc","a\r\nbc"\r\n'


For file objects, specifying ``newline`` is not sufficient to set the line terminator.
You must pass in the ``line_terminator`` explicitly, even in this case.

.. code-block:: ipython

   In [1]: data = pd.DataFrame({"string_with_lf": ["a\nbc"],
      ...:                      "string_with_crlf": ["a\r\nbc"]})

   In [2]: with open("test2.csv", mode='w', newline='\n') as f:
      ...:     data.to_csv(f, index=False)

   In [3]: with open("test2.csv", mode='rb') as f:
      ...:     print(f.read())
   Out[3]: b'string_with_lf,string_with_crlf\r\n"a\nbc","a\r\nbc"\r\n'

.. _whatsnew_0240.api.timezone_offset_parsing:

Parsing Datetime Strings with Timezone Offsets
^^^^^^^^^^^^^^^^^^^^^^^^^^^^^^^^^^^^^^^^^^^^^^

Previously, parsing datetime strings with UTC offsets with :func:`to_datetime`
or :class:`DatetimeIndex` would automatically convert the datetime to UTC
without timezone localization. This is inconsistent from parsing the same
datetime string with :class:`Timestamp` which would preserve the UTC
offset in the ``tz`` attribute. Now, :func:`to_datetime` preserves the UTC
offset in the ``tz`` attribute when all the datetime strings have the same
UTC offset (:issue:`17697`, :issue:`11736`, :issue:`22457`)

*Previous Behavior*:

.. code-block:: ipython

    In [2]: pd.to_datetime("2015-11-18 15:30:00+05:30")
    Out[2]: Timestamp('2015-11-18 10:00:00')

    In [3]: pd.Timestamp("2015-11-18 15:30:00+05:30")
    Out[3]: Timestamp('2015-11-18 15:30:00+0530', tz='pytz.FixedOffset(330)')

    # Different UTC offsets would automatically convert the datetimes to UTC (without a UTC timezone)
    In [4]: pd.to_datetime(["2015-11-18 15:30:00+05:30", "2015-11-18 16:30:00+06:30"])
    Out[4]: DatetimeIndex(['2015-11-18 10:00:00', '2015-11-18 10:00:00'], dtype='datetime64[ns]', freq=None)

*New Behavior*:

.. ipython:: python

    pd.to_datetime("2015-11-18 15:30:00+05:30")
    pd.Timestamp("2015-11-18 15:30:00+05:30")

Parsing datetime strings with the same UTC offset will preserve the UTC offset in the ``tz``

.. ipython:: python

    pd.to_datetime(["2015-11-18 15:30:00+05:30"] * 2)

Parsing datetime strings with different UTC offsets will now create an Index of
``datetime.datetime`` objects with different UTC offsets

.. ipython:: python

    idx = pd.to_datetime(["2015-11-18 15:30:00+05:30",
                          "2015-11-18 16:30:00+06:30"])
    idx
    idx[0]
    idx[1]

Passing ``utc=True`` will mimic the previous behavior but will correctly indicate
that the dates have been converted to UTC

.. ipython:: python

    pd.to_datetime(["2015-11-18 15:30:00+05:30",
                    "2015-11-18 16:30:00+06:30"], utc=True)

.. _whatsnew_0240.api_breaking.period_end_time:

Time values in ``dt.end_time`` and ``to_timestamp(how='end')``
^^^^^^^^^^^^^^^^^^^^^^^^^^^^^^^^^^^^^^^^^^^^^^^^^^^^^^^^^^^^^^

The time values in :class:`Period` and :class:`PeriodIndex` objects are now set
to '23:59:59.999999999' when calling :attr:`Series.dt.end_time`, :attr:`Period.end_time`,
:attr:`PeriodIndex.end_time`, :func:`Period.to_timestamp()` with ``how='end'``,
or :func:`PeriodIndex.to_timestamp()` with ``how='end'`` (:issue:`17157`)

*Previous Behavior*:

.. code-block:: ipython

   In [2]: p = pd.Period('2017-01-01', 'D')
   In [3]: pi = pd.PeriodIndex([p])

   In [4]: pd.Series(pi).dt.end_time[0]
   Out[4]: Timestamp(2017-01-01 00:00:00)

   In [5]: p.end_time
   Out[5]: Timestamp(2017-01-01 23:59:59.999999999)

*New Behavior*:

Calling :attr:`Series.dt.end_time` will now result in a time of '23:59:59.999999999' as
is the case with :attr:`Period.end_time`, for example

.. ipython:: python

   p = pd.Period('2017-01-01', 'D')
   pi = pd.PeriodIndex([p])

   pd.Series(pi).dt.end_time[0]

   p.end_time

.. _whatsnew_0240.api_breaking.datetime_unique:

The return type of :meth:`Series.unique` for datetime with timezone values has changed
<<<<<<< HEAD
from an :class:`numpy.ndarray` of :class:`Timestamp` objects to a :class:`arrays.DatetimeArray` (:issue:`24024`).
=======
from an :class:`ndarray` of :class:`Timestamp` objects to a :class:`arrays.DatetimeArray` (:issue:`24024`).
>>>>>>> be1c9685

.. ipython:: python

   ser = pd.Series([pd.Timestamp('2000', tz='UTC'),
                    pd.Timestamp('2000', tz='UTC')])

*Previous Behavior*:

.. code-block:: ipython

   In [3]: ser.unique()
   Out[3]: array([Timestamp('2000-01-01 00:00:00+0000', tz='UTC')], dtype=object)


*New Behavior*:

.. ipython:: python

   ser.unique()


.. _whatsnew_0240.api_breaking.sparse_values:

Sparse Data Structure Refactor
^^^^^^^^^^^^^^^^^^^^^^^^^^^^^^

``SparseArray``, the array backing ``SparseSeries`` and the columns in a ``SparseDataFrame``,
is now an extension array (:issue:`21978`, :issue:`19056`, :issue:`22835`).
To conform to this interface and for consistency with the rest of pandas, some API breaking
changes were made:

- ``SparseArray`` is no longer a subclass of :class:`numpy.ndarray`. To convert a ``SparseArray`` to a NumPy array, use :func:`numpy.asarray`.
- ``SparseArray.dtype`` and ``SparseSeries.dtype`` are now instances of :class:`SparseDtype`, rather than ``np.dtype``. Access the underlying dtype with ``SparseDtype.subtype``.
- ``numpy.asarray(sparse_array)`` now returns a dense array with all the values, not just the non-fill-value values (:issue:`14167`)
- ``SparseArray.take`` now matches the API of :meth:`pandas.api.extensions.ExtensionArray.take` (:issue:`19506`):

  * The default value of ``allow_fill`` has changed from ``False`` to ``True``.
  * The ``out`` and ``mode`` parameters are now longer accepted (previously, this raised if they were specified).
  * Passing a scalar for ``indices`` is no longer allowed.

- The result of :func:`concat` with a mix of sparse and dense Series is a Series with sparse values, rather than a ``SparseSeries``.
- ``SparseDataFrame.combine`` and ``DataFrame.combine_first`` no longer supports combining a sparse column with a dense column while preserving the sparse subtype. The result will be an object-dtype SparseArray.
- Setting :attr:`SparseArray.fill_value` to a fill value with a different dtype is now allowed.
- ``DataFrame[column]`` is now a :class:`Series` with sparse values, rather than a :class:`SparseSeries`, when slicing a single column with sparse values (:issue:`23559`).
- The result of :meth:`Series.where` is now a ``Series`` with sparse values, like with other extension arrays (:issue:`24077`)

Some new warnings are issued for operations that require or are likely to materialize a large dense array:

- A :class:`errors.PerformanceWarning` is issued when using fillna with a ``method``, as a dense array is constructed to create the filled array. Filling with a ``value`` is the efficient way to fill a sparse array.
- A :class:`errors.PerformanceWarning` is now issued when concatenating sparse Series with differing fill values. The fill value from the first sparse array continues to be used.

In addition to these API breaking changes, many :ref:`Performance Improvements and Bug Fixes have been made <whatsnew_0240.bug_fixes.sparse>`.

Finally, a ``Series.sparse`` accessor was added to provide sparse-specific methods like :meth:`Series.sparse.from_coo`.

.. ipython:: python

   s = pd.Series([0, 0, 1, 1, 1], dtype='Sparse[int]')
   s.sparse.density

.. _whatsnew_0240.api_breaking.get_dummies:

:meth:`get_dummies` always returns a DataFrame
^^^^^^^^^^^^^^^^^^^^^^^^^^^^^^^^^^^^^^^^^^^^^^

Previously, when ``sparse=True`` was passed to :func:`get_dummies`, the return value could be either
a :class:`DataFrame` or a :class:`SparseDataFrame`, depending on whether all or a just a subset
of the columns were dummy-encoded. Now, a :class:`DataFrame` is always returned (:issue:`24284`).

*Previous Behavior*

The first :func:`get_dummies` returns a :class:`DataFrame` because the column ``A``
is not dummy encoded. When just ``["B", "C"]`` are passed to ``get_dummies``,
then all the columns are dummy-encoded, and a :class:`SparseDataFrame` was returned.

.. code-block:: ipython

   In [2]: df = pd.DataFrame({"A": [1, 2], "B": ['a', 'b'], "C": ['a', 'a']})

   In [3]: type(pd.get_dummies(df, sparse=True))
   Out[3]: pandas.core.frame.DataFrame

   In [4]: type(pd.get_dummies(df[['B', 'C']], sparse=True))
   Out[4]: pandas.core.sparse.frame.SparseDataFrame

.. ipython:: python
   :suppress:

   df = pd.DataFrame({"A": [1, 2], "B": ['a', 'b'], "C": ['a', 'a']})

*New Behavior*

Now, the return type is consistently a :class:`DataFrame`.

.. ipython:: python

   type(pd.get_dummies(df, sparse=True))
   type(pd.get_dummies(df[['B', 'C']], sparse=True))

.. note::

   There's no difference in memory usage between a :class:`SparseDataFrame`
   and a :class:`DataFrame` with sparse values. The memory usage will
   be the same as in the previous version of pandas.

.. _whatsnew_0240.api_breaking.frame_to_dict_index_orient:

Raise ValueError in ``DataFrame.to_dict(orient='index')``
^^^^^^^^^^^^^^^^^^^^^^^^^^^^^^^^^^^^^^^^^^^^^^^^^^^^^^^^^

Bug in :func:`DataFrame.to_dict` raises ``ValueError`` when used with
``orient='index'`` and a non-unique index instead of losing data (:issue:`22801`)

.. ipython:: python
    :okexcept:

    df = pd.DataFrame({'a': [1, 2], 'b': [0.5, 0.75]}, index=['A', 'A'])
    df

    df.to_dict(orient='index')

.. _whatsnew_0240.api.datetimelike.normalize:

Tick DateOffset Normalize Restrictions
^^^^^^^^^^^^^^^^^^^^^^^^^^^^^^^^^^^^^^

Creating a ``Tick`` object (:class:`Day`, :class:`Hour`, :class:`Minute`,
:class:`Second`, :class:`Milli`, :class:`Micro`, :class:`Nano`) with
``normalize=True`` is no longer supported.  This prevents unexpected behavior
where addition could fail to be monotone or associative.  (:issue:`21427`)

*Previous Behavior*:

.. code-block:: ipython


   In [2]: ts = pd.Timestamp('2018-06-11 18:01:14')

   In [3]: ts
   Out[3]: Timestamp('2018-06-11 18:01:14')

   In [4]: tic = pd.offsets.Hour(n=2, normalize=True)
      ...:

   In [5]: tic
   Out[5]: <2 * Hours>

   In [6]: ts + tic
   Out[6]: Timestamp('2018-06-11 00:00:00')

   In [7]: ts + tic + tic + tic == ts + (tic + tic + tic)
   Out[7]: False

*New Behavior*:

.. ipython:: python

    ts = pd.Timestamp('2018-06-11 18:01:14')
    tic = pd.offsets.Hour(n=2)
    ts + tic + tic + tic == ts + (tic + tic + tic)


.. _whatsnew_0240.api.datetimelike:


.. _whatsnew_0240.api.period_subtraction:

Period Subtraction
^^^^^^^^^^^^^^^^^^

Subtraction of a ``Period`` from another ``Period`` will give a ``DateOffset``.
instead of an integer (:issue:`21314`)

.. ipython:: python

    june = pd.Period('June 2018')
    april = pd.Period('April 2018')
    june - april

*Previous Behavior*:

.. code-block:: ipython

    In [2]: june = pd.Period('June 2018')

    In [3]: april = pd.Period('April 2018')

    In [4]: june - april
    Out [4]: 2

Similarly, subtraction of a ``Period`` from a ``PeriodIndex`` will now return
an ``Index`` of ``DateOffset`` objects instead of an ``Int64Index``

.. ipython:: python

    pi = pd.period_range('June 2018', freq='M', periods=3)
    pi - pi[0]

*Previous Behavior*:

.. code-block:: ipython

    In [2]: pi = pd.period_range('June 2018', freq='M', periods=3)

    In [3]: pi - pi[0]
    Out[3]: Int64Index([0, 1, 2], dtype='int64')


.. _whatsnew_0240.api.timedelta64_subtract_nan:

Addition/Subtraction of ``NaN`` from :class:`DataFrame`
^^^^^^^^^^^^^^^^^^^^^^^^^^^^^^^^^^^^^^^^^^^^^^^^^^^^^^^

Adding or subtracting ``NaN`` from a :class:`DataFrame` column with
``timedelta64[ns]`` dtype will now raise a ``TypeError`` instead of returning
all-``NaT``.  This is for compatibility with ``TimedeltaIndex`` and
``Series`` behavior (:issue:`22163`)

.. ipython:: python

   df = pd.DataFrame([pd.Timedelta(days=1)])
   df

.. code-block:: ipython

    In [2]: df - np.nan
    ...
    TypeError: unsupported operand type(s) for -: 'TimedeltaIndex' and 'float'

*Previous Behavior*:

.. code-block:: ipython

    In [4]: df = pd.DataFrame([pd.Timedelta(days=1)])

    In [5]: df - np.nan
    Out[5]:
        0
    0 NaT

.. _whatsnew_0240.api.dataframe_cmp_broadcasting:

DataFrame Comparison Operations Broadcasting Changes
^^^^^^^^^^^^^^^^^^^^^^^^^^^^^^^^^^^^^^^^^^^^^^^^^^^^
Previously, the broadcasting behavior of :class:`DataFrame` comparison
operations (``==``, ``!=``, ...) was inconsistent with the behavior of
arithmetic operations (``+``, ``-``, ...).  The behavior of the comparison
operations has been changed to match the arithmetic operations in these cases.
(:issue:`22880`)

The affected cases are:

- operating against a 2-dimensional ``np.ndarray`` with either 1 row or 1 column will now broadcast the same way a ``np.ndarray`` would (:issue:`23000`).
- a list or tuple with length matching the number of rows in the :class:`DataFrame` will now raise ``ValueError`` instead of operating column-by-column (:issue:`22880`.
- a list or tuple with length matching the number of columns in the :class:`DataFrame` will now operate row-by-row instead of raising ``ValueError`` (:issue:`22880`).

*Previous Behavior*:

.. code-block:: ipython

   In [3]: arr = np.arange(6).reshape(3, 2)
   In [4]: df = pd.DataFrame(arr)

   In [5]: df == arr[[0], :]
       ...: # comparison previously broadcast where arithmetic would raise
   Out[5]:
          0      1
   0   True   True
   1  False  False
   2  False  False
   In [6]: df + arr[[0], :]
   ...
   ValueError: Unable to coerce to DataFrame, shape must be (3, 2): given (1, 2)

   In [7]: df == (1, 2)
       ...: # length matches number of columns;
       ...: # comparison previously raised where arithmetic would broadcast
   ...
   ValueError: Invalid broadcasting comparison [(1, 2)] with block values
   In [8]: df + (1, 2)
   Out[8]:
      0  1
   0  1  3
   1  3  5
   2  5  7

   In [9]: df == (1, 2, 3)
       ...:  # length matches number of rows
       ...:  # comparison previously broadcast where arithmetic would raise
   Out[9]:
          0      1
   0  False   True
   1   True  False
   2  False  False
   In [10]: df + (1, 2, 3)
   ...
   ValueError: Unable to coerce to Series, length must be 2: given 3

*New Behavior*:

.. ipython:: python
   :okexcept:

   arr = np.arange(6).reshape(3, 2)
   df = pd.DataFrame(arr)
   df

.. ipython:: python

   # Comparison operations and arithmetic operations both broadcast.
   df == arr[[0], :]
   df + arr[[0], :]

.. ipython:: python

   # Comparison operations and arithmetic operations both broadcast.
   df == (1, 2)
   df + (1, 2)

.. code-block:: ipython

   # Comparison operations and arithmetic opeartions both raise ValueError.
   In [6]: df == (1, 2, 3)
   ...
   ValueError: Unable to coerce to Series, length must be 2: given 3

   In [7]: df + (1, 2, 3)
   ...
   ValueError: Unable to coerce to Series, length must be 2: given 3

.. _whatsnew_0240.api.dataframe_arithmetic_broadcasting:

DataFrame Arithmetic Operations Broadcasting Changes
^^^^^^^^^^^^^^^^^^^^^^^^^^^^^^^^^^^^^^^^^^^^^^^^^^^^

:class:`DataFrame` arithmetic operations when operating with 2-dimensional
``np.ndarray`` objects now broadcast in the same way as ``np.ndarray``
broadcast.  (:issue:`23000`)

*Previous Behavior*:

.. code-block:: ipython

   In [3]: arr = np.arange(6).reshape(3, 2)
   In [4]: df = pd.DataFrame(arr)
   In [5]: df + arr[[0], :]   # 1 row, 2 columns
   ...
   ValueError: Unable to coerce to DataFrame, shape must be (3, 2): given (1, 2)
   In [6]: df + arr[:, [1]]   # 1 column, 3 rows
   ...
   ValueError: Unable to coerce to DataFrame, shape must be (3, 2): given (3, 1)

*New Behavior*:

.. ipython:: python

   arr = np.arange(6).reshape(3, 2)
   df = pd.DataFrame(arr)
   df

.. ipython:: python

   df + arr[[0], :]   # 1 row, 2 columns
   df + arr[:, [1]]   # 1 column, 3 rows


.. _whatsnew_0240.api.extension:

ExtensionType Changes
^^^^^^^^^^^^^^^^^^^^^

:class:`pandas.api.extensions.ExtensionDtype` **Equality and Hashability**

Pandas now requires that extension dtypes be hashable. The base class implements
a default ``__eq__`` and ``__hash__``. If you have a parametrized dtype, you should
update the ``ExtensionDtype._metadata`` tuple to match the signature of your
``__init__`` method. See :class:`pandas.api.extensions.ExtensionDtype` for more (:issue:`22476`).

**Other changes**

- :meth:`~pandas.api.types.ExtensionArray.dropna` has been added (:issue:`21185`)
- :meth:`~pandas.api.types.ExtensionArray.repeat` has been added (:issue:`24349`)
- ``ExtensionDtype`` has gained the ability to instantiate from string dtypes, e.g. ``decimal`` would instantiate a registered ``DecimalDtype``; furthermore
  the ``ExtensionDtype`` has gained the method ``construct_array_type`` (:issue:`21185`)
- :meth:`~pandas.api.types.ExtensionArray.searchsorted` has been added (:issue:`24350`)
- An ``ExtensionArray`` with a boolean dtype now works correctly as a boolean indexer. :meth:`pandas.api.types.is_bool_dtype` now properly considers them boolean (:issue:`22326`)
- Added ``ExtensionDtype._is_numeric`` for controlling whether an extension dtype is considered numeric (:issue:`22290`).
- The ``ExtensionArray`` constructor, ``_from_sequence`` now take the keyword arg ``copy=False`` (:issue:`21185`)
- Bug in :meth:`Series.get` for ``Series`` using ``ExtensionArray`` and integer index (:issue:`21257`)
- :meth:`pandas.api.extensions.ExtensionArray.shift` added as part of the basic ``ExtensionArray`` interface (:issue:`22387`).
- :meth:`~Series.shift` now dispatches to :meth:`ExtensionArray.shift` (:issue:`22386`)
- :meth:`Series.combine()` works correctly with :class:`~pandas.api.extensions.ExtensionArray` inside of :class:`Series` (:issue:`20825`)
- :meth:`Series.combine()` with scalar argument now works for any function type (:issue:`21248`)
- :meth:`Series.astype` and :meth:`DataFrame.astype` now dispatch to :meth:`ExtensionArray.astype` (:issue:`21185:`).
- Slicing a single row of a ``DataFrame`` with multiple ExtensionArrays of the same type now preserves the dtype, rather than coercing to object (:issue:`22784`)
- Added :meth:`pandas.api.types.register_extension_dtype` to register an extension type with pandas (:issue:`22664`)
- Bug when concatenating multiple ``Series`` with different extension dtypes not casting to object dtype (:issue:`22994`)
- Series backed by an ``ExtensionArray`` now work with :func:`util.hash_pandas_object` (:issue:`23066`)
- Updated the ``.type`` attribute for ``PeriodDtype``, ``DatetimeTZDtype``, and ``IntervalDtype`` to be instances of the dtype (``Period``, ``Timestamp``, and ``Interval`` respectively) (:issue:`22938`)
- :func:`ExtensionArray.isna` is allowed to return an ``ExtensionArray`` (:issue:`22325`).
- Support for reduction operations such as ``sum``, ``mean`` via opt-in base class method override (:issue:`22762`)
- :meth:`DataFrame.stack` no longer converts to object dtype for DataFrames where each column has the same extension dtype. The output Series will have the same dtype as the columns (:issue:`23077`).
- :meth:`Series.unstack` and :meth:`DataFrame.unstack` no longer convert extension arrays to object-dtype ndarrays. Each column in the output ``DataFrame`` will now have the same dtype as the input (:issue:`23077`).
- Bug when grouping :meth:`Dataframe.groupby()` and aggregating on ``ExtensionArray`` it was not returning the actual ``ExtensionArray`` dtype (:issue:`23227`).
- Bug in :func:`pandas.merge` when merging on an extension array-backed column (:issue:`23020`).
- A default repr for :class:`pandas.api.extensions.ExtensionArray` is now provided (:issue:`23601`).

.. _whatsnew_0240.api.incompatibilities:

Series and Index Data-Dtype Incompatibilities
^^^^^^^^^^^^^^^^^^^^^^^^^^^^^^^^^^^^^^^^^^^^^

``Series`` and ``Index`` constructors now raise when the
data is incompatible with a passed ``dtype=`` (:issue:`15832`)

*Previous Behavior*:

.. code-block:: ipython

    In [4]: pd.Series([-1], dtype="uint64")
    Out [4]:
    0    18446744073709551615
    dtype: uint64

*New Behavior*:

.. code-block:: ipython

    In [4]: pd.Series([-1], dtype="uint64")
    Out [4]:
    ...
    OverflowError: Trying to coerce negative values to unsigned integers

.. _whatsnew_0240.api.crosstab_dtypes:

Crosstab Preserves Dtypes
^^^^^^^^^^^^^^^^^^^^^^^^^

:func:`crosstab` will preserve now dtypes in some cases that previously would
cast from integer dtype to floating dtype (:issue:`22019`)

*Previous Behavior*:

.. code-block:: ipython

    In [3]: df = pd.DataFrame({'a': [1, 2, 2, 2, 2], 'b': [3, 3, 4, 4, 4],
       ...:                    'c': [1, 1, np.nan, 1, 1]})
    In [4]: pd.crosstab(df.a, df.b, normalize='columns')
    Out[4]:
    b    3    4
    a
    1  0.5  0.0
    2  0.5  1.0

*New Behavior*:

.. code-block:: ipython

    In [3]: df = pd.DataFrame({'a': [1, 2, 2, 2, 2],
       ...:                    'b': [3, 3, 4, 4, 4],
       ...:                    'c': [1, 1, np.nan, 1, 1]})
    In [4]: pd.crosstab(df.a, df.b, normalize='columns')

Datetimelike API Changes
^^^^^^^^^^^^^^^^^^^^^^^^

- For :class:`DatetimeIndex` and :class:`TimedeltaIndex` with non-``None`` ``freq`` attribute, addition or subtraction of integer-dtyped array or ``Index`` will return an object of the same class (:issue:`19959`)
- :class:`DateOffset` objects are now immutable. Attempting to alter one of these will now raise ``AttributeError`` (:issue:`21341`)
- :class:`PeriodIndex` subtraction of another ``PeriodIndex`` will now return an object-dtype :class:`Index` of :class:`DateOffset` objects instead of raising a ``TypeError`` (:issue:`20049`)
- :func:`cut` and :func:`qcut` now returns a :class:`DatetimeIndex` or :class:`TimedeltaIndex` bins when the input is datetime or timedelta dtype respectively and ``retbins=True`` (:issue:`19891`)
- :meth:`DatetimeIndex.to_period` and :meth:`Timestamp.to_period` will issue a warning when timezone information will be lost (:issue:`21333`)

.. _whatsnew_0240.api.other:

Other API Changes
^^^^^^^^^^^^^^^^^

- :class:`DatetimeIndex` now accepts :class:`Int64Index` arguments as epoch timestamps (:issue:`20997`)
- Accessing a level of a ``MultiIndex`` with a duplicate name (e.g. in
  :meth:`~MultiIndex.get_level_values`) now raises a ``ValueError`` instead of
  a ``KeyError`` (:issue:`21678`).
- Invalid construction of ``IntervalDtype`` will now always raise a ``TypeError`` rather than a ``ValueError`` if the subdtype is invalid (:issue:`21185`)
- Trying to reindex a ``DataFrame`` with a non unique ``MultiIndex`` now raises a ``ValueError`` instead of an ``Exception`` (:issue:`21770`)
- :meth:`PeriodIndex.tz_convert` and :meth:`PeriodIndex.tz_localize` have been removed (:issue:`21781`)
- :class:`Index` subtraction will attempt to operate element-wise instead of raising ``TypeError`` (:issue:`19369`)
- :class:`pandas.io.formats.style.Styler` supports a ``number-format`` property when using :meth:`~pandas.io.formats.style.Styler.to_excel` (:issue:`22015`)
- :meth:`DataFrame.corr` and :meth:`Series.corr` now raise a ``ValueError`` along with a helpful error message instead of a ``KeyError`` when supplied with an invalid method (:issue:`22298`)
- :meth:`shift` will now always return a copy, instead of the previous behaviour of returning self when shifting by 0 (:issue:`22397`)
- :meth:`DataFrame.set_index` now allows all one-dimensional list-likes, raises a ``TypeError`` for incorrect types,
  has an improved ``KeyError`` message, and will not fail on duplicate column names with ``drop=True``. (:issue:`22484`)
- Slicing a single row of a DataFrame with multiple ExtensionArrays of the same type now preserves the dtype, rather than coercing to object (:issue:`22784`)
- :class:`DateOffset` attribute `_cacheable` and method `_should_cache` have been removed (:issue:`23118`)
- :meth:`Series.searchsorted`, when supplied a scalar value to search for, now returns a scalar instead of an array (:issue:`23801`).
- :meth:`Categorical.searchsorted`, when supplied a scalar value to search for, now returns a scalar instead of an array (:issue:`23466`).
- :meth:`Categorical.searchsorted` now raises a ``KeyError`` rather that a ``ValueError``, if a searched for key is not found in its categories (:issue:`23466`).
- :meth:`Index.hasnans` and :meth:`Series.hasnans` now always return a python boolean. Previously, a python or a numpy boolean could be returned, depending on circumstances (:issue:`23294`).
- The order of the arguments of :func:`DataFrame.to_html` and :func:`DataFrame.to_string` is rearranged to be consistent with each other. (:issue:`23614`)
- :meth:`CategoricalIndex.reindex` now raises a ``ValueError`` if the target index is non-unique and not equal to the current index. It previously only raised if the target index was not of a categorical dtype (:issue:`23963`).
- :func:`Series.to_list` and :func:`Index.to_list` are now aliases of ``Series.tolist`` respectively ``Index.tolist`` (:issue:`8826`)
- The result of ``SparseSeries.unstack`` is now a :class:`DataFrame` with sparse values, rather than a :class:`SparseDataFrame` (issue:`24372`).

.. _whatsnew_0240.deprecations:

Deprecations
~~~~~~~~~~~~

- :attr:`MultiIndex.labels` has been deprecated and replaced by :attr:`MultiIndex.codes`.
  The functionality is unchanged. The new name better reflects the natures of
  these codes and makes the ``MultiIndex`` API more similar to the API for :class:`CategoricalIndex` (:issue:`13443`).
  As a consequence, other uses of the name ``labels`` in ``MultiIndex`` have also been deprecated and replaced with ``codes``:

  - You should initialize a ``MultiIndex`` instance using a parameter named ``codes`` rather than ``labels``.
  - ``MultiIndex.set_labels`` has been deprecated in favor of :meth:`MultiIndex.set_codes`.
  - For method :meth:`MultiIndex.copy`, the ``labels`` parameter has been deprecated and replaced by a ``codes`` parameter.
- :meth:`DataFrame.to_stata`, :meth:`read_stata`, :class:`StataReader` and :class:`StataWriter` have deprecated the ``encoding`` argument. The encoding of a Stata dta file is determined by the file type and cannot be changed (:issue:`21244`)
- :meth:`MultiIndex.to_hierarchical` is deprecated and will be removed in a future version (:issue:`21613`)
- :meth:`Series.ptp` is deprecated. Use ``numpy.ptp`` instead (:issue:`21614`)
- :meth:`Series.compress` is deprecated. Use ``Series[condition]`` instead (:issue:`18262`)
- The signature of :meth:`Series.to_csv` has been uniformed to that of :meth:`DataFrame.to_csv`: the name of the first argument is now ``path_or_buf``, the order of subsequent arguments has changed, the ``header`` argument now defaults to ``True``. (:issue:`19715`)
- :meth:`Categorical.from_codes` has deprecated providing float values for the ``codes`` argument. (:issue:`21767`)
- :func:`pandas.read_table` is deprecated. Instead, use :func:`read_csv` passing ``sep='\t'`` if necessary (:issue:`21948`)
- :meth:`Series.str.cat` has deprecated using arbitrary list-likes *within* list-likes. A list-like container may still contain
  many ``Series``, ``Index`` or 1-dimensional ``np.ndarray``, or alternatively, only scalar values. (:issue:`21950`)
- :meth:`FrozenNDArray.searchsorted` has deprecated the ``v`` parameter in favor of ``value`` (:issue:`14645`)
- :func:`DatetimeIndex.shift` and :func:`PeriodIndex.shift` now accept ``periods`` argument instead of ``n`` for consistency with :func:`Index.shift` and :func:`Series.shift`. Using ``n`` throws a deprecation warning (:issue:`22458`, :issue:`22912`)
- The ``fastpath`` keyword of the different Index constructors is deprecated (:issue:`23110`).
- :meth:`Timestamp.tz_localize`, :meth:`DatetimeIndex.tz_localize`, and :meth:`Series.tz_localize` have deprecated the ``errors`` argument in favor of the ``nonexistent`` argument (:issue:`8917`)
- The class ``FrozenNDArray`` has been deprecated. When unpickling, ``FrozenNDArray`` will be unpickled to ``np.ndarray`` once this class is removed (:issue:`9031`)
- The methods :meth:`DataFrame.update` and :meth:`Panel.update` have deprecated the ``raise_conflict=False|True`` keyword in favor of ``errors='ignore'|'raise'`` (:issue:`23585`)
- The methods :meth:`Series.str.partition` and :meth:`Series.str.rpartition` have deprecated the ``pat`` keyword in favor of ``sep`` (:issue:`22676`)
- Deprecated the ``nthreads`` keyword of :func:`pandas.read_feather` in favor of ``use_threads`` to reflect the changes in ``pyarrow>=0.11.0``. (:issue:`23053`)
- :meth:`ExtensionArray._formatting_values` is deprecated. Use :attr:`ExtensionArray._formatter` instead. (:issue:`23601`)
- :func:`pandas.read_excel` has deprecated accepting ``usecols`` as an integer. Please pass in a list of ints from 0 to ``usecols`` inclusive instead (:issue:`23527`)
- Constructing a :class:`TimedeltaIndex` from data with ``datetime64``-dtyped data is deprecated, will raise ``TypeError`` in a future version (:issue:`23539`)
- Constructing a :class:`DatetimeIndex` from data with ``timedelta64``-dtyped data is deprecated, will raise ``TypeError`` in a future version (:issue:`23675`)
- The ``keep_tz=False`` option (the default) of the ``keep_tz`` keyword of
  :meth:`DatetimeIndex.to_series` is deprecated (:issue:`17832`).
- Timezone converting a tz-aware ``datetime.datetime`` or :class:`Timestamp` with :class:`Timestamp` and the ``tz`` argument is now deprecated. Instead, use :meth:`Timestamp.tz_convert` (:issue:`23579`)
- :func:`pandas.api.types.is_period` is deprecated in favor of `pandas.api.types.is_period_dtype` (:issue:`23917`)
- :func:`pandas.api.types.is_datetimetz` is deprecated in favor of `pandas.api.types.is_datetime64tz` (:issue:`23917`)
- Creating a :class:`TimedeltaIndex`, :class:`DatetimeIndex`, or :class:`PeriodIndex` by passing range arguments `start`, `end`, and `periods` is deprecated in favor of :func:`timedelta_range`, :func:`date_range`, or :func:`period_range` (:issue:`23919`)
- Passing a string alias like ``'datetime64[ns, UTC]'`` as the ``unit`` parameter to :class:`DatetimeTZDtype` is deprecated. Use :class:`DatetimeTZDtype.construct_from_string` instead (:issue:`23990`).
- In :meth:`Series.where` with Categorical data, providing an ``other`` that is not present in the categories is deprecated. Convert the categorical to a different dtype or add the ``other`` to the categories first (:issue:`24077`).
- :meth:`Series.clip_lower`, :meth:`Series.clip_upper`, :meth:`DataFrame.clip_lower` and :meth:`DataFrame.clip_upper` are deprecated and will be removed in a future version. Use ``Series.clip(lower=threshold)``, ``Series.clip(upper=threshold)`` and the equivalent ``DataFrame`` methods (:issue:`24203`)

.. _whatsnew_0240.deprecations.datetimelike_int_ops:

Integer Addition/Subtraction with Datetimes and Timedeltas is Deprecated
~~~~~~~~~~~~~~~~~~~~~~~~~~~~~~~~~~~~~~~~~~~~~~~~~~~~~~~~~~~~~~~~~~~~~~~~

In the past, users could—in some cases—add or subtract integers or integer-dtype
arrays from :class:`Timestamp`, :class:`DatetimeIndex` and :class:`TimedeltaIndex`.

This usage is now deprecated.  Instead add or subtract integer multiples of
the object's ``freq`` attribute (:issue:`21939`, :issue:`23878`).

*Previous Behavior*:

.. code-block:: ipython

    In [5]: ts = pd.Timestamp('1994-05-06 12:15:16', freq=pd.offsets.Hour())
    In [6]: ts + 2
    Out[6]: Timestamp('1994-05-06 14:15:16', freq='H')

    In [7]: tdi = pd.timedelta_range('1D', periods=2)
    In [8]: tdi - np.array([2, 1])
    Out[8]: TimedeltaIndex(['-1 days', '1 days'], dtype='timedelta64[ns]', freq=None)

    In [9]: dti = pd.date_range('2001-01-01', periods=2, freq='7D')
    In [10]: dti + pd.Index([1, 2])
    Out[10]: DatetimeIndex(['2001-01-08', '2001-01-22'], dtype='datetime64[ns]', freq=None)

*New Behavior*:

.. ipython:: python
    :okwarning:

    ts = pd.Timestamp('1994-05-06 12:15:16', freq=pd.offsets.Hour())
    ts + 2 * ts.freq

    tdi = pd.timedelta_range('1D', periods=2)
    tdi - np.array([2 * tdi.freq, 1 * tdi.freq])

    dti = pd.date_range('2001-01-01', periods=2, freq='7D')
    dti + pd.Index([1 * dti.freq, 2 * dti.freq])

.. _whatsnew_0240.prior_deprecations:

Removal of prior version deprecations/changes
~~~~~~~~~~~~~~~~~~~~~~~~~~~~~~~~~~~~~~~~~~~~~

- The ``LongPanel`` and ``WidePanel`` classes have been removed (:issue:`10892`)
- :meth:`Series.repeat` has renamed the ``reps`` argument to ``repeats`` (:issue:`14645`)
- Several private functions were removed from the (non-public) module ``pandas.core.common`` (:issue:`22001`)
- Removal of the previously deprecated module ``pandas.core.datetools`` (:issue:`14105`, :issue:`14094`)
- Strings passed into :meth:`DataFrame.groupby` that refer to both column and index levels will raise a ``ValueError`` (:issue:`14432`)
- :meth:`Index.repeat` and :meth:`MultiIndex.repeat` have renamed the ``n`` argument to ``repeats`` (:issue:`14645`)
- The ``Series`` constructor and ``.astype`` method will now raise a ``ValueError`` if timestamp dtypes are passed in without a unit (e.g. ``np.datetime64``) for the ``dtype`` parameter (:issue:`15987`)
- Removal of the previously deprecated ``as_indexer`` keyword completely from ``str.match()`` (:issue:`22356`, :issue:`6581`)
- The modules ``pandas.types``, ``pandas.computation``, and ``pandas.util.decorators`` have been removed (:issue:`16157`, :issue:`16250`)
- Removed the ``pandas.formats.style`` shim for :class:`pandas.io.formats.style.Styler` (:issue:`16059`)
- ``pandas.pnow``, ``pandas.match``, ``pandas.groupby``, ``pd.get_store``, ``pd.Expr``, and ``pd.Term`` have been removed (:issue:`15538`, :issue:`15940`)
- :meth:`Categorical.searchsorted` and :meth:`Series.searchsorted` have renamed the ``v`` argument to ``value`` (:issue:`14645`)
- ``pandas.parser``, ``pandas.lib``, and ``pandas.tslib`` have been removed (:issue:`15537`)
- :meth:`Index.searchsorted` have renamed the ``key`` argument to ``value`` (:issue:`14645`)
- ``DataFrame.consolidate`` and ``Series.consolidate`` have been removed (:issue:`15501`)
- Removal of the previously deprecated module ``pandas.json`` (:issue:`19944`)
- The module ``pandas.tools`` has been removed (:issue:`15358`, :issue:`16005`)
- :meth:`SparseArray.get_values` and :meth:`SparseArray.to_dense` have dropped the ``fill`` parameter (:issue:`14686`)
- ``DataFrame.sortlevel`` and ``Series.sortlevel`` have been removed (:issue:`15099`)
- :meth:`SparseSeries.to_dense` has dropped the ``sparse_only`` parameter (:issue:`14686`)
- :meth:`DataFrame.astype` and :meth:`Series.astype` have renamed the ``raise_on_error`` argument to ``errors`` (:issue:`14967`)
- ``is_sequence``, ``is_any_int_dtype``, and ``is_floating_dtype`` have been removed from ``pandas.api.types`` (:issue:`16163`, :issue:`16189`)

.. _whatsnew_0240.performance:

Performance Improvements
~~~~~~~~~~~~~~~~~~~~~~~~

- Slicing Series and DataFrames with an monotonically increasing :class:`CategoricalIndex`
  is now very fast and has speed comparable to slicing with an ``Int64Index``.
  The speed increase is both when indexing by label (using .loc) and position(.iloc) (:issue:`20395`)
  Slicing a monotonically increasing :class:`CategoricalIndex` itself (i.e. ``ci[1000:2000]``)
  shows similar speed improvements as above (:issue:`21659`)
- Improved performance of :meth:`CategoricalIndex.equals` when comparing to another :class:`CategoricalIndex` (:issue:`24023`)
- Improved performance of :func:`Series.describe` in case of numeric dtpyes (:issue:`21274`)
- Improved performance of :func:`pandas.core.groupby.GroupBy.rank` when dealing with tied rankings (:issue:`21237`)
- Improved performance of :func:`DataFrame.set_index` with columns consisting of :class:`Period` objects (:issue:`21582`, :issue:`21606`)
- Improved performance of :meth:`Series.at` and :meth:`Index.get_value` for Extension Arrays values (e.g. :class:`Categorical`) (:issue:`24204`)
- Improved performance of membership checks in :class:`Categorical` and :class:`CategoricalIndex`
  (i.e. ``x in cat``-style checks are much faster). :meth:`CategoricalIndex.contains`
  is likewise much faster (:issue:`21369`, :issue:`21508`)
- Improved performance of :meth:`HDFStore.groups` (and dependent functions like
  :meth:`HDFStore.keys`.  (i.e. ``x in store`` checks are much faster)
  (:issue:`21372`)
- Improved the performance of :func:`pandas.get_dummies` with ``sparse=True`` (:issue:`21997`)
- Improved performance of :func:`IndexEngine.get_indexer_non_unique` for sorted, non-unique indexes (:issue:`9466`)
- Improved performance of :func:`PeriodIndex.unique` (:issue:`23083`)
- Improved performance of :func:`concat` for `Series` objects (:issue:`23404`)
- Improved performance of :meth:`DatetimeIndex.normalize` and :meth:`Timestamp.normalize` for timezone naive or UTC datetimes (:issue:`23634`)
- Improved performance of :meth:`DatetimeIndex.tz_localize` and various ``DatetimeIndex`` attributes with dateutil UTC timezone (:issue:`23772`)
- Fixed a performance regression on Windows with Python 3.7 of :func:`read_csv` (:issue:`23516`)
- Improved performance of :class:`Categorical` constructor for ``Series`` objects (:issue:`23814`)
- Improved performance of :meth:`~DataFrame.where` for Categorical data (:issue:`24077`)
- Improved performance of iterating over a :class:`Series`. Using :meth:`DataFrame.itertuples` now creates iterators
  without internally allocating lists of all elements (:issue:`20783`)
- Improved performance of :class:`Period` constructor, additionally benefitting ``PeriodArray`` and ``PeriodIndex`` creation (:issue:`24084` and :issue:`24118`)

.. _whatsnew_0240.docs:

Documentation Changes
~~~~~~~~~~~~~~~~~~~~~

-

.. _whatsnew_0240.bug_fixes:

Bug Fixes
~~~~~~~~~

Categorical
^^^^^^^^^^^

- Bug in :meth:`Categorical.from_codes` where ``NaN`` values in ``codes`` were silently converted to ``0`` (:issue:`21767`). In the future this will raise a ``ValueError``. Also changes the behavior of ``.from_codes([1.1, 2.0])``.
- Bug in :meth:`Categorical.sort_values` where ``NaN`` values were always positioned in front regardless of ``na_position`` value. (:issue:`22556`).
- Bug when indexing with a boolean-valued ``Categorical``. Now a boolean-valued ``Categorical`` is treated as a boolean mask (:issue:`22665`)
- Constructing a :class:`CategoricalIndex` with empty values and boolean categories was raising a ``ValueError`` after a change to dtype coercion (:issue:`22702`).
- Bug in :meth:`Categorical.take` with a user-provided ``fill_value`` not encoding the ``fill_value``, which could result in a ``ValueError``, incorrect results, or a segmentation fault (:issue:`23296`).
- In :meth:`Series.unstack`, specifying a ``fill_value`` not present in the categories now raises a ``TypeError`` rather than ignoring the ``fill_value`` (:issue:`23284`)
- Bug when resampling :meth:`DataFrame.resample()` and aggregating on categorical data, the categorical dtype was getting lost. (:issue:`23227`)
- Bug in many methods of the ``.str``-accessor, which always failed on calling the ``CategoricalIndex.str`` constructor (:issue:`23555`, :issue:`23556`)
- Bug in :meth:`Series.where` losing the categorical dtype for categorical data (:issue:`24077`)
- Bug in :meth:`Categorical.apply` where ``NaN`` values could be handled unpredictably. They now remain unchanged (:issue:`24241`)

Datetimelike
^^^^^^^^^^^^

- Fixed bug where two :class:`DateOffset` objects with different ``normalize`` attributes could evaluate as equal (:issue:`21404`)
- Fixed bug where :meth:`Timestamp.resolution` incorrectly returned 1-microsecond ``timedelta`` instead of 1-nanosecond :class:`Timedelta` (:issue:`21336`, :issue:`21365`)
- Bug in :func:`to_datetime` that did not consistently return an :class:`Index` when ``box=True`` was specified (:issue:`21864`)
- Bug in :class:`DatetimeIndex` comparisons where string comparisons incorrectly raises ``TypeError`` (:issue:`22074`)
- Bug in :class:`DatetimeIndex` comparisons when comparing against ``timedelta64[ns]`` dtyped arrays; in some cases ``TypeError`` was incorrectly raised, in others it incorrectly failed to raise (:issue:`22074`)
- Bug in :class:`DatetimeIndex` comparisons when comparing against object-dtyped arrays (:issue:`22074`)
- Bug in :class:`DataFrame` with ``datetime64[ns]`` dtype addition and subtraction with ``Timedelta``-like objects (:issue:`22005`, :issue:`22163`)
- Bug in :class:`DataFrame` with ``datetime64[ns]`` dtype addition and subtraction with ``DateOffset`` objects returning an ``object`` dtype instead of ``datetime64[ns]`` dtype (:issue:`21610`, :issue:`22163`)
- Bug in :class:`DataFrame` with ``datetime64[ns]`` dtype comparing against ``NaT`` incorrectly (:issue:`22242`, :issue:`22163`)
- Bug in :class:`DataFrame` with ``datetime64[ns]`` dtype subtracting ``Timestamp``-like object incorrectly returned ``datetime64[ns]`` dtype instead of ``timedelta64[ns]`` dtype (:issue:`8554`, :issue:`22163`)
- Bug in :class:`DataFrame` with ``datetime64[ns]`` dtype subtracting ``np.datetime64`` object with non-nanosecond unit failing to convert to nanoseconds (:issue:`18874`, :issue:`22163`)
- Bug in :class:`DataFrame` comparisons against ``Timestamp``-like objects failing to raise ``TypeError`` for inequality checks with mismatched types (:issue:`8932`, :issue:`22163`)
- Bug in :class:`DataFrame` with mixed dtypes including ``datetime64[ns]`` incorrectly raising ``TypeError`` on equality comparisons (:issue:`13128`, :issue:`22163`)
- Bug in :attr:`DataFrame.values` returning a :class:`DatetimeIndex` for a single-column ``DataFrame`` with tz-aware datetime values. Now a 2-D :class:`numpy.ndarray` of :class:`Timestamp` objects is returned (:issue:`24024`)
- Bug in :meth:`DataFrame.eq` comparison against ``NaT`` incorrectly returning ``True`` or ``NaN`` (:issue:`15697`, :issue:`22163`)
- Bug in :class:`DatetimeIndex` subtraction that incorrectly failed to raise ``OverflowError`` (:issue:`22492`, :issue:`22508`)
- Bug in :class:`DatetimeIndex` incorrectly allowing indexing with ``Timedelta`` object (:issue:`20464`)
- Bug in :class:`DatetimeIndex` where frequency was being set if original frequency was ``None`` (:issue:`22150`)
- Bug in rounding methods of :class:`DatetimeIndex` (:meth:`~DatetimeIndex.round`, :meth:`~DatetimeIndex.ceil`, :meth:`~DatetimeIndex.floor`) and :class:`Timestamp` (:meth:`~Timestamp.round`, :meth:`~Timestamp.ceil`, :meth:`~Timestamp.floor`) could give rise to loss of precision (:issue:`22591`)
- Bug in :func:`to_datetime` with an :class:`Index` argument that would drop the ``name`` from the result (:issue:`21697`)
- Bug in :class:`PeriodIndex` where adding or subtracting a :class:`timedelta` or :class:`Tick` object produced incorrect results (:issue:`22988`)
- Bug in the :class:`Series` repr with period-dtype data missing a space before the data (:issue:`23601`)
- Bug in :func:`date_range` when decrementing a start date to a past end date by a negative frequency (:issue:`23270`)
- Bug in :meth:`Series.min` which would return ``NaN`` instead of ``NaT`` when called on a series of ``NaT`` (:issue:`23282`)
- Bug in :meth:`Series.combine_first` not properly aligning categoricals, so that missing values in ``self`` where not filled by valid values from ``other`` (:issue:`24147`)
- Bug in :func:`DataFrame.combine` with datetimelike values raising a TypeError (:issue:`23079`)
- Bug in :func:`date_range` with frequency of ``Day`` or higher where dates sufficiently far in the future could wrap around to the past instead of raising ``OutOfBoundsDatetime`` (:issue:`14187`)
- Bug in :func:`period_range` ignoring the frequency of ``start`` and ``end`` when those are provided as :class:`Period` objects (:issue:`20535`).
- Bug in :class:`PeriodIndex` with attribute ``freq.n`` greater than 1 where adding a :class:`DateOffset` object would return incorrect results (:issue:`23215`)
- Bug in :class:`Series` that interpreted string indices as lists of characters when setting datetimelike values (:issue:`23451`)
- Bug in :class:`DataFrame` when creating a new column from an ndarray of :class:`Timestamp` objects with timezones creating an object-dtype column, rather than datetime with timezone (:issue:`23932`)
- Bug in :class:`Timestamp` constructor which would drop the frequency of an input :class:`Timestamp` (:issue:`22311`)
- Bug in :class:`DatetimeIndex` where calling ``np.array(dtindex, dtype=object)`` would incorrectly return an array of ``long`` objects (:issue:`23524`)
- Bug in :class:`Index` where passing a timezone-aware :class:`DatetimeIndex` and `dtype=object` would incorrectly raise a ``ValueError`` (:issue:`23524`)
- Bug in :class:`Index` where calling ``np.array(dtindex, dtype=object)`` on a timezone-naive :class:`DatetimeIndex` would return an array of ``datetime`` objects instead of :class:`Timestamp` objects, potentially losing nanosecond portions of the timestamps (:issue:`23524`)
- Bug in :class:`Categorical.__setitem__` not allowing setting with another ``Categorical`` when both are undordered and have the same categories, but in a different order (:issue:`24142`)
- Bug in :func:`date_range` where using dates with millisecond resolution or higher could return incorrect values or the wrong number of values in the index (:issue:`24110`)
- Bug in :class:`DatetimeIndex` where constructing a :class:`DatetimeIndex` from a :class:`Categorical` or :class:`CategoricalIndex` would incorrectly drop timezone information (:issue:`18664`)
- Bug in :class:`DatetimeIndex` and :class:`TimedeltaIndex` where indexing with ``Ellipsis`` would incorrectly lose the index's ``freq`` attribute (:issue:`21282`)
- Clarified error message produced when passing an incorrect ``freq`` argument to :class:`DatetimeIndex` with ``NaT`` as the first entry in the passed data (:issue:`11587`)
- Bug in :func:`to_datetime` where ``box`` and ``utc`` arguments were ignored when passing a :class:`DataFrame` or ``dict`` of unit mappings (:issue:`23760`)
- Bug in :attr:`Series.dt` where the cache would not update properly after an in-place operation (:issue:`24408`)
- Bug in :class:`PeriodIndex` where comparisons against an array-like object with length 1 failed to raise ``ValueError`` (:issue:`23078`)
- Bug in :meth:`DatetimeIndex.astype`, :meth:`PeriodIndex.astype` and :meth:`TimedeltaIndex.astype` ignoring the sign of the ``dtype`` for unsigned integer dtypes (:issue:`24405`).
- Fixed bug in :meth:`Series.max` with ``datetime64[ns]``-dtype failing to return ``NaT`` when nulls are present and ``skipna=False`` is passed (:issue:`24265`)

Timedelta
^^^^^^^^^
- Bug in :class:`DataFrame` with ``timedelta64[ns]`` dtype division by ``Timedelta``-like scalar incorrectly returning ``timedelta64[ns]`` dtype instead of ``float64`` dtype (:issue:`20088`, :issue:`22163`)
- Bug in adding a :class:`Index` with object dtype to a :class:`Series` with ``timedelta64[ns]`` dtype incorrectly raising (:issue:`22390`)
- Bug in multiplying a :class:`Series` with numeric dtype against a ``timedelta`` object (:issue:`22390`)
- Bug in :class:`Series` with numeric dtype when adding or subtracting an an array or ``Series`` with ``timedelta64`` dtype (:issue:`22390`)
- Bug in :class:`Index` with numeric dtype when multiplying or dividing an array with dtype ``timedelta64`` (:issue:`22390`)
- Bug in :class:`TimedeltaIndex` incorrectly allowing indexing with ``Timestamp`` object (:issue:`20464`)
- Fixed bug where subtracting :class:`Timedelta` from an object-dtyped array would raise ``TypeError`` (:issue:`21980`)
- Fixed bug in adding a :class:`DataFrame` with all-`timedelta64[ns]` dtypes to a :class:`DataFrame` with all-integer dtypes returning incorrect results instead of raising ``TypeError`` (:issue:`22696`)
- Bug in :class:`TimedeltaIndex` where adding a timezone-aware datetime scalar incorrectly returned a timezone-naive :class:`DatetimeIndex` (:issue:`23215`)
- Bug in :class:`TimedeltaIndex` where adding ``np.timedelta64('NaT')`` incorrectly returned an all-``NaT`` :class:`DatetimeIndex` instead of an all-``NaT`` :class:`TimedeltaIndex` (:issue:`23215`)
- Bug in :class:`Timedelta` and :func:`to_timedelta()` have inconsistencies in supported unit string (:issue:`21762`)
- Bug in :class:`TimedeltaIndex` division where dividing by another :class:`TimedeltaIndex` raised ``TypeError`` instead of returning a :class:`Float64Index` (:issue:`23829`, :issue:`22631`)
- Bug in :class:`TimedeltaIndex` comparison operations where comparing against non-``Timedelta``-like objects would raise ``TypeError`` instead of returning all-``False`` for ``__eq__`` and all-``True`` for ``__ne__`` (:issue:`24056`)

Timezones
^^^^^^^^^

- Bug in :meth:`Index.shift` where an ``AssertionError`` would raise when shifting across DST (:issue:`8616`)
- Bug in :class:`Timestamp` constructor where passing an invalid timezone offset designator (``Z``) would not raise a ``ValueError`` (:issue:`8910`)
- Bug in :meth:`Timestamp.replace` where replacing at a DST boundary would retain an incorrect offset (:issue:`7825`)
- Bug in :meth:`Series.replace` with ``datetime64[ns, tz]`` data when replacing ``NaT`` (:issue:`11792`)
- Bug in :class:`Timestamp` when passing different string date formats with a timezone offset would produce different timezone offsets (:issue:`12064`)
- Bug when comparing a tz-naive :class:`Timestamp` to a tz-aware :class:`DatetimeIndex` which would coerce the :class:`DatetimeIndex` to tz-naive (:issue:`12601`)
- Bug in :meth:`Series.truncate` with a tz-aware :class:`DatetimeIndex` which would cause a core dump (:issue:`9243`)
- Bug in :class:`Series` constructor which would coerce tz-aware and tz-naive :class:`Timestamp` to tz-aware (:issue:`13051`)
- Bug in :class:`Index` with ``datetime64[ns, tz]`` dtype that did not localize integer data correctly (:issue:`20964`)
- Bug in :class:`DatetimeIndex` where constructing with an integer and tz would not localize correctly (:issue:`12619`)
- Fixed bug where :meth:`DataFrame.describe` and :meth:`Series.describe` on tz-aware datetimes did not show `first` and `last` result (:issue:`21328`)
- Bug in :class:`DatetimeIndex` comparisons failing to raise ``TypeError`` when comparing timezone-aware ``DatetimeIndex`` against ``np.datetime64`` (:issue:`22074`)
- Bug in ``DataFrame`` assignment with a timezone-aware scalar (:issue:`19843`)
- Bug in :func:`DataFrame.asof` that raised a ``TypeError`` when attempting to compare tz-naive and tz-aware timestamps (:issue:`21194`)
- Bug when constructing a :class:`DatetimeIndex` with :class:`Timestamp` constructed with the ``replace`` method across DST (:issue:`18785`)
- Bug when setting a new value with :meth:`DataFrame.loc` with a :class:`DatetimeIndex` with a DST transition (:issue:`18308`, :issue:`20724`)
- Bug in :meth:`Index.unique` that did not re-localize tz-aware dates correctly (:issue:`21737`)
- Bug when indexing a :class:`Series` with a DST transition (:issue:`21846`)
- Bug in :meth:`DataFrame.resample` and :meth:`Series.resample` where an ``AmbiguousTimeError`` or ``NonExistentTimeError`` would raise if a timezone aware timeseries ended on a DST transition (:issue:`19375`, :issue:`10117`)
- Bug in :meth:`DataFrame.drop` and :meth:`Series.drop` when specifying a tz-aware Timestamp key to drop from a :class:`DatetimeIndex` with a DST transition (:issue:`21761`)
- Bug in :class:`DatetimeIndex` constructor where ``NaT`` and ``dateutil.tz.tzlocal`` would raise an ``OutOfBoundsDatetime`` error (:issue:`23807`)
- Bug in :meth:`DatetimeIndex.tz_localize` and :meth:`Timestamp.tz_localize` with ``dateutil.tz.tzlocal`` near a DST transition that would return an incorrectly localized datetime (:issue:`23807`)
- Bug in :class:`Timestamp` constructor where a ``dateutil.tz.tzutc`` timezone passed with a ``datetime.datetime`` argument would be converted to a ``pytz.UTC`` timezone (:issue:`23807`)
- Bug in :func:`to_datetime` where ``utc=True`` was not respected when specifying a ``unit`` and ``errors='ignore'`` (:issue:`23758`)
- Bug in :func:`to_datetime` where ``utc=True`` was not respected when passing a :class:`Timestamp` (:issue:`24415`)
- Bug in :meth:`DataFrame.any` returns wrong value when ``axis=1`` and the data is of datetimelike type (:issue:`23070`)

Offsets
^^^^^^^

- Bug in :class:`FY5253` where date offsets could incorrectly raise an ``AssertionError`` in arithmetic operatons (:issue:`14774`)
- Bug in :class:`DateOffset` where keyword arguments ``week`` and ``milliseconds`` were accepted and ignored.  Passing these will now raise ``ValueError`` (:issue:`19398`)
- Bug in adding :class:`DateOffset` with :class:`DataFrame` or :class:`PeriodIndex` incorrectly raising ``TypeError`` (:issue:`23215`)
- Bug in comparing :class:`DateOffset` objects with non-DateOffset objects, particularly strings, raising ``ValueError`` instead of returning ``False`` for equality checks and ``True`` for not-equal checks (:issue:`23524`)

Numeric
^^^^^^^

- Bug in :class:`Series` ``__rmatmul__`` doesn't support matrix vector multiplication (:issue:`21530`)
- Bug in :func:`factorize` fails with read-only array (:issue:`12813`)
- Fixed bug in :func:`unique` handled signed zeros inconsistently: for some inputs 0.0 and -0.0 were treated as equal and for some inputs as different. Now they are treated as equal for all inputs (:issue:`21866`)
- Bug in :meth:`DataFrame.agg`, :meth:`DataFrame.transform` and :meth:`DataFrame.apply` where,
  when supplied with a list of functions and ``axis=1`` (e.g. ``df.apply(['sum', 'mean'], axis=1)``),
  a ``TypeError`` was wrongly raised. For all three methods such calculation are now done correctly. (:issue:`16679`).
- Bug in :class:`Series` comparison against datetime-like scalars and arrays (:issue:`22074`)
- Bug in :class:`DataFrame` multiplication between boolean dtype and integer returning ``object`` dtype instead of integer dtype (:issue:`22047`, :issue:`22163`)
- Bug in :meth:`DataFrame.apply` where, when supplied with a string argument and additional positional or keyword arguments (e.g. ``df.apply('sum', min_count=1)``), a ``TypeError`` was wrongly raised (:issue:`22376`)
- Bug in :meth:`DataFrame.astype` to extension dtype may raise ``AttributeError`` (:issue:`22578`)
- Bug in :class:`DataFrame` with ``timedelta64[ns]`` dtype arithmetic operations with ``ndarray`` with integer dtype incorrectly treating the narray as ``timedelta64[ns]`` dtype (:issue:`23114`)
- Bug in :meth:`Series.rpow` with object dtype ``NaN`` for ``1 ** NA`` instead of ``1`` (:issue:`22922`).
- :meth:`Series.agg` can now handle numpy NaN-aware methods like :func:`numpy.nansum` (:issue:`19629`)
- Bug in :meth:`Series.rank` and :meth:`DataFrame.rank` when ``pct=True`` and more than 2:sup:`24` rows are present resulted in percentages greater than 1.0 (:issue:`18271`)
- Calls such as :meth:`DataFrame.round` with a non-unique :meth:`CategoricalIndex` now return expected data. Previously, data would be improperly duplicated (:issue:`21809`).
- Added ``log10``, `floor` and `ceil` to the list of supported functions in :meth:`DataFrame.eval` (:issue:`24139`, :issue:`24353`)
- Logical operations ``&, |, ^`` between :class:`Series` and :class:`Index` will no longer raise ``ValueError`` (:issue:`22092`)
- Checking PEP 3141 numbers in :func:`~pandas.api.types.is_scalar` function returns ``True`` (:issue:`22903`)
- Reduction methods like :meth:`Series.sum` now accept the default value of ``keepdims=False`` when called from a NumPy ufunc, rather than raising a ``TypeError``. Full support for ``keepdims`` has not been implemented (:issue:`24356`).

Conversion
^^^^^^^^^^

- Bug in :meth:`DataFrame.combine_first` in which column types were unexpectedly converted to float (:issue:`20699`)
- Bug in :meth:`DataFrame.clip` in which column types are not preserved and casted to float (:issue:`24162`)
- Bug in :meth:`DataFrame.clip` when order of columns of dataframes doesn't match, result observed is wrong in numeric values (:issue:`20911`)

Strings
^^^^^^^

- Bug in :meth:`Index.str.partition` was not nan-safe (:issue:`23558`).
- Bug in :meth:`Index.str.split` was not nan-safe (:issue:`23677`).
- Bug :func:`Series.str.contains` not respecting the ``na`` argument for a ``Categorical`` dtype ``Series`` (:issue:`22158`)
- Bug in :meth:`Index.str.cat` when the result contained only ``NaN`` (:issue:`24044`)

Interval
^^^^^^^^

- Bug in the :class:`IntervalIndex` constructor where the ``closed`` parameter did not always override the inferred ``closed`` (:issue:`19370`)
- Bug in the ``IntervalIndex`` repr where a trailing comma was missing after the list of intervals (:issue:`20611`)
- Bug in :class:`Interval` where scalar arithmetic operations did not retain the ``closed`` value (:issue:`22313`)
- Bug in :class:`IntervalIndex` where indexing with datetime-like values raised a ``KeyError`` (:issue:`20636`)
- Bug in ``IntervalTree`` where data containing ``NaN`` triggered a warning and resulted in incorrect indexing queries with :class:`IntervalIndex` (:issue:`23352`)

Indexing
^^^^^^^^

- The traceback from a ``KeyError`` when asking ``.loc`` for a single missing label is now shorter and more clear (:issue:`21557`)
- :class:`PeriodIndex` now emits a ``KeyError`` when a malformed string is looked up, which is consistent with the behavior of :class:`DatetimeIndex` (:issue:`22803`)
- When ``.ix`` is asked for a missing integer label in a :class:`MultiIndex` with a first level of integer type, it now raises a ``KeyError``, consistently with the case of a flat :class:`Int64Index`, rather than falling back to positional indexing (:issue:`21593`)
- Bug in :meth:`Index.reindex` when reindexing a tz-naive and tz-aware :class:`DatetimeIndex` (:issue:`8306`)
- Bug in :meth:`Series.reindex` when reindexing an empty series with a ``datetime64[ns, tz]`` dtype (:issue:`20869`)
- Bug in :class:`DataFrame` when setting values with ``.loc`` and a timezone aware :class:`DatetimeIndex` (:issue:`11365`)
- ``DataFrame.__getitem__`` now accepts dictionaries and dictionary keys as list-likes of labels, consistently with ``Series.__getitem__`` (:issue:`21294`)
- Fixed ``DataFrame[np.nan]`` when columns are non-unique (:issue:`21428`)
- Bug when indexing :class:`DatetimeIndex` with nanosecond resolution dates and timezones (:issue:`11679`)
- Bug where indexing with a Numpy array containing negative values would mutate the indexer (:issue:`21867`)
- Bug where mixed indexes wouldn't allow integers for ``.at`` (:issue:`19860`)
- ``Float64Index.get_loc`` now raises ``KeyError`` when boolean key passed. (:issue:`19087`)
- Bug in :meth:`DataFrame.loc` when indexing with an :class:`IntervalIndex` (:issue:`19977`)
- :class:`Index` no longer mangles ``None``, ``NaN`` and ``NaT``, i.e. they are treated as three different keys. However, for numeric Index all three are still coerced to a ``NaN`` (:issue:`22332`)
- Bug in ``scalar in Index`` if scalar is a float while the ``Index`` is of integer dtype (:issue:`22085`)
- Bug in :func:`MultiIndex.set_levels` when levels value is not subscriptable (:issue:`23273`)
- Bug where setting a timedelta column by ``Index`` causes it to be casted to double, and therefore lose precision (:issue:`23511`)
- Bug in :func:`Index.union` and :func:`Index.intersection` where name of the ``Index`` of the result was not computed correctly for certain cases (:issue:`9943`, :issue:`9862`)
- Bug in :class:`Index` slicing with boolean :class:`Index` may raise ``TypeError`` (:issue:`22533`)
- Bug in ``PeriodArray.__setitem__`` when accepting slice and list-like value (:issue:`23978`)
- Bug in :class:`DatetimeIndex`, :class:`TimedeltaIndex` where indexing with ``Ellipsis`` would lose their ``freq`` attribute (:issue:`21282`)
- Bug in ``iat`` where using it to assign an incompatible value would create a new column (:issue:`23236`)

Missing
^^^^^^^

- Bug in :func:`DataFrame.fillna` where a ``ValueError`` would raise when one column contained a ``datetime64[ns, tz]`` dtype (:issue:`15522`)
- Bug in :func:`Series.hasnans` that could be incorrectly cached and return incorrect answers if null elements are introduced after an initial call (:issue:`19700`)
- :func:`Series.isin` now treats all NaN-floats as equal also for ``np.object``-dtype. This behavior is consistent with the behavior for float64 (:issue:`22119`)
- :func:`unique` no longer mangles NaN-floats and the ``NaT``-object for ``np.object``-dtype, i.e. ``NaT`` is no longer coerced to a NaN-value and is treated as a different entity. (:issue:`22295`)


MultiIndex
^^^^^^^^^^

- Removed compatibility for :class:`MultiIndex` pickles prior to version 0.8.0; compatibility with :class:`MultiIndex` pickles from version 0.13 forward is maintained (:issue:`21654`)
- :meth:`MultiIndex.get_loc_level` (and as a consequence, ``.loc`` on a ``Series`` or ``DataFrame`` with a :class:`MultiIndex` index) will now raise a ``KeyError``, rather than returning an empty ``slice``, if asked a label which is present in the ``levels`` but is unused (:issue:`22221`)
- :class:`MultiIndex` has gained the :meth:`MultiIndex.from_frame`, it allows constructing a :class:`MultiIndex` object from a :class:`DataFrame` (:issue:`22420`)
- Fix ``TypeError`` in Python 3 when creating :class:`MultiIndex` in which some levels have mixed types, e.g. when some labels are tuples (:issue:`15457`)

I/O
^^^


.. _whatsnew_0240.bug_fixes.nan_with_str_dtype:

Proper handling of `np.NaN` in a string data-typed column with the Python engine
^^^^^^^^^^^^^^^^^^^^^^^^^^^^^^^^^^^^^^^^^^^^^^^^^^^^^^^^^^^^^^^^^^^^^^^^^^^^^^^^

There was bug in :func:`read_excel` and :func:`read_csv` with the Python
engine, where missing values turned to ``'nan'`` with ``dtype=str`` and
``na_filter=True``. Now, these missing values are converted to the string
missing indicator, ``np.nan``. (:issue:`20377`)

.. ipython:: python
   :suppress:

   from pandas.compat import StringIO

*Previous Behavior*:

.. code-block:: ipython

   In [5]: data = 'a,b,c\n1,,3\n4,5,6'
   In [6]: df = pd.read_csv(StringIO(data), engine='python', dtype=str, na_filter=True)
   In [7]: df.loc[0, 'b']
   Out[7]:
   'nan'

*New Behavior*:

.. ipython:: python

   data = 'a,b,c\n1,,3\n4,5,6'
   df = pd.read_csv(StringIO(data), engine='python', dtype=str, na_filter=True)
   df.loc[0, 'b']

Notice how we now instead output ``np.nan`` itself instead of a stringified form of it.

- Bug in :func:`read_csv` in which a column specified with ``CategoricalDtype`` of boolean categories was not being correctly coerced from string values to booleans (:issue:`20498`)
- Bug in :meth:`DataFrame.to_sql` when writing timezone aware data (``datetime64[ns, tz]`` dtype) would raise a ``TypeError`` (:issue:`9086`)
- Bug in :meth:`DataFrame.to_sql` where a naive :class:`DatetimeIndex` would be written as ``TIMESTAMP WITH TIMEZONE`` type in supported databases, e.g. PostgreSQL (:issue:`23510`)
- Bug in :meth:`read_excel()` when ``parse_cols`` is specified with an empty dataset (:issue:`9208`)
- :func:`read_html()` no longer ignores all-whitespace ``<tr>`` within ``<thead>`` when considering the ``skiprows`` and ``header`` arguments. Previously, users had to decrease their ``header`` and ``skiprows`` values on such tables to work around the issue. (:issue:`21641`)
- :func:`read_excel()` will correctly show the deprecation warning for previously deprecated ``sheetname`` (:issue:`17994`)
- :func:`read_csv()` and func:`read_table()` will throw ``UnicodeError`` and not coredump on badly encoded strings (:issue:`22748`)
- :func:`read_csv()` will correctly parse timezone-aware datetimes (:issue:`22256`)
- Bug in :func:`read_csv()` in which memory management was prematurely optimized for the C engine when the data was being read in chunks (:issue:`23509`)
- Bug in :func:`read_csv()` in unnamed columns were being improperly identified when extracting a multi-index (:issue:`23687`)
- :func:`read_sas()` will parse numbers in sas7bdat-files that have width less than 8 bytes correctly. (:issue:`21616`)
- :func:`read_sas()` will correctly parse sas7bdat files with many columns (:issue:`22628`)
- :func:`read_sas()` will correctly parse sas7bdat files with data page types having also bit 7 set (so page type is 128 + 256 = 384) (:issue:`16615`)
- Bug in :meth:`detect_client_encoding` where potential ``IOError`` goes unhandled when importing in a mod_wsgi process due to restricted access to stdout. (:issue:`21552`)
- Bug in :func:`to_html()` with ``index=False`` misses truncation indicators (...) on truncated DataFrame (:issue:`15019`, :issue:`22783`)
- Bug in :func:`DataFrame.to_string()` that broke column alignment when ``index=False`` and width of first column's values is greater than the width of first column's header (:issue:`16839`, :issue:`13032`)
- Bug in :func:`DataFrame.to_string()` that caused representations of :class:`DataFrame` to not take up the whole window (:issue:`22984`)
- Bug in :func:`DataFrame.to_csv` where a single level MultiIndex incorrectly wrote a tuple. Now just the value of the index is written (:issue:`19589`).
- :class:`HDFStore` will raise ``ValueError`` when the ``format`` kwarg is passed to the constructor (:issue:`13291`)
- Bug in :meth:`HDFStore.append` when appending a :class:`DataFrame` with an empty string column and ``min_itemsize`` < 8 (:issue:`12242`)
- Bug in :func:`read_csv()` in which memory leaks occurred in the C engine when parsing ``NaN`` values due to insufficient cleanup on completion or error (:issue:`21353`)
- Bug in :func:`read_csv()` in which incorrect error messages were being raised when ``skipfooter`` was passed in along with ``nrows``, ``iterator``, or ``chunksize`` (:issue:`23711`)
- Bug in :func:`read_csv()` in which :class:`MultiIndex` index names were being improperly handled in the cases when they were not provided (:issue:`23484`)
- Bug in :func:`read_csv()` in which unnecessary warnings were being raised when the dialect's values conflicted with the default arguments (:issue:`23761`)
- Bug in :func:`read_html()` in which the error message was not displaying the valid flavors when an invalid one was provided (:issue:`23549`)
- Bug in :meth:`read_excel()` in which extraneous header names were extracted, even though none were specified (:issue:`11733`)
- Bug in :meth:`read_excel()` in which column names were not being properly converted to string sometimes in Python 2.x (:issue:`23874`)
- Bug in :meth:`read_excel()` in which ``index_col=None`` was not being respected and parsing index columns anyway (:issue:`18792`, :issue:`20480`)
- Bug in :meth:`read_excel()` in which ``usecols`` was not being validated for proper column names when passed in as a string (:issue:`20480`)
- Bug in :meth:`DataFrame.to_dict` when the resulting dict contains non-Python scalars in the case of numeric data (:issue:`23753`)
- :func:`DataFrame.to_string()`, :func:`DataFrame.to_html()`, :func:`DataFrame.to_latex()` will correctly format output when a string is passed as the ``float_format`` argument (:issue:`21625`, :issue:`22270`)
- Bug in :func:`read_csv` that caused it to raise ``OverflowError`` when trying to use 'inf' as ``na_value`` with integer index column (:issue:`17128`)
- Bug in :func:`read_fwf` in which the compression type of a file was not being properly inferred (:issue:`22199`)
- Bug in :func:`pandas.io.json.json_normalize` that caused it to raise ``TypeError`` when two consecutive elements of ``record_path`` are dicts (:issue:`22706`)
- Bug in :meth:`DataFrame.to_stata`, :class:`pandas.io.stata.StataWriter` and :class:`pandas.io.stata.StataWriter117` where a exception would leave a partially written and invalid dta file (:issue:`23573`)
- Bug in :meth:`DataFrame.to_stata` and :class:`pandas.io.stata.StataWriter117` that produced invalid files when using strLs with non-ASCII characters (:issue:`23573`)

Plotting
^^^^^^^^

- Bug in :func:`DataFrame.plot.scatter` and :func:`DataFrame.plot.hexbin` caused x-axis label and ticklabels to disappear when colorbar was on in IPython inline backend (:issue:`10611`, :issue:`10678`, and :issue:`20455`)
- Bug in plotting a Series with datetimes using :func:`matplotlib.axes.Axes.scatter` (:issue:`22039`)

Groupby/Resample/Rolling
^^^^^^^^^^^^^^^^^^^^^^^^

- Bug in :func:`pandas.core.groupby.GroupBy.first` and :func:`pandas.core.groupby.GroupBy.last` with ``as_index=False`` leading to the loss of timezone information (:issue:`15884`)
- Bug in :meth:`DateFrame.resample` when downsampling across a DST boundary (:issue:`8531`)
- Bug in date anchoring for :meth:`DateFrame.resample` with offset :class:`Day` when n > 1 (:issue:`24127`)
- Bug where ``ValueError`` is wrongly raised when calling :func:`~pandas.core.groupby.SeriesGroupBy.count` method of a
  ``SeriesGroupBy`` when the grouping variable only contains NaNs and numpy version < 1.13 (:issue:`21956`).
- Multiple bugs in :func:`pandas.core.window.Rolling.min` with ``closed='left'`` and a
  datetime-like index leading to incorrect results and also segfault. (:issue:`21704`)
- Bug in :meth:`pandas.core.resample.Resampler.apply` when passing postiional arguments to applied func (:issue:`14615`).
- Bug in :meth:`Series.resample` when passing ``numpy.timedelta64`` to ``loffset`` kwarg (:issue:`7687`).
- Bug in :meth:`pandas.core.resample.Resampler.asfreq` when frequency of ``TimedeltaIndex`` is a subperiod of a new frequency (:issue:`13022`).
- Bug in :meth:`pandas.core.groupby.SeriesGroupBy.mean` when values were integral but could not fit inside of int64, overflowing instead. (:issue:`22487`)
- :func:`pandas.core.groupby.RollingGroupby.agg` and :func:`pandas.core.groupby.ExpandingGroupby.agg` now support multiple aggregation functions as parameters (:issue:`15072`)
- Bug in :meth:`DataFrame.resample` and :meth:`Series.resample` when resampling by a weekly offset (``'W'``) across a DST transition (:issue:`9119`, :issue:`21459`)
- Bug in :meth:`DataFrame.expanding` in which the ``axis`` argument was not being respected during aggregations (:issue:`23372`)
- Bug in :meth:`pandas.core.groupby.GroupBy.transform` which caused missing values when the input function can accept a :class:`DataFrame` but renames it (:issue:`23455`).
- Bug in :func:`pandas.core.groupby.GroupBy.nth` where column order was not always preserved (:issue:`20760`)
- Bug in :meth:`pandas.core.groupby.GroupBy.rank` with ``method='dense'`` and ``pct=True`` when a group has only one member would raise a ``ZeroDivisionError`` (:issue:`23666`).
- Calling :meth:`pandas.core.groupby.GroupBy.rank` with empty groups and ``pct=True`` was raising a ``ZeroDivisionError`` (:issue:`22519`)
- Bug in :meth:`DataFrame.resample` when resampling ``NaT`` in ``TimeDeltaIndex`` (:issue:`13223`).

Reshaping
^^^^^^^^^

- Bug in :func:`pandas.concat` when joining resampled DataFrames with timezone aware index (:issue:`13783`)
- Bug in :func:`pandas.concat` when joining only `Series` the `names` argument of `concat` is no longer ignored (:issue:`23490`)
- Bug in :meth:`Series.combine_first` with ``datetime64[ns, tz]`` dtype which would return tz-naive result (:issue:`21469`)
- Bug in :meth:`Series.where` and :meth:`DataFrame.where` with ``datetime64[ns, tz]`` dtype (:issue:`21546`)
- Bug in :meth:`DataFrame.where` with an empty DataFrame and empty ``cond`` having non-bool dtype (:issue:`21947`)
- Bug in :meth:`Series.mask` and :meth:`DataFrame.mask` with ``list`` conditionals (:issue:`21891`)
- Bug in :meth:`DataFrame.replace` raises RecursionError when converting OutOfBounds ``datetime64[ns, tz]`` (:issue:`20380`)
- :func:`pandas.core.groupby.GroupBy.rank` now raises a ``ValueError`` when an invalid value is passed for argument ``na_option`` (:issue:`22124`)
- Bug in :func:`get_dummies` with Unicode attributes in Python 2 (:issue:`22084`)
- Bug in :meth:`DataFrame.replace` raises ``RecursionError`` when replacing empty lists (:issue:`22083`)
- Bug in :meth:`Series.replace` and :meth:`DataFrame.replace` when dict is used as the ``to_replace`` value and one key in the dict is is another key's value, the results were inconsistent between using integer key and using string key (:issue:`20656`)
- Bug in :meth:`DataFrame.drop_duplicates` for empty ``DataFrame`` which incorrectly raises an error (:issue:`20516`)
- Bug in :func:`pandas.wide_to_long` when a string is passed to the stubnames argument and a column name is a substring of that stubname (:issue:`22468`)
- Bug in :func:`merge` when merging ``datetime64[ns, tz]`` data that contained a DST transition (:issue:`18885`)
- Bug in :func:`merge_asof` when merging on float values within defined tolerance (:issue:`22981`)
- Bug in :func:`pandas.concat` when concatenating a multicolumn DataFrame with tz-aware data against a DataFrame with a different number of columns (:issue:`22796`)
- Bug in :func:`merge_asof` where confusing error message raised when attempting to merge with missing values (:issue:`23189`)
- Bug in :meth:`DataFrame.nsmallest` and :meth:`DataFrame.nlargest` for dataframes that have a :class:`MultiIndex` for columns (:issue:`23033`).
- Bug in :func:`pandas.melt` when passing column names that are not present in ``DataFrame`` (:issue:`23575`)
- Bug in :meth:`DataFrame.append` with a :class:`Series` with a dateutil timezone would raise a ``TypeError`` (:issue:`23682`)
- Bug in :class:`Series` construction when passing no data and ``dtype=str`` (:issue:`22477`)
- Bug in :func:`cut` with ``bins`` as an overlapping ``IntervalIndex`` where multiple bins were returned per item instead of raising a ``ValueError`` (:issue:`23980`)
- Bug in :func:`pandas.concat` when joining ``Series`` datetimetz with ``Series`` category would lose timezone (:issue:`23816`)
- Bug in :meth:`DataFrame.join` when joining on partial MultiIndex would drop names (:issue:`20452`).
- :meth:`DataFrame.nlargest` and :meth:`DataFrame.nsmallest` now returns the correct n values when keep != 'all' also when tied on the first columns (:issue:`22752`)
- Constructing a DataFrame with an index argument that wasn't already an instance of :class:`~pandas.core.Index` was broken (:issue:`22227`).
- Bug in :class:`DataFrame` prevented list subclasses to be used to construction (:issue:`21226`)

.. _whatsnew_0240.bug_fixes.sparse:

Sparse
^^^^^^

- Updating a boolean, datetime, or timedelta column to be Sparse now works (:issue:`22367`)
- Bug in :meth:`Series.to_sparse` with Series already holding sparse data not constructing properly (:issue:`22389`)
- Providing a ``sparse_index`` to the SparseArray constructor no longer defaults the na-value to ``np.nan`` for all dtypes. The correct na_value for ``data.dtype`` is now used.
- Bug in ``SparseArray.nbytes`` under-reporting its memory usage by not including the size of its sparse index.
- Improved performance of :meth:`Series.shift` for non-NA ``fill_value``, as values are no longer converted to a dense array.
- Bug in ``DataFrame.groupby`` not including ``fill_value`` in the groups for non-NA ``fill_value`` when grouping by a sparse column (:issue:`5078`)
- Bug in unary inversion operator (``~``) on a ``SparseSeries`` with boolean values. The performance of this has also been improved (:issue:`22835`)
- Bug in :meth:`SparseArary.unique` not returning the unique values (:issue:`19595`)
- Bug in :meth:`SparseArray.nonzero` and :meth:`SparseDataFrame.dropna` returning shifted/incorrect results (:issue:`21172`)
- Bug in :meth:`DataFrame.apply` where dtypes would lose sparseness (:issue:`23744`)
- Bug in :func:`concat` when concatenating a list of :class:`Series` with all-sparse values changing the ``fill_value`` and converting to a dense Series (:issue:`24371`)

Style
^^^^^

- :meth:`~pandas.io.formats.style.Styler.background_gradient` now takes a ``text_color_threshold`` parameter to automatically lighten the text color based on the luminance of the background color. This improves readability with dark background colors without the need to limit the background colormap range. (:issue:`21258`)
- :meth:`~pandas.io.formats.style.Styler.background_gradient` now also supports tablewise application (in addition to rowwise and columnwise) with ``axis=None`` (:issue:`15204`)
- :meth:`~pandas.io.formats.style.Styler.bar` now also supports tablewise application (in addition to rowwise and columnwise) with ``axis=None`` and setting clipping range with ``vmin`` and ``vmax`` (:issue:`21548` and :issue:`21526`). ``NaN`` values are also handled properly.

Build Changes
^^^^^^^^^^^^^

- Building pandas for development now requires ``cython >= 0.28.2`` (:issue:`21688`)
- Testing pandas now requires ``hypothesis>=3.58``.  You can find `the Hypothesis docs here <https://hypothesis.readthedocs.io/en/latest/index.html>`_, and a pandas-specific introduction :ref:`in the contributing guide <using-hypothesis>`. (:issue:`22280`)
- Building pandas on macOS now targets minimum macOS 10.9 if run on macOS 10.9 or above (:issue:`23424`)

Other
^^^^^

- Bug where C variables were declared with external linkage causing import errors if certain other C libraries were imported before Pandas. (:issue:`24113`)
- Require at least 0.28.2 version of ``cython`` to support read-only memoryviews (:issue:`21688`)

.. _whatsnew_0.24.0.contributors:

Contributors
~~~~~~~~~~~~

.. contributors:: v0.23.4..HEAD<|MERGE_RESOLUTION|>--- conflicted
+++ resolved
@@ -674,11 +674,7 @@
 .. _whatsnew_0240.api_breaking.datetime_unique:
 
 The return type of :meth:`Series.unique` for datetime with timezone values has changed
-<<<<<<< HEAD
 from an :class:`numpy.ndarray` of :class:`Timestamp` objects to a :class:`arrays.DatetimeArray` (:issue:`24024`).
-=======
-from an :class:`ndarray` of :class:`Timestamp` objects to a :class:`arrays.DatetimeArray` (:issue:`24024`).
->>>>>>> be1c9685
 
 .. ipython:: python
 
