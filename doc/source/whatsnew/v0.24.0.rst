--- conflicted
+++ resolved
@@ -369,14 +369,9 @@
 - :meth:`Index.difference` now has an optional ``sort`` parameter to specify whether the results should be sorted if possible (:issue:`17839`)
 - :meth:`read_excel()` now accepts ``usecols`` as a list of column names or callable (:issue:`18273`)
 - :meth:`MultiIndex.to_flat_index` has been added to flatten multiple levels into a single-level :class:`Index` object.
-<<<<<<< HEAD
-- :meth:`DataFrame.to_stata` and :class:` pandas.io.stata.StataWriter117` can write mixed sting columns to Stata strl format (:issue:`23633`)
-- :meth:`DataFrame.between_time` and :meth:`DataFrame.at_time` have gained the an ``axis`` parameter (:issue: `8839`)
-- The ``scatter_matrix``, ``andrews_curves``, ``parallel_coordinates``, ``lag_plot``, ``autocorrelation_plot``, ``bootstrap_plot``, and ``radviz`` plots from the ``pandas.plotting`` module are now accessible from calling :meth:`DataFrame.plot` (:issue:`11978`)
-=======
 - :meth:`DataFrame.to_stata` and :class:`pandas.io.stata.StataWriter117` can write mixed sting columns to Stata strl format (:issue:`23633`)
 - :meth:`DataFrame.between_time` and :meth:`DataFrame.at_time` have gained the an ``axis`` parameter (:issue:`8839`)
->>>>>>> 5d134ec1
+- The ``scatter_matrix``, ``andrews_curves``, ``parallel_coordinates``, ``lag_plot``, ``autocorrelation_plot``, ``bootstrap_plot``, and ``radviz`` plots from the ``pandas.plotting`` module are now accessible from calling :meth:`DataFrame.plot` (:issue:`11978`)
 - :class:`IntervalIndex` has gained the :attr:`~IntervalIndex.is_overlapping` attribute to indicate if the ``IntervalIndex`` contains any overlapping intervals (:issue:`23309`)
 
 .. _whatsnew_0240.api_breaking:
