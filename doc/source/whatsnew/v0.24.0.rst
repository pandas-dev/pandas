.. _whatsnew_0240:

What's New in 0.24.0 (Month XX, 2018)
-------------------------------------

.. warning::

   Starting January 1, 2019, pandas feature releases will support Python 3 only.
   See :ref:`install.dropping-27` for more.

{{ header }}


These are the changes in pandas 0.24.0. See :ref:`release` for a full changelog
including other versions of pandas.

.. _whatsnew_0240.enhancements:

New features
~~~~~~~~~~~~
- :func:`merge` now directly allows merge between objects of type ``DataFrame`` and named ``Series``, without the need to convert the ``Series`` object into a ``DataFrame`` beforehand (:issue:`21220`)
- ``ExcelWriter`` now accepts ``mode`` as a keyword argument, enabling append to existing workbooks when using the ``openpyxl`` engine (:issue:`3441`)
- ``FrozenList`` has gained the ``.union()`` and ``.difference()`` methods. This functionality greatly simplifies groupby's that rely on explicitly excluding certain columns. See :ref:`Splitting an object into groups <groupby.split>` for more information (:issue:`15475`, :issue:`15506`).
- :func:`DataFrame.to_parquet` now accepts ``index`` as an argument, allowing
  the user to override the engine's default behavior to include or omit the
  dataframe's indexes from the resulting Parquet file. (:issue:`20768`)
- :meth:`DataFrame.corr` and :meth:`Series.corr` now accept a callable for generic calculation methods of correlation, e.g. histogram intersection (:issue:`22684`)
- :func:`DataFrame.to_string` now accepts ``decimal`` as an argument, allowing the user to specify which decimal separator should be used in the output. (:issue:`23614`)
- :func:`DataFrame.read_feather` now accepts ``columns`` as an argument, allowing the user to specify which columns should be read. (:issue:`24025`)
- :func:`DataFrame.to_html` now accepts ``render_links`` as an argument, allowing the user to generate HTML with links to any URLs that appear in the DataFrame.
  See the :ref:`section on writing HTML <io.html>` in the IO docs for example usage. (:issue:`2679`)

.. _whatsnew_0240.values_api:

Accessing the values in a Series or Index
^^^^^^^^^^^^^^^^^^^^^^^^^^^^^^^^^^^^^^^^^

:attr:`Series.array` and :attr:`Index.array` have been added for extracting the array backing a
``Series`` or ``Index``.

.. ipython:: python

   idx = pd.period_range('2000', periods=4)
   idx.array
   pd.Series(idx).array

Historically, this would have been done with ``series.values``, but with
``.values`` it was unclear whether the returned value would be the actual array,
some transformation of it, or one of pandas custom arrays (like
``Categorical``). For example, with :class:`PeriodIndex`, ``.values`` generates
a new ndarray of period objects each time.

.. ipython:: python

   id(idx.values)
   id(idx.values)

If you need an actual NumPy array, use :meth:`Series.to_numpy` or :meth:`Index.to_numpy`.

.. ipython:: python

   idx.to_numpy()
   pd.Series(idx).to_numpy()

For Series and Indexes backed by normal NumPy arrays, this will be the same thing (and the same
as ``.values``).

.. ipython:: python

   ser = pd.Series([1, 2, 3])
   ser.array
   ser.to_numpy()

We haven't removed or deprecated :attr:`Series.values` or :attr:`DataFrame.values`, but we
recommend and using ``.array`` or ``.to_numpy()`` instead.

See :ref:`basics.dtypes` and :ref:`dsintro.attrs` for more.

.. _whatsnew_0240.enhancements.extension_array_operators:

``ExtensionArray`` operator support
^^^^^^^^^^^^^^^^^^^^^^^^^^^^^^^^^^^

A ``Series`` based on an ``ExtensionArray`` now supports arithmetic and comparison
operators (:issue:`19577`). There are two approaches for providing operator support for an ``ExtensionArray``:

1. Define each of the operators on your ``ExtensionArray`` subclass.
2. Use an operator implementation from pandas that depends on operators that are already defined
   on the underlying elements (scalars) of the ``ExtensionArray``.

See the :ref:`ExtensionArray Operator Support
<extending.extension.operator>` documentation section for details on both
ways of adding operator support.

.. _whatsnew_0240.enhancements.intna:

Optional Integer NA Support
^^^^^^^^^^^^^^^^^^^^^^^^^^^

Pandas has gained the ability to hold integer dtypes with missing values. This long requested feature is enabled through the use of :ref:`extension types <extending.extension-types>`.
Here is an example of the usage.

We can construct a ``Series`` with the specified dtype. The dtype string ``Int64`` is a pandas ``ExtensionDtype``. Specifying a list or array using the traditional missing value
marker of ``np.nan`` will infer to integer dtype. The display of the ``Series`` will also use the ``NaN`` to indicate missing values in string outputs. (:issue:`20700`, :issue:`20747`, :issue:`22441`, :issue:`21789`, :issue:`22346`)

.. ipython:: python

   s = pd.Series([1, 2, np.nan], dtype='Int64')
   s


Operations on these dtypes will propagate ``NaN`` as other pandas operations.

.. ipython:: python

   # arithmetic
   s + 1

   # comparison
   s == 1

   # indexing
   s.iloc[1:3]

   # operate with other dtypes
   s + s.iloc[1:3].astype('Int8')

   # coerce when needed
   s + 0.01

These dtypes can operate as part of of ``DataFrame``.

.. ipython:: python

   df = pd.DataFrame({'A': s, 'B': [1, 1, 3], 'C': list('aab')})
   df
   df.dtypes


These dtypes can be merged & reshaped & casted.

.. ipython:: python

   pd.concat([df[['A']], df[['B', 'C']]], axis=1).dtypes
   df['A'].astype(float)

Reduction and groupby operations such as 'sum' work.

.. ipython:: python

   df.sum()
   df.groupby('B').A.sum()

.. warning::

   The Integer NA support currently uses the captilized dtype version, e.g. ``Int8`` as compared to the traditional ``int8``. This may be changed at a future date.

.. _whatsnew_0240.enhancements.read_html:

``read_html`` Enhancements
^^^^^^^^^^^^^^^^^^^^^^^^^^

:func:`read_html` previously ignored ``colspan`` and ``rowspan`` attributes.
Now it understands them, treating them as sequences of cells with the same
value. (:issue:`17054`)

.. ipython:: python

    result = pd.read_html("""
      <table>
        <thead>
          <tr>
            <th>A</th><th>B</th><th>C</th>
          </tr>
        </thead>
        <tbody>
          <tr>
            <td colspan="2">1</td><td>2</td>
          </tr>
        </tbody>
      </table>""")

Previous Behavior:

.. code-block:: ipython

    In [13]: result
    Out [13]:
    [   A  B   C
     0  1  2 NaN]

Current Behavior:

.. ipython:: python

    result


.. _whatsnew_0240.enhancements.interval:

Storing Interval and Period Data in Series and DataFrame
^^^^^^^^^^^^^^^^^^^^^^^^^^^^^^^^^^^^^^^^^^^^^^^^^^^^^^^^

Interval and Period data may now be stored in a ``Series`` or ``DataFrame``, in addition to an
:class:`IntervalIndex` and :class:`PeriodIndex` like previously (:issue:`19453`, :issue:`22862`).

.. ipython:: python

   ser = pd.Series(pd.interval_range(0, 5))
   ser
   ser.dtype

And for periods:

.. ipython:: python

   pser = pd.Series(pd.date_range("2000", freq="D", periods=5))
   pser
   pser.dtype

Previously, these would be cast to a NumPy array with object dtype. In general,
this should result in better performance when storing an array of intervals or periods
in a :class:`Series` or column of a :class:`DataFrame`.

Use :attr:`Series.array` to extract the underlying array of intervals or periods
from the ``Series``::

.. ipython:: python

   ser.array
   pser.array

.. warning::

   For backwards compatibility, :attr:`Series.values` continues to return
   a NumPy array of objects for Interval and Period data. We recommend
   using :attr:`Series.array` when you need the array of data stored in the
   ``Series``, and :meth:`Series.to_numpy` when you know you need a NumPy array.
   See :ref:`basics.dtypes` and :ref:`dsintro.attrs` for more.

.. _whatsnew_0240.enhancements.styler_pipe:

New ``Styler.pipe()`` method
^^^^^^^^^^^^^^^^^^^^^^^^^^^^
The :class:`~pandas.io.formats.style.Styler` class has gained a
:meth:`~pandas.io.formats.style.Styler.pipe` method (:issue:`23229`).  This provides a
convenient way to apply users' predefined styling functions, and can help reduce
"boilerplate" when using DataFrame styling functionality repeatedly within a notebook.

.. ipython:: python

    df = pd.DataFrame({'N': [1250, 1500, 1750], 'X': [0.25, 0.35, 0.50]})

    def format_and_align(styler):
        return (styler.format({'N': '{:,}', 'X': '{:.1%}'})
                      .set_properties(**{'text-align': 'right'}))

    df.style.pipe(format_and_align).set_caption('Summary of results.')

Similar methods already exist for other classes in pandas, including :meth:`DataFrame.pipe`,
:meth:`Groupby.pipe`, and :meth:`Resampler.pipe`.


.. _whatsnew_0240.enhancements.join_with_two_multiindexes:

Joining with two multi-indexes
^^^^^^^^^^^^^^^^^^^^^^^^^^^^^^

:func:`Datafame.merge` and :func:`Dataframe.join` can now be used to join multi-indexed ``Dataframe`` instances on the overlaping index levels (:issue:`6360`)

See the :ref:`Merge, join, and concatenate
<merging.Join_with_two_multi_indexes>` documentation section.

.. ipython:: python

   index_left = pd.MultiIndex.from_tuples([('K0', 'X0'), ('K0', 'X1'),
                                          ('K1', 'X2')],
                                          names=['key', 'X'])

   left = pd.DataFrame({'A': ['A0', 'A1', 'A2'],
                        'B': ['B0', 'B1', 'B2']}, index=index_left)

   index_right = pd.MultiIndex.from_tuples([('K0', 'Y0'), ('K1', 'Y1'),
                                           ('K2', 'Y2'), ('K2', 'Y3')],
                                           names=['key', 'Y'])

   right = pd.DataFrame({'C': ['C0', 'C1', 'C2', 'C3'],
                         'D': ['D0', 'D1', 'D2', 'D3']}, index=index_right)

   left.join(right)

For earlier versions this can be done using the following.

.. ipython:: python

   pd.merge(left.reset_index(), right.reset_index(),
            on=['key'], how='inner').set_index(['key', 'X', 'Y'])


.. _whatsnew_0240.enhancements.rename_axis:

Renaming names in a MultiIndex
^^^^^^^^^^^^^^^^^^^^^^^^^^^^^^

:func:`DataFrame.rename_axis` now supports ``index`` and ``columns`` arguments
and :func:`Series.rename_axis` supports ``index`` argument (:issue:`19978`)

This change allows a dictionary to be passed so that some of the names
of a ``MultiIndex`` can be changed.

Example:

.. ipython:: python

    mi = pd.MultiIndex.from_product([list('AB'), list('CD'), list('EF')],
                                    names=['AB', 'CD', 'EF'])
    df = pd.DataFrame([i for i in range(len(mi))], index=mi, columns=['N'])
    df
    df.rename_axis(index={'CD': 'New'})

See the :ref:`advanced docs on renaming<advanced.index_names>` for more details.


.. _whatsnew_0240.enhancements.other:

Other Enhancements
^^^^^^^^^^^^^^^^^^

- :func:`to_datetime` now supports the ``%Z`` and ``%z`` directive when passed into ``format`` (:issue:`13486`)
- :func:`Series.mode` and :func:`DataFrame.mode` now support the ``dropna`` parameter which can be used to specify whether ``NaN``/``NaT`` values should be considered (:issue:`17534`)
- :func:`to_csv` now supports ``compression`` keyword when a file handle is passed. (:issue:`21227`)
- :meth:`Index.droplevel` is now implemented also for flat indexes, for compatibility with :class:`MultiIndex` (:issue:`21115`)
- :meth:`Series.droplevel` and :meth:`DataFrame.droplevel` are now implemented (:issue:`20342`)
- Added support for reading from/writing to Google Cloud Storage via the ``gcsfs`` library (:issue:`19454`, :issue:`23094`)
- :func:`to_gbq` and :func:`read_gbq` signature and documentation updated to
  reflect changes from the `Pandas-GBQ library version 0.8.0
  <https://pandas-gbq.readthedocs.io/en/latest/changelog.html#changelog-0-8-0>`__.
  Adds a ``credentials`` argument, which enables the use of any kind of
  `google-auth credentials
  <https://google-auth.readthedocs.io/en/latest/>`__. (:issue:`21627`,
  :issue:`22557`, :issue:`23662`)
- New method :meth:`HDFStore.walk` will recursively walk the group hierarchy of an HDF5 file (:issue:`10932`)
- :func:`read_html` copies cell data across ``colspan`` and ``rowspan``, and it treats all-``th`` table rows as headers if ``header`` kwarg is not given and there is no ``thead`` (:issue:`17054`)
- :meth:`Series.nlargest`, :meth:`Series.nsmallest`, :meth:`DataFrame.nlargest`, and :meth:`DataFrame.nsmallest` now accept the value ``"all"`` for the ``keep`` argument. This keeps all ties for the nth largest/smallest value (:issue:`16818`)
- :class:`IntervalIndex` has gained the :meth:`~IntervalIndex.set_closed` method to change the existing ``closed`` value (:issue:`21670`)
- :func:`~DataFrame.to_csv`, :func:`~Series.to_csv`, :func:`~DataFrame.to_json`, and :func:`~Series.to_json` now support ``compression='infer'`` to infer compression based on filename extension (:issue:`15008`).
  The default compression for ``to_csv``, ``to_json``, and ``to_pickle`` methods has been updated to ``'infer'`` (:issue:`22004`).
- :meth:`DataFrame.to_sql` now supports writing ``TIMESTAMP WITH TIME ZONE`` types for supported databases. For databases that don't support timezones, datetime data will be stored as timezone unaware local timestamps. See the :ref:`io.sql_datetime_data` for implications (:issue:`9086`).
- :func:`to_timedelta` now supports iso-formated timedelta strings (:issue:`21877`)
- :class:`Series` and :class:`DataFrame` now support :class:`Iterable` in constructor (:issue:`2193`)
- :class:`DatetimeIndex` gained :attr:`DatetimeIndex.timetz` attribute. Returns local time with timezone information. (:issue:`21358`)
- :meth:`round`, :meth:`ceil`, and meth:`floor` for :class:`DatetimeIndex` and :class:`Timestamp` now support an ``ambiguous`` argument for handling datetimes that are rounded to ambiguous times (:issue:`18946`)
- :meth:`round`, :meth:`ceil`, and meth:`floor` for :class:`DatetimeIndex` and :class:`Timestamp` now support a ``nonexistent`` argument for handling datetimes that are rounded to nonexistent times. See :ref:`timeseries.timezone_nonexistent` (:issue:`22647`)
- :class:`Resampler` now is iterable like :class:`GroupBy` (:issue:`15314`).
- :meth:`Series.resample` and :meth:`DataFrame.resample` have gained the :meth:`Resampler.quantile` (:issue:`15023`).
- :meth:`pandas.core.dtypes.is_list_like` has gained a keyword ``allow_sets`` which is ``True`` by default; if ``False``,
  all instances of ``set`` will not be considered "list-like" anymore (:issue:`23061`)
- :meth:`Index.to_frame` now supports overriding column name(s) (:issue:`22580`).
- New attribute :attr:`__git_version__` will return git commit sha of current build (:issue:`21295`).
- Compatibility with Matplotlib 3.0 (:issue:`22790`).
- Added :meth:`Interval.overlaps`, :meth:`IntervalArray.overlaps`, and :meth:`IntervalIndex.overlaps` for determining overlaps between interval-like objects (:issue:`21998`)
- :func:`read_fwf` now accepts keyword `infer_nrows` (:issue:`15138`).
- :func:`~DataFrame.to_parquet` now supports writing a ``DataFrame`` as a directory of parquet files partitioned by a subset of the columns when ``engine = 'pyarrow'`` (:issue:`23283`)
- :meth:`Timestamp.tz_localize`, :meth:`DatetimeIndex.tz_localize`, and :meth:`Series.tz_localize` have gained the ``nonexistent`` argument for alternative handling of nonexistent times. See :ref:`timeseries.timezone_nonexistent` (:issue:`8917`)
- :meth:`Index.difference` now has an optional ``sort`` parameter to specify whether the results should be sorted if possible (:issue:`17839`)
- :meth:`read_excel()` now accepts ``usecols`` as a list of column names or callable (:issue:`18273`)
- :meth:`MultiIndex.to_flat_index` has been added to flatten multiple levels into a single-level :class:`Index` object.
- :meth:`DataFrame.to_stata` and :class:` pandas.io.stata.StataWriter117` can write mixed sting columns to Stata strl format (:issue:`23633`)
- :meth:`DataFrame.between_time` and :meth:`DataFrame.at_time` have gained the an ``axis`` parameter (:issue: `8839`)
- :class:`IntervalIndex` has gained the :attr:`~IntervalIndex.is_overlapping` attribute to indicate if the ``IntervalIndex`` contains any overlapping intervals (:issue:`23309`)

.. _whatsnew_0240.api_breaking:

Backwards incompatible API changes
~~~~~~~~~~~~~~~~~~~~~~~~~~~~~~~~~~

- A newly constructed empty :class:`DataFrame` with integer as the ``dtype`` will now only be cast to ``float64`` if ``index`` is specified (:issue:`22858`)
- :meth:`Series.str.cat` will now raise if `others` is a `set` (:issue:`23009`)
- Passing scalar values to :class:`DatetimeIndex` or :class:`TimedeltaIndex` will now raise ``TypeError`` instead of ``ValueError`` (:issue:`23539`)
- ``max_rows`` and ``max_cols`` parameters removed from :class:`HTMLFormatter` since truncation is handled by :class:`DataFrameFormatter` (:issue:`23818`)
- :meth:`read_csv` will now raise a ``ValueError`` if a column with missing values is declared as having dtype ``bool`` (:issue:`20591`)
- The column order of the resultant :class:`DataFrame` from :meth:`MultiIndex.to_frame` is now guaranteed to match the :attr:`MultiIndex.names` order. (:issue:`22420`)
<<<<<<< HEAD
- Incorrectly passing a :class:`DatetimeIndex` to :meth:`MultiIndex.from_tuples`, rather than a sequence of tuples, now raises a ``TypeError`` rather than a ``ValueError`` (:issue:`24024`)
=======
- :func:`pd.offsets.generate_range` argument ``time_rule`` has been removed; use ``offset`` instead (:issue:`24157`)
>>>>>>> a1cf3f65

Percentage change on groupby changes
^^^^^^^^^^^^^^^^^^^^^^^^^^^^^^^^^^^^

Fixed a bug where calling :func:`SeriesGroupBy.pct_change` or :func:`DataFrameGroupBy.pct_change` would previously work across groups when calculating the percent change, where it now correctly works per group (:issue:`21200`, :issue:`21235`).

.. ipython:: python

   df = pd.DataFrame({'grp': ['a', 'a', 'b'], 'foo': [1.0, 1.1, 2.2]})
   df

Previous behavior:

.. code-block:: ipython

   In [1]: df.groupby('grp').pct_change()
   Out[1]:
      foo
   0  NaN
   1  0.1
   2  1.0

New behavior:

.. ipython:: python

   df.groupby('grp').pct_change()

.. _whatsnew_0240.api_breaking.deps:

Dependencies have increased minimum versions
^^^^^^^^^^^^^^^^^^^^^^^^^^^^^^^^^^^^^^^^^^^^

We have updated our minimum supported versions of dependencies (:issue:`21242`, :issue:`18742`, :issue:`23774`).
If installed, we now require:

+-----------------+-----------------+----------+
| Package         | Minimum Version | Required |
+=================+=================+==========+
| numpy           | 1.12.0          |    X     |
+-----------------+-----------------+----------+
| bottleneck      | 1.2.0           |          |
+-----------------+-----------------+----------+
| fastparquet     | 0.1.2           |          |
+-----------------+-----------------+----------+
| matplotlib      | 2.0.0           |          |
+-----------------+-----------------+----------+
| numexpr         | 2.6.1           |          |
+-----------------+-----------------+----------+
| pandas-gbq      | 0.8.0           |          |
+-----------------+-----------------+----------+
| pyarrow         | 0.7.0           |          |
+-----------------+-----------------+----------+
| pytables        | 3.4.2           |          |
+-----------------+-----------------+----------+
| scipy           | 0.18.1          |          |
+-----------------+-----------------+----------+
| xlrd            | 1.0.0           |          |
+-----------------+-----------------+----------+
| pytest (dev)    | 3.6             |          |
+-----------------+-----------------+----------+

Additionally we no longer depend on `feather-format` for feather based storage
and replaced it with references to `pyarrow` (:issue:`21639` and :issue:`23053`).

.. _whatsnew_0240.api_breaking.csv_line_terminator:

`os.linesep` is used for ``line_terminator`` of ``DataFrame.to_csv``
^^^^^^^^^^^^^^^^^^^^^^^^^^^^^^^^^^^^^^^^^^^^^^^^^^^^^^^^^^^^^^^^^^^^

:func:`DataFrame.to_csv` now uses :func:`os.linesep` rather than ``'\n'``
for the default line terminator (:issue:`20353`).
This change only affects when running on Windows, where ``'\r\n'`` was used for line terminator
even when ``'\n'`` was passed in ``line_terminator``.

Previous Behavior on Windows:

.. code-block:: ipython

    In [1]: data = pd.DataFrame({"string_with_lf": ["a\nbc"],
       ...:                      "string_with_crlf": ["a\r\nbc"]})

    In [2]: # When passing file PATH to to_csv,
       ...: # line_terminator does not work, and csv is saved with '\r\n'.
       ...: # Also, this converts all '\n's in the data to '\r\n'.
       ...: data.to_csv("test.csv", index=False, line_terminator='\n')

    In [3]: with open("test.csv", mode='rb') as f:
       ...:     print(f.read())
    Out[3]: b'string_with_lf,string_with_crlf\r\n"a\r\nbc","a\r\r\nbc"\r\n'

    In [4]: # When passing file OBJECT with newline option to
       ...: # to_csv, line_terminator works.
       ...: with open("test2.csv", mode='w', newline='\n') as f:
       ...:     data.to_csv(f, index=False, line_terminator='\n')

    In [5]: with open("test2.csv", mode='rb') as f:
       ...:     print(f.read())
    Out[5]: b'string_with_lf,string_with_crlf\n"a\nbc","a\r\nbc"\n'


New Behavior on Windows:

- By passing ``line_terminator`` explicitly, line terminator is set to that character.
- The value of ``line_terminator`` only affects the line terminator of CSV,
  so it does not change the value inside the data.

  .. code-block:: ipython

    In [1]: data = pd.DataFrame({"string_with_lf": ["a\nbc"],
       ...:                      "string_with_crlf": ["a\r\nbc"]})

    In [2]: data.to_csv("test.csv", index=False, line_terminator='\n')

    In [3]: with open("test.csv", mode='rb') as f:
       ...:     print(f.read())
    Out[3]: b'string_with_lf,string_with_crlf\n"a\nbc","a\r\nbc"\n'


- On Windows, the value of ``os.linesep`` is ``'\r\n'``,
  so if ``line_terminator`` is not set, ``'\r\n'`` is used for line terminator.
- Again, it does not affect the value inside the data.

  .. code-block:: ipython

    In [1]: data = pd.DataFrame({"string_with_lf": ["a\nbc"],
       ...:                      "string_with_crlf": ["a\r\nbc"]})

    In [2]: data.to_csv("test.csv", index=False)

    In [3]: with open("test.csv", mode='rb') as f:
       ...:     print(f.read())
    Out[3]: b'string_with_lf,string_with_crlf\r\n"a\nbc","a\r\nbc"\r\n'


- For files objects, specifying ``newline`` is not sufficient to set the line terminator.
  You must pass in the ``line_terminator`` explicitly, even in this case.

  .. code-block:: ipython

    In [1]: data = pd.DataFrame({"string_with_lf": ["a\nbc"],
       ...:                      "string_with_crlf": ["a\r\nbc"]})

    In [2]: with open("test2.csv", mode='w', newline='\n') as f:
       ...:     data.to_csv(f, index=False)

    In [3]: with open("test2.csv", mode='rb') as f:
       ...:     print(f.read())
    Out[3]: b'string_with_lf,string_with_crlf\r\n"a\nbc","a\r\nbc"\r\n'

.. _whatsnew_0240.api.timezone_offset_parsing:

Parsing Datetime Strings with Timezone Offsets
^^^^^^^^^^^^^^^^^^^^^^^^^^^^^^^^^^^^^^^^^^^^^^

Previously, parsing datetime strings with UTC offsets with :func:`to_datetime`
or :class:`DatetimeIndex` would automatically convert the datetime to UTC
without timezone localization. This is inconsistent from parsing the same
datetime string with :class:`Timestamp` which would preserve the UTC
offset in the ``tz`` attribute. Now, :func:`to_datetime` preserves the UTC
offset in the ``tz`` attribute when all the datetime strings have the same
UTC offset (:issue:`17697`, :issue:`11736`, :issue:`22457`)

*Previous Behavior*:

.. code-block:: ipython

    In [2]: pd.to_datetime("2015-11-18 15:30:00+05:30")
    Out[2]: Timestamp('2015-11-18 10:00:00')

    In [3]: pd.Timestamp("2015-11-18 15:30:00+05:30")
    Out[3]: Timestamp('2015-11-18 15:30:00+0530', tz='pytz.FixedOffset(330)')

    # Different UTC offsets would automatically convert the datetimes to UTC (without a UTC timezone)
    In [4]: pd.to_datetime(["2015-11-18 15:30:00+05:30", "2015-11-18 16:30:00+06:30"])
    Out[4]: DatetimeIndex(['2015-11-18 10:00:00', '2015-11-18 10:00:00'], dtype='datetime64[ns]', freq=None)

*Current Behavior*:

.. ipython:: python

    pd.to_datetime("2015-11-18 15:30:00+05:30")
    pd.Timestamp("2015-11-18 15:30:00+05:30")

Parsing datetime strings with the same UTC offset will preserve the UTC offset in the ``tz``

.. ipython:: python

    pd.to_datetime(["2015-11-18 15:30:00+05:30"] * 2)

Parsing datetime strings with different UTC offsets will now create an Index of
``datetime.datetime`` objects with different UTC offsets

.. ipython:: python

    idx = pd.to_datetime(["2015-11-18 15:30:00+05:30",
                          "2015-11-18 16:30:00+06:30"])
    idx
    idx[0]
    idx[1]

Passing ``utc=True`` will mimic the previous behavior but will correctly indicate
that the dates have been converted to UTC

.. ipython:: python

    pd.to_datetime(["2015-11-18 15:30:00+05:30",
                    "2015-11-18 16:30:00+06:30"], utc=True)

.. _whatsnew_0240.api_breaking.calendarday:

CalendarDay Offset
^^^^^^^^^^^^^^^^^^

:class:`Day` and associated frequency alias ``'D'`` were documented to represent
a calendar day; however, arithmetic and operations with :class:`Day` sometimes
respected absolute time instead (i.e. ``Day(n)`` and acted identically to ``Timedelta(days=n)``).

*Previous Behavior*:

.. code-block:: ipython


    In [2]: ts = pd.Timestamp('2016-10-30 00:00:00', tz='Europe/Helsinki')

    # Respects calendar arithmetic
    In [3]: pd.date_range(start=ts, freq='D', periods=3)
    Out[3]:
    DatetimeIndex(['2016-10-30 00:00:00+03:00', '2016-10-31 00:00:00+02:00',
                   '2016-11-01 00:00:00+02:00'],
                  dtype='datetime64[ns, Europe/Helsinki]', freq='D')

    # Respects absolute arithmetic
    In [4]: ts + pd.tseries.frequencies.to_offset('D')
    Out[4]: Timestamp('2016-10-30 23:00:00+0200', tz='Europe/Helsinki')

:class:`CalendarDay` and associated frequency alias ``'CD'`` are now available
and respect calendar day arithmetic while :class:`Day` and frequency alias ``'D'``
will now respect absolute time (:issue:`22274`, :issue:`20596`, :issue:`16980`, :issue:`8774`)
See the :ref:`documentation here <timeseries.dayvscalendarday>` for more information.

Addition with :class:`CalendarDay` across a daylight savings time transition:

.. ipython:: python

   ts = pd.Timestamp('2016-10-30 00:00:00', tz='Europe/Helsinki')
   ts + pd.offsets.Day(1)
   ts + pd.offsets.CalendarDay(1)

.. _whatsnew_0240.api_breaking.period_end_time:

Time values in ``dt.end_time`` and ``to_timestamp(how='end')``
^^^^^^^^^^^^^^^^^^^^^^^^^^^^^^^^^^^^^^^^^^^^^^^^^^^^^^^^^^^^^^

The time values in :class:`Period` and :class:`PeriodIndex` objects are now set
to '23:59:59.999999999' when calling :attr:`Series.dt.end_time`, :attr:`Period.end_time`,
:attr:`PeriodIndex.end_time`, :func:`Period.to_timestamp()` with ``how='end'``,
or :func:`PeriodIndex.to_timestamp()` with ``how='end'`` (:issue:`17157`)

Previous Behavior:

.. code-block:: ipython

   In [2]: p = pd.Period('2017-01-01', 'D')
   In [3]: pi = pd.PeriodIndex([p])

   In [4]: pd.Series(pi).dt.end_time[0]
   Out[4]: Timestamp(2017-01-01 00:00:00)

   In [5]: p.end_time
   Out[5]: Timestamp(2017-01-01 23:59:59.999999999)

Current Behavior:

Calling :attr:`Series.dt.end_time` will now result in a time of '23:59:59.999999999' as
is the case with :attr:`Period.end_time`, for example

.. ipython:: python

   p = pd.Period('2017-01-01', 'D')
   pi = pd.PeriodIndex([p])

   pd.Series(pi).dt.end_time[0]

   p.end_time

.. _whatsnew_0240.api_breaking.datetime_unique:

The return type of :meth:`Series.unique` for datetime with timezone values has changed
from an :class:`ndarray` of :class:`Timestamp` objects to a :class:`arrays.DatetimeArray` (:issue:`24024`).

Previous Behavior:

.. code-block:: ipython

   In [2]: ser = pd.Series([pd.Timestamp('2000', tz='UTC'),
      ...:                  pd.Timestamp('2000', tz='UTC')])
   In [3]: ser.unique()
   Out[3]: array([Timestamp('2000-01-01 00:00:00+0000', tz='UTC')], dtype=object)



.. ipython:: python
   :suppress:

   ser = pd.Series([pd.Timestamp('2000', tz='UTC'),
                    pd.Timestamp('2000', tz='UTC')])

Current Behavior:

.. ipython:: python

   ser.unique()


.. _whatsnew_0240.api_breaking.sparse_values:

Sparse Data Structure Refactor
^^^^^^^^^^^^^^^^^^^^^^^^^^^^^^

``SparseArray``, the array backing ``SparseSeries`` and the columns in a ``SparseDataFrame``,
is now an extension array (:issue:`21978`, :issue:`19056`, :issue:`22835`).
To conform to this interface and for consistency with the rest of pandas, some API breaking
changes were made:

- ``SparseArray`` is no longer a subclass of :class:`numpy.ndarray`. To convert a SparseArray to a NumPy array, use :meth:`numpy.asarray`.
- ``SparseArray.dtype`` and ``SparseSeries.dtype`` are now instances of :class:`SparseDtype`, rather than ``np.dtype``. Access the underlying dtype with ``SparseDtype.subtype``.
- :meth:`numpy.asarray(sparse_array)` now returns a dense array with all the values, not just the non-fill-value values (:issue:`14167`)
- ``SparseArray.take`` now matches the API of :meth:`pandas.api.extensions.ExtensionArray.take` (:issue:`19506`):

  * The default value of ``allow_fill`` has changed from ``False`` to ``True``.
  * The ``out`` and ``mode`` parameters are now longer accepted (previously, this raised if they were specified).
  * Passing a scalar for ``indices`` is no longer allowed.

- The result of concatenating a mix of sparse and dense Series is a Series with sparse values, rather than a ``SparseSeries``.
- ``SparseDataFrame.combine`` and ``DataFrame.combine_first`` no longer supports combining a sparse column with a dense column while preserving the sparse subtype. The result will be an object-dtype SparseArray.
- Setting :attr:`SparseArray.fill_value` to a fill value with a different dtype is now allowed.
- ``DataFrame[column]`` is now a :class:`Series` with sparse values, rather than a :class:`SparseSeries`, when slicing a single column with sparse values (:issue:`23559`).
- The result of :meth:`Series.where` is now a ``Series`` with sparse values, like with other extension arrays (:issue:`24077`)

Some new warnings are issued for operations that require or are likely to materialize a large dense array:

- A :class:`errors.PerformanceWarning` is issued when using fillna with a ``method``, as a dense array is constructed to create the filled array. Filling with a ``value`` is the efficient way to fill a sparse array.
- A :class:`errors.PerformanceWarning` is now issued when concatenating sparse Series with differing fill values. The fill value from the first sparse array continues to be used.

In addition to these API breaking changes, many :ref:`performance improvements and bug fixes have been made <whatsnew_0240.bug_fixes.sparse>`.

Finally, a ``Series.sparse`` accessor was added to provide sparse-specific methods like :meth:`Series.sparse.from_coo`.

.. ipython:: python

   s = pd.Series([0, 0, 1, 1, 1], dtype='Sparse[int]')
   s.sparse.density

.. _whatsnew_0240.api_breaking.frame_to_dict_index_orient:

Raise ValueError in ``DataFrame.to_dict(orient='index')``
^^^^^^^^^^^^^^^^^^^^^^^^^^^^^^^^^^^^^^^^^^^^^^^^^^^^^^^^^

Bug in :func:`DataFrame.to_dict` raises ``ValueError`` when used with
``orient='index'`` and a non-unique index instead of losing data (:issue:`22801`)

.. ipython:: python
    :okexcept:

    df = pd.DataFrame({'a': [1, 2], 'b': [0.5, 0.75]}, index=['A', 'A'])
    df

    df.to_dict(orient='index')

.. _whatsnew_0240.api.datetimelike.normalize:

Tick DateOffset Normalize Restrictions
^^^^^^^^^^^^^^^^^^^^^^^^^^^^^^^^^^^^^^

Creating a ``Tick`` object (:class:`Day`, :class:`Hour`, :class:`Minute`,
:class:`Second`, :class:`Milli`, :class:`Micro`, :class:`Nano`) with
``normalize=True`` is no longer supported.  This prevents unexpected behavior
where addition could fail to be monotone or associative.  (:issue:`21427`)

*Previous Behavior*:

.. code-block:: ipython


   In [2]: ts = pd.Timestamp('2018-06-11 18:01:14')

   In [3]: ts
   Out[3]: Timestamp('2018-06-11 18:01:14')

   In [4]: tic = pd.offsets.Hour(n=2, normalize=True)
      ...:

   In [5]: tic
   Out[5]: <2 * Hours>

   In [6]: ts + tic
   Out[6]: Timestamp('2018-06-11 00:00:00')

   In [7]: ts + tic + tic + tic == ts + (tic + tic + tic)
   Out[7]: False

*Current Behavior*:

.. ipython:: python

    ts = pd.Timestamp('2018-06-11 18:01:14')
    tic = pd.offsets.Hour(n=2)
    ts + tic + tic + tic == ts + (tic + tic + tic)


.. _whatsnew_0240.api.datetimelike:


.. _whatsnew_0240.api.period_subtraction:

Period Subtraction
^^^^^^^^^^^^^^^^^^

Subtraction of a ``Period`` from another ``Period`` will give a ``DateOffset``.
instead of an integer (:issue:`21314`)

.. ipython:: python

    june = pd.Period('June 2018')
    april = pd.Period('April 2018')
    june - april

Previous Behavior:

.. code-block:: ipython

    In [2]: june = pd.Period('June 2018')

    In [3]: april = pd.Period('April 2018')

    In [4]: june - april
    Out [4]: 2

Similarly, subtraction of a ``Period`` from a ``PeriodIndex`` will now return
an ``Index`` of ``DateOffset`` objects instead of an ``Int64Index``

.. ipython:: python

    pi = pd.period_range('June 2018', freq='M', periods=3)
    pi - pi[0]

Previous Behavior:

.. code-block:: ipython

    In [2]: pi = pd.period_range('June 2018', freq='M', periods=3)

    In [3]: pi - pi[0]
    Out[3]: Int64Index([0, 1, 2], dtype='int64')


.. _whatsnew_0240.api.timedelta64_subtract_nan:

Addition/Subtraction of ``NaN`` from :class:`DataFrame`
^^^^^^^^^^^^^^^^^^^^^^^^^^^^^^^^^^^^^^^^^^^^^^^^^^^^^^^

Adding or subtracting ``NaN`` from a :class:`DataFrame` column with
``timedelta64[ns]`` dtype will now raise a ``TypeError`` instead of returning
all-``NaT``.  This is for compatibility with ``TimedeltaIndex`` and
``Series`` behavior (:issue:`22163`)

.. ipython:: python
   :okexcept:

   df = pd.DataFrame([pd.Timedelta(days=1)])
   df - np.nan

Previous Behavior:

.. code-block:: ipython

    In [4]: df = pd.DataFrame([pd.Timedelta(days=1)])

    In [5]: df - np.nan
    Out[5]:
        0
    0 NaT

.. _whatsnew_0240.api.dataframe_cmp_broadcasting:

DataFrame Comparison Operations Broadcasting Changes
^^^^^^^^^^^^^^^^^^^^^^^^^^^^^^^^^^^^^^^^^^^^^^^^^^^^
Previously, the broadcasting behavior of :class:`DataFrame` comparison
operations (``==``, ``!=``, ...) was inconsistent with the behavior of
arithmetic operations (``+``, ``-``, ...).  The behavior of the comparison
operations has been changed to match the arithmetic operations in these cases.
(:issue:`22880`)

The affected cases are:

- operating against a 2-dimensional ``np.ndarray`` with either 1 row or 1 column will now broadcast the same way a ``np.ndarray`` would (:issue:`23000`).
- a list or tuple with length matching the number of rows in the :class:`DataFrame` will now raise ``ValueError`` instead of operating column-by-column (:issue:`22880`.
- a list or tuple with length matching the number of columns in the :class:`DataFrame` will now operate row-by-row instead of raising ``ValueError`` (:issue:`22880`).

Previous Behavior:

.. code-block:: ipython

   In [3]: arr = np.arange(6).reshape(3, 2)
   In [4]: df = pd.DataFrame(arr)

   In [5]: df == arr[[0], :]
       ...: # comparison previously broadcast where arithmetic would raise
   Out[5]:
          0      1
   0   True   True
   1  False  False
   2  False  False
   In [6]: df + arr[[0], :]
   ...
   ValueError: Unable to coerce to DataFrame, shape must be (3, 2): given (1, 2)

   In [7]: df == (1, 2)
       ...: # length matches number of columns;
       ...: # comparison previously raised where arithmetic would broadcast
   ...
   ValueError: Invalid broadcasting comparison [(1, 2)] with block values
   In [8]: df + (1, 2)
   Out[8]:
      0  1
   0  1  3
   1  3  5
   2  5  7

   In [9]: df == (1, 2, 3)
       ...:  # length matches number of rows
       ...:  # comparison previously broadcast where arithmetic would raise
   Out[9]:
          0      1
   0  False   True
   1   True  False
   2  False  False
   In [10]: df + (1, 2, 3)
   ...
   ValueError: Unable to coerce to Series, length must be 2: given 3

*Current Behavior*:

.. ipython:: python
   :okexcept:

   arr = np.arange(6).reshape(3, 2)
   df = pd.DataFrame(arr)

.. ipython:: python

   # Comparison operations and arithmetic operations both broadcast.
   df == arr[[0], :]
   df + arr[[0], :]

.. ipython:: python

   # Comparison operations and arithmetic operations both broadcast.
   df == (1, 2)
   df + (1, 2)

.. ipython:: python
   :okexcept:

   # Comparison operations and arithmetic opeartions both raise ValueError.
   df == (1, 2, 3)
   df + (1, 2, 3)


.. _whatsnew_0240.api.dataframe_arithmetic_broadcasting:

DataFrame Arithmetic Operations Broadcasting Changes
^^^^^^^^^^^^^^^^^^^^^^^^^^^^^^^^^^^^^^^^^^^^^^^^^^^^

:class:`DataFrame` arithmetic operations when operating with 2-dimensional
``np.ndarray`` objects now broadcast in the same way as ``np.ndarray``
broadcast.  (:issue:`23000`)

Previous Behavior:

.. code-block:: ipython

   In [3]: arr = np.arange(6).reshape(3, 2)
   In [4]: df = pd.DataFrame(arr)
   In [5]: df + arr[[0], :]   # 1 row, 2 columns
   ...
   ValueError: Unable to coerce to DataFrame, shape must be (3, 2): given (1, 2)
   In [6]: df + arr[:, [1]]   # 1 column, 3 rows
   ...
   ValueError: Unable to coerce to DataFrame, shape must be (3, 2): given (3, 1)

*Current Behavior*:

.. ipython:: python

   arr = np.arange(6).reshape(3, 2)
   df = pd.DataFrame(arr)
   df

.. ipython:: python

   df + arr[[0], :]   # 1 row, 2 columns
   df + arr[:, [1]]   # 1 column, 3 rows


.. _whatsnew_0240.api.extension:

ExtensionType Changes
^^^^^^^^^^^^^^^^^^^^^

**:class:`pandas.api.extensions.ExtensionDtype` Equality and Hashability**

Pandas now requires that extension dtypes be hashable. The base class implements
a default ``__eq__`` and ``__hash__``. If you have a parametrized dtype, you should
update the ``ExtensionDtype._metadata`` tuple to match the signature of your
``__init__`` method. See :class:`pandas.api.extensions.ExtensionDtype` for more (:issue:`22476`).

**Other changes**

- ``ExtensionArray`` has gained the abstract methods ``.dropna()`` (:issue:`21185`)
- ``ExtensionDtype`` has gained the ability to instantiate from string dtypes, e.g. ``decimal`` would instantiate a registered ``DecimalDtype``; furthermore
  the ``ExtensionDtype`` has gained the method ``construct_array_type`` (:issue:`21185`)
- An ``ExtensionArray`` with a boolean dtype now works correctly as a boolean indexer. :meth:`pandas.api.types.is_bool_dtype` now properly considers them boolean (:issue:`22326`)
- Added ``ExtensionDtype._is_numeric`` for controlling whether an extension dtype is considered numeric (:issue:`22290`).
- The ``ExtensionArray`` constructor, ``_from_sequence`` now take the keyword arg ``copy=False`` (:issue:`21185`)
- Bug in :meth:`Series.get` for ``Series`` using ``ExtensionArray`` and integer index (:issue:`21257`)
- :meth:`pandas.api.extensions.ExtensionArray.shift` added as part of the basic ``ExtensionArray`` interface (:issue:`22387`).
- :meth:`~Series.shift` now dispatches to :meth:`ExtensionArray.shift` (:issue:`22386`)
- :meth:`Series.combine()` works correctly with :class:`~pandas.api.extensions.ExtensionArray` inside of :class:`Series` (:issue:`20825`)
- :meth:`Series.combine()` with scalar argument now works for any function type (:issue:`21248`)
- :meth:`Series.astype` and :meth:`DataFrame.astype` now dispatch to :meth:`ExtensionArray.astype` (:issue:`21185:`).
- Slicing a single row of a ``DataFrame`` with multiple ExtensionArrays of the same type now preserves the dtype, rather than coercing to object (:issue:`22784`)
- Added :meth:`pandas.api.types.register_extension_dtype` to register an extension type with pandas (:issue:`22664`)
- Bug when concatenating multiple ``Series`` with different extension dtypes not casting to object dtype (:issue:`22994`)
- Series backed by an ``ExtensionArray`` now work with :func:`util.hash_pandas_object` (:issue:`23066`)
- Updated the ``.type`` attribute for ``PeriodDtype``, ``DatetimeTZDtype``, and ``IntervalDtype`` to be instances of the dtype (``Period``, ``Timestamp``, and ``Interval`` respectively) (:issue:`22938`)
- :func:`ExtensionArray.isna` is allowed to return an ``ExtensionArray`` (:issue:`22325`).
- Support for reduction operations such as ``sum``, ``mean`` via opt-in base class method override (:issue:`22762`)
- :meth:`DataFrame.stack` no longer converts to object dtype for DataFrames where each column has the same extension dtype. The output Series will have the same dtype as the columns (:issue:`23077`).
- :meth:`Series.unstack` and :meth:`DataFrame.unstack` no longer convert extension arrays to object-dtype ndarrays. Each column in the output ``DataFrame`` will now have the same dtype as the input (:issue:`23077`).
- Bug when grouping :meth:`Dataframe.groupby()` and aggregating on ``ExtensionArray`` it was not returning the actual ``ExtensionArray`` dtype (:issue:`23227`).
- A default repr for :class:`ExtensionArray` is now provided (:issue:`23601`).

.. _whatsnew_0240.api.incompatibilities:

Series and Index Data-Dtype Incompatibilities
^^^^^^^^^^^^^^^^^^^^^^^^^^^^^^^^^^^^^^^^^^^^^

``Series`` and ``Index`` constructors now raise when the
data is incompatible with a passed ``dtype=`` (:issue:`15832`)

Previous Behavior:

.. code-block:: ipython

    In [4]: pd.Series([-1], dtype="uint64")
    Out [4]:
    0    18446744073709551615
    dtype: uint64

Current Behavior:

.. code-block:: ipython

    In [4]: pd.Series([-1], dtype="uint64")
    Out [4]:
    ...
    OverflowError: Trying to coerce negative values to unsigned integers

.. _whatsnew_0240.api.crosstab_dtypes:

Crosstab Preserves Dtypes
^^^^^^^^^^^^^^^^^^^^^^^^^

:func:`crosstab` will preserve now dtypes in some cases that previously would
cast from integer dtype to floating dtype (:issue:`22019`)

Previous Behavior:

.. code-block:: ipython

    In [3]: df = pd.DataFrame({'a': [1, 2, 2, 2, 2], 'b': [3, 3, 4, 4, 4],
       ...:                    'c': [1, 1, np.nan, 1, 1]})
    In [4]: pd.crosstab(df.a, df.b, normalize='columns')
    Out[4]:
    b    3    4
    a
    1  0.5  0.0
    2  0.5  1.0

Current Behavior:

.. code-block:: ipython

    In [3]: df = pd.DataFrame({'a': [1, 2, 2, 2, 2],
       ...:                    'b': [3, 3, 4, 4, 4],
       ...:                    'c': [1, 1, np.nan, 1, 1]})
    In [4]: pd.crosstab(df.a, df.b, normalize='columns')

Datetimelike API Changes
^^^^^^^^^^^^^^^^^^^^^^^^

- For :class:`DatetimeIndex` and :class:`TimedeltaIndex` with non-``None`` ``freq`` attribute, addition or subtraction of integer-dtyped array or ``Index`` will return an object of the same class (:issue:`19959`)
- :class:`DateOffset` objects are now immutable. Attempting to alter one of these will now raise ``AttributeError`` (:issue:`21341`)
- :class:`PeriodIndex` subtraction of another ``PeriodIndex`` will now return an object-dtype :class:`Index` of :class:`DateOffset` objects instead of raising a ``TypeError`` (:issue:`20049`)
- :func:`cut` and :func:`qcut` now returns a :class:`DatetimeIndex` or :class:`TimedeltaIndex` bins when the input is datetime or timedelta dtype respectively and ``retbins=True`` (:issue:`19891`)
- :meth:`DatetimeIndex.to_period` and :meth:`Timestamp.to_period` will issue a warning when timezone information will be lost (:issue:`21333`)

.. _whatsnew_0240.api.other:

Other API Changes
^^^^^^^^^^^^^^^^^

- :class:`DatetimeIndex` now accepts :class:`Int64Index` arguments as epoch timestamps (:issue:`20997`)
- Accessing a level of a ``MultiIndex`` with a duplicate name (e.g. in
  :meth:`~MultiIndex.get_level_values`) now raises a ``ValueError`` instead of
  a ``KeyError`` (:issue:`21678`).
- Invalid construction of ``IntervalDtype`` will now always raise a ``TypeError`` rather than a ``ValueError`` if the subdtype is invalid (:issue:`21185`)
- Trying to reindex a ``DataFrame`` with a non unique ``MultiIndex`` now raises a ``ValueError`` instead of an ``Exception`` (:issue:`21770`)
- :meth:`PeriodIndex.tz_convert` and :meth:`PeriodIndex.tz_localize` have been removed (:issue:`21781`)
- :class:`Index` subtraction will attempt to operate element-wise instead of raising ``TypeError`` (:issue:`19369`)
- :class:`pandas.io.formats.style.Styler` supports a ``number-format`` property when using :meth:`~pandas.io.formats.style.Styler.to_excel` (:issue:`22015`)
- :meth:`DataFrame.corr` and :meth:`Series.corr` now raise a ``ValueError`` along with a helpful error message instead of a ``KeyError`` when supplied with an invalid method (:issue:`22298`)
- :meth:`shift` will now always return a copy, instead of the previous behaviour of returning self when shifting by 0 (:issue:`22397`)
- :meth:`DataFrame.set_index` now allows all one-dimensional list-likes, raises a ``TypeError`` for incorrect types,
  has an improved ``KeyError`` message, and will not fail on duplicate column names with ``drop=True``. (:issue:`22484`)
- Slicing a single row of a DataFrame with multiple ExtensionArrays of the same type now preserves the dtype, rather than coercing to object (:issue:`22784`)
- :class:`DateOffset` attribute `_cacheable` and method `_should_cache` have been removed (:issue:`23118`)
- Comparing :class:`Timedelta` to be less or greater than unknown types now raises a ``TypeError`` instead of returning ``False`` (:issue:`20829`)
- :meth:`Categorical.searchsorted`, when supplied a scalar value to search for, now returns a scalar instead of an array (:issue:`23466`).
- :meth:`Categorical.searchsorted` now raises a ``KeyError`` rather that a ``ValueError``, if a searched for key is not found in its categories (:issue:`23466`).
- :meth:`Index.hasnans` and :meth:`Series.hasnans` now always return a python boolean. Previously, a python or a numpy boolean could be returned, depending on circumstances (:issue:`23294`).
- The order of the arguments of :func:`DataFrame.to_html` and :func:`DataFrame.to_string` is rearranged to be consistent with each other. (:issue:`23614`)
- :meth:`CategoricalIndex.reindex` now raises a ``ValueError`` if the target index is non-unique and not equal to the current index. It previously only raised if the target index was not of a categorical dtype (:issue:`23963`).
- :func:`Series.to_list` and :func:`Index.to_list` are now aliases of ``Series.tolist`` respectively ``Index.tolist`` (:issue:`8826`)

.. _whatsnew_0240.deprecations:

Deprecations
~~~~~~~~~~~~

- :attr:`MultiIndex.labels` has been deprecated and replaced by :attr:`MultiIndex.codes`.
  The functionality is unchanged. The new name better reflects the natures of
  these codes and makes the ``MultiIndex`` API more similar to the API for :class:`CategoricalIndex` (:issue:`13443`).
  As a consequence, other uses of the name ``labels`` in ``MultiIndex`` have also been deprecated and replaced with ``codes``:

  - You should initialize a ``MultiIndex`` instance using a parameter named ``codes`` rather than ``labels``.
  - ``MultiIndex.set_labels`` has been deprecated in favor of :meth:`MultiIndex.set_codes`.
  - For method :meth:`MultiIndex.copy`, the ``labels`` parameter has been deprecated and replaced by a ``codes`` parameter.
- :meth:`DataFrame.to_stata`, :meth:`read_stata`, :class:`StataReader` and :class:`StataWriter` have deprecated the ``encoding`` argument. The encoding of a Stata dta file is determined by the file type and cannot be changed (:issue:`21244`)
- :meth:`MultiIndex.to_hierarchical` is deprecated and will be removed in a future version (:issue:`21613`)
- :meth:`Series.ptp` is deprecated. Use ``numpy.ptp`` instead (:issue:`21614`)
- :meth:`Series.compress` is deprecated. Use ``Series[condition]`` instead (:issue:`18262`)
- The signature of :meth:`Series.to_csv` has been uniformed to that of :meth:`DataFrame.to_csv`: the name of the first argument is now ``path_or_buf``, the order of subsequent arguments has changed, the ``header`` argument now defaults to ``True``. (:issue:`19715`)
- :meth:`Categorical.from_codes` has deprecated providing float values for the ``codes`` argument. (:issue:`21767`)
- :func:`pandas.read_table` is deprecated. Instead, use :func:`pandas.read_csv` passing ``sep='\t'`` if necessary (:issue:`21948`)
- :meth:`Series.str.cat` has deprecated using arbitrary list-likes *within* list-likes. A list-like container may still contain
  many ``Series``, ``Index`` or 1-dimensional ``np.ndarray``, or alternatively, only scalar values. (:issue:`21950`)
- :meth:`FrozenNDArray.searchsorted` has deprecated the ``v`` parameter in favor of ``value`` (:issue:`14645`)
- :func:`DatetimeIndex.shift` and :func:`PeriodIndex.shift` now accept ``periods`` argument instead of ``n`` for consistency with :func:`Index.shift` and :func:`Series.shift`. Using ``n`` throws a deprecation warning (:issue:`22458`, :issue:`22912`)
- The ``fastpath`` keyword of the different Index constructors is deprecated (:issue:`23110`).
- :meth:`Timestamp.tz_localize`, :meth:`DatetimeIndex.tz_localize`, and :meth:`Series.tz_localize` have deprecated the ``errors`` argument in favor of the ``nonexistent`` argument (:issue:`8917`)
- The class ``FrozenNDArray`` has been deprecated. When unpickling, ``FrozenNDArray`` will be unpickled to ``np.ndarray`` once this class is removed (:issue:`9031`)
- The methods :meth:`DataFrame.update` and :meth:`Panel.update` have deprecated the ``raise_conflict=False|True`` keyword in favor of ``errors='ignore'|'raise'`` (:issue:`23585`)
- The methods :meth:`Series.str.partition` and :meth:`Series.str.rpartition` have deprecated the ``pat`` keyword in favor of ``sep`` (:issue:`22676`)
- Deprecated the `nthreads` keyword of :func:`pandas.read_feather` in favor of
  `use_threads` to reflect the changes in pyarrow 0.11.0. (:issue:`23053`)
- :meth:`ExtensionArray._formatting_values` is deprecated. Use :attr:`ExtensionArray._formatter` instead. (:issue:`23601`)
- :func:`pandas.read_excel` has deprecated accepting ``usecols`` as an integer. Please pass in a list of ints from 0 to ``usecols`` inclusive instead (:issue:`23527`)
- Constructing a :class:`TimedeltaIndex` from data with ``datetime64``-dtyped data is deprecated, will raise ``TypeError`` in a future version (:issue:`23539`)
- Constructing a :class:`DatetimeIndex` from data with ``timedelta64``-dtyped data is deprecated, will raise ``TypeError`` in a future version (:issue:`23675`)
- The ``keep_tz=False`` option (the default) of the ``keep_tz`` keyword of
  :meth:`DatetimeIndex.to_series` is deprecated (:issue:`17832`).
- Timezone converting a tz-aware ``datetime.datetime`` or :class:`Timestamp` with :class:`Timestamp` and the ``tz`` argument is now deprecated. Instead, use :meth:`Timestamp.tz_convert` (:issue:`23579`)
- :func:`pandas.types.is_period` is deprecated in favor of `pandas.types.is_period_dtype` (:issue:`23917`)
- :func:`pandas.types.is_datetimetz` is deprecated in favor of `pandas.types.is_datetime64tz` (:issue:`23917`)
- Creating a :class:`TimedeltaIndex` or :class:`DatetimeIndex` by passing range arguments `start`, `end`, and `periods` is deprecated in favor of :func:`timedelta_range` and :func:`date_range` (:issue:`23919`)
- Passing a string alias like ``'datetime64[ns, UTC]'`` as the `unit` parameter to :class:`DatetimeTZDtype` is deprecated. Use :class:`DatetimeTZDtype.construct_from_string` instead (:issue:`23990`).
- In :meth:`Series.where` with Categorical data, providing an ``other`` that is not present in the categories is deprecated. Convert the categorical to a different dtype or add the ``other`` to the categories first (:issue:`24077`).
- :meth:`Series.clip_lower`, :meth:`Series.clip_upper`, :meth:`DataFrame.clip_lower` and :meth:`DataFrame.clip_upper` are deprecated and will be removed in a future version. Use ``Series.clip(lower=threshold)``, ``Series.clip(upper=threshold)`` and the equivalent ``DataFrame`` methods (:issue:`24203`)

.. _whatsnew_0240.deprecations.datetimelike_int_ops:

Integer Addition/Subtraction with Datetime-like Classes Is Deprecated
~~~~~~~~~~~~~~~~~~~~~~~~~~~~~~~~~~~~~~~~~~~~~~~~~~~~~~~~~~~~~~~~~~~~~
In the past, users could add or subtract integers or integer-dtypes arrays
from :class:`Period`, :class:`PeriodIndex`, and in some cases
:class:`Timestamp`, :class:`DatetimeIndex` and :class:`TimedeltaIndex`.

This usage is now deprecated.  Instead add or subtract integer multiples of
the object's ``freq`` attribute. The result of subtraction of :class:`Period`
objects will be agnostic of the multiplier of the objects' ``freq`` attribute
(:issue:`21939`, :issue:`23878`).

Previous Behavior:

.. code-block:: ipython

    In [3]: per = pd.Period('2016Q1')
    In [4]: per + 3
    Out[4]: Period('2016Q4', 'Q-DEC')

    In [5]: ts = pd.Timestamp('1994-05-06 12:15:16', freq=pd.offsets.Hour())
    In [6]: ts + 2
    Out[6]: Timestamp('1994-05-06 14:15:16', freq='H')

    In [7]: tdi = pd.timedelta_range('1D', periods=2)
    In [8]: tdi - np.array([2, 1])
    Out[8]: TimedeltaIndex(['-1 days', '1 days'], dtype='timedelta64[ns]', freq=None)

    In [9]: dti = pd.date_range('2001-01-01', periods=2, freq='7D')
    In [10]: dti + pd.Index([1, 2])
    Out[10]: DatetimeIndex(['2001-01-08', '2001-01-22'], dtype='datetime64[ns]', freq=None)

Current Behavior:

.. ipython:: python
    :okwarning:

    per = pd.Period('2016Q1')
    per + 3

    per = pd.Period('2016Q1')
    per + 3 * per.freq

    ts = pd.Timestamp('1994-05-06 12:15:16', freq=pd.offsets.Hour())
    ts + 2 * ts.freq

    tdi = pd.timedelta_range('1D', periods=2)
    tdi - np.array([2 * tdi.freq, 1 * tdi.freq])

    dti = pd.date_range('2001-01-01', periods=2, freq='7D')
    dti + pd.Index([1 * dti.freq, 2 * dti.freq])

.. _whatsnew_0240.prior_deprecations:

Removal of prior version deprecations/changes
~~~~~~~~~~~~~~~~~~~~~~~~~~~~~~~~~~~~~~~~~~~~~

- The ``LongPanel`` and ``WidePanel`` classes have been removed (:issue:`10892`)
- :meth:`Series.repeat` has renamed the ``reps`` argument to ``repeats`` (:issue:`14645`)
- Several private functions were removed from the (non-public) module ``pandas.core.common`` (:issue:`22001`)
- Removal of the previously deprecated module ``pandas.core.datetools`` (:issue:`14105`, :issue:`14094`)
- Strings passed into :meth:`DataFrame.groupby` that refer to both column and index levels will raise a ``ValueError`` (:issue:`14432`)
- :meth:`Index.repeat` and :meth:`MultiIndex.repeat` have renamed the ``n`` argument to ``repeats`` (:issue:`14645`)
- The ``Series`` constructor and ``.astype`` method will now raise a ``ValueError`` if timestamp dtypes are passed in without a unit (e.g. ``np.datetime64``) for the ``dtype`` parameter (:issue:`15987`)
- Removal of the previously deprecated ``as_indexer`` keyword completely from ``str.match()`` (:issue:`22356`, :issue:`6581`)
- The modules ``pandas.types``, ``pandas.computation``, and ``pandas.util.decorators`` have been removed (:issue:`16157`, :issue:`16250`)
- Removed the ``pandas.formats.style`` shim for :class:`pandas.io.formats.style.Styler` (:issue:`16059`)
- :func:`pandas.pnow`, :func:`pandas.match`, :func:`pandas.groupby`, :func:`pd.get_store`, ``pd.Expr``, and ``pd.Term`` have been removed (:issue:`15538`, :issue:`15940`)
- :meth:`Categorical.searchsorted` and :meth:`Series.searchsorted` have renamed the ``v`` argument to ``value`` (:issue:`14645`)
- ``pandas.parser``, ``pandas.lib``, and ``pandas.tslib`` have been removed (:issue:`15537`)
- :meth:`TimedeltaIndex.searchsorted`, :meth:`DatetimeIndex.searchsorted`, and :meth:`PeriodIndex.searchsorted` have renamed the ``key`` argument to ``value`` (:issue:`14645`)
- :meth:`DataFrame.consolidate` and :meth:`Series.consolidate` have been removed (:issue:`15501`)
- Removal of the previously deprecated module ``pandas.json`` (:issue:`19944`)
- The module ``pandas.tools`` has been removed (:issue:`15358`, :issue:`16005`)
- :meth:`SparseArray.get_values` and :meth:`SparseArray.to_dense` have dropped the ``fill`` parameter (:issue:`14686`)
- :meth:`DataFrame.sortlevel` and :meth:`Series.sortlevel` have been removed (:issue:`15099`)
- :meth:`SparseSeries.to_dense` has dropped the ``sparse_only`` parameter (:issue:`14686`)
- :meth:`DataFrame.astype` and :meth:`Series.astype` have renamed the ``raise_on_error`` argument to ``errors`` (:issue:`14967`)
- ``is_sequence``, ``is_any_int_dtype``, and ``is_floating_dtype`` have been removed from ``pandas.api.types`` (:issue:`16163`, :issue:`16189`)

.. _whatsnew_0240.performance:

Performance Improvements
~~~~~~~~~~~~~~~~~~~~~~~~

- Slicing Series and DataFrames with an monotonically increasing :class:`CategoricalIndex`
  is now very fast and has speed comparable to slicing with an ``Int64Index``.
  The speed increase is both when indexing by label (using .loc) and position(.iloc) (:issue:`20395`)
  Slicing a monotonically increasing :class:`CategoricalIndex` itself (i.e. ``ci[1000:2000]``)
  shows similar speed improvements as above (:issue:`21659`)
- Improved performance of :meth:`CategoricalIndex.equals` when comparing to another :class:`CategoricalIndex` (:issue:`24023`)
- Improved performance of :func:`Series.describe` in case of numeric dtpyes (:issue:`21274`)
- Improved performance of :func:`pandas.core.groupby.GroupBy.rank` when dealing with tied rankings (:issue:`21237`)
- Improved performance of :func:`DataFrame.set_index` with columns consisting of :class:`Period` objects (:issue:`21582`, :issue:`21606`)
- Improved performance of :meth:`Series.at` and :meth:`Index.get_value` for Extension Arrays values (e.g. :class:`Categorical`) (:issue:`24204`)
- Improved performance of membership checks in :class:`Categorical` and :class:`CategoricalIndex`
  (i.e. ``x in cat``-style checks are much faster). :meth:`CategoricalIndex.contains`
  is likewise much faster (:issue:`21369`, :issue:`21508`)
- Improved performance of :meth:`HDFStore.groups` (and dependent functions like
  :meth:`~HDFStore.keys`.  (i.e. ``x in store`` checks are much faster)
  (:issue:`21372`)
- Improved the performance of :func:`pandas.get_dummies` with ``sparse=True`` (:issue:`21997`)
- Improved performance of :func:`IndexEngine.get_indexer_non_unique` for sorted, non-unique indexes (:issue:`9466`)
- Improved performance of :func:`PeriodIndex.unique` (:issue:`23083`)
- Improved performance of :func:`pd.concat` for `Series` objects (:issue:`23404`)
- Improved performance of :meth:`DatetimeIndex.normalize` and :meth:`Timestamp.normalize` for timezone naive or UTC datetimes (:issue:`23634`)
- Improved performance of :meth:`DatetimeIndex.tz_localize` and various ``DatetimeIndex`` attributes with dateutil UTC timezone (:issue:`23772`)
- Fixed a performance regression on Windows with Python 3.7 of :func:`pd.read_csv` (:issue:`23516`)
- Improved performance of :class:`Categorical` constructor for `Series` objects (:issue:`23814`)
- Improved performance of :meth:`~DataFrame.where` for Categorical data (:issue:`24077`)

.. _whatsnew_0240.docs:

Documentation Changes
~~~~~~~~~~~~~~~~~~~~~

- Added sphinx spelling extension, updated documentation on how to use the spell check (:issue:`21079`)
-
-

.. _whatsnew_0240.bug_fixes:

Bug Fixes
~~~~~~~~~

Categorical
^^^^^^^^^^^

- Bug in :meth:`Categorical.from_codes` where ``NaN`` values in ``codes`` were silently converted to ``0`` (:issue:`21767`). In the future this will raise a ``ValueError``. Also changes the behavior of ``.from_codes([1.1, 2.0])``.
- Bug in :meth:`Categorical.sort_values` where ``NaN`` values were always positioned in front regardless of ``na_position`` value. (:issue:`22556`).
- Bug when indexing with a boolean-valued ``Categorical``. Now a boolean-valued ``Categorical`` is treated as a boolean mask (:issue:`22665`)
- Constructing a :class:`CategoricalIndex` with empty values and boolean categories was raising a ``ValueError`` after a change to dtype coercion (:issue:`22702`).
- Bug in :meth:`Categorical.take` with a user-provided ``fill_value`` not encoding the ``fill_value``, which could result in a ``ValueError``, incorrect results, or a segmentation fault (:issue:`23296`).
- In meth:`Series.unstack`, specifying a ``fill_value`` not present in the categories now raises a ``TypeError`` rather than ignoring the ``fill_value`` (:issue:`23284`)
- Bug when resampling :meth:`Dataframe.resample()` and aggregating on categorical data, the categorical dtype was getting lost. (:issue:`23227`)
- Bug in many methods of the ``.str``-accessor, which always failed on calling the ``CategoricalIndex.str`` constructor (:issue:`23555`, :issue:`23556`)
- Bug in :meth:`Series.where` losing the categorical dtype for categorical data (:issue:`24077`)

Datetimelike
^^^^^^^^^^^^

- Fixed bug where two :class:`DateOffset` objects with different ``normalize`` attributes could evaluate as equal (:issue:`21404`)
- Fixed bug where :meth:`Timestamp.resolution` incorrectly returned 1-microsecond ``timedelta`` instead of 1-nanosecond :class:`Timedelta` (:issue:`21336`, :issue:`21365`)
- Bug in :func:`to_datetime` that did not consistently return an :class:`Index` when ``box=True`` was specified (:issue:`21864`)
- Bug in :class:`DatetimeIndex` comparisons where string comparisons incorrectly raises ``TypeError`` (:issue:`22074`)
- Bug in :class:`DatetimeIndex` comparisons when comparing against ``timedelta64[ns]`` dtyped arrays; in some cases ``TypeError`` was incorrectly raised, in others it incorrectly failed to raise (:issue:`22074`)
- Bug in :class:`DatetimeIndex` comparisons when comparing against object-dtyped arrays (:issue:`22074`)
- Bug in :class:`DataFrame` with ``datetime64[ns]`` dtype addition and subtraction with ``Timedelta``-like objects (:issue:`22005`, :issue:`22163`)
- Bug in :class:`DataFrame` with ``datetime64[ns]`` dtype addition and subtraction with ``DateOffset`` objects returning an ``object`` dtype instead of ``datetime64[ns]`` dtype (:issue:`21610`, :issue:`22163`)
- Bug in :class:`DataFrame` with ``datetime64[ns]`` dtype comparing against ``NaT`` incorrectly (:issue:`22242`, :issue:`22163`)
- Bug in :class:`DataFrame` with ``datetime64[ns]`` dtype subtracting ``Timestamp``-like object incorrectly returned ``datetime64[ns]`` dtype instead of ``timedelta64[ns]`` dtype (:issue:`8554`, :issue:`22163`)
- Bug in :class:`DataFrame` with ``datetime64[ns]`` dtype subtracting ``np.datetime64`` object with non-nanosecond unit failing to convert to nanoseconds (:issue:`18874`, :issue:`22163`)
- Bug in :class:`DataFrame` comparisons against ``Timestamp``-like objects failing to raise ``TypeError`` for inequality checks with mismatched types (:issue:`8932`, :issue:`22163`)
- Bug in :class:`DataFrame` with mixed dtypes including ``datetime64[ns]`` incorrectly raising ``TypeError`` on equality comparisons (:issue:`13128`, :issue:`22163`)
- Bug in :attr:`DataFrame.values` returning a :class:`DatetimeIndex` for a single-column ``DataFrame`` with was tz-aware datetime values. Now a 2-D :class:`numpy.ndarray` of :class:`Timestamp` objects is returned (:issue:`24024`)
- Bug in :meth:`DataFrame.eq` comparison against ``NaT`` incorrectly returning ``True`` or ``NaN`` (:issue:`15697`, :issue:`22163`)
- Bug in :class:`DatetimeIndex` subtraction that incorrectly failed to raise ``OverflowError`` (:issue:`22492`, :issue:`22508`)
- Bug in :class:`DatetimeIndex` incorrectly allowing indexing with ``Timedelta`` object (:issue:`20464`)
- Bug in :class:`DatetimeIndex` where frequency was being set if original frequency was ``None`` (:issue:`22150`)
- Bug in rounding methods of :class:`DatetimeIndex` (:meth:`~DatetimeIndex.round`, :meth:`~DatetimeIndex.ceil`, :meth:`~DatetimeIndex.floor`) and :class:`Timestamp` (:meth:`~Timestamp.round`, :meth:`~Timestamp.ceil`, :meth:`~Timestamp.floor`) could give rise to loss of precision (:issue:`22591`)
- Bug in :func:`to_datetime` with an :class:`Index` argument that would drop the ``name`` from the result (:issue:`21697`)
- Bug in :class:`PeriodIndex` where adding or subtracting a :class:`timedelta` or :class:`Tick` object produced incorrect results (:issue:`22988`)
- Bug in the :class:`Series` repr with period-dtype data missing a space before the data (:issue:`23601`)
- Bug in :func:`date_range` when decrementing a start date to a past end date by a negative frequency (:issue:`23270`)
- Bug in :meth:`Series.min` which would return ``NaN`` instead of ``NaT`` when called on a series of ``NaT`` (:issue:`23282`)
- Bug in :meth:`Series.combine_first` not properly aligning categoricals, so that missing values in ``self`` where not filled by valid values from ``other`` (:issue:`24147`)
- Bug in :func:`DataFrame.combine` with datetimelike values raising a TypeError (:issue:`23079`)
- Bug in :func:`date_range` with frequency of ``Day`` or higher where dates sufficiently far in the future could wrap around to the past instead of raising ``OutOfBoundsDatetime`` (:issue:`14187`)
- Bug in :class:`PeriodIndex` with attribute ``freq.n`` greater than 1 where adding a :class:`DateOffset` object would return incorrect results (:issue:`23215`)
- Bug in :class:`Series` that interpreted string indices as lists of characters when setting datetimelike values (:issue:`23451`)
- Bug in :class:`DataFrame` when creating a new column from an ndarray of :class:`Timestamp` objects with timezones converting creating an object-dtype column, rather than datetime with timezone (:issue:`23932`)
- Bug in :class:`Timestamp` constructor which would drop the frequency of an input :class:`Timestamp` (:issue:`22311`)
- Bug in :class:`DatetimeIndex` where calling ``np.array(dtindex, dtype=object)`` would incorrectly return an array of ``long`` objects (:issue:`23524`)
- Bug in :class:`Index` where passing a timezone-aware :class:`DatetimeIndex` and `dtype=object` would incorrectly raise a ``ValueError`` (:issue:`23524`)
- Bug in :class:`Index` where calling ``np.array(dtindex, dtype=object)`` on a timezone-naive :class:`DatetimeIndex` would return an array of ``datetime`` objects instead of :class:`Timestamp` objects, potentially losing nanosecond portions of the timestamps (:issue:`23524`)
- Bug in :class:`Categorical.__setitem__` not allowing setting with another ``Categorical`` when both are undordered and have the same categories, but in a different order (:issue:`24142`)
- Bug in :func:`date_range` where using dates with millisecond resolution or higher could return incorrect values or the wrong number of values in the index (:issue:`24110`)
- Bug in :class:`DatetimeIndex` where constructing a :class:`DatetimeIndex` from a :class:`Categorical` or :class:`CategoricalIndex` would incorrectly drop timezone information (:issue:`18664`)
- Bug in :class:`DatetimeIndex` and :class:`TimedeltaIndex` where indexing with ``Ellipsis`` would incorrectly lose the index's ``freq`` attribute (:issue:`21282`)
- Clarified error message produced when passing an incorrect ``freq`` argument to :class:`DatetimeIndex` with ``NaT`` as the first entry in the passed data (:issue:`11587`)

Timedelta
^^^^^^^^^
- Bug in :class:`DataFrame` with ``timedelta64[ns]`` dtype division by ``Timedelta``-like scalar incorrectly returning ``timedelta64[ns]`` dtype instead of ``float64`` dtype (:issue:`20088`, :issue:`22163`)
- Bug in adding a :class:`Index` with object dtype to a :class:`Series` with ``timedelta64[ns]`` dtype incorrectly raising (:issue:`22390`)
- Bug in multiplying a :class:`Series` with numeric dtype against a ``timedelta`` object (:issue:`22390`)
- Bug in :class:`Series` with numeric dtype when adding or subtracting an an array or ``Series`` with ``timedelta64`` dtype (:issue:`22390`)
- Bug in :class:`Index` with numeric dtype when multiplying or dividing an array with dtype ``timedelta64`` (:issue:`22390`)
- Bug in :class:`TimedeltaIndex` incorrectly allowing indexing with ``Timestamp`` object (:issue:`20464`)
- Fixed bug where subtracting :class:`Timedelta` from an object-dtyped array would raise ``TypeError`` (:issue:`21980`)
- Fixed bug in adding a :class:`DataFrame` with all-`timedelta64[ns]` dtypes to a :class:`DataFrame` with all-integer dtypes returning incorrect results instead of raising ``TypeError`` (:issue:`22696`)
- Bug in :class:`TimedeltaIndex` where adding a timezone-aware datetime scalar incorrectly returned a timezone-naive :class:`DatetimeIndex` (:issue:`23215`)
- Bug in :class:`TimedeltaIndex` where adding ``np.timedelta64('NaT')`` incorrectly returned an all-`NaT` :class:`DatetimeIndex` instead of an all-`NaT` :class:`TimedeltaIndex` (:issue:`23215`)
- Bug in :class:`Timedelta` and :func:`to_timedelta()` have inconsistencies in supported unit string (:issue:`21762`)
- Bug in :class:`TimedeltaIndex` division where dividing by another :class:`TimedeltaIndex` raised ``TypeError`` instead of returning a :class:`Float64Index` (:issue:`23829`, :issue:`22631`)
- Bug in :class:`TimedeltaIndex` comparison operations where comparing against non-``Timedelta``-like objects would raise ``TypeError`` instead of returning all-``False`` for ``__eq__`` and all-``True`` for ``__ne__`` (:issue:`24056`)

Timezones
^^^^^^^^^

- Bug in :meth:`DatetimeIndex.shift` where an ``AssertionError`` would raise when shifting across DST (:issue:`8616`)
- Bug in :class:`Timestamp` constructor where passing an invalid timezone offset designator (``Z``) would not raise a ``ValueError`` (:issue:`8910`)
- Bug in :meth:`Timestamp.replace` where replacing at a DST boundary would retain an incorrect offset (:issue:`7825`)
- Bug in :meth:`Series.replace` with ``datetime64[ns, tz]`` data when replacing ``NaT`` (:issue:`11792`)
- Bug in :class:`Timestamp` when passing different string date formats with a timezone offset would produce different timezone offsets (:issue:`12064`)
- Bug when comparing a tz-naive :class:`Timestamp` to a tz-aware :class:`DatetimeIndex` which would coerce the :class:`DatetimeIndex` to tz-naive (:issue:`12601`)
- Bug in :meth:`Series.truncate` with a tz-aware :class:`DatetimeIndex` which would cause a core dump (:issue:`9243`)
- Bug in :class:`Series` constructor which would coerce tz-aware and tz-naive :class:`Timestamp` to tz-aware (:issue:`13051`)
- Bug in :class:`Index` with ``datetime64[ns, tz]`` dtype that did not localize integer data correctly (:issue:`20964`)
- Bug in :class:`DatetimeIndex` where constructing with an integer and tz would not localize correctly (:issue:`12619`)
- Fixed bug where :meth:`DataFrame.describe` and :meth:`Series.describe` on tz-aware datetimes did not show `first` and `last` result (:issue:`21328`)
- Bug in :class:`DatetimeIndex` comparisons failing to raise ``TypeError`` when comparing timezone-aware ``DatetimeIndex`` against ``np.datetime64`` (:issue:`22074`)
- Bug in ``DataFrame`` assignment with a timezone-aware scalar (:issue:`19843`)
- Bug in :func:`DataFrame.asof` that raised a ``TypeError`` when attempting to compare tz-naive and tz-aware timestamps (:issue:`21194`)
- Bug when constructing a :class:`DatetimeIndex` with :class:`Timestamp` constructed with the ``replace`` method across DST (:issue:`18785`)
- Bug when setting a new value with :meth:`DataFrame.loc` with a :class:`DatetimeIndex` with a DST transition (:issue:`18308`, :issue:`20724`)
- Bug in :meth:`DatetimeIndex.unique` that did not re-localize tz-aware dates correctly (:issue:`21737`)
- Bug when indexing a :class:`Series` with a DST transition (:issue:`21846`)
- Bug in :meth:`DataFrame.resample` and :meth:`Series.resample` where an ``AmbiguousTimeError`` or ``NonExistentTimeError`` would raise if a timezone aware timeseries ended on a DST transition (:issue:`19375`, :issue:`10117`)
- Bug in :meth:`DataFrame.drop` and :meth:`Series.drop` when specifying a tz-aware Timestamp key to drop from a :class:`DatetimeIndex` with a DST transition (:issue:`21761`)
- Bug in :class:`DatetimeIndex` constructor where :class:`NaT` and ``dateutil.tz.tzlocal`` would raise an ``OutOfBoundsDatetime`` error (:issue:`23807`)
- Bug in :meth:`DatetimeIndex.tz_localize` and :meth:`Timestamp.tz_localize` with ``dateutil.tz.tzlocal`` near a DST transition that would return an incorrectly localized datetime (:issue:`23807`)
- Bug in :class:`Timestamp` constructor where a ``dateutil.tz.tzutc`` timezone passed with a ``datetime.datetime`` argument would be converted to a ``pytz.UTC`` timezone (:issue:`23807`)

Offsets
^^^^^^^

- Bug in :class:`FY5253` where date offsets could incorrectly raise an ``AssertionError`` in arithmetic operatons (:issue:`14774`)
- Bug in :class:`DateOffset` where keyword arguments ``week`` and ``milliseconds`` were accepted and ignored.  Passing these will now raise ``ValueError`` (:issue:`19398`)
- Bug in adding :class:`DateOffset` with :class:`DataFrame` or :class:`PeriodIndex` incorrectly raising ``TypeError`` (:issue:`23215`)
- Bug in comparing :class:`DateOffset` objects with non-DateOffset objects, particularly strings, raising ``ValueError`` instead of returning ``False`` for equality checks and ``True`` for not-equal checks (:issue:`23524`)

Numeric
^^^^^^^

- Bug in :class:`Series` ``__rmatmul__`` doesn't support matrix vector multiplication (:issue:`21530`)
- Bug in :func:`factorize` fails with read-only array (:issue:`12813`)
- Fixed bug in :func:`unique` handled signed zeros inconsistently: for some inputs 0.0 and -0.0 were treated as equal and for some inputs as different. Now they are treated as equal for all inputs (:issue:`21866`)
- Bug in :meth:`DataFrame.agg`, :meth:`DataFrame.transform` and :meth:`DataFrame.apply` where,
  when supplied with a list of functions and ``axis=1`` (e.g. ``df.apply(['sum', 'mean'], axis=1)``),
  a ``TypeError`` was wrongly raised. For all three methods such calculation are now done correctly. (:issue:`16679`).
- Bug in :class:`Series` comparison against datetime-like scalars and arrays (:issue:`22074`)
- Bug in :class:`DataFrame` multiplication between boolean dtype and integer returning ``object`` dtype instead of integer dtype (:issue:`22047`, :issue:`22163`)
- Bug in :meth:`DataFrame.apply` where, when supplied with a string argument and additional positional or keyword arguments (e.g. ``df.apply('sum', min_count=1)``), a ``TypeError`` was wrongly raised (:issue:`22376`)
- Bug in :meth:`DataFrame.astype` to extension dtype may raise ``AttributeError`` (:issue:`22578`)
- Bug in :class:`DataFrame` with ``timedelta64[ns]`` dtype arithmetic operations with ``ndarray`` with integer dtype incorrectly treating the narray as ``timedelta64[ns]`` dtype (:issue:`23114`)
- Bug in :meth:`Series.rpow` with object dtype ``NaN`` for ``1 ** NA`` instead of ``1`` (:issue:`22922`).
- :meth:`Series.agg` can now handle numpy NaN-aware methods like :func:`numpy.nansum` (:issue:`19629`)
- Bug in :meth:`Series.rank` and :meth:`DataFrame.rank` when ``pct=True`` and more than 2:sup:`24` rows are present resulted in percentages greater than 1.0 (:issue:`18271`)
- Calls such as :meth:`DataFrame.round` with a non-unique :meth:`CategoricalIndex` now return expected data. Previously, data would be improperly duplicated (:issue:`21809`).
- Added ``log10`` to the list of supported functions in :meth:`DataFrame.eval` (:issue:`24139`)

Strings
^^^^^^^

- Bug in :meth:`Index.str.partition` was not nan-safe (:issue:`23558`).
- Bug in :meth:`Index.str.split` was not nan-safe (:issue:`23677`).
- Bug :func:`Series.str.contains` not respecting the ``na`` argument for a ``Categorical`` dtype ``Series`` (:issue:`22158`)
- Bug in :meth:`Index.str.cat` when the result contained only ``NaN`` (:issue:`24044`)

Interval
^^^^^^^^

- Bug in the :class:`IntervalIndex` constructor where the ``closed`` parameter did not always override the inferred ``closed`` (:issue:`19370`)
- Bug in the ``IntervalIndex`` repr where a trailing comma was missing after the list of intervals (:issue:`20611`)
- Bug in :class:`Interval` where scalar arithmetic operations did not retain the ``closed`` value (:issue:`22313`)
- Bug in :class:`IntervalIndex` where indexing with datetime-like values raised a ``KeyError`` (:issue:`20636`)
- Bug in ``IntervalTree`` where data containing ``NaN`` triggered a warning and resulted in incorrect indexing queries with :class:`IntervalIndex` (:issue:`23352`)

Indexing
^^^^^^^^

- The traceback from a ``KeyError`` when asking ``.loc`` for a single missing label is now shorter and more clear (:issue:`21557`)
- :class:`PeriodIndex` now emits a ``KeyError`` when a malformed string is looked up, which is consistent with the behavior of :class:`DateTimeIndex` (:issue:`22803`)
- When ``.ix`` is asked for a missing integer label in a :class:`MultiIndex` with a first level of integer type, it now raises a ``KeyError``, consistently with the case of a flat :class:`Int64Index`, rather than falling back to positional indexing (:issue:`21593`)
- Bug in :meth:`DatetimeIndex.reindex` when reindexing a tz-naive and tz-aware :class:`DatetimeIndex` (:issue:`8306`)
- Bug in :meth:`Series.reindex` when reindexing an empty series with a ``datetime64[ns, tz]`` dtype (:issue:`20869`)
- Bug in :class:`DataFrame` when setting values with ``.loc`` and a timezone aware :class:`DatetimeIndex` (:issue:`11365`)
- ``DataFrame.__getitem__`` now accepts dictionaries and dictionary keys as list-likes of labels, consistently with ``Series.__getitem__`` (:issue:`21294`)
- Fixed ``DataFrame[np.nan]`` when columns are non-unique (:issue:`21428`)
- Bug when indexing :class:`DatetimeIndex` with nanosecond resolution dates and timezones (:issue:`11679`)
- Bug where indexing with a Numpy array containing negative values would mutate the indexer (:issue:`21867`)
- Bug where mixed indexes wouldn't allow integers for ``.at`` (:issue:`19860`)
- ``Float64Index.get_loc`` now raises ``KeyError`` when boolean key passed. (:issue:`19087`)
- Bug in :meth:`DataFrame.loc` when indexing with an :class:`IntervalIndex` (:issue:`19977`)
- :class:`Index` no longer mangles ``None``, ``NaN`` and ``NaT``, i.e. they are treated as three different keys. However, for numeric Index all three are still coerced to a ``NaN`` (:issue:`22332`)
- Bug in `scalar in Index` if scalar is a float while the ``Index`` is of integer dtype (:issue:`22085`)
- Bug in `MultiIndex.set_levels` when levels value is not subscriptable (:issue:`23273`)
- Bug where setting a timedelta column by ``Index`` causes it to be casted to double, and therefore lose precision (:issue:`23511`)
- Bug in :func:`Index.union` and :func:`Index.intersection` where name of the ``Index`` of the result was not computed correctly for certain cases (:issue:`9943`, :issue:`9862`)
- Bug in :class:`Index` slicing with boolean :class:`Index` may raise ``TypeError`` (:issue:`22533`)
- Bug in ``PeriodArray.__setitem__`` when accepting slice and list-like value (:issue:`23978`)
- Bug in :class:`DatetimeIndex`, :class:`TimedeltaIndex` where indexing with ``Ellipsis`` would lose their ``freq`` attribute (:issue:`21282`)

Missing
^^^^^^^

- Bug in :func:`DataFrame.fillna` where a ``ValueError`` would raise when one column contained a ``datetime64[ns, tz]`` dtype (:issue:`15522`)
- Bug in :func:`Series.hasnans` that could be incorrectly cached and return incorrect answers if null elements are introduced after an initial call (:issue:`19700`)
- :func:`Series.isin` now treats all NaN-floats as equal also for `np.object`-dtype. This behavior is consistent with the behavior for float64 (:issue:`22119`)
- :func:`unique` no longer mangles NaN-floats and the ``NaT``-object for `np.object`-dtype, i.e. ``NaT`` is no longer coerced to a NaN-value and is treated as a different entity. (:issue:`22295`)


MultiIndex
^^^^^^^^^^

- Removed compatibility for :class:`MultiIndex` pickles prior to version 0.8.0; compatibility with :class:`MultiIndex` pickles from version 0.13 forward is maintained (:issue:`21654`)
- :meth:`MultiIndex.get_loc_level` (and as a consequence, ``.loc`` on a ``Series`` or ``DataFrame`` with a :class:`MultiIndex` index) will now raise a ``KeyError``, rather than returning an empty ``slice``, if asked a label which is present in the ``levels`` but is unused (:issue:`22221`)
- :cls:`MultiIndex` has gained the :meth:`MultiIndex.from_frame`, it allows constructing a :cls:`MultiIndex` object from a :cls:`DataFrame` (:issue:`22420`)
- Fix ``TypeError`` in Python 3 when creating :class:`MultiIndex` in which some levels have mixed types, e.g. when some labels are tuples (:issue:`15457`)

I/O
^^^


.. _whatsnew_0240.bug_fixes.nan_with_str_dtype:

Proper handling of `np.NaN` in a string data-typed column with the Python engine
^^^^^^^^^^^^^^^^^^^^^^^^^^^^^^^^^^^^^^^^^^^^^^^^^^^^^^^^^^^^^^^^^^^^^^^^^^^^^^^^

There was bug in :func:`read_excel` and :func:`read_csv` with the Python
engine, where missing values turned to ``'nan'`` with ``dtype=str`` and
``na_filter=True``. Now, these missing values are converted to the string
missing indicator, ``np.nan``. (:issue `20377`)

.. ipython:: python
   :suppress:

   from pandas.compat import StringIO

Previous Behavior:

.. code-block:: ipython

   In [5]: data = 'a,b,c\n1,,3\n4,5,6'
   In [6]: df = pd.read_csv(StringIO(data), engine='python', dtype=str, na_filter=True)
   In [7]: df.loc[0, 'b']
   Out[7]:
   'nan'

Current Behavior:

.. ipython:: python

   data = 'a,b,c\n1,,3\n4,5,6'
   df = pd.read_csv(StringIO(data), engine='python', dtype=str, na_filter=True)
   df.loc[0, 'b']

Notice how we now instead output ``np.nan`` itself instead of a stringified form of it.

- Bug in :func:`read_csv` in which a column specified with ``CategoricalDtype`` of boolean categories was not being correctly coerced from string values to booleans (:issue:`20498`)
- Bug in :meth:`to_sql` when writing timezone aware data (``datetime64[ns, tz]`` dtype) would raise a ``TypeError`` (:issue:`9086`)
- Bug in :meth:`to_sql` where a naive DatetimeIndex would be written as ``TIMESTAMP WITH TIMEZONE`` type in supported databases, e.g. PostgreSQL (:issue:`23510`)
- Bug in :meth:`read_excel()` when ``parse_cols`` is specified with an empty dataset (:issue:`9208`)
- :func:`read_html()` no longer ignores all-whitespace ``<tr>`` within ``<thead>`` when considering the ``skiprows`` and ``header`` arguments. Previously, users had to decrease their ``header`` and ``skiprows`` values on such tables to work around the issue. (:issue:`21641`)
- :func:`read_excel()` will correctly show the deprecation warning for previously deprecated ``sheetname`` (:issue:`17994`)
- :func:`read_csv()` and func:`read_table()` will throw ``UnicodeError`` and not coredump on badly encoded strings (:issue:`22748`)
- :func:`read_csv()` will correctly parse timezone-aware datetimes (:issue:`22256`)
- Bug in :func:`read_csv()` in which memory management was prematurely optimized for the C engine when the data was being read in chunks (:issue:`23509`)
- Bug in :func:`read_csv()` in unnamed columns were being improperly identified when extracting a multi-index (:issue:`23687`)
- :func:`read_sas()` will parse numbers in sas7bdat-files that have width less than 8 bytes correctly. (:issue:`21616`)
- :func:`read_sas()` will correctly parse sas7bdat files with many columns (:issue:`22628`)
- :func:`read_sas()` will correctly parse sas7bdat files with data page types having also bit 7 set (so page type is 128 + 256 = 384) (:issue:`16615`)
- Bug in :meth:`detect_client_encoding` where potential ``IOError`` goes unhandled when importing in a mod_wsgi process due to restricted access to stdout. (:issue:`21552`)
- Bug in :func:`to_html()` with ``index=False`` misses truncation indicators (...) on truncated DataFrame (:issue:`15019`, :issue:`22783`)
- Bug in :func:`DataFrame.to_string()` that broke column alignment when ``index=False`` and width of first column's values is greater than the width of first column's header (:issue:`16839`, :issue:`13032`)
- Bug in :func:`DataFrame.to_string()` that caused representations of :class:`DataFrame` to not take up the whole window (:issue:`22984`)
- Bug in :func:`DataFrame.to_csv` where a single level MultiIndex incorrectly wrote a tuple. Now just the value of the index is written (:issue:`19589`).
- :func:`HDFStore` will raise ``ValueError`` when the ``format`` kwarg is passed to the constructor (:issue:`13291`)
- Bug in :meth:`HDFStore.append` when appending a :class:`DataFrame` with an empty string column and ``min_itemsize`` < 8 (:issue:`12242`)
- Bug in :func:`read_csv()` in which memory leaks occurred in the C engine when parsing ``NaN`` values due to insufficient cleanup on completion or error (:issue:`21353`)
- Bug in :func:`read_csv()` in which incorrect error messages were being raised when ``skipfooter`` was passed in along with ``nrows``, ``iterator``, or ``chunksize`` (:issue:`23711`)
- Bug in :meth:`read_csv()` in which :class:`MultiIndex` index names were being improperly handled in the cases when they were not provided (:issue:`23484`)
- Bug in :meth:`read_csv()` in which unnecessary warnings were being raised when the dialect's values conflicted with the default arguments (:issue:`23761`)
- Bug in :meth:`read_html()` in which the error message was not displaying the valid flavors when an invalid one was provided (:issue:`23549`)
- Bug in :meth:`read_excel()` in which extraneous header names were extracted, even though none were specified (:issue:`11733`)
- Bug in :meth:`read_excel()` in which column names were not being properly converted to string sometimes in Python 2.x (:issue:`23874`)
- Bug in :meth:`read_excel()` in which ``index_col=None`` was not being respected and parsing index columns anyway (:issue:`18792`, :issue:`20480`)
- Bug in :meth:`read_excel()` in which ``usecols`` was not being validated for proper column names when passed in as a string (:issue:`20480`)
- Bug in :meth:`DataFrame.to_dict` when the resulting dict contains non-Python scalars in the case of numeric data (:issue:`23753`)
- :func:`DataFrame.to_string()`, :func:`DataFrame.to_html()`, :func:`DataFrame.to_latex()` will correctly format output when a string is passed as the ``float_format`` argument (:issue:`21625`, :issue:`22270`)
- Bug in :func:`read_csv` that caused it to raise ``OverflowError`` when trying to use 'inf' as ``na_value`` with integer index column (:issue:`17128`)
- Bug in :func:`json_normalize` that caused it to raise ``TypeError`` when two consecutive elements of ``record_path`` are dicts (:issue:`22706`)

Plotting
^^^^^^^^

- Bug in :func:`DataFrame.plot.scatter` and :func:`DataFrame.plot.hexbin` caused x-axis label and ticklabels to disappear when colorbar was on in IPython inline backend (:issue:`10611`, :issue:`10678`, and :issue:`20455`)
- Bug in plotting a Series with datetimes using :func:`matplotlib.axes.Axes.scatter` (:issue:`22039`)

Groupby/Resample/Rolling
^^^^^^^^^^^^^^^^^^^^^^^^

- Bug in :func:`pandas.core.groupby.GroupBy.first` and :func:`pandas.core.groupby.GroupBy.last` with ``as_index=False`` leading to the loss of timezone information (:issue:`15884`)
- Bug in :meth:`DatetimeIndex.resample` when downsampling across a DST boundary (:issue:`8531`)
- Bug in date anchoring for :meth:`DatetimeIndex.resample` with offset :class:`Day` when n > 1 (:issue:`24127`)
- Bug where ``ValueError`` is wrongly raised when calling :func:`~pandas.core.groupby.SeriesGroupBy.count` method of a
  ``SeriesGroupBy`` when the grouping variable only contains NaNs and numpy version < 1.13 (:issue:`21956`).
- Multiple bugs in :func:`pandas.core.Rolling.min` with ``closed='left'`` and a
  datetime-like index leading to incorrect results and also segfault. (:issue:`21704`)
- Bug in :meth:`Resampler.apply` when passing postiional arguments to applied func (:issue:`14615`).
- Bug in :meth:`Series.resample` when passing ``numpy.timedelta64`` to ``loffset`` kwarg (:issue:`7687`).
- Bug in :meth:`Resampler.asfreq` when frequency of ``TimedeltaIndex`` is a subperiod of a new frequency (:issue:`13022`).
- Bug in :meth:`SeriesGroupBy.mean` when values were integral but could not fit inside of int64, overflowing instead. (:issue:`22487`)
- :func:`RollingGroupby.agg` and :func:`ExpandingGroupby.agg` now support multiple aggregation functions as parameters (:issue:`15072`)
- Bug in :meth:`DataFrame.resample` and :meth:`Series.resample` when resampling by a weekly offset (``'W'``) across a DST transition (:issue:`9119`, :issue:`21459`)
- Bug in :meth:`DataFrame.expanding` in which the ``axis`` argument was not being respected during aggregations (:issue:`23372`)
- Bug in :meth:`pandas.core.groupby.DataFrameGroupBy.transform` which caused missing values when the input function can accept a :class:`DataFrame` but renames it (:issue:`23455`).
- Bug in :func:`pandas.core.groupby.GroupBy.nth` where column order was not always preserved (:issue:`20760`)
- Bug in :meth:`pandas.core.groupby.DataFrameGroupBy.rank` with ``method='dense'`` and ``pct=True`` when a group has only one member would raise a ``ZeroDivisionError`` (:issue:`23666`).
- Calling :meth:`DataFrameGroupBy.rank` and :meth:`SeriesGroupBy.rank` with empty groups and ``pct=True`` was raising a ``ZeroDivisionError`` due to `c1068d9 <https://github.com/pandas-dev/pandas/commit/c1068d9d242c22cb2199156f6fb82eb5759178ae>`_ (:issue:`22519`)
- Bug in :meth:`DataFrame.resample` when resampling ``NaT`` in ``TimeDeltaIndex`` (:issue:`13223`).

Reshaping
^^^^^^^^^

- Bug in :func:`pandas.concat` when joining resampled DataFrames with timezone aware index (:issue:`13783`)
- Bug in :func:`pandas.concat` when joining only `Series` the `names` argument of `concat` is no longer ignored (:issue:`23490`)
- Bug in :meth:`Series.combine_first` with ``datetime64[ns, tz]`` dtype which would return tz-naive result (:issue:`21469`)
- Bug in :meth:`Series.where` and :meth:`DataFrame.where` with ``datetime64[ns, tz]`` dtype (:issue:`21546`)
- Bug in :meth:`DataFrame.where` with an empty DataFrame and empty ``cond`` having non-bool dtype (:issue:`21947`)
- Bug in :meth:`Series.mask` and :meth:`DataFrame.mask` with ``list`` conditionals (:issue:`21891`)
- Bug in :meth:`DataFrame.replace` raises RecursionError when converting OutOfBounds ``datetime64[ns, tz]`` (:issue:`20380`)
- :func:`pandas.core.groupby.GroupBy.rank` now raises a ``ValueError`` when an invalid value is passed for argument ``na_option`` (:issue:`22124`)
- Bug in :func:`get_dummies` with Unicode attributes in Python 2 (:issue:`22084`)
- Bug in :meth:`DataFrame.replace` raises ``RecursionError`` when replacing empty lists (:issue:`22083`)
- Bug in :meth:`Series.replace` and meth:`DataFrame.replace` when dict is used as the ``to_replace`` value and one key in the dict is is another key's value, the results were inconsistent between using integer key and using string key (:issue:`20656`)
- Bug in :meth:`DataFrame.drop_duplicates` for empty ``DataFrame`` which incorrectly raises an error (:issue:`20516`)
- Bug in :func:`pandas.wide_to_long` when a string is passed to the stubnames argument and a column name is a substring of that stubname (:issue:`22468`)
- Bug in :func:`merge` when merging ``datetime64[ns, tz]`` data that contained a DST transition (:issue:`18885`)
- Bug in :func:`merge_asof` when merging on float values within defined tolerance (:issue:`22981`)
- Bug in :func:`pandas.concat` when concatenating a multicolumn DataFrame with tz-aware data against a DataFrame with a different number of columns (:issue:`22796`)
- Bug in :func:`merge_asof` where confusing error message raised when attempting to merge with missing values (:issue:`23189`)
- Bug in :meth:`DataFrame.nsmallest` and :meth:`DataFrame.nlargest` for dataframes that have a :class:`MultiIndex` for columns (:issue:`23033`).
- Bug in :func:`pandas.melt` when passing column names that are not present in ``DataFrame`` (:issue:`23575`)
- Bug in :meth:`DataFrame.append` with a :class:`Series` with a dateutil timezone would raise a ``TypeError`` (:issue:`23682`)
- Bug in ``Series`` construction when passing no data and ``dtype=str`` (:issue:`22477`)
- Bug in :func:`cut` with ``bins`` as an overlapping ``IntervalIndex`` where multiple bins were returned per item instead of raising a ``ValueError`` (:issue:`23980`)
- Bug in :func:`pandas.concat` when joining ``Series`` datetimetz with ``Series`` category would lose timezone (:issue:`23816`)
- Bug in :meth:`DataFrame.join` when joining on partial MultiIndex would drop names (:issue:`20452`).

.. _whatsnew_0240.bug_fixes.sparse:

Sparse
^^^^^^

- Updating a boolean, datetime, or timedelta column to be Sparse now works (:issue:`22367`)
- Bug in :meth:`Series.to_sparse` with Series already holding sparse data not constructing properly (:issue:`22389`)
- Providing a ``sparse_index`` to the SparseArray constructor no longer defaults the na-value to ``np.nan`` for all dtypes. The correct na_value for ``data.dtype`` is now used.
- Bug in ``SparseArray.nbytes`` under-reporting its memory usage by not including the size of its sparse index.
- Improved performance of :meth:`Series.shift` for non-NA ``fill_value``, as values are no longer converted to a dense array.
- Bug in ``DataFrame.groupby`` not including ``fill_value`` in the groups for non-NA ``fill_value`` when grouping by a sparse column (:issue:`5078`)
- Bug in unary inversion operator (``~``) on a ``SparseSeries`` with boolean values. The performance of this has also been improved (:issue:`22835`)
- Bug in :meth:`SparseArary.unique` not returning the unique values (:issue:`19595`)
- Bug in :meth:`SparseArray.nonzero` and :meth:`SparseDataFrame.dropna` returning shifted/incorrect results (:issue:`21172`)
- Bug in :meth:`DataFrame.apply` where dtypes would lose sparseness (:issue:`23744`)

Build Changes
^^^^^^^^^^^^^

- Building pandas for development now requires ``cython >= 0.28.2`` (:issue:`21688`)
- Testing pandas now requires ``hypothesis>=3.58``.  You can find `the Hypothesis docs here <https://hypothesis.readthedocs.io/en/latest/index.html>`_, and a pandas-specific introduction :ref:`in the contributing guide <using-hypothesis>`. (:issue:`22280`)
-

Other
^^^^^

- :meth:`~pandas.io.formats.style.Styler.background_gradient` now takes a ``text_color_threshold`` parameter to automatically lighten the text color based on the luminance of the background color. This improves readability with dark background colors without the need to limit the background colormap range. (:issue:`21258`)
- Require at least 0.28.2 version of ``cython`` to support read-only memoryviews (:issue:`21688`)
- :meth:`~pandas.io.formats.style.Styler.background_gradient` now also supports tablewise application (in addition to rowwise and columnwise) with ``axis=None`` (:issue:`15204`)
- :meth:`DataFrame.nlargest` and :meth:`DataFrame.nsmallest` now returns the correct n values when keep != 'all' also when tied on the first columns (:issue:`22752`)
- :meth:`~pandas.io.formats.style.Styler.bar` now also supports tablewise application (in addition to rowwise and columnwise) with ``axis=None`` and setting clipping range with ``vmin`` and ``vmax`` (:issue:`21548` and :issue:`21526`). ``NaN`` values are also handled properly.
- Logical operations ``&, |, ^`` between :class:`Series` and :class:`Index` will no longer raise ``ValueError`` (:issue:`22092`)
- Checking PEP 3141 numbers in :func:`~pandas.api.types.is_scalar` function returns ``True`` (:issue:`22903`)
- Bug in :meth:`DataFrame.combine_first` in which column types were unexpectedly converted to float (:issue:`20699`)
- Bug where C variables were declared with external linkage causing import errors if certain other C libraries were imported before Pandas. (:issue:`24113`)
- Constructing a DataFrame with an index argument that wasn't already an instance of :class:`~pandas.core.Index` was broken in `4efb39f <https://github.com/pandas-dev/pandas/commit/4efb39f01f5880122fa38d91e12d217ef70fad9e>`_ (:issue:`22227`).

.. _whatsnew_0.24.0.contributors:

Contributors
~~~~~~~~~~~~

.. contributors:: v0.23.4..HEAD<|MERGE_RESOLUTION|>--- conflicted
+++ resolved
@@ -380,11 +380,8 @@
 - ``max_rows`` and ``max_cols`` parameters removed from :class:`HTMLFormatter` since truncation is handled by :class:`DataFrameFormatter` (:issue:`23818`)
 - :meth:`read_csv` will now raise a ``ValueError`` if a column with missing values is declared as having dtype ``bool`` (:issue:`20591`)
 - The column order of the resultant :class:`DataFrame` from :meth:`MultiIndex.to_frame` is now guaranteed to match the :attr:`MultiIndex.names` order. (:issue:`22420`)
-<<<<<<< HEAD
 - Incorrectly passing a :class:`DatetimeIndex` to :meth:`MultiIndex.from_tuples`, rather than a sequence of tuples, now raises a ``TypeError`` rather than a ``ValueError`` (:issue:`24024`)
-=======
 - :func:`pd.offsets.generate_range` argument ``time_rule`` has been removed; use ``offset`` instead (:issue:`24157`)
->>>>>>> a1cf3f65
 
 Percentage change on groupby changes
 ^^^^^^^^^^^^^^^^^^^^^^^^^^^^^^^^^^^^
