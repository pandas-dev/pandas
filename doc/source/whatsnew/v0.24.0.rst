.. _whatsnew_0240:

What's New in 0.24.0 (Month XX, 2018)
-------------------------------------

.. warning::

   Starting January 1, 2019, pandas feature releases will support Python 3 only.
   See :ref:`install.dropping-27` for more.

{{ header }}


These are the changes in pandas 0.24.0. See :ref:`release` for a full changelog
including other versions of pandas.

.. _whatsnew_0240.enhancements:

New features
~~~~~~~~~~~~
- :func:`merge` now directly allows merge between objects of type ``DataFrame`` and named ``Series``, without the need to convert the ``Series`` object into a ``DataFrame`` beforehand (:issue:`21220`)
- ``ExcelWriter`` now accepts ``mode`` as a keyword argument, enabling append to existing workbooks when using the ``openpyxl`` engine (:issue:`3441`)
- ``FrozenList`` has gained the ``.union()`` and ``.difference()`` methods. This functionality greatly simplifies groupby's that rely on explicitly excluding certain columns. See :ref:`Splitting an object into groups <groupby.split>` for more information (:issue:`15475`, :issue:`15506`).
- :func:`DataFrame.to_parquet` now accepts ``index`` as an argument, allowing
  the user to override the engine's default behavior to include or omit the
  dataframe's indexes from the resulting Parquet file. (:issue:`20768`)
- :meth:`DataFrame.corr` and :meth:`Series.corr` now accept a callable for generic calculation methods of correlation, e.g. histogram intersection (:issue:`22684`)
- :func:`DataFrame.to_string` now accepts ``decimal`` as an argument, allowing the user to specify which decimal separator should be used in the output. (:issue:`23614`)
- :func:`DataFrame.read_feather` now accepts ``columns`` as an argument, allowing the user to specify which columns should be read. (:issue:`24025`)
- :func:`DataFrame.to_html` now accepts ``render_links`` as an argument, allowing the user to generate HTML with links to any URLs that appear in the DataFrame.
  See the :ref:`section on writing HTML <io.html>` in the IO docs for example usage. (:issue:`2679`)

.. _whatsnew_0240.values_api:

Accessing the values in a Series or Index
^^^^^^^^^^^^^^^^^^^^^^^^^^^^^^^^^^^^^^^^^

:attr:`Series.array` and :attr:`Index.array` have been added for extracting the array backing a
``Series`` or ``Index``.

.. ipython:: python

   idx = pd.period_range('2000', periods=4)
   idx.array
   pd.Series(idx).array

Historically, this would have been done with ``series.values``, but with
``.values`` it was unclear whether the returned value would be the actual array,
some transformation of it, or one of pandas custom arrays (like
``Categorical``). For example, with :class:`PeriodIndex`, ``.values`` generates
a new ndarray of period objects each time.

.. ipython:: python

   id(idx.values)
   id(idx.values)

If you need an actual NumPy array, use :meth:`Series.to_numpy` or :meth:`Index.to_numpy`.

.. ipython:: python

   idx.to_numpy()
   pd.Series(idx).to_numpy()

For Series and Indexes backed by normal NumPy arrays, this will be the same thing (and the same
as ``.values``).

.. ipython:: python

   ser = pd.Series([1, 2, 3])
   ser.array
   ser.to_numpy()

We haven't removed or deprecated :attr:`Series.values` or :attr:`DataFrame.values`, but we
recommend and using ``.array`` or ``.to_numpy()`` instead.

See :ref:`basics.dtypes` and :ref:`dsintro.attrs` for more.

.. _whatsnew_0240.enhancements.extension_array_operators:

``ExtensionArray`` operator support
^^^^^^^^^^^^^^^^^^^^^^^^^^^^^^^^^^^

A ``Series`` based on an ``ExtensionArray`` now supports arithmetic and comparison
operators (:issue:`19577`). There are two approaches for providing operator support for an ``ExtensionArray``:

1. Define each of the operators on your ``ExtensionArray`` subclass.
2. Use an operator implementation from pandas that depends on operators that are already defined
   on the underlying elements (scalars) of the ``ExtensionArray``.

See the :ref:`ExtensionArray Operator Support
<extending.extension.operator>` documentation section for details on both
ways of adding operator support.

.. _whatsnew_0240.enhancements.intna:

Optional Integer NA Support
^^^^^^^^^^^^^^^^^^^^^^^^^^^

Pandas has gained the ability to hold integer dtypes with missing values. This long requested feature is enabled through the use of :ref:`extension types <extending.extension-types>`.
Here is an example of the usage.

We can construct a ``Series`` with the specified dtype. The dtype string ``Int64`` is a pandas ``ExtensionDtype``. Specifying a list or array using the traditional missing value
marker of ``np.nan`` will infer to integer dtype. The display of the ``Series`` will also use the ``NaN`` to indicate missing values in string outputs. (:issue:`20700`, :issue:`20747`, :issue:`22441`, :issue:`21789`, :issue:`22346`)

.. ipython:: python

   s = pd.Series([1, 2, np.nan], dtype='Int64')
   s


Operations on these dtypes will propagate ``NaN`` as other pandas operations.

.. ipython:: python

   # arithmetic
   s + 1

   # comparison
   s == 1

   # indexing
   s.iloc[1:3]

   # operate with other dtypes
   s + s.iloc[1:3].astype('Int8')

   # coerce when needed
   s + 0.01

These dtypes can operate as part of of ``DataFrame``.

.. ipython:: python

   df = pd.DataFrame({'A': s, 'B': [1, 1, 3], 'C': list('aab')})
   df
   df.dtypes


These dtypes can be merged & reshaped & casted.

.. ipython:: python

   pd.concat([df[['A']], df[['B', 'C']]], axis=1).dtypes
   df['A'].astype(float)

Reduction and groupby operations such as 'sum' work.

.. ipython:: python

   df.sum()
   df.groupby('B').A.sum()

.. warning::

   The Integer NA support currently uses the captilized dtype version, e.g. ``Int8`` as compared to the traditional ``int8``. This may be changed at a future date.

.. _whatsnew_0240.enhancements.read_html:

``read_html`` Enhancements
^^^^^^^^^^^^^^^^^^^^^^^^^^

:func:`read_html` previously ignored ``colspan`` and ``rowspan`` attributes.
Now it understands them, treating them as sequences of cells with the same
value. (:issue:`17054`)

.. ipython:: python

    result = pd.read_html("""
      <table>
        <thead>
          <tr>
            <th>A</th><th>B</th><th>C</th>
          </tr>
        </thead>
        <tbody>
          <tr>
            <td colspan="2">1</td><td>2</td>
          </tr>
        </tbody>
      </table>""")

Previous Behavior:

.. code-block:: ipython

    In [13]: result
    Out [13]:
    [   A  B   C
     0  1  2 NaN]

Current Behavior:

.. ipython:: python

    result


.. _whatsnew_0240.enhancements.interval:

Storing Interval and Period Data in Series and DataFrame
^^^^^^^^^^^^^^^^^^^^^^^^^^^^^^^^^^^^^^^^^^^^^^^^^^^^^^^^

Interval and Period data may now be stored in a ``Series`` or ``DataFrame``, in addition to an
:class:`IntervalIndex` and :class:`PeriodIndex` like previously (:issue:`19453`, :issue:`22862`).

.. ipython:: python

   ser = pd.Series(pd.interval_range(0, 5))
   ser
   ser.dtype

And for periods:

.. ipython:: python

   pser = pd.Series(pd.date_range("2000", freq="D", periods=5))
   pser
   pser.dtype

Previously, these would be cast to a NumPy array with object dtype. In general,
this should result in better performance when storing an array of intervals or periods
in a :class:`Series` or column of a :class:`DataFrame`.

Use :attr:`Series.array` to extract the underlying array of intervals or periods
from the ``Series``::

.. ipython:: python

   ser.array
   pser.array

.. warning::

   For backwards compatibility, :attr:`Series.values` continues to return
   a NumPy array of objects for Interval and Period data. We recommend
   using :attr:`Series.array` when you need the array of data stored in the
   ``Series``, and :meth:`Series.to_numpy` when you know you need a NumPy array.
   See :ref:`basics.dtypes` and :ref:`dsintro.attrs` for more.

.. _whatsnew_0240.enhancements.styler_pipe:

New ``Styler.pipe()`` method
^^^^^^^^^^^^^^^^^^^^^^^^^^^^
The :class:`~pandas.io.formats.style.Styler` class has gained a
:meth:`~pandas.io.formats.style.Styler.pipe` method (:issue:`23229`).  This provides a
convenient way to apply users' predefined styling functions, and can help reduce
"boilerplate" when using DataFrame styling functionality repeatedly within a notebook.

.. ipython:: python

    df = pd.DataFrame({'N': [1250, 1500, 1750], 'X': [0.25, 0.35, 0.50]})

    def format_and_align(styler):
        return (styler.format({'N': '{:,}', 'X': '{:.1%}'})
                      .set_properties(**{'text-align': 'right'}))

    df.style.pipe(format_and_align).set_caption('Summary of results.')

Similar methods already exist for other classes in pandas, including :meth:`DataFrame.pipe`,
:meth:`Groupby.pipe`, and :meth:`Resampler.pipe`.


.. _whatsnew_0240.enhancements.join_with_two_multiindexes:

Joining with two multi-indexes
^^^^^^^^^^^^^^^^^^^^^^^^^^^^^^

:func:`Datafame.merge` and :func:`Dataframe.join` can now be used to join multi-indexed ``Dataframe`` instances on the overlaping index levels (:issue:`6360`)

See the :ref:`Merge, join, and concatenate
<merging.Join_with_two_multi_indexes>` documentation section.

.. ipython:: python

   index_left = pd.MultiIndex.from_tuples([('K0', 'X0'), ('K0', 'X1'),
                                          ('K1', 'X2')],
                                          names=['key', 'X'])

   left = pd.DataFrame({'A': ['A0', 'A1', 'A2'],
                        'B': ['B0', 'B1', 'B2']}, index=index_left)

   index_right = pd.MultiIndex.from_tuples([('K0', 'Y0'), ('K1', 'Y1'),
                                           ('K2', 'Y2'), ('K2', 'Y3')],
                                           names=['key', 'Y'])

   right = pd.DataFrame({'C': ['C0', 'C1', 'C2', 'C3'],
                         'D': ['D0', 'D1', 'D2', 'D3']}, index=index_right)

   left.join(right)

For earlier versions this can be done using the following.

.. ipython:: python

   pd.merge(left.reset_index(), right.reset_index(),
            on=['key'], how='inner').set_index(['key', 'X', 'Y'])


.. _whatsnew_0240.enhancements.rename_axis:

Renaming names in a MultiIndex
^^^^^^^^^^^^^^^^^^^^^^^^^^^^^^

:func:`DataFrame.rename_axis` now supports ``index`` and ``columns`` arguments
and :func:`Series.rename_axis` supports ``index`` argument (:issue:`19978`)

This change allows a dictionary to be passed so that some of the names
of a ``MultiIndex`` can be changed.

Example:

.. ipython:: python

    mi = pd.MultiIndex.from_product([list('AB'), list('CD'), list('EF')],
                                    names=['AB', 'CD', 'EF'])
    df = pd.DataFrame([i for i in range(len(mi))], index=mi, columns=['N'])
    df
    df.rename_axis(index={'CD': 'New'})

See the :ref:`advanced docs on renaming<advanced.index_names>` for more details.


.. _whatsnew_0240.enhancements.other:

Other Enhancements
^^^^^^^^^^^^^^^^^^

- :func:`to_datetime` now supports the ``%Z`` and ``%z`` directive when passed into ``format`` (:issue:`13486`)
- :func:`Series.mode` and :func:`DataFrame.mode` now support the ``dropna`` parameter which can be used to specify whether ``NaN``/``NaT`` values should be considered (:issue:`17534`)
- :func:`to_csv` now supports ``compression`` keyword when a file handle is passed. (:issue:`21227`)
- :meth:`Index.droplevel` is now implemented also for flat indexes, for compatibility with :class:`MultiIndex` (:issue:`21115`)
- :meth:`Series.droplevel` and :meth:`DataFrame.droplevel` are now implemented (:issue:`20342`)
- Added support for reading from/writing to Google Cloud Storage via the ``gcsfs`` library (:issue:`19454`, :issue:`23094`)
- :func:`to_gbq` and :func:`read_gbq` signature and documentation updated to
  reflect changes from the `Pandas-GBQ library version 0.8.0
  <https://pandas-gbq.readthedocs.io/en/latest/changelog.html#changelog-0-8-0>`__.
  Adds a ``credentials`` argument, which enables the use of any kind of
  `google-auth credentials
  <https://google-auth.readthedocs.io/en/latest/>`__. (:issue:`21627`,
  :issue:`22557`, :issue:`23662`)
- New method :meth:`HDFStore.walk` will recursively walk the group hierarchy of an HDF5 file (:issue:`10932`)
- :func:`read_html` copies cell data across ``colspan`` and ``rowspan``, and it treats all-``th`` table rows as headers if ``header`` kwarg is not given and there is no ``thead`` (:issue:`17054`)
- :meth:`Series.nlargest`, :meth:`Series.nsmallest`, :meth:`DataFrame.nlargest`, and :meth:`DataFrame.nsmallest` now accept the value ``"all"`` for the ``keep`` argument. This keeps all ties for the nth largest/smallest value (:issue:`16818`)
- :class:`IntervalIndex` has gained the :meth:`~IntervalIndex.set_closed` method to change the existing ``closed`` value (:issue:`21670`)
- :func:`~DataFrame.to_csv`, :func:`~Series.to_csv`, :func:`~DataFrame.to_json`, and :func:`~Series.to_json` now support ``compression='infer'`` to infer compression based on filename extension (:issue:`15008`).
  The default compression for ``to_csv``, ``to_json``, and ``to_pickle`` methods has been updated to ``'infer'`` (:issue:`22004`).
- :meth:`DataFrame.to_sql` now supports writing ``TIMESTAMP WITH TIME ZONE`` types for supported databases. For databases that don't support timezones, datetime data will be stored as timezone unaware local timestamps. See the :ref:`io.sql_datetime_data` for implications (:issue:`9086`).
- :func:`to_timedelta` now supports iso-formated timedelta strings (:issue:`21877`)
- :class:`Series` and :class:`DataFrame` now support :class:`Iterable` in constructor (:issue:`2193`)
- :class:`DatetimeIndex` gained :attr:`DatetimeIndex.timetz` attribute. Returns local time with timezone information. (:issue:`21358`)
- :meth:`round`, :meth:`ceil`, and meth:`floor` for :class:`DatetimeIndex` and :class:`Timestamp` now support an ``ambiguous`` argument for handling datetimes that are rounded to ambiguous times (:issue:`18946`)
- :meth:`round`, :meth:`ceil`, and meth:`floor` for :class:`DatetimeIndex` and :class:`Timestamp` now support a ``nonexistent`` argument for handling datetimes that are rounded to nonexistent times. See :ref:`timeseries.timezone_nonexistent` (:issue:`22647`)
- :class:`Resampler` now is iterable like :class:`GroupBy` (:issue:`15314`).
- :meth:`Series.resample` and :meth:`DataFrame.resample` have gained the :meth:`Resampler.quantile` (:issue:`15023`).
- :meth:`DataFrame.resample` and :meth:`Series.resample` with a :class:`PeriodIndex` will now respect the ``base`` argument in the same fashion as with a :class:`DatetimeIndex`. (:issue:`23882`)
- :meth:`pandas.core.dtypes.is_list_like` has gained a keyword ``allow_sets`` which is ``True`` by default; if ``False``,
  all instances of ``set`` will not be considered "list-like" anymore (:issue:`23061`)
- :meth:`Index.to_frame` now supports overriding column name(s) (:issue:`22580`).
- New attribute :attr:`__git_version__` will return git commit sha of current build (:issue:`21295`).
- Compatibility with Matplotlib 3.0 (:issue:`22790`).
- Added :meth:`Interval.overlaps`, :meth:`IntervalArray.overlaps`, and :meth:`IntervalIndex.overlaps` for determining overlaps between interval-like objects (:issue:`21998`)
- :func:`read_fwf` now accepts keyword `infer_nrows` (:issue:`15138`).
- :func:`~DataFrame.to_parquet` now supports writing a ``DataFrame`` as a directory of parquet files partitioned by a subset of the columns when ``engine = 'pyarrow'`` (:issue:`23283`)
- :meth:`Timestamp.tz_localize`, :meth:`DatetimeIndex.tz_localize`, and :meth:`Series.tz_localize` have gained the ``nonexistent`` argument for alternative handling of nonexistent times. See :ref:`timeseries.timezone_nonexistent` (:issue:`8917`)
- :meth:`Index.difference` now has an optional ``sort`` parameter to specify whether the results should be sorted if possible (:issue:`17839`)
- :meth:`read_excel()` now accepts ``usecols`` as a list of column names or callable (:issue:`18273`)
- :meth:`MultiIndex.to_flat_index` has been added to flatten multiple levels into a single-level :class:`Index` object.
- :meth:`DataFrame.to_stata` and :class:` pandas.io.stata.StataWriter117` can write mixed sting columns to Stata strl format (:issue:`23633`)
- :meth:`DataFrame.between_time` and :meth:`DataFrame.at_time` have gained the an ``axis`` parameter (:issue: `8839`)
- :class:`IntervalIndex` has gained the :attr:`~IntervalIndex.is_overlapping` attribute to indicate if the ``IntervalIndex`` contains any overlapping intervals (:issue:`23309`)

.. _whatsnew_0240.api_breaking:

Backwards incompatible API changes
~~~~~~~~~~~~~~~~~~~~~~~~~~~~~~~~~~

- A newly constructed empty :class:`DataFrame` with integer as the ``dtype`` will now only be cast to ``float64`` if ``index`` is specified (:issue:`22858`)
- :meth:`Series.str.cat` will now raise if `others` is a `set` (:issue:`23009`)
- Passing scalar values to :class:`DatetimeIndex` or :class:`TimedeltaIndex` will now raise ``TypeError`` instead of ``ValueError`` (:issue:`23539`)
- ``max_rows`` and ``max_cols`` parameters removed from :class:`HTMLFormatter` since truncation is handled by :class:`DataFrameFormatter` (:issue:`23818`)
- :meth:`read_csv` will now raise a ``ValueError`` if a column with missing values is declared as having dtype ``bool`` (:issue:`20591`)
- The column order of the resultant :class:`DataFrame` from :meth:`MultiIndex.to_frame` is now guaranteed to match the :attr:`MultiIndex.names` order. (:issue:`22420`)
- :func:`pd.offsets.generate_range` argument ``time_rule`` has been removed; use ``offset`` instead (:issue:`24157`)

Percentage change on groupby changes
^^^^^^^^^^^^^^^^^^^^^^^^^^^^^^^^^^^^

Fixed a bug where calling :func:`SeriesGroupBy.pct_change` or :func:`DataFrameGroupBy.pct_change` would previously work across groups when calculating the percent change, where it now correctly works per group (:issue:`21200`, :issue:`21235`).

.. ipython:: python

   df = pd.DataFrame({'grp': ['a', 'a', 'b'], 'foo': [1.0, 1.1, 2.2]})
   df

Previous behavior:

.. code-block:: ipython

   In [1]: df.groupby('grp').pct_change()
   Out[1]:
      foo
   0  NaN
   1  0.1
   2  1.0

New behavior:

.. ipython:: python

   df.groupby('grp').pct_change()

.. _whatsnew_0240.api_breaking.deps:

Dependencies have increased minimum versions
^^^^^^^^^^^^^^^^^^^^^^^^^^^^^^^^^^^^^^^^^^^^

We have updated our minimum supported versions of dependencies (:issue:`21242`, :issue:`18742`, :issue:`23774`).
If installed, we now require:

+-----------------+-----------------+----------+
| Package         | Minimum Version | Required |
+=================+=================+==========+
| numpy           | 1.12.0          |    X     |
+-----------------+-----------------+----------+
| bottleneck      | 1.2.0           |          |
+-----------------+-----------------+----------+
| fastparquet     | 0.1.2           |          |
+-----------------+-----------------+----------+
| matplotlib      | 2.0.0           |          |
+-----------------+-----------------+----------+
| numexpr         | 2.6.1           |          |
+-----------------+-----------------+----------+
| pandas-gbq      | 0.8.0           |          |
+-----------------+-----------------+----------+
| pyarrow         | 0.7.0           |          |
+-----------------+-----------------+----------+
| pytables        | 3.4.2           |          |
+-----------------+-----------------+----------+
| scipy           | 0.18.1          |          |
+-----------------+-----------------+----------+
| xlrd            | 1.0.0           |          |
+-----------------+-----------------+----------+
| pytest (dev)    | 3.6             |          |
+-----------------+-----------------+----------+

Additionally we no longer depend on `feather-format` for feather based storage
and replaced it with references to `pyarrow` (:issue:`21639` and :issue:`23053`).

.. _whatsnew_0240.api_breaking.csv_line_terminator:

`os.linesep` is used for ``line_terminator`` of ``DataFrame.to_csv``
^^^^^^^^^^^^^^^^^^^^^^^^^^^^^^^^^^^^^^^^^^^^^^^^^^^^^^^^^^^^^^^^^^^^

:func:`DataFrame.to_csv` now uses :func:`os.linesep` rather than ``'\n'``
for the default line terminator (:issue:`20353`).
This change only affects when running on Windows, where ``'\r\n'`` was used for line terminator
even when ``'\n'`` was passed in ``line_terminator``.

Previous Behavior on Windows:

.. code-block:: ipython

    In [1]: data = pd.DataFrame({"string_with_lf": ["a\nbc"],
       ...:                      "string_with_crlf": ["a\r\nbc"]})

    In [2]: # When passing file PATH to to_csv,
       ...: # line_terminator does not work, and csv is saved with '\r\n'.
       ...: # Also, this converts all '\n's in the data to '\r\n'.
       ...: data.to_csv("test.csv", index=False, line_terminator='\n')

    In [3]: with open("test.csv", mode='rb') as f:
       ...:     print(f.read())
    Out[3]: b'string_with_lf,string_with_crlf\r\n"a\r\nbc","a\r\r\nbc"\r\n'

    In [4]: # When passing file OBJECT with newline option to
       ...: # to_csv, line_terminator works.
       ...: with open("test2.csv", mode='w', newline='\n') as f:
       ...:     data.to_csv(f, index=False, line_terminator='\n')

    In [5]: with open("test2.csv", mode='rb') as f:
       ...:     print(f.read())
    Out[5]: b'string_with_lf,string_with_crlf\n"a\nbc","a\r\nbc"\n'


New Behavior on Windows:

- By passing ``line_terminator`` explicitly, line terminator is set to that character.
- The value of ``line_terminator`` only affects the line terminator of CSV,
  so it does not change the value inside the data.

  .. code-block:: ipython

    In [1]: data = pd.DataFrame({"string_with_lf": ["a\nbc"],
       ...:                      "string_with_crlf": ["a\r\nbc"]})

    In [2]: data.to_csv("test.csv", index=False, line_terminator='\n')

    In [3]: with open("test.csv", mode='rb') as f:
       ...:     print(f.read())
    Out[3]: b'string_with_lf,string_with_crlf\n"a\nbc","a\r\nbc"\n'


- On Windows, the value of ``os.linesep`` is ``'\r\n'``,
  so if ``line_terminator`` is not set, ``'\r\n'`` is used for line terminator.
- Again, it does not affect the value inside the data.

  .. code-block:: ipython

    In [1]: data = pd.DataFrame({"string_with_lf": ["a\nbc"],
       ...:                      "string_with_crlf": ["a\r\nbc"]})

    In [2]: data.to_csv("test.csv", index=False)

    In [3]: with open("test.csv", mode='rb') as f:
       ...:     print(f.read())
    Out[3]: b'string_with_lf,string_with_crlf\r\n"a\nbc","a\r\nbc"\r\n'


- For files objects, specifying ``newline`` is not sufficient to set the line terminator.
  You must pass in the ``line_terminator`` explicitly, even in this case.

  .. code-block:: ipython

    In [1]: data = pd.DataFrame({"string_with_lf": ["a\nbc"],
       ...:                      "string_with_crlf": ["a\r\nbc"]})

    In [2]: with open("test2.csv", mode='w', newline='\n') as f:
       ...:     data.to_csv(f, index=False)

    In [3]: with open("test2.csv", mode='rb') as f:
       ...:     print(f.read())
    Out[3]: b'string_with_lf,string_with_crlf\r\n"a\nbc","a\r\nbc"\r\n'

.. _whatsnew_0240.api.timezone_offset_parsing:

Parsing Datetime Strings with Timezone Offsets
^^^^^^^^^^^^^^^^^^^^^^^^^^^^^^^^^^^^^^^^^^^^^^

Previously, parsing datetime strings with UTC offsets with :func:`to_datetime`
or :class:`DatetimeIndex` would automatically convert the datetime to UTC
without timezone localization. This is inconsistent from parsing the same
datetime string with :class:`Timestamp` which would preserve the UTC
offset in the ``tz`` attribute. Now, :func:`to_datetime` preserves the UTC
offset in the ``tz`` attribute when all the datetime strings have the same
UTC offset (:issue:`17697`, :issue:`11736`, :issue:`22457`)

*Previous Behavior*:

.. code-block:: ipython

    In [2]: pd.to_datetime("2015-11-18 15:30:00+05:30")
    Out[2]: Timestamp('2015-11-18 10:00:00')

    In [3]: pd.Timestamp("2015-11-18 15:30:00+05:30")
    Out[3]: Timestamp('2015-11-18 15:30:00+0530', tz='pytz.FixedOffset(330)')

    # Different UTC offsets would automatically convert the datetimes to UTC (without a UTC timezone)
    In [4]: pd.to_datetime(["2015-11-18 15:30:00+05:30", "2015-11-18 16:30:00+06:30"])
    Out[4]: DatetimeIndex(['2015-11-18 10:00:00', '2015-11-18 10:00:00'], dtype='datetime64[ns]', freq=None)

*Current Behavior*:

.. ipython:: python

    pd.to_datetime("2015-11-18 15:30:00+05:30")
    pd.Timestamp("2015-11-18 15:30:00+05:30")

Parsing datetime strings with the same UTC offset will preserve the UTC offset in the ``tz``

.. ipython:: python

    pd.to_datetime(["2015-11-18 15:30:00+05:30"] * 2)

Parsing datetime strings with different UTC offsets will now create an Index of
``datetime.datetime`` objects with different UTC offsets

.. ipython:: python

    idx = pd.to_datetime(["2015-11-18 15:30:00+05:30",
                          "2015-11-18 16:30:00+06:30"])
    idx
    idx[0]
    idx[1]

Passing ``utc=True`` will mimic the previous behavior but will correctly indicate
that the dates have been converted to UTC

.. ipython:: python

    pd.to_datetime(["2015-11-18 15:30:00+05:30",
                    "2015-11-18 16:30:00+06:30"], utc=True)

.. _whatsnew_0240.api_breaking.calendarday:

CalendarDay Offset
^^^^^^^^^^^^^^^^^^

:class:`Day` and associated frequency alias ``'D'`` were documented to represent
a calendar day; however, arithmetic and operations with :class:`Day` sometimes
respected absolute time instead (i.e. ``Day(n)`` and acted identically to ``Timedelta(days=n)``).

*Previous Behavior*:

.. code-block:: ipython


    In [2]: ts = pd.Timestamp('2016-10-30 00:00:00', tz='Europe/Helsinki')

    # Respects calendar arithmetic
    In [3]: pd.date_range(start=ts, freq='D', periods=3)
    Out[3]:
    DatetimeIndex(['2016-10-30 00:00:00+03:00', '2016-10-31 00:00:00+02:00',
                   '2016-11-01 00:00:00+02:00'],
                  dtype='datetime64[ns, Europe/Helsinki]', freq='D')

    # Respects absolute arithmetic
    In [4]: ts + pd.tseries.frequencies.to_offset('D')
    Out[4]: Timestamp('2016-10-30 23:00:00+0200', tz='Europe/Helsinki')

:class:`CalendarDay` and associated frequency alias ``'CD'`` are now available
and respect calendar day arithmetic while :class:`Day` and frequency alias ``'D'``
will now respect absolute time (:issue:`22274`, :issue:`20596`, :issue:`16980`, :issue:`8774`)
See the :ref:`documentation here <timeseries.dayvscalendarday>` for more information.

Addition with :class:`CalendarDay` across a daylight savings time transition:

.. ipython:: python

   ts = pd.Timestamp('2016-10-30 00:00:00', tz='Europe/Helsinki')
   ts + pd.offsets.Day(1)
   ts + pd.offsets.CalendarDay(1)

.. _whatsnew_0240.api_breaking.period_end_time:

Time values in ``dt.end_time`` and ``to_timestamp(how='end')``
^^^^^^^^^^^^^^^^^^^^^^^^^^^^^^^^^^^^^^^^^^^^^^^^^^^^^^^^^^^^^^

The time values in :class:`Period` and :class:`PeriodIndex` objects are now set
to '23:59:59.999999999' when calling :attr:`Series.dt.end_time`, :attr:`Period.end_time`,
:attr:`PeriodIndex.end_time`, :func:`Period.to_timestamp()` with ``how='end'``,
or :func:`PeriodIndex.to_timestamp()` with ``how='end'`` (:issue:`17157`)

Previous Behavior:

.. code-block:: ipython

   In [2]: p = pd.Period('2017-01-01', 'D')
   In [3]: pi = pd.PeriodIndex([p])

   In [4]: pd.Series(pi).dt.end_time[0]
   Out[4]: Timestamp(2017-01-01 00:00:00)

   In [5]: p.end_time
   Out[5]: Timestamp(2017-01-01 23:59:59.999999999)

Current Behavior:

Calling :attr:`Series.dt.end_time` will now result in a time of '23:59:59.999999999' as
is the case with :attr:`Period.end_time`, for example

.. ipython:: python

   p = pd.Period('2017-01-01', 'D')
   pi = pd.PeriodIndex([p])

   pd.Series(pi).dt.end_time[0]

   p.end_time

.. _whatsnew_0240.api_breaking.sparse_values:

Sparse Data Structure Refactor
^^^^^^^^^^^^^^^^^^^^^^^^^^^^^^

``SparseArray``, the array backing ``SparseSeries`` and the columns in a ``SparseDataFrame``,
is now an extension array (:issue:`21978`, :issue:`19056`, :issue:`22835`).
To conform to this interface and for consistency with the rest of pandas, some API breaking
changes were made:

- ``SparseArray`` is no longer a subclass of :class:`numpy.ndarray`. To convert a SparseArray to a NumPy array, use :meth:`numpy.asarray`.
- ``SparseArray.dtype`` and ``SparseSeries.dtype`` are now instances of :class:`SparseDtype`, rather than ``np.dtype``. Access the underlying dtype with ``SparseDtype.subtype``.
- :meth:`numpy.asarray(sparse_array)` now returns a dense array with all the values, not just the non-fill-value values (:issue:`14167`)
- ``SparseArray.take`` now matches the API of :meth:`pandas.api.extensions.ExtensionArray.take` (:issue:`19506`):

  * The default value of ``allow_fill`` has changed from ``False`` to ``True``.
  * The ``out`` and ``mode`` parameters are now longer accepted (previously, this raised if they were specified).
  * Passing a scalar for ``indices`` is no longer allowed.

- The result of concatenating a mix of sparse and dense Series is a Series with sparse values, rather than a ``SparseSeries``.
- ``SparseDataFrame.combine`` and ``DataFrame.combine_first`` no longer supports combining a sparse column with a dense column while preserving the sparse subtype. The result will be an object-dtype SparseArray.
- Setting :attr:`SparseArray.fill_value` to a fill value with a different dtype is now allowed.
- ``DataFrame[column]`` is now a :class:`Series` with sparse values, rather than a :class:`SparseSeries`, when slicing a single column with sparse values (:issue:`23559`).
- The result of :meth:`Series.where` is now a ``Series`` with sparse values, like with other extension arrays (:issue:`24077`)

Some new warnings are issued for operations that require or are likely to materialize a large dense array:

- A :class:`errors.PerformanceWarning` is issued when using fillna with a ``method``, as a dense array is constructed to create the filled array. Filling with a ``value`` is the efficient way to fill a sparse array.
- A :class:`errors.PerformanceWarning` is now issued when concatenating sparse Series with differing fill values. The fill value from the first sparse array continues to be used.

In addition to these API breaking changes, many :ref:`performance improvements and bug fixes have been made <whatsnew_0240.bug_fixes.sparse>`.

Finally, a ``Series.sparse`` accessor was added to provide sparse-specific methods like :meth:`Series.sparse.from_coo`.

.. ipython:: python

   s = pd.Series([0, 0, 1, 1, 1], dtype='Sparse[int]')
   s.sparse.density

.. _whatsnew_0240.api_breaking.frame_to_dict_index_orient:

Raise ValueError in ``DataFrame.to_dict(orient='index')``
^^^^^^^^^^^^^^^^^^^^^^^^^^^^^^^^^^^^^^^^^^^^^^^^^^^^^^^^^

Bug in :func:`DataFrame.to_dict` raises ``ValueError`` when used with
``orient='index'`` and a non-unique index instead of losing data (:issue:`22801`)

.. ipython:: python
    :okexcept:

    df = pd.DataFrame({'a': [1, 2], 'b': [0.5, 0.75]}, index=['A', 'A'])
    df

    df.to_dict(orient='index')

.. _whatsnew_0240.api.datetimelike.normalize:

Tick DateOffset Normalize Restrictions
^^^^^^^^^^^^^^^^^^^^^^^^^^^^^^^^^^^^^^

Creating a ``Tick`` object (:class:`Day`, :class:`Hour`, :class:`Minute`,
:class:`Second`, :class:`Milli`, :class:`Micro`, :class:`Nano`) with
``normalize=True`` is no longer supported.  This prevents unexpected behavior
where addition could fail to be monotone or associative.  (:issue:`21427`)

*Previous Behavior*:

.. code-block:: ipython


   In [2]: ts = pd.Timestamp('2018-06-11 18:01:14')

   In [3]: ts
   Out[3]: Timestamp('2018-06-11 18:01:14')

   In [4]: tic = pd.offsets.Hour(n=2, normalize=True)
      ...:

   In [5]: tic
   Out[5]: <2 * Hours>

   In [6]: ts + tic
   Out[6]: Timestamp('2018-06-11 00:00:00')

   In [7]: ts + tic + tic + tic == ts + (tic + tic + tic)
   Out[7]: False

*Current Behavior*:

.. ipython:: python

    ts = pd.Timestamp('2018-06-11 18:01:14')
    tic = pd.offsets.Hour(n=2)
    ts + tic + tic + tic == ts + (tic + tic + tic)


.. _whatsnew_0240.api.datetimelike:


.. _whatsnew_0240.api.period_subtraction:

Period Subtraction
^^^^^^^^^^^^^^^^^^

Subtraction of a ``Period`` from another ``Period`` will give a ``DateOffset``.
instead of an integer (:issue:`21314`)

.. ipython:: python

    june = pd.Period('June 2018')
    april = pd.Period('April 2018')
    june - april

Previous Behavior:

.. code-block:: ipython

    In [2]: june = pd.Period('June 2018')

    In [3]: april = pd.Period('April 2018')

    In [4]: june - april
    Out [4]: 2

Similarly, subtraction of a ``Period`` from a ``PeriodIndex`` will now return
an ``Index`` of ``DateOffset`` objects instead of an ``Int64Index``

.. ipython:: python

    pi = pd.period_range('June 2018', freq='M', periods=3)
    pi - pi[0]

Previous Behavior:

.. code-block:: ipython

    In [2]: pi = pd.period_range('June 2018', freq='M', periods=3)

    In [3]: pi - pi[0]
    Out[3]: Int64Index([0, 1, 2], dtype='int64')


.. _whatsnew_0240.api.timedelta64_subtract_nan:

Addition/Subtraction of ``NaN`` from :class:`DataFrame`
^^^^^^^^^^^^^^^^^^^^^^^^^^^^^^^^^^^^^^^^^^^^^^^^^^^^^^^

Adding or subtracting ``NaN`` from a :class:`DataFrame` column with
``timedelta64[ns]`` dtype will now raise a ``TypeError`` instead of returning
all-``NaT``.  This is for compatibility with ``TimedeltaIndex`` and
``Series`` behavior (:issue:`22163`)

.. ipython:: python
   :okexcept:

   df = pd.DataFrame([pd.Timedelta(days=1)])
   df - np.nan

Previous Behavior:

.. code-block:: ipython

    In [4]: df = pd.DataFrame([pd.Timedelta(days=1)])

    In [5]: df - np.nan
    Out[5]:
        0
    0 NaT

.. _whatsnew_0240.api.dataframe_cmp_broadcasting:

DataFrame Comparison Operations Broadcasting Changes
^^^^^^^^^^^^^^^^^^^^^^^^^^^^^^^^^^^^^^^^^^^^^^^^^^^^
Previously, the broadcasting behavior of :class:`DataFrame` comparison
operations (``==``, ``!=``, ...) was inconsistent with the behavior of
arithmetic operations (``+``, ``-``, ...).  The behavior of the comparison
operations has been changed to match the arithmetic operations in these cases.
(:issue:`22880`)

The affected cases are:

- operating against a 2-dimensional ``np.ndarray`` with either 1 row or 1 column will now broadcast the same way a ``np.ndarray`` would (:issue:`23000`).
- a list or tuple with length matching the number of rows in the :class:`DataFrame` will now raise ``ValueError`` instead of operating column-by-column (:issue:`22880`.
- a list or tuple with length matching the number of columns in the :class:`DataFrame` will now operate row-by-row instead of raising ``ValueError`` (:issue:`22880`).

Previous Behavior:

.. code-block:: ipython

   In [3]: arr = np.arange(6).reshape(3, 2)
   In [4]: df = pd.DataFrame(arr)

   In [5]: df == arr[[0], :]
       ...: # comparison previously broadcast where arithmetic would raise
   Out[5]:
          0      1
   0   True   True
   1  False  False
   2  False  False
   In [6]: df + arr[[0], :]
   ...
   ValueError: Unable to coerce to DataFrame, shape must be (3, 2): given (1, 2)

   In [7]: df == (1, 2)
       ...: # length matches number of columns;
       ...: # comparison previously raised where arithmetic would broadcast
   ...
   ValueError: Invalid broadcasting comparison [(1, 2)] with block values
   In [8]: df + (1, 2)
   Out[8]:
      0  1
   0  1  3
   1  3  5
   2  5  7

   In [9]: df == (1, 2, 3)
       ...:  # length matches number of rows
       ...:  # comparison previously broadcast where arithmetic would raise
   Out[9]:
          0      1
   0  False   True
   1   True  False
   2  False  False
   In [10]: df + (1, 2, 3)
   ...
   ValueError: Unable to coerce to Series, length must be 2: given 3

*Current Behavior*:

.. ipython:: python
   :okexcept:

   arr = np.arange(6).reshape(3, 2)
   df = pd.DataFrame(arr)

.. ipython:: python

   # Comparison operations and arithmetic operations both broadcast.
   df == arr[[0], :]
   df + arr[[0], :]

.. ipython:: python

   # Comparison operations and arithmetic operations both broadcast.
   df == (1, 2)
   df + (1, 2)

.. ipython:: python
   :okexcept:

   # Comparison operations and arithmetic opeartions both raise ValueError.
   df == (1, 2, 3)
   df + (1, 2, 3)


.. _whatsnew_0240.api.dataframe_arithmetic_broadcasting:

DataFrame Arithmetic Operations Broadcasting Changes
^^^^^^^^^^^^^^^^^^^^^^^^^^^^^^^^^^^^^^^^^^^^^^^^^^^^

:class:`DataFrame` arithmetic operations when operating with 2-dimensional
``np.ndarray`` objects now broadcast in the same way as ``np.ndarray``
broadcast.  (:issue:`23000`)

Previous Behavior:

.. code-block:: ipython

   In [3]: arr = np.arange(6).reshape(3, 2)
   In [4]: df = pd.DataFrame(arr)
   In [5]: df + arr[[0], :]   # 1 row, 2 columns
   ...
   ValueError: Unable to coerce to DataFrame, shape must be (3, 2): given (1, 2)
   In [6]: df + arr[:, [1]]   # 1 column, 3 rows
   ...
   ValueError: Unable to coerce to DataFrame, shape must be (3, 2): given (3, 1)

*Current Behavior*:

.. ipython:: python

   arr = np.arange(6).reshape(3, 2)
   df = pd.DataFrame(arr)
   df

.. ipython:: python

   df + arr[[0], :]   # 1 row, 2 columns
   df + arr[:, [1]]   # 1 column, 3 rows


.. _whatsnew_0240.api.extension:

ExtensionType Changes
^^^^^^^^^^^^^^^^^^^^^

**:class:`pandas.api.extensions.ExtensionDtype` Equality and Hashability**

Pandas now requires that extension dtypes be hashable. The base class implements
a default ``__eq__`` and ``__hash__``. If you have a parametrized dtype, you should
update the ``ExtensionDtype._metadata`` tuple to match the signature of your
``__init__`` method. See :class:`pandas.api.extensions.ExtensionDtype` for more (:issue:`22476`).

**Other changes**

- ``ExtensionArray`` has gained the abstract methods ``.dropna()`` (:issue:`21185`)
- ``ExtensionDtype`` has gained the ability to instantiate from string dtypes, e.g. ``decimal`` would instantiate a registered ``DecimalDtype``; furthermore
  the ``ExtensionDtype`` has gained the method ``construct_array_type`` (:issue:`21185`)
- An ``ExtensionArray`` with a boolean dtype now works correctly as a boolean indexer. :meth:`pandas.api.types.is_bool_dtype` now properly considers them boolean (:issue:`22326`)
- Added ``ExtensionDtype._is_numeric`` for controlling whether an extension dtype is considered numeric (:issue:`22290`).
- The ``ExtensionArray`` constructor, ``_from_sequence`` now take the keyword arg ``copy=False`` (:issue:`21185`)
- Bug in :meth:`Series.get` for ``Series`` using ``ExtensionArray`` and integer index (:issue:`21257`)
- :meth:`pandas.api.extensions.ExtensionArray.shift` added as part of the basic ``ExtensionArray`` interface (:issue:`22387`).
- :meth:`~Series.shift` now dispatches to :meth:`ExtensionArray.shift` (:issue:`22386`)
- :meth:`Series.combine()` works correctly with :class:`~pandas.api.extensions.ExtensionArray` inside of :class:`Series` (:issue:`20825`)
- :meth:`Series.combine()` with scalar argument now works for any function type (:issue:`21248`)
- :meth:`Series.astype` and :meth:`DataFrame.astype` now dispatch to :meth:`ExtensionArray.astype` (:issue:`21185:`).
- Slicing a single row of a ``DataFrame`` with multiple ExtensionArrays of the same type now preserves the dtype, rather than coercing to object (:issue:`22784`)
- Added :meth:`pandas.api.types.register_extension_dtype` to register an extension type with pandas (:issue:`22664`)
- Bug when concatenating multiple ``Series`` with different extension dtypes not casting to object dtype (:issue:`22994`)
- Series backed by an ``ExtensionArray`` now work with :func:`util.hash_pandas_object` (:issue:`23066`)
- Updated the ``.type`` attribute for ``PeriodDtype``, ``DatetimeTZDtype``, and ``IntervalDtype`` to be instances of the dtype (``Period``, ``Timestamp``, and ``Interval`` respectively) (:issue:`22938`)
- :func:`ExtensionArray.isna` is allowed to return an ``ExtensionArray`` (:issue:`22325`).
- Support for reduction operations such as ``sum``, ``mean`` via opt-in base class method override (:issue:`22762`)
- :meth:`DataFrame.stack` no longer converts to object dtype for DataFrames where each column has the same extension dtype. The output Series will have the same dtype as the columns (:issue:`23077`).
- :meth:`Series.unstack` and :meth:`DataFrame.unstack` no longer convert extension arrays to object-dtype ndarrays. Each column in the output ``DataFrame`` will now have the same dtype as the input (:issue:`23077`).
- Bug when grouping :meth:`Dataframe.groupby()` and aggregating on ``ExtensionArray`` it was not returning the actual ``ExtensionArray`` dtype (:issue:`23227`).
- A default repr for :class:`ExtensionArray` is now provided (:issue:`23601`).

.. _whatsnew_0240.api.incompatibilities:

Series and Index Data-Dtype Incompatibilities
^^^^^^^^^^^^^^^^^^^^^^^^^^^^^^^^^^^^^^^^^^^^^

``Series`` and ``Index`` constructors now raise when the
data is incompatible with a passed ``dtype=`` (:issue:`15832`)

Previous Behavior:

.. code-block:: ipython

    In [4]: pd.Series([-1], dtype="uint64")
    Out [4]:
    0    18446744073709551615
    dtype: uint64

Current Behavior:

.. code-block:: ipython

    In [4]: pd.Series([-1], dtype="uint64")
    Out [4]:
    ...
    OverflowError: Trying to coerce negative values to unsigned integers

.. _whatsnew_0240.api.crosstab_dtypes:

Crosstab Preserves Dtypes
^^^^^^^^^^^^^^^^^^^^^^^^^

:func:`crosstab` will preserve now dtypes in some cases that previously would
cast from integer dtype to floating dtype (:issue:`22019`)

Previous Behavior:

.. code-block:: ipython

    In [3]: df = pd.DataFrame({'a': [1, 2, 2, 2, 2], 'b': [3, 3, 4, 4, 4],
       ...:                    'c': [1, 1, np.nan, 1, 1]})
    In [4]: pd.crosstab(df.a, df.b, normalize='columns')
    Out[4]:
    b    3    4
    a
    1  0.5  0.0
    2  0.5  1.0

Current Behavior:

.. code-block:: ipython

    In [3]: df = pd.DataFrame({'a': [1, 2, 2, 2, 2],
       ...:                    'b': [3, 3, 4, 4, 4],
       ...:                    'c': [1, 1, np.nan, 1, 1]})
    In [4]: pd.crosstab(df.a, df.b, normalize='columns')

Datetimelike API Changes
^^^^^^^^^^^^^^^^^^^^^^^^

- For :class:`DatetimeIndex` and :class:`TimedeltaIndex` with non-``None`` ``freq`` attribute, addition or subtraction of integer-dtyped array or ``Index`` will return an object of the same class (:issue:`19959`)
- :class:`DateOffset` objects are now immutable. Attempting to alter one of these will now raise ``AttributeError`` (:issue:`21341`)
- :class:`PeriodIndex` subtraction of another ``PeriodIndex`` will now return an object-dtype :class:`Index` of :class:`DateOffset` objects instead of raising a ``TypeError`` (:issue:`20049`)
- :func:`cut` and :func:`qcut` now returns a :class:`DatetimeIndex` or :class:`TimedeltaIndex` bins when the input is datetime or timedelta dtype respectively and ``retbins=True`` (:issue:`19891`)
- :meth:`DatetimeIndex.to_period` and :meth:`Timestamp.to_period` will issue a warning when timezone information will be lost (:issue:`21333`)

.. _whatsnew_0240.api.other:

Other API Changes
^^^^^^^^^^^^^^^^^

- :class:`DatetimeIndex` now accepts :class:`Int64Index` arguments as epoch timestamps (:issue:`20997`)
- Accessing a level of a ``MultiIndex`` with a duplicate name (e.g. in
  :meth:`~MultiIndex.get_level_values`) now raises a ``ValueError`` instead of
  a ``KeyError`` (:issue:`21678`).
- Invalid construction of ``IntervalDtype`` will now always raise a ``TypeError`` rather than a ``ValueError`` if the subdtype is invalid (:issue:`21185`)
- Trying to reindex a ``DataFrame`` with a non unique ``MultiIndex`` now raises a ``ValueError`` instead of an ``Exception`` (:issue:`21770`)
- :meth:`PeriodIndex.tz_convert` and :meth:`PeriodIndex.tz_localize` have been removed (:issue:`21781`)
- :class:`Index` subtraction will attempt to operate element-wise instead of raising ``TypeError`` (:issue:`19369`)
- :class:`pandas.io.formats.style.Styler` supports a ``number-format`` property when using :meth:`~pandas.io.formats.style.Styler.to_excel` (:issue:`22015`)
- :meth:`DataFrame.corr` and :meth:`Series.corr` now raise a ``ValueError`` along with a helpful error message instead of a ``KeyError`` when supplied with an invalid method (:issue:`22298`)
- :meth:`shift` will now always return a copy, instead of the previous behaviour of returning self when shifting by 0 (:issue:`22397`)
- :meth:`DataFrame.set_index` now allows all one-dimensional list-likes, raises a ``TypeError`` for incorrect types,
  has an improved ``KeyError`` message, and will not fail on duplicate column names with ``drop=True``. (:issue:`22484`)
- Slicing a single row of a DataFrame with multiple ExtensionArrays of the same type now preserves the dtype, rather than coercing to object (:issue:`22784`)
- :class:`DateOffset` attribute `_cacheable` and method `_should_cache` have been removed (:issue:`23118`)
- Comparing :class:`Timedelta` to be less or greater than unknown types now raises a ``TypeError`` instead of returning ``False`` (:issue:`20829`)
- :meth:`Categorical.searchsorted`, when supplied a scalar value to search for, now returns a scalar instead of an array (:issue:`23466`).
- :meth:`Categorical.searchsorted` now raises a ``KeyError`` rather that a ``ValueError``, if a searched for key is not found in its categories (:issue:`23466`).
- :meth:`Index.hasnans` and :meth:`Series.hasnans` now always return a python boolean. Previously, a python or a numpy boolean could be returned, depending on circumstances (:issue:`23294`).
- The order of the arguments of :func:`DataFrame.to_html` and :func:`DataFrame.to_string` is rearranged to be consistent with each other. (:issue:`23614`)
- :meth:`CategoricalIndex.reindex` now raises a ``ValueError`` if the target index is non-unique and not equal to the current index. It previously only raised if the target index was not of a categorical dtype (:issue:`23963`).
- :func:`Series.to_list` and :func:`Index.to_list` are now aliases of ``Series.tolist`` respectively ``Index.tolist`` (:issue:`8826`)

.. _whatsnew_0240.deprecations:

Deprecations
~~~~~~~~~~~~

- :attr:`MultiIndex.labels` has been deprecated and replaced by :attr:`MultiIndex.codes`.
  The functionality is unchanged. The new name better reflects the natures of
  these codes and makes the ``MultiIndex`` API more similar to the API for :class:`CategoricalIndex` (:issue:`13443`).
  As a consequence, other uses of the name ``labels`` in ``MultiIndex`` have also been deprecated and replaced with ``codes``:

  - You should initialize a ``MultiIndex`` instance using a parameter named ``codes`` rather than ``labels``.
  - ``MultiIndex.set_labels`` has been deprecated in favor of :meth:`MultiIndex.set_codes`.
  - For method :meth:`MultiIndex.copy`, the ``labels`` parameter has been deprecated and replaced by a ``codes`` parameter.
- :meth:`DataFrame.to_stata`, :meth:`read_stata`, :class:`StataReader` and :class:`StataWriter` have deprecated the ``encoding`` argument. The encoding of a Stata dta file is determined by the file type and cannot be changed (:issue:`21244`)
- :meth:`MultiIndex.to_hierarchical` is deprecated and will be removed in a future version (:issue:`21613`)
- :meth:`Series.ptp` is deprecated. Use ``numpy.ptp`` instead (:issue:`21614`)
- :meth:`Series.compress` is deprecated. Use ``Series[condition]`` instead (:issue:`18262`)
- The signature of :meth:`Series.to_csv` has been uniformed to that of :meth:`DataFrame.to_csv`: the name of the first argument is now ``path_or_buf``, the order of subsequent arguments has changed, the ``header`` argument now defaults to ``True``. (:issue:`19715`)
- :meth:`Categorical.from_codes` has deprecated providing float values for the ``codes`` argument. (:issue:`21767`)
- :func:`pandas.read_table` is deprecated. Instead, use :func:`pandas.read_csv` passing ``sep='\t'`` if necessary (:issue:`21948`)
- :meth:`Series.str.cat` has deprecated using arbitrary list-likes *within* list-likes. A list-like container may still contain
  many ``Series``, ``Index`` or 1-dimensional ``np.ndarray``, or alternatively, only scalar values. (:issue:`21950`)
- :meth:`FrozenNDArray.searchsorted` has deprecated the ``v`` parameter in favor of ``value`` (:issue:`14645`)
- :func:`DatetimeIndex.shift` and :func:`PeriodIndex.shift` now accept ``periods`` argument instead of ``n`` for consistency with :func:`Index.shift` and :func:`Series.shift`. Using ``n`` throws a deprecation warning (:issue:`22458`, :issue:`22912`)
- The ``fastpath`` keyword of the different Index constructors is deprecated (:issue:`23110`).
- :meth:`Timestamp.tz_localize`, :meth:`DatetimeIndex.tz_localize`, and :meth:`Series.tz_localize` have deprecated the ``errors`` argument in favor of the ``nonexistent`` argument (:issue:`8917`)
- The class ``FrozenNDArray`` has been deprecated. When unpickling, ``FrozenNDArray`` will be unpickled to ``np.ndarray`` once this class is removed (:issue:`9031`)
- The methods :meth:`DataFrame.update` and :meth:`Panel.update` have deprecated the ``raise_conflict=False|True`` keyword in favor of ``errors='ignore'|'raise'`` (:issue:`23585`)
- The methods :meth:`Series.str.partition` and :meth:`Series.str.rpartition` have deprecated the ``pat`` keyword in favor of ``sep`` (:issue:`22676`)
- Deprecated the `nthreads` keyword of :func:`pandas.read_feather` in favor of
  `use_threads` to reflect the changes in pyarrow 0.11.0. (:issue:`23053`)
- :meth:`ExtensionArray._formatting_values` is deprecated. Use :attr:`ExtensionArray._formatter` instead. (:issue:`23601`)
- :func:`pandas.read_excel` has deprecated accepting ``usecols`` as an integer. Please pass in a list of ints from 0 to ``usecols`` inclusive instead (:issue:`23527`)
- Constructing a :class:`TimedeltaIndex` from data with ``datetime64``-dtyped data is deprecated, will raise ``TypeError`` in a future version (:issue:`23539`)
- Constructing a :class:`DatetimeIndex` from data with ``timedelta64``-dtyped data is deprecated, will raise ``TypeError`` in a future version (:issue:`23675`)
- The ``keep_tz=False`` option (the default) of the ``keep_tz`` keyword of
  :meth:`DatetimeIndex.to_series` is deprecated (:issue:`17832`).
- Timezone converting a tz-aware ``datetime.datetime`` or :class:`Timestamp` with :class:`Timestamp` and the ``tz`` argument is now deprecated. Instead, use :meth:`Timestamp.tz_convert` (:issue:`23579`)
- :func:`pandas.types.is_period` is deprecated in favor of `pandas.types.is_period_dtype` (:issue:`23917`)
- :func:`pandas.types.is_datetimetz` is deprecated in favor of `pandas.types.is_datetime64tz` (:issue:`23917`)
- Creating a :class:`TimedeltaIndex` or :class:`DatetimeIndex` by passing range arguments `start`, `end`, and `periods` is deprecated in favor of :func:`timedelta_range` and :func:`date_range` (:issue:`23919`)
- Passing a string alias like ``'datetime64[ns, UTC]'`` as the `unit` parameter to :class:`DatetimeTZDtype` is deprecated. Use :class:`DatetimeTZDtype.construct_from_string` instead (:issue:`23990`).
<<<<<<< HEAD
- The ``skipna`` parameter of :meth:`~pandas.api.types.infer_dtype` will switch to ``True`` by default in a future version of pandas (:issue:`17066`, :issue:`24050`)
=======
- In :meth:`Series.where` with Categorical data, providing an ``other`` that is not present in the categories is deprecated. Convert the categorical to a different dtype or add the ``other`` to the categories first (:issue:`24077`).
- :meth:`Series.clip_lower`, :meth:`Series.clip_upper`, :meth:`DataFrame.clip_lower` and :meth:`DataFrame.clip_upper` are deprecated and will be removed in a future version. Use ``Series.clip(lower=threshold)``, ``Series.clip(upper=threshold)`` and the equivalent ``DataFrame`` methods (:issue:`24203`)
>>>>>>> 7b0fa8e9

.. _whatsnew_0240.deprecations.datetimelike_int_ops:

Integer Addition/Subtraction with Datetime-like Classes Is Deprecated
~~~~~~~~~~~~~~~~~~~~~~~~~~~~~~~~~~~~~~~~~~~~~~~~~~~~~~~~~~~~~~~~~~~~~
In the past, users could add or subtract integers or integer-dtypes arrays
from :class:`Period`, :class:`PeriodIndex`, and in some cases
:class:`Timestamp`, :class:`DatetimeIndex` and :class:`TimedeltaIndex`.

This usage is now deprecated.  Instead add or subtract integer multiples of
the object's ``freq`` attribute. The result of subtraction of :class:`Period`
objects will be agnostic of the multiplier of the objects' ``freq`` attribute
(:issue:`21939`, :issue:`23878`).

Previous Behavior:

.. code-block:: ipython

    In [3]: per = pd.Period('2016Q1')
    In [4]: per + 3
    Out[4]: Period('2016Q4', 'Q-DEC')

    In [5]: ts = pd.Timestamp('1994-05-06 12:15:16', freq=pd.offsets.Hour())
    In [6]: ts + 2
    Out[6]: Timestamp('1994-05-06 14:15:16', freq='H')

    In [7]: tdi = pd.timedelta_range('1D', periods=2)
    In [8]: tdi - np.array([2, 1])
    Out[8]: TimedeltaIndex(['-1 days', '1 days'], dtype='timedelta64[ns]', freq=None)

    In [9]: dti = pd.date_range('2001-01-01', periods=2, freq='7D')
    In [10]: dti + pd.Index([1, 2])
    Out[10]: DatetimeIndex(['2001-01-08', '2001-01-22'], dtype='datetime64[ns]', freq=None)

Current Behavior:

.. ipython:: python
    :okwarning:

    per = pd.Period('2016Q1')
    per + 3

    per = pd.Period('2016Q1')
    per + 3 * per.freq

    ts = pd.Timestamp('1994-05-06 12:15:16', freq=pd.offsets.Hour())
    ts + 2 * ts.freq

    tdi = pd.timedelta_range('1D', periods=2)
    tdi - np.array([2 * tdi.freq, 1 * tdi.freq])

    dti = pd.date_range('2001-01-01', periods=2, freq='7D')
    dti + pd.Index([1 * dti.freq, 2 * dti.freq])

.. _whatsnew_0240.prior_deprecations:

Removal of prior version deprecations/changes
~~~~~~~~~~~~~~~~~~~~~~~~~~~~~~~~~~~~~~~~~~~~~

- The ``LongPanel`` and ``WidePanel`` classes have been removed (:issue:`10892`)
- :meth:`Series.repeat` has renamed the ``reps`` argument to ``repeats`` (:issue:`14645`)
- Several private functions were removed from the (non-public) module ``pandas.core.common`` (:issue:`22001`)
- Removal of the previously deprecated module ``pandas.core.datetools`` (:issue:`14105`, :issue:`14094`)
- Strings passed into :meth:`DataFrame.groupby` that refer to both column and index levels will raise a ``ValueError`` (:issue:`14432`)
- :meth:`Index.repeat` and :meth:`MultiIndex.repeat` have renamed the ``n`` argument to ``repeats`` (:issue:`14645`)
- The ``Series`` constructor and ``.astype`` method will now raise a ``ValueError`` if timestamp dtypes are passed in without a unit (e.g. ``np.datetime64``) for the ``dtype`` parameter (:issue:`15987`)
- Removal of the previously deprecated ``as_indexer`` keyword completely from ``str.match()`` (:issue:`22356`, :issue:`6581`)
- The modules ``pandas.types``, ``pandas.computation``, and ``pandas.util.decorators`` have been removed (:issue:`16157`, :issue:`16250`)
- Removed the ``pandas.formats.style`` shim for :class:`pandas.io.formats.style.Styler` (:issue:`16059`)
- :func:`pandas.pnow`, :func:`pandas.match`, :func:`pandas.groupby`, :func:`pd.get_store`, ``pd.Expr``, and ``pd.Term`` have been removed (:issue:`15538`, :issue:`15940`)
- :meth:`Categorical.searchsorted` and :meth:`Series.searchsorted` have renamed the ``v`` argument to ``value`` (:issue:`14645`)
- ``pandas.parser``, ``pandas.lib``, and ``pandas.tslib`` have been removed (:issue:`15537`)
- :meth:`TimedeltaIndex.searchsorted`, :meth:`DatetimeIndex.searchsorted`, and :meth:`PeriodIndex.searchsorted` have renamed the ``key`` argument to ``value`` (:issue:`14645`)
- :meth:`DataFrame.consolidate` and :meth:`Series.consolidate` have been removed (:issue:`15501`)
- Removal of the previously deprecated module ``pandas.json`` (:issue:`19944`)
- The module ``pandas.tools`` has been removed (:issue:`15358`, :issue:`16005`)
- :meth:`SparseArray.get_values` and :meth:`SparseArray.to_dense` have dropped the ``fill`` parameter (:issue:`14686`)
- :meth:`DataFrame.sortlevel` and :meth:`Series.sortlevel` have been removed (:issue:`15099`)
- :meth:`SparseSeries.to_dense` has dropped the ``sparse_only`` parameter (:issue:`14686`)
- :meth:`DataFrame.astype` and :meth:`Series.astype` have renamed the ``raise_on_error`` argument to ``errors`` (:issue:`14967`)
- ``is_sequence``, ``is_any_int_dtype``, and ``is_floating_dtype`` have been removed from ``pandas.api.types`` (:issue:`16163`, :issue:`16189`)

.. _whatsnew_0240.performance:

Performance Improvements
~~~~~~~~~~~~~~~~~~~~~~~~

- Slicing Series and DataFrames with an monotonically increasing :class:`CategoricalIndex`
  is now very fast and has speed comparable to slicing with an ``Int64Index``.
  The speed increase is both when indexing by label (using .loc) and position(.iloc) (:issue:`20395`)
  Slicing a monotonically increasing :class:`CategoricalIndex` itself (i.e. ``ci[1000:2000]``)
  shows similar speed improvements as above (:issue:`21659`)
- Improved performance of :meth:`CategoricalIndex.equals` when comparing to another :class:`CategoricalIndex` (:issue:`24023`)
- Improved performance of :func:`Series.describe` in case of numeric dtpyes (:issue:`21274`)
- Improved performance of :func:`pandas.core.groupby.GroupBy.rank` when dealing with tied rankings (:issue:`21237`)
- Improved performance of :func:`DataFrame.set_index` with columns consisting of :class:`Period` objects (:issue:`21582`, :issue:`21606`)
- Improved performance of :meth:`Series.at` and :meth:`Index.get_value` for Extension Arrays values (e.g. :class:`Categorical`) (:issue:`24204`)
- Improved performance of membership checks in :class:`Categorical` and :class:`CategoricalIndex`
  (i.e. ``x in cat``-style checks are much faster). :meth:`CategoricalIndex.contains`
  is likewise much faster (:issue:`21369`, :issue:`21508`)
- Improved performance of :meth:`HDFStore.groups` (and dependent functions like
  :meth:`~HDFStore.keys`.  (i.e. ``x in store`` checks are much faster)
  (:issue:`21372`)
- Improved the performance of :func:`pandas.get_dummies` with ``sparse=True`` (:issue:`21997`)
- Improved performance of :func:`IndexEngine.get_indexer_non_unique` for sorted, non-unique indexes (:issue:`9466`)
- Improved performance of :func:`PeriodIndex.unique` (:issue:`23083`)
- Improved performance of :func:`pd.concat` for `Series` objects (:issue:`23404`)
- Improved performance of :meth:`DatetimeIndex.normalize` and :meth:`Timestamp.normalize` for timezone naive or UTC datetimes (:issue:`23634`)
- Improved performance of :meth:`DatetimeIndex.tz_localize` and various ``DatetimeIndex`` attributes with dateutil UTC timezone (:issue:`23772`)
- Fixed a performance regression on Windows with Python 3.7 of :func:`pd.read_csv` (:issue:`23516`)
- Improved performance of :class:`Categorical` constructor for `Series` objects (:issue:`23814`)
- Improved performance of :meth:`~DataFrame.where` for Categorical data (:issue:`24077`)

.. _whatsnew_0240.docs:

Documentation Changes
~~~~~~~~~~~~~~~~~~~~~

- Added sphinx spelling extension, updated documentation on how to use the spell check (:issue:`21079`)
-
-

.. _whatsnew_0240.bug_fixes:

Bug Fixes
~~~~~~~~~

Categorical
^^^^^^^^^^^

- Bug in :meth:`Categorical.from_codes` where ``NaN`` values in ``codes`` were silently converted to ``0`` (:issue:`21767`). In the future this will raise a ``ValueError``. Also changes the behavior of ``.from_codes([1.1, 2.0])``.
- Bug in :meth:`Categorical.sort_values` where ``NaN`` values were always positioned in front regardless of ``na_position`` value. (:issue:`22556`).
- Bug when indexing with a boolean-valued ``Categorical``. Now a boolean-valued ``Categorical`` is treated as a boolean mask (:issue:`22665`)
- Constructing a :class:`CategoricalIndex` with empty values and boolean categories was raising a ``ValueError`` after a change to dtype coercion (:issue:`22702`).
- Bug in :meth:`Categorical.take` with a user-provided ``fill_value`` not encoding the ``fill_value``, which could result in a ``ValueError``, incorrect results, or a segmentation fault (:issue:`23296`).
- In meth:`Series.unstack`, specifying a ``fill_value`` not present in the categories now raises a ``TypeError`` rather than ignoring the ``fill_value`` (:issue:`23284`)
- Bug when resampling :meth:`Dataframe.resample()` and aggregating on categorical data, the categorical dtype was getting lost. (:issue:`23227`)
- Bug in many methods of the ``.str``-accessor, which always failed on calling the ``CategoricalIndex.str`` constructor (:issue:`23555`, :issue:`23556`)
- Bug in :meth:`Series.where` losing the categorical dtype for categorical data (:issue:`24077`)

Datetimelike
^^^^^^^^^^^^

- Fixed bug where two :class:`DateOffset` objects with different ``normalize`` attributes could evaluate as equal (:issue:`21404`)
- Fixed bug where :meth:`Timestamp.resolution` incorrectly returned 1-microsecond ``timedelta`` instead of 1-nanosecond :class:`Timedelta` (:issue:`21336`, :issue:`21365`)
- Bug in :func:`to_datetime` that did not consistently return an :class:`Index` when ``box=True`` was specified (:issue:`21864`)
- Bug in :class:`DatetimeIndex` comparisons where string comparisons incorrectly raises ``TypeError`` (:issue:`22074`)
- Bug in :class:`DatetimeIndex` comparisons when comparing against ``timedelta64[ns]`` dtyped arrays; in some cases ``TypeError`` was incorrectly raised, in others it incorrectly failed to raise (:issue:`22074`)
- Bug in :class:`DatetimeIndex` comparisons when comparing against object-dtyped arrays (:issue:`22074`)
- Bug in :class:`DataFrame` with ``datetime64[ns]`` dtype addition and subtraction with ``Timedelta``-like objects (:issue:`22005`, :issue:`22163`)
- Bug in :class:`DataFrame` with ``datetime64[ns]`` dtype addition and subtraction with ``DateOffset`` objects returning an ``object`` dtype instead of ``datetime64[ns]`` dtype (:issue:`21610`, :issue:`22163`)
- Bug in :class:`DataFrame` with ``datetime64[ns]`` dtype comparing against ``NaT`` incorrectly (:issue:`22242`, :issue:`22163`)
- Bug in :class:`DataFrame` with ``datetime64[ns]`` dtype subtracting ``Timestamp``-like object incorrectly returned ``datetime64[ns]`` dtype instead of ``timedelta64[ns]`` dtype (:issue:`8554`, :issue:`22163`)
- Bug in :class:`DataFrame` with ``datetime64[ns]`` dtype subtracting ``np.datetime64`` object with non-nanosecond unit failing to convert to nanoseconds (:issue:`18874`, :issue:`22163`)
- Bug in :class:`DataFrame` comparisons against ``Timestamp``-like objects failing to raise ``TypeError`` for inequality checks with mismatched types (:issue:`8932`, :issue:`22163`)
- Bug in :class:`DataFrame` with mixed dtypes including ``datetime64[ns]`` incorrectly raising ``TypeError`` on equality comparisons (:issue:`13128`, :issue:`22163`)
- Bug in :meth:`DataFrame.eq` comparison against ``NaT`` incorrectly returning ``True`` or ``NaN`` (:issue:`15697`, :issue:`22163`)
- Bug in :class:`DatetimeIndex` subtraction that incorrectly failed to raise ``OverflowError`` (:issue:`22492`, :issue:`22508`)
- Bug in :class:`DatetimeIndex` incorrectly allowing indexing with ``Timedelta`` object (:issue:`20464`)
- Bug in :class:`DatetimeIndex` where frequency was being set if original frequency was ``None`` (:issue:`22150`)
- Bug in rounding methods of :class:`DatetimeIndex` (:meth:`~DatetimeIndex.round`, :meth:`~DatetimeIndex.ceil`, :meth:`~DatetimeIndex.floor`) and :class:`Timestamp` (:meth:`~Timestamp.round`, :meth:`~Timestamp.ceil`, :meth:`~Timestamp.floor`) could give rise to loss of precision (:issue:`22591`)
- Bug in :func:`to_datetime` with an :class:`Index` argument that would drop the ``name`` from the result (:issue:`21697`)
- Bug in :class:`PeriodIndex` where adding or subtracting a :class:`timedelta` or :class:`Tick` object produced incorrect results (:issue:`22988`)
- Bug in the :class:`Series` repr with period-dtype data missing a space before the data (:issue:`23601`)
- Bug in :func:`date_range` when decrementing a start date to a past end date by a negative frequency (:issue:`23270`)
- Bug in :meth:`Series.min` which would return ``NaN`` instead of ``NaT`` when called on a series of ``NaT`` (:issue:`23282`)
- Bug in :meth:`Series.combine_first` not properly aligning categoricals, so that missing values in ``self`` where not filled by valid values from ``other`` (:issue:`24147`)
- Bug in :func:`DataFrame.combine` with datetimelike values raising a TypeError (:issue:`23079`)
- Bug in :func:`date_range` with frequency of ``Day`` or higher where dates sufficiently far in the future could wrap around to the past instead of raising ``OutOfBoundsDatetime`` (:issue:`14187`)
- Bug in :class:`PeriodIndex` with attribute ``freq.n`` greater than 1 where adding a :class:`DateOffset` object would return incorrect results (:issue:`23215`)
- Bug in :class:`Series` that interpreted string indices as lists of characters when setting datetimelike values (:issue:`23451`)
- Bug in :class:`Timestamp` constructor which would drop the frequency of an input :class:`Timestamp` (:issue:`22311`)
- Bug in :class:`DatetimeIndex` where calling ``np.array(dtindex, dtype=object)`` would incorrectly return an array of ``long`` objects (:issue:`23524`)
- Bug in :class:`Index` where passing a timezone-aware :class:`DatetimeIndex` and `dtype=object` would incorrectly raise a ``ValueError`` (:issue:`23524`)
- Bug in :class:`Index` where calling ``np.array(dtindex, dtype=object)`` on a timezone-naive :class:`DatetimeIndex` would return an array of ``datetime`` objects instead of :class:`Timestamp` objects, potentially losing nanosecond portions of the timestamps (:issue:`23524`)
- Bug in :class:`Categorical.__setitem__` not allowing setting with another ``Categorical`` when both are undordered and have the same categories, but in a different order (:issue:`24142`)
- Bug in :func:`date_range` where using dates with millisecond resolution or higher could return incorrect values or the wrong number of values in the index (:issue:`24110`)
- Bug in :class:`DatetimeIndex` where constructing a :class:`DatetimeIndex` from a :class:`Categorical` or :class:`CategoricalIndex` would incorrectly drop timezone information (:issue:`18664`)
- Bug in :class:`DatetimeIndex` and :class:`TimedeltaIndex` where indexing with ``Ellipsis`` would incorrectly lose the index's ``freq`` attribute (:issue:`21282`)
- Clarified error message produced when passing an incorrect ``freq`` argument to :class:`DatetimeIndex` with ``NaT`` as the first entry in the passed data (:issue:`11587`)

Timedelta
^^^^^^^^^
- Bug in :class:`DataFrame` with ``timedelta64[ns]`` dtype division by ``Timedelta``-like scalar incorrectly returning ``timedelta64[ns]`` dtype instead of ``float64`` dtype (:issue:`20088`, :issue:`22163`)
- Bug in adding a :class:`Index` with object dtype to a :class:`Series` with ``timedelta64[ns]`` dtype incorrectly raising (:issue:`22390`)
- Bug in multiplying a :class:`Series` with numeric dtype against a ``timedelta`` object (:issue:`22390`)
- Bug in :class:`Series` with numeric dtype when adding or subtracting an an array or ``Series`` with ``timedelta64`` dtype (:issue:`22390`)
- Bug in :class:`Index` with numeric dtype when multiplying or dividing an array with dtype ``timedelta64`` (:issue:`22390`)
- Bug in :class:`TimedeltaIndex` incorrectly allowing indexing with ``Timestamp`` object (:issue:`20464`)
- Fixed bug where subtracting :class:`Timedelta` from an object-dtyped array would raise ``TypeError`` (:issue:`21980`)
- Fixed bug in adding a :class:`DataFrame` with all-`timedelta64[ns]` dtypes to a :class:`DataFrame` with all-integer dtypes returning incorrect results instead of raising ``TypeError`` (:issue:`22696`)
- Bug in :class:`TimedeltaIndex` where adding a timezone-aware datetime scalar incorrectly returned a timezone-naive :class:`DatetimeIndex` (:issue:`23215`)
- Bug in :class:`TimedeltaIndex` where adding ``np.timedelta64('NaT')`` incorrectly returned an all-`NaT` :class:`DatetimeIndex` instead of an all-`NaT` :class:`TimedeltaIndex` (:issue:`23215`)
- Bug in :class:`Timedelta` and :func:`to_timedelta()` have inconsistencies in supported unit string (:issue:`21762`)
- Bug in :class:`TimedeltaIndex` division where dividing by another :class:`TimedeltaIndex` raised ``TypeError`` instead of returning a :class:`Float64Index` (:issue:`23829`, :issue:`22631`)
- Bug in :class:`TimedeltaIndex` comparison operations where comparing against non-``Timedelta``-like objects would raise ``TypeError`` instead of returning all-``False`` for ``__eq__`` and all-``True`` for ``__ne__`` (:issue:`24056`)

Timezones
^^^^^^^^^

- Bug in :meth:`DatetimeIndex.shift` where an ``AssertionError`` would raise when shifting across DST (:issue:`8616`)
- Bug in :class:`Timestamp` constructor where passing an invalid timezone offset designator (``Z``) would not raise a ``ValueError`` (:issue:`8910`)
- Bug in :meth:`Timestamp.replace` where replacing at a DST boundary would retain an incorrect offset (:issue:`7825`)
- Bug in :meth:`Series.replace` with ``datetime64[ns, tz]`` data when replacing ``NaT`` (:issue:`11792`)
- Bug in :class:`Timestamp` when passing different string date formats with a timezone offset would produce different timezone offsets (:issue:`12064`)
- Bug when comparing a tz-naive :class:`Timestamp` to a tz-aware :class:`DatetimeIndex` which would coerce the :class:`DatetimeIndex` to tz-naive (:issue:`12601`)
- Bug in :meth:`Series.truncate` with a tz-aware :class:`DatetimeIndex` which would cause a core dump (:issue:`9243`)
- Bug in :class:`Series` constructor which would coerce tz-aware and tz-naive :class:`Timestamp` to tz-aware (:issue:`13051`)
- Bug in :class:`Index` with ``datetime64[ns, tz]`` dtype that did not localize integer data correctly (:issue:`20964`)
- Bug in :class:`DatetimeIndex` where constructing with an integer and tz would not localize correctly (:issue:`12619`)
- Fixed bug where :meth:`DataFrame.describe` and :meth:`Series.describe` on tz-aware datetimes did not show `first` and `last` result (:issue:`21328`)
- Bug in :class:`DatetimeIndex` comparisons failing to raise ``TypeError`` when comparing timezone-aware ``DatetimeIndex`` against ``np.datetime64`` (:issue:`22074`)
- Bug in ``DataFrame`` assignment with a timezone-aware scalar (:issue:`19843`)
- Bug in :func:`DataFrame.asof` that raised a ``TypeError`` when attempting to compare tz-naive and tz-aware timestamps (:issue:`21194`)
- Bug when constructing a :class:`DatetimeIndex` with :class:`Timestamp` constructed with the ``replace`` method across DST (:issue:`18785`)
- Bug when setting a new value with :meth:`DataFrame.loc` with a :class:`DatetimeIndex` with a DST transition (:issue:`18308`, :issue:`20724`)
- Bug in :meth:`DatetimeIndex.unique` that did not re-localize tz-aware dates correctly (:issue:`21737`)
- Bug when indexing a :class:`Series` with a DST transition (:issue:`21846`)
- Bug in :meth:`DataFrame.resample` and :meth:`Series.resample` where an ``AmbiguousTimeError`` or ``NonExistentTimeError`` would raise if a timezone aware timeseries ended on a DST transition (:issue:`19375`, :issue:`10117`)
- Bug in :meth:`DataFrame.drop` and :meth:`Series.drop` when specifying a tz-aware Timestamp key to drop from a :class:`DatetimeIndex` with a DST transition (:issue:`21761`)
- Bug in :class:`DatetimeIndex` constructor where :class:`NaT` and ``dateutil.tz.tzlocal`` would raise an ``OutOfBoundsDatetime`` error (:issue:`23807`)
- Bug in :meth:`DatetimeIndex.tz_localize` and :meth:`Timestamp.tz_localize` with ``dateutil.tz.tzlocal`` near a DST transition that would return an incorrectly localized datetime (:issue:`23807`)
- Bug in :class:`Timestamp` constructor where a ``dateutil.tz.tzutc`` timezone passed with a ``datetime.datetime`` argument would be converted to a ``pytz.UTC`` timezone (:issue:`23807`)

Offsets
^^^^^^^

- Bug in :class:`FY5253` where date offsets could incorrectly raise an ``AssertionError`` in arithmetic operatons (:issue:`14774`)
- Bug in :class:`DateOffset` where keyword arguments ``week`` and ``milliseconds`` were accepted and ignored.  Passing these will now raise ``ValueError`` (:issue:`19398`)
- Bug in adding :class:`DateOffset` with :class:`DataFrame` or :class:`PeriodIndex` incorrectly raising ``TypeError`` (:issue:`23215`)
- Bug in comparing :class:`DateOffset` objects with non-DateOffset objects, particularly strings, raising ``ValueError`` instead of returning ``False`` for equality checks and ``True`` for not-equal checks (:issue:`23524`)

Numeric
^^^^^^^

- Bug in :class:`Series` ``__rmatmul__`` doesn't support matrix vector multiplication (:issue:`21530`)
- Bug in :func:`factorize` fails with read-only array (:issue:`12813`)
- Fixed bug in :func:`unique` handled signed zeros inconsistently: for some inputs 0.0 and -0.0 were treated as equal and for some inputs as different. Now they are treated as equal for all inputs (:issue:`21866`)
- Bug in :meth:`DataFrame.agg`, :meth:`DataFrame.transform` and :meth:`DataFrame.apply` where,
  when supplied with a list of functions and ``axis=1`` (e.g. ``df.apply(['sum', 'mean'], axis=1)``),
  a ``TypeError`` was wrongly raised. For all three methods such calculation are now done correctly. (:issue:`16679`).
- Bug in :class:`Series` comparison against datetime-like scalars and arrays (:issue:`22074`)
- Bug in :class:`DataFrame` multiplication between boolean dtype and integer returning ``object`` dtype instead of integer dtype (:issue:`22047`, :issue:`22163`)
- Bug in :meth:`DataFrame.apply` where, when supplied with a string argument and additional positional or keyword arguments (e.g. ``df.apply('sum', min_count=1)``), a ``TypeError`` was wrongly raised (:issue:`22376`)
- Bug in :meth:`DataFrame.astype` to extension dtype may raise ``AttributeError`` (:issue:`22578`)
- Bug in :class:`DataFrame` with ``timedelta64[ns]`` dtype arithmetic operations with ``ndarray`` with integer dtype incorrectly treating the narray as ``timedelta64[ns]`` dtype (:issue:`23114`)
- Bug in :meth:`Series.rpow` with object dtype ``NaN`` for ``1 ** NA`` instead of ``1`` (:issue:`22922`).
- :meth:`Series.agg` can now handle numpy NaN-aware methods like :func:`numpy.nansum` (:issue:`19629`)
- Bug in :meth:`Series.rank` and :meth:`DataFrame.rank` when ``pct=True`` and more than 2:sup:`24` rows are present resulted in percentages greater than 1.0 (:issue:`18271`)
- Calls such as :meth:`DataFrame.round` with a non-unique :meth:`CategoricalIndex` now return expected data. Previously, data would be improperly duplicated (:issue:`21809`).
- Added ``log10`` to the list of supported functions in :meth:`DataFrame.eval` (:issue:`24139`)

Strings
^^^^^^^

- Bug in :meth:`Index.str.partition` was not nan-safe (:issue:`23558`).
- Bug in :meth:`Index.str.split` was not nan-safe (:issue:`23677`).
- Bug :func:`Series.str.contains` not respecting the ``na`` argument for a ``Categorical`` dtype ``Series`` (:issue:`22158`)
- Bug in :meth:`Index.str.cat` when the result contained only ``NaN`` (:issue:`24044`)

Interval
^^^^^^^^

- Bug in the :class:`IntervalIndex` constructor where the ``closed`` parameter did not always override the inferred ``closed`` (:issue:`19370`)
- Bug in the ``IntervalIndex`` repr where a trailing comma was missing after the list of intervals (:issue:`20611`)
- Bug in :class:`Interval` where scalar arithmetic operations did not retain the ``closed`` value (:issue:`22313`)
- Bug in :class:`IntervalIndex` where indexing with datetime-like values raised a ``KeyError`` (:issue:`20636`)
- Bug in ``IntervalTree`` where data containing ``NaN`` triggered a warning and resulted in incorrect indexing queries with :class:`IntervalIndex` (:issue:`23352`)

Indexing
^^^^^^^^

- The traceback from a ``KeyError`` when asking ``.loc`` for a single missing label is now shorter and more clear (:issue:`21557`)
- :class:`PeriodIndex` now emits a ``KeyError`` when a malformed string is looked up, which is consistent with the behavior of :class:`DateTimeIndex` (:issue:`22803`)
- When ``.ix`` is asked for a missing integer label in a :class:`MultiIndex` with a first level of integer type, it now raises a ``KeyError``, consistently with the case of a flat :class:`Int64Index`, rather than falling back to positional indexing (:issue:`21593`)
- Bug in :meth:`DatetimeIndex.reindex` when reindexing a tz-naive and tz-aware :class:`DatetimeIndex` (:issue:`8306`)
- Bug in :meth:`Series.reindex` when reindexing an empty series with a ``datetime64[ns, tz]`` dtype (:issue:`20869`)
- Bug in :class:`DataFrame` when setting values with ``.loc`` and a timezone aware :class:`DatetimeIndex` (:issue:`11365`)
- ``DataFrame.__getitem__`` now accepts dictionaries and dictionary keys as list-likes of labels, consistently with ``Series.__getitem__`` (:issue:`21294`)
- Fixed ``DataFrame[np.nan]`` when columns are non-unique (:issue:`21428`)
- Bug when indexing :class:`DatetimeIndex` with nanosecond resolution dates and timezones (:issue:`11679`)
- Bug where indexing with a Numpy array containing negative values would mutate the indexer (:issue:`21867`)
- Bug where mixed indexes wouldn't allow integers for ``.at`` (:issue:`19860`)
- ``Float64Index.get_loc`` now raises ``KeyError`` when boolean key passed. (:issue:`19087`)
- Bug in :meth:`DataFrame.loc` when indexing with an :class:`IntervalIndex` (:issue:`19977`)
- :class:`Index` no longer mangles ``None``, ``NaN`` and ``NaT``, i.e. they are treated as three different keys. However, for numeric Index all three are still coerced to a ``NaN`` (:issue:`22332`)
- Bug in `scalar in Index` if scalar is a float while the ``Index`` is of integer dtype (:issue:`22085`)
- Bug in `MultiIndex.set_levels` when levels value is not subscriptable (:issue:`23273`)
- Bug where setting a timedelta column by ``Index`` causes it to be casted to double, and therefore lose precision (:issue:`23511`)
- Bug in :func:`Index.union` and :func:`Index.intersection` where name of the ``Index`` of the result was not computed correctly for certain cases (:issue:`9943`, :issue:`9862`)
- Bug in :class:`Index` slicing with boolean :class:`Index` may raise ``TypeError`` (:issue:`22533`)
- Bug in ``PeriodArray.__setitem__`` when accepting slice and list-like value (:issue:`23978`)
- Bug in :class:`DatetimeIndex`, :class:`TimedeltaIndex` where indexing with ``Ellipsis`` would lose their ``freq`` attribute (:issue:`21282`)

Missing
^^^^^^^

- Bug in :func:`DataFrame.fillna` where a ``ValueError`` would raise when one column contained a ``datetime64[ns, tz]`` dtype (:issue:`15522`)
- Bug in :func:`Series.hasnans` that could be incorrectly cached and return incorrect answers if null elements are introduced after an initial call (:issue:`19700`)
- :func:`Series.isin` now treats all NaN-floats as equal also for `np.object`-dtype. This behavior is consistent with the behavior for float64 (:issue:`22119`)
- :func:`unique` no longer mangles NaN-floats and the ``NaT``-object for `np.object`-dtype, i.e. ``NaT`` is no longer coerced to a NaN-value and is treated as a different entity. (:issue:`22295`)


MultiIndex
^^^^^^^^^^

- Removed compatibility for :class:`MultiIndex` pickles prior to version 0.8.0; compatibility with :class:`MultiIndex` pickles from version 0.13 forward is maintained (:issue:`21654`)
- :meth:`MultiIndex.get_loc_level` (and as a consequence, ``.loc`` on a ``Series`` or ``DataFrame`` with a :class:`MultiIndex` index) will now raise a ``KeyError``, rather than returning an empty ``slice``, if asked a label which is present in the ``levels`` but is unused (:issue:`22221`)
- :cls:`MultiIndex` has gained the :meth:`MultiIndex.from_frame`, it allows constructing a :cls:`MultiIndex` object from a :cls:`DataFrame` (:issue:`22420`)
- Fix ``TypeError`` in Python 3 when creating :class:`MultiIndex` in which some levels have mixed types, e.g. when some labels are tuples (:issue:`15457`)

I/O
^^^


.. _whatsnew_0240.bug_fixes.nan_with_str_dtype:

Proper handling of `np.NaN` in a string data-typed column with the Python engine
^^^^^^^^^^^^^^^^^^^^^^^^^^^^^^^^^^^^^^^^^^^^^^^^^^^^^^^^^^^^^^^^^^^^^^^^^^^^^^^^

There was bug in :func:`read_excel` and :func:`read_csv` with the Python
engine, where missing values turned to ``'nan'`` with ``dtype=str`` and
``na_filter=True``. Now, these missing values are converted to the string
missing indicator, ``np.nan``. (:issue `20377`)

.. ipython:: python
   :suppress:

   from pandas.compat import StringIO

Previous Behavior:

.. code-block:: ipython

   In [5]: data = 'a,b,c\n1,,3\n4,5,6'
   In [6]: df = pd.read_csv(StringIO(data), engine='python', dtype=str, na_filter=True)
   In [7]: df.loc[0, 'b']
   Out[7]:
   'nan'

Current Behavior:

.. ipython:: python

   data = 'a,b,c\n1,,3\n4,5,6'
   df = pd.read_csv(StringIO(data), engine='python', dtype=str, na_filter=True)
   df.loc[0, 'b']

Notice how we now instead output ``np.nan`` itself instead of a stringified form of it.

- Bug in :func:`read_csv` in which a column specified with ``CategoricalDtype`` of boolean categories was not being correctly coerced from string values to booleans (:issue:`20498`)
- Bug in :meth:`to_sql` when writing timezone aware data (``datetime64[ns, tz]`` dtype) would raise a ``TypeError`` (:issue:`9086`)
- Bug in :meth:`to_sql` where a naive DatetimeIndex would be written as ``TIMESTAMP WITH TIMEZONE`` type in supported databases, e.g. PostgreSQL (:issue:`23510`)
- Bug in :meth:`read_excel()` when ``parse_cols`` is specified with an empty dataset (:issue:`9208`)
- :func:`read_html()` no longer ignores all-whitespace ``<tr>`` within ``<thead>`` when considering the ``skiprows`` and ``header`` arguments. Previously, users had to decrease their ``header`` and ``skiprows`` values on such tables to work around the issue. (:issue:`21641`)
- :func:`read_excel()` will correctly show the deprecation warning for previously deprecated ``sheetname`` (:issue:`17994`)
- :func:`read_csv()` and func:`read_table()` will throw ``UnicodeError`` and not coredump on badly encoded strings (:issue:`22748`)
- :func:`read_csv()` will correctly parse timezone-aware datetimes (:issue:`22256`)
- Bug in :func:`read_csv()` in which memory management was prematurely optimized for the C engine when the data was being read in chunks (:issue:`23509`)
- Bug in :func:`read_csv()` in unnamed columns were being improperly identified when extracting a multi-index (:issue:`23687`)
- :func:`read_sas()` will parse numbers in sas7bdat-files that have width less than 8 bytes correctly. (:issue:`21616`)
- :func:`read_sas()` will correctly parse sas7bdat files with many columns (:issue:`22628`)
- :func:`read_sas()` will correctly parse sas7bdat files with data page types having also bit 7 set (so page type is 128 + 256 = 384) (:issue:`16615`)
- Bug in :meth:`detect_client_encoding` where potential ``IOError`` goes unhandled when importing in a mod_wsgi process due to restricted access to stdout. (:issue:`21552`)
- Bug in :func:`to_html()` with ``index=False`` misses truncation indicators (...) on truncated DataFrame (:issue:`15019`, :issue:`22783`)
- Bug in :func:`DataFrame.to_string()` that broke column alignment when ``index=False`` and width of first column's values is greater than the width of first column's header (:issue:`16839`, :issue:`13032`)
- Bug in :func:`DataFrame.to_string()` that caused representations of :class:`DataFrame` to not take up the whole window (:issue:`22984`)
- Bug in :func:`DataFrame.to_csv` where a single level MultiIndex incorrectly wrote a tuple. Now just the value of the index is written (:issue:`19589`).
- :func:`HDFStore` will raise ``ValueError`` when the ``format`` kwarg is passed to the constructor (:issue:`13291`)
- Bug in :meth:`HDFStore.append` when appending a :class:`DataFrame` with an empty string column and ``min_itemsize`` < 8 (:issue:`12242`)
- Bug in :func:`read_csv()` in which memory leaks occurred in the C engine when parsing ``NaN`` values due to insufficient cleanup on completion or error (:issue:`21353`)
- Bug in :func:`read_csv()` in which incorrect error messages were being raised when ``skipfooter`` was passed in along with ``nrows``, ``iterator``, or ``chunksize`` (:issue:`23711`)
- Bug in :meth:`read_csv()` in which :class:`MultiIndex` index names were being improperly handled in the cases when they were not provided (:issue:`23484`)
- Bug in :meth:`read_csv()` in which unnecessary warnings were being raised when the dialect's values conflicted with the default arguments (:issue:`23761`)
- Bug in :meth:`read_html()` in which the error message was not displaying the valid flavors when an invalid one was provided (:issue:`23549`)
- Bug in :meth:`read_excel()` in which extraneous header names were extracted, even though none were specified (:issue:`11733`)
- Bug in :meth:`read_excel()` in which column names were not being properly converted to string sometimes in Python 2.x (:issue:`23874`)
- Bug in :meth:`read_excel()` in which ``index_col=None`` was not being respected and parsing index columns anyway (:issue:`18792`, :issue:`20480`)
- Bug in :meth:`read_excel()` in which ``usecols`` was not being validated for proper column names when passed in as a string (:issue:`20480`)
- Bug in :meth:`DataFrame.to_dict` when the resulting dict contains non-Python scalars in the case of numeric data (:issue:`23753`)
- :func:`DataFrame.to_string()`, :func:`DataFrame.to_html()`, :func:`DataFrame.to_latex()` will correctly format output when a string is passed as the ``float_format`` argument (:issue:`21625`, :issue:`22270`)
- Bug in :func:`read_csv` that caused it to raise ``OverflowError`` when trying to use 'inf' as ``na_value`` with integer index column (:issue:`17128`)
- Bug in :func:`json_normalize` that caused it to raise ``TypeError`` when two consecutive elements of ``record_path`` are dicts (:issue:`22706`)

Plotting
^^^^^^^^

- Bug in :func:`DataFrame.plot.scatter` and :func:`DataFrame.plot.hexbin` caused x-axis label and ticklabels to disappear when colorbar was on in IPython inline backend (:issue:`10611`, :issue:`10678`, and :issue:`20455`)
- Bug in plotting a Series with datetimes using :func:`matplotlib.axes.Axes.scatter` (:issue:`22039`)

Groupby/Resample/Rolling
^^^^^^^^^^^^^^^^^^^^^^^^

- Bug in :func:`pandas.core.groupby.GroupBy.first` and :func:`pandas.core.groupby.GroupBy.last` with ``as_index=False`` leading to the loss of timezone information (:issue:`15884`)
- Bug in :meth:`DatetimeIndex.resample` when downsampling across a DST boundary (:issue:`8531`)
- Bug in date anchoring for :meth:`DatetimeIndex.resample` with offset :class:`Day` when n > 1 (:issue:`24127`)
- Bug where ``ValueError`` is wrongly raised when calling :func:`~pandas.core.groupby.SeriesGroupBy.count` method of a
  ``SeriesGroupBy`` when the grouping variable only contains NaNs and numpy version < 1.13 (:issue:`21956`).
- Multiple bugs in :func:`pandas.core.Rolling.min` with ``closed='left'`` and a
  datetime-like index leading to incorrect results and also segfault. (:issue:`21704`)
- Bug in :meth:`Resampler.apply` when passing postiional arguments to applied func (:issue:`14615`).
- Bug in :meth:`Series.resample` when passing ``numpy.timedelta64`` to ``loffset`` kwarg (:issue:`7687`).
- Bug in :meth:`Resampler.asfreq` when frequency of ``TimedeltaIndex`` is a subperiod of a new frequency (:issue:`13022`).
- Bug in :meth:`SeriesGroupBy.mean` when values were integral but could not fit inside of int64, overflowing instead. (:issue:`22487`)
- :func:`RollingGroupby.agg` and :func:`ExpandingGroupby.agg` now support multiple aggregation functions as parameters (:issue:`15072`)
- Bug in :meth:`DataFrame.resample` and :meth:`Series.resample` when resampling by a weekly offset (``'W'``) across a DST transition (:issue:`9119`, :issue:`21459`)
- Bug in :meth:`DataFrame.expanding` in which the ``axis`` argument was not being respected during aggregations (:issue:`23372`)
- Bug in :meth:`pandas.core.groupby.DataFrameGroupBy.transform` which caused missing values when the input function can accept a :class:`DataFrame` but renames it (:issue:`23455`).
- Bug in :func:`pandas.core.groupby.GroupBy.nth` where column order was not always preserved (:issue:`20760`)
- Bug in :meth:`pandas.core.groupby.DataFrameGroupBy.rank` with ``method='dense'`` and ``pct=True`` when a group has only one member would raise a ``ZeroDivisionError`` (:issue:`23666`).
- Calling :meth:`DataFrameGroupBy.rank` and :meth:`SeriesGroupBy.rank` with empty groups and ``pct=True`` was raising a ``ZeroDivisionError`` due to `c1068d9 <https://github.com/pandas-dev/pandas/commit/c1068d9d242c22cb2199156f6fb82eb5759178ae>`_ (:issue:`22519`)
- Bug in :meth:`DataFrame.resample` when resampling ``NaT`` in ``TimeDeltaIndex`` (:issue:`13223`).

Reshaping
^^^^^^^^^

- Bug in :func:`pandas.concat` when joining resampled DataFrames with timezone aware index (:issue:`13783`)
- Bug in :func:`pandas.concat` when joining only `Series` the `names` argument of `concat` is no longer ignored (:issue:`23490`)
- Bug in :meth:`Series.combine_first` with ``datetime64[ns, tz]`` dtype which would return tz-naive result (:issue:`21469`)
- Bug in :meth:`Series.where` and :meth:`DataFrame.where` with ``datetime64[ns, tz]`` dtype (:issue:`21546`)
- Bug in :meth:`DataFrame.where` with an empty DataFrame and empty ``cond`` having non-bool dtype (:issue:`21947`)
- Bug in :meth:`Series.mask` and :meth:`DataFrame.mask` with ``list`` conditionals (:issue:`21891`)
- Bug in :meth:`DataFrame.replace` raises RecursionError when converting OutOfBounds ``datetime64[ns, tz]`` (:issue:`20380`)
- :func:`pandas.core.groupby.GroupBy.rank` now raises a ``ValueError`` when an invalid value is passed for argument ``na_option`` (:issue:`22124`)
- Bug in :func:`get_dummies` with Unicode attributes in Python 2 (:issue:`22084`)
- Bug in :meth:`DataFrame.replace` raises ``RecursionError`` when replacing empty lists (:issue:`22083`)
- Bug in :meth:`Series.replace` and meth:`DataFrame.replace` when dict is used as the ``to_replace`` value and one key in the dict is is another key's value, the results were inconsistent between using integer key and using string key (:issue:`20656`)
- Bug in :meth:`DataFrame.drop_duplicates` for empty ``DataFrame`` which incorrectly raises an error (:issue:`20516`)
- Bug in :func:`pandas.wide_to_long` when a string is passed to the stubnames argument and a column name is a substring of that stubname (:issue:`22468`)
- Bug in :func:`merge` when merging ``datetime64[ns, tz]`` data that contained a DST transition (:issue:`18885`)
- Bug in :func:`merge_asof` when merging on float values within defined tolerance (:issue:`22981`)
- Bug in :func:`pandas.concat` when concatenating a multicolumn DataFrame with tz-aware data against a DataFrame with a different number of columns (:issue:`22796`)
- Bug in :func:`merge_asof` where confusing error message raised when attempting to merge with missing values (:issue:`23189`)
- Bug in :meth:`DataFrame.nsmallest` and :meth:`DataFrame.nlargest` for dataframes that have a :class:`MultiIndex` for columns (:issue:`23033`).
- Bug in :func:`pandas.melt` when passing column names that are not present in ``DataFrame`` (:issue:`23575`)
- Bug in :meth:`DataFrame.append` with a :class:`Series` with a dateutil timezone would raise a ``TypeError`` (:issue:`23682`)
- Bug in ``Series`` construction when passing no data and ``dtype=str`` (:issue:`22477`)
- Bug in :func:`cut` with ``bins`` as an overlapping ``IntervalIndex`` where multiple bins were returned per item instead of raising a ``ValueError`` (:issue:`23980`)
- Bug in :func:`pandas.concat` when joining ``Series`` datetimetz with ``Series`` category would lose timezone (:issue:`23816`)
- Bug in :meth:`DataFrame.join` when joining on partial MultiIndex would drop names (:issue:`20452`).

.. _whatsnew_0240.bug_fixes.sparse:

Sparse
^^^^^^

- Updating a boolean, datetime, or timedelta column to be Sparse now works (:issue:`22367`)
- Bug in :meth:`Series.to_sparse` with Series already holding sparse data not constructing properly (:issue:`22389`)
- Providing a ``sparse_index`` to the SparseArray constructor no longer defaults the na-value to ``np.nan`` for all dtypes. The correct na_value for ``data.dtype`` is now used.
- Bug in ``SparseArray.nbytes`` under-reporting its memory usage by not including the size of its sparse index.
- Improved performance of :meth:`Series.shift` for non-NA ``fill_value``, as values are no longer converted to a dense array.
- Bug in ``DataFrame.groupby`` not including ``fill_value`` in the groups for non-NA ``fill_value`` when grouping by a sparse column (:issue:`5078`)
- Bug in unary inversion operator (``~``) on a ``SparseSeries`` with boolean values. The performance of this has also been improved (:issue:`22835`)
- Bug in :meth:`SparseArary.unique` not returning the unique values (:issue:`19595`)
- Bug in :meth:`SparseArray.nonzero` and :meth:`SparseDataFrame.dropna` returning shifted/incorrect results (:issue:`21172`)
- Bug in :meth:`DataFrame.apply` where dtypes would lose sparseness (:issue:`23744`)

Build Changes
^^^^^^^^^^^^^

- Building pandas for development now requires ``cython >= 0.28.2`` (:issue:`21688`)
- Testing pandas now requires ``hypothesis>=3.58``.  You can find `the Hypothesis docs here <https://hypothesis.readthedocs.io/en/latest/index.html>`_, and a pandas-specific introduction :ref:`in the contributing guide <using-hypothesis>`. (:issue:`22280`)
-

Other
^^^^^

- :meth:`~pandas.io.formats.style.Styler.background_gradient` now takes a ``text_color_threshold`` parameter to automatically lighten the text color based on the luminance of the background color. This improves readability with dark background colors without the need to limit the background colormap range. (:issue:`21258`)
- Require at least 0.28.2 version of ``cython`` to support read-only memoryviews (:issue:`21688`)
- :meth:`~pandas.io.formats.style.Styler.background_gradient` now also supports tablewise application (in addition to rowwise and columnwise) with ``axis=None`` (:issue:`15204`)
- :meth:`DataFrame.nlargest` and :meth:`DataFrame.nsmallest` now returns the correct n values when keep != 'all' also when tied on the first columns (:issue:`22752`)
- :meth:`~pandas.io.formats.style.Styler.bar` now also supports tablewise application (in addition to rowwise and columnwise) with ``axis=None`` and setting clipping range with ``vmin`` and ``vmax`` (:issue:`21548` and :issue:`21526`). ``NaN`` values are also handled properly.
- Logical operations ``&, |, ^`` between :class:`Series` and :class:`Index` will no longer raise ``ValueError`` (:issue:`22092`)
- Checking PEP 3141 numbers in :func:`~pandas.api.types.is_scalar` function returns ``True`` (:issue:`22903`)
- Bug in :meth:`DataFrame.combine_first` in which column types were unexpectedly converted to float (:issue:`20699`)
- Bug where C variables were declared with external linkage causing import errors if certain other C libraries were imported before Pandas. (:issue:`24113`)
- Constructing a DataFrame with an index argument that wasn't already an instance of :class:`~pandas.core.Index` was broken in `4efb39f <https://github.com/pandas-dev/pandas/commit/4efb39f01f5880122fa38d91e12d217ef70fad9e>`_ (:issue:`22227`).

.. _whatsnew_0.24.0.contributors:

Contributors
~~~~~~~~~~~~

.. contributors:: v0.23.4..HEAD<|MERGE_RESOLUTION|>--- conflicted
+++ resolved
@@ -1132,12 +1132,9 @@
 - :func:`pandas.types.is_datetimetz` is deprecated in favor of `pandas.types.is_datetime64tz` (:issue:`23917`)
 - Creating a :class:`TimedeltaIndex` or :class:`DatetimeIndex` by passing range arguments `start`, `end`, and `periods` is deprecated in favor of :func:`timedelta_range` and :func:`date_range` (:issue:`23919`)
 - Passing a string alias like ``'datetime64[ns, UTC]'`` as the `unit` parameter to :class:`DatetimeTZDtype` is deprecated. Use :class:`DatetimeTZDtype.construct_from_string` instead (:issue:`23990`).
-<<<<<<< HEAD
 - The ``skipna`` parameter of :meth:`~pandas.api.types.infer_dtype` will switch to ``True`` by default in a future version of pandas (:issue:`17066`, :issue:`24050`)
-=======
 - In :meth:`Series.where` with Categorical data, providing an ``other`` that is not present in the categories is deprecated. Convert the categorical to a different dtype or add the ``other`` to the categories first (:issue:`24077`).
 - :meth:`Series.clip_lower`, :meth:`Series.clip_upper`, :meth:`DataFrame.clip_lower` and :meth:`DataFrame.clip_upper` are deprecated and will be removed in a future version. Use ``Series.clip(lower=threshold)``, ``Series.clip(upper=threshold)`` and the equivalent ``DataFrame`` methods (:issue:`24203`)
->>>>>>> 7b0fa8e9
 
 .. _whatsnew_0240.deprecations.datetimelike_int_ops:
 
