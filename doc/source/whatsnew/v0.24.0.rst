--- conflicted
+++ resolved
@@ -1368,11 +1368,8 @@
 - Bug in :meth:`Index.str.partition` was not nan-safe (:issue:`23558`).
 - Bug in :meth:`Index.str.split` was not nan-safe (:issue:`23677`).
 - Bug :func:`Series.str.contains` not respecting the ``na`` argument for a ``Categorical`` dtype ``Series`` (:issue:`22158`)
-<<<<<<< HEAD
 - Bug in the ``__name__`` attribute of several methods of :class:`Series.str`, which were set incorrectly (:issue:`23551`)
-=======
 - Bug in :meth:`Index.str.cat` when the result contained only ``NaN`` (:issue:`24044`)
->>>>>>> 45f880b6
 
 Interval
 ^^^^^^^^
