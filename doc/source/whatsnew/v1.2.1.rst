--- conflicted
+++ resolved
@@ -15,19 +15,14 @@
 Fixed regressions
 ~~~~~~~~~~~~~~~~~
 - The deprecated attributes ``_AXIS_NAMES`` and ``_AXIS_NUMBERS`` of :class:`DataFrame` and :class:`Series` will no longer show up in ``dir`` or ``inspect.getmembers`` calls (:issue:`38740`)
-<<<<<<< HEAD
-- :meth:`to_csv` created corrupted zip files when there were more rows than ``chunksize`` (issue:`38714`)
+- Fixed regression in :meth:`to_csv` that created corrupted zip files when there were more rows than ``chunksize`` (:issue:`38714`)
 - Fixed a regression in ``groupby().rolling()`` where :class:`MultiIndex` levels were dropped (:issue:`38523`)
-- Bug in repr of float-like strings of an ``object`` dtype having trailing 0's truncated after the decimal (:issue:`38708`)
-=======
-- Fixed regression in :meth:`to_csv` that created corrupted zip files when there were more rows than ``chunksize`` (:issue:`38714`)
 - Fixed regression in repr of float-like strings of an ``object`` dtype having trailing 0's truncated after the decimal (:issue:`38708`)
 - Fixed regression in :meth:`DataFrame.groupby()` with :class:`Categorical` grouping column not showing unused categories for ``grouped.indices`` (:issue:`38642`)
 - Fixed regression in :meth:`DataFrame.any` and :meth:`DataFrame.all` not returning a result for tz-aware ``datetime64`` columns (:issue:`38723`)
 - Fixed regression in :meth:`.GroupBy.sem` where the presence of non-numeric columns would cause an error instead of being dropped (:issue:`38774`)
 - :func:`read_excel` does not work for non-rawbyte file handles (issue:`38788`)
 - Bug in :meth:`read_csv` with ``float_precision="high"`` caused segfault or wrong parsing of long exponent strings (:issue:`38753`)
->>>>>>> 3a6ba82e
 -
 
 .. ---------------------------------------------------------------------------
