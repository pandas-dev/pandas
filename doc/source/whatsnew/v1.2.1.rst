.. _whatsnew_121:

What's new in 1.2.1 (January ??, 2021)
--------------------------------------

These are the changes in pandas 1.2.1. See :ref:`release` for a full changelog
including other versions of pandas.

{{ header }}

.. ---------------------------------------------------------------------------

.. _whatsnew_121.regressions:

Fixed regressions
~~~~~~~~~~~~~~~~~
<<<<<<< HEAD
- Fixed a regression in ``groupby().rolling()`` where :class:`MultiIndex` levels were dropped (:issue:`38523`)
=======
- The deprecated attributes ``_AXIS_NAMES`` and ``_AXIS_NUMBERS`` of :class:`DataFrame` and :class:`Series` will no longer show up in ``dir`` or ``inspect.getmembers`` calls (:issue:`38740`)
>>>>>>> 6210077d
-

.. ---------------------------------------------------------------------------

.. _whatsnew_121.bug_fixes:

Bug fixes
~~~~~~~~~

I/O
^^^

- Bumped minimum fastparquet version to 0.4.0 to avoid ``AttributeError`` from numba (:issue:`38344`)
- Bumped minimum pymysql version to 0.8.1 to avoid test failures (:issue:`38344`)

-
-

.. ---------------------------------------------------------------------------

.. _whatsnew_121.other:

Other
~~~~~
-
-

.. ---------------------------------------------------------------------------

.. _whatsnew_121.contributors:

Contributors
~~~~~~~~~~~~

.. contributors:: v1.2.0..v1.2.1|HEAD<|MERGE_RESOLUTION|>--- conflicted
+++ resolved
@@ -14,11 +14,8 @@
 
 Fixed regressions
 ~~~~~~~~~~~~~~~~~
-<<<<<<< HEAD
+- The deprecated attributes ``_AXIS_NAMES`` and ``_AXIS_NUMBERS`` of :class:`DataFrame` and :class:`Series` will no longer show up in ``dir`` or ``inspect.getmembers`` calls (:issue:`38740`)
 - Fixed a regression in ``groupby().rolling()`` where :class:`MultiIndex` levels were dropped (:issue:`38523`)
-=======
-- The deprecated attributes ``_AXIS_NAMES`` and ``_AXIS_NUMBERS`` of :class:`DataFrame` and :class:`Series` will no longer show up in ``dir`` or ``inspect.getmembers`` calls (:issue:`38740`)
->>>>>>> 6210077d
 -
 
 .. ---------------------------------------------------------------------------
