--- conflicted
+++ resolved
@@ -14,14 +14,11 @@
 
 Fixed regressions
 ~~~~~~~~~~~~~~~~~
-<<<<<<< HEAD
-- Fixed regression in :func:`read_sql_table` raising a ``sqlalchemy.exc.OperationalError`` when column names contained a percentage sign (:issue:`37517`)
-=======
 - Regression in addition of a timedelta-like scalar to a :class:`DatetimeIndex` raising incorrectly (:issue:`37295`)
 - Fixed regression in :meth:`Series.groupby` raising when the :class:`Index` of the :class:`Series` had a tuple as its name (:issue:`37755`)
 - Fixed regression in :meth:`DataFrame.loc` and :meth:`Series.loc` for ``__setitem__`` when one-dimensional tuple was given to select from :class:`MultiIndex` (:issue:`37711`)
+- Fixed regression in :func:`read_sql_table` raising a ``sqlalchemy.exc.OperationalError`` when column names contained a percentage sign (:issue:`37517`)
 -
->>>>>>> 52a17259
 
 .. ---------------------------------------------------------------------------
 
