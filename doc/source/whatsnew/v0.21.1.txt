--- conflicted
+++ resolved
@@ -71,11 +71,7 @@
 
 - :meth:`Timestamp.timestamp` is now available in Python 2.7. (:issue:`17329`)
 - :class:`Grouper` and :class:`TimeGrouper` now have a friendly repr output (:issue:`18203`).
-<<<<<<< HEAD
 - Enabled the use of non-default indexes in :func:`DataFrame.to_parquet` where the underlying engine supports it (:issue:`18581`)
--
-=======
->>>>>>> 1355df64
 
 .. _whatsnew_0211.deprecations:
 
@@ -96,8 +92,6 @@
 
 Bug Fixes
 ~~~~~~~~~
--
-
 
 Conversion
 ^^^^^^^^^^
