--- conflicted
+++ resolved
@@ -72,13 +72,8 @@
 ^^^^^^^^^^^^^^^^^^
 
 - :meth:`Timestamp.timestamp` is now available in Python 2.7. (:issue:`17329`)
-<<<<<<< HEAD
--
-e
-=======
 - :class:`Grouper` and :class:`TimeGrouper` now have a friendly repr output (:issue:`18203`).
 -
->>>>>>> 7627ccaf
 
 .. _whatsnew_0211.deprecations:
 
