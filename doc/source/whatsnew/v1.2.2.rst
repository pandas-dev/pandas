--- conflicted
+++ resolved
@@ -14,11 +14,9 @@
 
 Fixed regressions
 ~~~~~~~~~~~~~~~~~
-<<<<<<< HEAD
+
 - Fixed regression in :func:`read_excel` that caused it to raise ``AttributeError`` when checking version of older xlrd versions (:issue:`38955`)
-=======
 - Fixed regression in :class:`DataFrame` constructor reordering element when construction from datetime ndarray with dtype not ``"datetime64[ns]"`` (:issue:`39422`)
->>>>>>> 0b16fb30
 - Fixed regression in :meth:`~DataFrame.to_pickle` failing to create bz2/xz compressed pickle files with ``protocol=5`` (:issue:`39002`)
 - Fixed regression in :func:`pandas.testing.assert_series_equal` and :func:`pandas.testing.assert_frame_equal` always raising ``AssertionError`` when comparing extension dtypes (:issue:`39410`)
 - Fixed regression in :meth:`~DataFrame.to_csv` opening ``codecs.StreamWriter`` in binary mode instead of in text mode and ignoring user-provided ``mode`` (:issue:`39247`)
