--- conflicted
+++ resolved
@@ -29,11 +29,8 @@
 Bug fixes
 ~~~~~~~~~
 
-<<<<<<< HEAD
+- :func:`pandas.read_excel` error message when a specified ``sheetname`` does not exist is now uniform across engines (:issue:`39250`)
 - Fixed bug in :func:`pandas.read_excel` producing incorrect results when the engine ``openpyxl`` is used and the excel file is missing or has incorrect dimension information (:issue:`38956`, :issue:`39001`)
-=======
-- :func:`pandas.read_excel` error message when a specified ``sheetname`` does not exist is now uniform across engines (:issue:`39250`)
->>>>>>> a9c803cf
 -
 
 .. ---------------------------------------------------------------------------
