--- conflicted
+++ resolved
@@ -52,7 +52,6 @@
 .. _whatsnew_0160.bug_fixes:
 
 - Fixed compatibility issue in ``DatetimeIndex`` affecting architectures where ``numpy.int_`` defaults to ``numpy.int32`` (:issue:`8943`)
-<<<<<<< HEAD
 
 
 
@@ -110,7 +109,4 @@
 
 
 - DataFrame now properly supports simultaneous ``copy`` and ``dtype`` arguments in constructor (:issue:`9099`)
-=======
-- Bug in ``MultiIndex.has_duplicates`` when having many levels causes an indexer overflow (:issue:`9075`)
-- Bug in read_csv when using skiprows on a file with CR line endings with the c engine. (:issue:`9079`)
->>>>>>> e0208290
+- Bug in read_csv when using skiprows on a file with CR line endings with the c engine. (:issue:`9079`)