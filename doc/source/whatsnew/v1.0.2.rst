--- conflicted
+++ resolved
@@ -35,9 +35,7 @@
 **I/O**
 
 - Using ``pd.NA`` with :meth:`DataFrame.to_json` now correctly outputs a null value instead of an empty object (:issue:`31615`)
-<<<<<<< HEAD
 - Bug in :meth:`pandas.json_normalize` when value in meta path is not iterable (:issue:`31507`)
-=======
 - Fixed bug in parquet roundtrip with nullable unsigned integer dtypes (:issue:`31896`).
 
 
@@ -46,7 +44,6 @@
 
 - Fix bug in :meth:`DataFrame.convert_dtypes` for columns that were already using the ``"string"`` dtype (:issue:`31731`).
 - Fixed bug in setting values using a slice indexer with string dtype (:issue:`31772`)
->>>>>>> a7ecced8
 
 .. ---------------------------------------------------------------------------
 
