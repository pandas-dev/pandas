.. _whatsnew_135:

What's new in 1.3.5 (December 12, 2021)
---------------------------------------

These are the changes in pandas 1.3.5. See :ref:`release` for a full changelog
including other versions of pandas.

{{ header }}

.. ---------------------------------------------------------------------------

.. _whatsnew_135.regressions:

Fixed regressions
~~~~~~~~~~~~~~~~~
- Fixed regression in :meth:`Series.equals` when comparing floats with dtype object to None (:issue:`44190`)
- Fixed regression in :func:`merge_asof` raising error when array was supplied as join key (:issue:`42844`)
- Fixed regression when resampling :class:`DataFrame` with :class:`DateTimeIndex` with empty groups and ``uint8``, ``uint16`` or ``uint32`` columns incorrectly raising ``RuntimeError`` (:issue:`43329`)
- Fixed regression in creating a :class:`DataFrame` from a timezone-aware :class:`Timestamp` scalar near a Daylight Savings Time transition (:issue:`42505`)
- Fixed performance regression in :func:`read_csv` (:issue:`44106`)
- Fixed regression in :meth:`Series.duplicated` and :meth:`Series.drop_duplicates` when Series has :class:`Categorical` dtype with boolean categories (:issue:`44351`)
<<<<<<< HEAD
-

.. ---------------------------------------------------------------------------

.. _whatsnew_135.bug_fixes:

Bug fixes
~~~~~~~~~
- Fixed bug where a single column ``np.matrix`` was no longer coerced to a 1d ``np.ndarray`` when added to a :class:`DataFrame` (:issue:`42376`)
-

.. ---------------------------------------------------------------------------

.. _whatsnew_135.other:

Other
~~~~~
-
-
=======
- Fixed regression in :meth:`.GroupBy.sum` with ``timedelta64[ns]`` dtype containing ``NaT`` failing to treat that value as NA (:issue:`42659`)
- Fixed regression in :meth:`.RollingGroupby.cov` and :meth:`.RollingGroupby.corr` when ``other`` had the same shape as each group would incorrectly return superfluous groups in the result (:issue:`42915`)
>>>>>>> 776857a3

.. ---------------------------------------------------------------------------

.. _whatsnew_135.contributors:

Contributors
~~~~~~~~~~~~

.. contributors:: v1.3.4..v1.3.5|HEAD<|MERGE_RESOLUTION|>--- conflicted
+++ resolved
@@ -20,30 +20,10 @@
 - Fixed regression in creating a :class:`DataFrame` from a timezone-aware :class:`Timestamp` scalar near a Daylight Savings Time transition (:issue:`42505`)
 - Fixed performance regression in :func:`read_csv` (:issue:`44106`)
 - Fixed regression in :meth:`Series.duplicated` and :meth:`Series.drop_duplicates` when Series has :class:`Categorical` dtype with boolean categories (:issue:`44351`)
-<<<<<<< HEAD
--
-
-.. ---------------------------------------------------------------------------
-
-.. _whatsnew_135.bug_fixes:
-
-Bug fixes
-~~~~~~~~~
-- Fixed bug where a single column ``np.matrix`` was no longer coerced to a 1d ``np.ndarray`` when added to a :class:`DataFrame` (:issue:`42376`)
--
-
-.. ---------------------------------------------------------------------------
-
-.. _whatsnew_135.other:
-
-Other
-~~~~~
--
--
-=======
 - Fixed regression in :meth:`.GroupBy.sum` with ``timedelta64[ns]`` dtype containing ``NaT`` failing to treat that value as NA (:issue:`42659`)
 - Fixed regression in :meth:`.RollingGroupby.cov` and :meth:`.RollingGroupby.corr` when ``other`` had the same shape as each group would incorrectly return superfluous groups in the result (:issue:`42915`)
->>>>>>> 776857a3
+- Fixed regression where a single column ``np.matrix`` was no longer coerced to a 1d ``np.ndarray`` when added to a :class:`DataFrame` (:issue:`42376`)
+
 
 .. ---------------------------------------------------------------------------
 
