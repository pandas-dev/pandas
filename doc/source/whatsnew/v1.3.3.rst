.. _whatsnew_133:

What's new in 1.3.3 (September ??, 2021)
----------------------------------------

These are the changes in pandas 1.3.3. See :ref:`release` for a full changelog
including other versions of pandas.

{{ header }}

.. ---------------------------------------------------------------------------

.. _whatsnew_133.regressions:

Fixed regressions
~~~~~~~~~~~~~~~~~
- Fixed regression in :class:`DataFrame` constructor failing to broadcast for defined :class:`Index` and len one list of :class:`Timestamp` (:issue:`42810`)
- Performance regression in :meth:`core.window.ewm.ExponentialMovingWindow.mean` (:issue:`42333`)
- Fixed regression in :meth:`.GroupBy.agg` incorrectly raising in some cases (:issue:`42390`)
<<<<<<< HEAD
- Fixed regression in :meth:`core.dtypes.cast.convert_dtypes` incorrectly converts byte strings to strings (:issue:`43183`)
=======
- Fixed regression in :meth:`.GroupBy.apply` where ``nan`` values were dropped even with ``dropna=False`` (:issue:`43205`)
- Fixed regression in :meth:`.GroupBy.quantile` which was failing with ``pandas.NA`` (:issue:`42849`)
- Fixed regression in :meth:`merge` where ``on`` columns with ``ExtensionDtype`` or ``bool`` data types were cast to ``object`` in ``right`` and ``outer`` merge (:issue:`40073`)
- Fixed regression in :meth:`RangeIndex.where` and :meth:`RangeIndex.putmask` raising ``AssertionError`` when result did not represent a :class:`RangeIndex` (:issue:`43240`)
- Fixed regression in :meth:`read_parquet` where the ``fastparquet`` engine would not work properly with fastparquet 0.7.0 (:issue:`43075`)
- Fixed regression in :meth:`DataFrame.loc.__setitem__` raising ``ValueError`` when setting array as cell value (:issue:`43422`)
- Fixed regression in :func:`is_list_like` where objects with ``__iter__`` set to ``None`` would be identified as iterable (:issue:`43373`)
- Fixed regression in :meth:`.Resampler.aggregate` when used after column selection would raise if ``func`` is a list of aggregation functions (:issue:`42905`)
- Fixed regression in :meth:`DataFrame.corr` where Kendall correlation would produce incorrect results for columns with repeated values (:issue:`43401`)
- Fixed regression in :meth:`Series.fillna` raising ``TypeError`` when filling ``float`` ``Series`` with list-like fill value having a dtype which couldn't cast lostlessly (like ``float32`` filled with ``float64``) (:issue:`43424`)
-

.. ---------------------------------------------------------------------------

.. _whatsnew_133.performance:

Performance improvements
~~~~~~~~~~~~~~~~~~~~~~~~
- Performance improvement for :meth:`DataFrame.__setitem__` when the key or value is not a :class:`DataFrame`, or key is not list-like (:issue:`43274`)
-
-
>>>>>>> 0e92697c

.. ---------------------------------------------------------------------------

.. _whatsnew_133.bug_fixes:

Bug fixes
~~~~~~~~~
- Bug in :meth:`.DataFrameGroupBy.agg` and :meth:`.DataFrameGroupBy.transform` with ``engine="numba"`` where ``index`` data was not being correctly passed into ``func`` (:issue:`43133`)
-

.. ---------------------------------------------------------------------------

.. _whatsnew_133.other:

Other
~~~~~
-
-

.. ---------------------------------------------------------------------------

.. _whatsnew_133.contributors:

Contributors
~~~~~~~~~~~~

.. contributors:: v1.3.2..v1.3.3|HEAD<|MERGE_RESOLUTION|>--- conflicted
+++ resolved
@@ -17,9 +17,8 @@
 - Fixed regression in :class:`DataFrame` constructor failing to broadcast for defined :class:`Index` and len one list of :class:`Timestamp` (:issue:`42810`)
 - Performance regression in :meth:`core.window.ewm.ExponentialMovingWindow.mean` (:issue:`42333`)
 - Fixed regression in :meth:`.GroupBy.agg` incorrectly raising in some cases (:issue:`42390`)
-<<<<<<< HEAD
+
 - Fixed regression in :meth:`core.dtypes.cast.convert_dtypes` incorrectly converts byte strings to strings (:issue:`43183`)
-=======
 - Fixed regression in :meth:`.GroupBy.apply` where ``nan`` values were dropped even with ``dropna=False`` (:issue:`43205`)
 - Fixed regression in :meth:`.GroupBy.quantile` which was failing with ``pandas.NA`` (:issue:`42849`)
 - Fixed regression in :meth:`merge` where ``on`` columns with ``ExtensionDtype`` or ``bool`` data types were cast to ``object`` in ``right`` and ``outer`` merge (:issue:`40073`)
@@ -41,7 +40,6 @@
 - Performance improvement for :meth:`DataFrame.__setitem__` when the key or value is not a :class:`DataFrame`, or key is not list-like (:issue:`43274`)
 -
 -
->>>>>>> 0e92697c
 
 .. ---------------------------------------------------------------------------
 
