.. _whatsnew_133:

What's new in 1.3.3 (September ??, 2021)
----------------------------------------

These are the changes in pandas 1.3.3. See :ref:`release` for a full changelog
including other versions of pandas.

{{ header }}

.. ---------------------------------------------------------------------------

.. _whatsnew_133.regressions:

Fixed regressions
~~~~~~~~~~~~~~~~~
- Fixed regression in :class:`DataFrame` constructor failing to broadcast for defined :class:`Index` and len one list of :class:`Timestamp` (:issue:`42810`)
- Performance regression in :meth:`core.window.ewm.ExponentialMovingWindow.mean` (:issue:`42333`)
- Fixed regression in :meth:`.GroupBy.agg` incorrectly raising in some cases (:issue:`42390`)
- Fixed regression in :meth:`.GroupBy.apply` where ``nan`` values were dropped even with ``dropna=False`` (:issue:`43205`)
- Fixed regression in :meth:`.GroupBy.quantile` which was failing with ``pandas.NA`` (:issue:`42849`)
- Fixed regression in :meth:`merge` where ``on`` columns with ``ExtensionDtype`` or ``bool`` data types were cast to ``object`` in ``right`` and ``outer`` merge (:issue:`40073`)
- Fixed regression in :meth:`RangeIndex.where` and :meth:`RangeIndex.putmask` raising ``AssertionError`` when result did not represent a :class:`RangeIndex` (:issue:`43240`)
- Fixed regression in :meth:`read_parquet` where the ``fastparquet`` engine would not work properly with fastparquet 0.7.0 (:issue:`43075`)
- Fixed regression in :meth:`DataFrame.loc.__setitem__` raising ``ValueError`` when setting array as cell value (:issue:`43422`)
- Fixed regression in :func:`is_list_like` where objects with ``__iter__`` set to ``None`` would be identified as iterable (:issue:`43373`)
<<<<<<< HEAD
- Fixed regression in :meth:`DataFrame.__getitem__` raising error for slice of :class:`DatetimeIndex` when index is non monotonic (:issue:`43223`)
=======
- Fixed regression in :meth:`.Resampler.aggregate` when used after column selection would raise if ``func`` is a list of aggregation functions (:issue:`42905`)
>>>>>>> f9762ccd
- Fixed regression in :meth:`DataFrame.corr` where Kendall correlation would produce incorrect results for columns with repeated values (:issue:`43401`)
- Fixed regression in :meth:`Series.fillna` raising ``TypeError`` when filling ``float`` ``Series`` with list-like fill value having a dtype which couldn't cast lostlessly (like ``float32`` filled with ``float64``) (:issue:`43424`)
-

.. ---------------------------------------------------------------------------

.. _whatsnew_133.performance:

Performance improvements
~~~~~~~~~~~~~~~~~~~~~~~~
- Performance improvement for :meth:`DataFrame.__setitem__` when the key or value is not a :class:`DataFrame`, or key is not list-like (:issue:`43274`)
-
-

.. ---------------------------------------------------------------------------

.. _whatsnew_133.bug_fixes:

Bug fixes
~~~~~~~~~
- Bug in :meth:`.DataFrameGroupBy.agg` and :meth:`.DataFrameGroupBy.transform` with ``engine="numba"`` where ``index`` data was not being correctly passed into ``func`` (:issue:`43133`)
-

.. ---------------------------------------------------------------------------

.. _whatsnew_133.other:

Other
~~~~~
-
-

.. ---------------------------------------------------------------------------

.. _whatsnew_133.contributors:

Contributors
~~~~~~~~~~~~

.. contributors:: v1.3.2..v1.3.3|HEAD<|MERGE_RESOLUTION|>--- conflicted
+++ resolved
@@ -24,11 +24,8 @@
 - Fixed regression in :meth:`read_parquet` where the ``fastparquet`` engine would not work properly with fastparquet 0.7.0 (:issue:`43075`)
 - Fixed regression in :meth:`DataFrame.loc.__setitem__` raising ``ValueError`` when setting array as cell value (:issue:`43422`)
 - Fixed regression in :func:`is_list_like` where objects with ``__iter__`` set to ``None`` would be identified as iterable (:issue:`43373`)
-<<<<<<< HEAD
 - Fixed regression in :meth:`DataFrame.__getitem__` raising error for slice of :class:`DatetimeIndex` when index is non monotonic (:issue:`43223`)
-=======
 - Fixed regression in :meth:`.Resampler.aggregate` when used after column selection would raise if ``func`` is a list of aggregation functions (:issue:`42905`)
->>>>>>> f9762ccd
 - Fixed regression in :meth:`DataFrame.corr` where Kendall correlation would produce incorrect results for columns with repeated values (:issue:`43401`)
 - Fixed regression in :meth:`Series.fillna` raising ``TypeError`` when filling ``float`` ``Series`` with list-like fill value having a dtype which couldn't cast lostlessly (like ``float32`` filled with ``float64``) (:issue:`43424`)
 -
