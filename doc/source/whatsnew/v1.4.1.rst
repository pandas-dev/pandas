--- conflicted
+++ resolved
@@ -18,13 +18,8 @@
 - Regression in :func:`.assert_frame_equal` not respecting ``check_flags=False`` (:issue:`45554`)
 - Regression in :meth:`Series.fillna` with ``downcast=False`` incorrectly downcasting ``object`` dtype (:issue:`45603`)
 - Regression in :meth:`DataFrame.iat` setting values leading to not propagating correctly in subsequent lookups (:issue:`45684`)
-<<<<<<< HEAD
 - Regression when setting values with :meth:`DataFrame.loc` losing :class:`Index` name if :class:`DataFrame` was empty before (:issue:`45621`)
-- Regression in :func:`join` with overlapping :class:`IntervalIndex` raising an ``InvalidIndexError`` (:issue:`45661`)
-=======
-- Regression in :meth:`DataFrame.loc.__setitem__` losing :class:`Index` name if :class:`DataFrame` was empty before (:issue:`45621`)
 - Regression in :meth:`~Index.join` with overlapping :class:`IntervalIndex` raising an ``InvalidIndexError`` (:issue:`45661`)
->>>>>>> c94363ed
 - Regression in :func:`read_sql` with a DBAPI2 connection that is not an instance of ``sqlite3.Connection`` incorrectly requiring SQLAlchemy be installed (:issue:`45660`)
 -
 
