.. _whatsnew_210:

What's new in 2.1.0 (Month XX, 2023)
--------------------------------------

These are the changes in pandas 2.1.0. See :ref:`release` for a full changelog
including other versions of pandas.

{{ header }}

.. ---------------------------------------------------------------------------
.. _whatsnew_210.enhancements:

Enhancements
~~~~~~~~~~~~

.. _whatsnew_210.enhancements.enhancement1:

enhancement1
^^^^^^^^^^^^

.. _whatsnew_210.enhancements.enhancement2:

enhancement2
^^^^^^^^^^^^

.. _whatsnew_210.enhancements.other:

Other enhancements
^^^^^^^^^^^^^^^^^^
- :meth:`Categorical.map` and :meth:`CategoricalIndex.map` now have a ``na_action`` parameter.
  :meth:`Categorical.map` implicitly had a default value of ``"ignore"`` for ``na_action``. This has formally been deprecated and will be changed to ``None`` in the future.
  Also notice that :meth:`Series.map` has default ``na_action=None`` and calls to series with categorical data will now use ``na_action=None`` unless explicitly set otherwise (:issue:`44279`)
- Implemented ``__pandas_priority__`` to allow custom types to take precedence over :class:`DataFrame`, :class:`Series`, :class:`Index`, or :class:`ExtensionArray` for arithmetic operations, :ref:`see the developer guide <extending.pandas_priority>` (:issue:`48347`)
- :meth:`MultiIndex.sort_values` now supports ``na_position`` (:issue:`51612`)
- :meth:`MultiIndex.sortlevel` and :meth:`Index.sortlevel` gained a new keyword ``na_position`` (:issue:`51612`)
- Improve error message when setting :class:`DataFrame` with wrong number of columns through :meth:`DataFrame.isetitem` (:issue:`51701`)
- Let :meth:`DataFrame.to_feather` accept a non-default :class:`Index` and non-string column names (:issue:`51787`)
- :class:`api.extensions.ExtensionArray` now has a :meth:`~api.extensions.ExtensionArray.map` method (:issue:`51809`)
- Improve error message when having incompatible columns using :meth:`DataFrame.merge` (:issue:`51861`)
- Added to the escape mode "latex-math" preserving without escaping all characters between "\(" and "\)" in formatter (:issue:`51903`)
- Improved error message when creating a DataFrame with empty data (0 rows), no index and an incorrect number of columns. (:issue:`52084`)
- :meth:`DataFrame.applymap` now uses the :meth:`~api.extensions.ExtensionArray.map` method of underlying :class:`api.extensions.ExtensionArray` instances (:issue:`52219`)
- :meth:`arrays.SparseArray.map` now supports ``na_action`` (:issue:`52096`).
- :meth:`Categorical.map` and :meth:`CategoricalIndex.map` now have a ``na_action`` parameter (:issue:`44279`)
- Add dtype of categories to ``repr`` information of :class:`CategoricalDtype` (:issue:`52179`)
-

.. ---------------------------------------------------------------------------
.. _whatsnew_210.notable_bug_fixes:

Notable bug fixes
~~~~~~~~~~~~~~~~~

These are bug fixes that might have notable behavior changes.

.. _whatsnew_210.notable_bug_fixes.notable_bug_fix1:

notable_bug_fix1
^^^^^^^^^^^^^^^^

.. _whatsnew_210.notable_bug_fixes.notable_bug_fix2:

notable_bug_fix2
^^^^^^^^^^^^^^^^

.. ---------------------------------------------------------------------------
.. _whatsnew_210.api_breaking:

Backwards incompatible API changes
~~~~~~~~~~~~~~~~~~~~~~~~~~~~~~~~~~

.. _whatsnew_210.api_breaking.deps:

Increased minimum versions for dependencies
^^^^^^^^^^^^^^^^^^^^^^^^^^^^^^^^^^^^^^^^^^^
Some minimum supported versions of dependencies were updated.
If installed, we now require:

+-----------------+-----------------+----------+---------+
| Package         | Minimum Version | Required | Changed |
+=================+=================+==========+=========+
|                 |                 |    X     |    X    |
+-----------------+-----------------+----------+---------+

For `optional libraries <https://pandas.pydata.org/docs/getting_started/install.html>`_ the general recommendation is to use the latest version.
The following table lists the lowest version per library that is currently being tested throughout the development of pandas.
Optional libraries below the lowest tested version may still work, but are not considered supported.

+-----------------+-----------------+---------+
| Package         | Minimum Version | Changed |
+=================+=================+=========+
|                 |                 |    X    |
+-----------------+-----------------+---------+

See :ref:`install.dependencies` and :ref:`install.optional_dependencies` for more.

.. _whatsnew_210.api_breaking.other:

Other API changes
^^^^^^^^^^^^^^^^^
-

.. ---------------------------------------------------------------------------
.. _whatsnew_210.deprecations:

Deprecations
~~~~~~~~~~~~
- Deprecated silently dropping unrecognized timezones when parsing strings to datetimes (:issue:`18702`)
- Deprecated :meth:`DataFrame._data` and :meth:`Series._data`, use public APIs instead (:issue:`33333`)
- Deprecated :meth:`.Groupby.all` and :meth:`.GroupBy.any` with datetime64 or :class:`PeriodDtype` values, matching the :class:`Series` and :class:`DataFrame` deprecations (:issue:`34479`)
- Deprecating pinning ``group.name`` to each group in :meth:`SeriesGroupBy.aggregate` aggregations; if your operation requires utilizing the groupby keys, iterate over the groupby object instead (:issue:`41090`)
- Deprecated the default of ``observed=False`` in :meth:`DataFrame.groupby` and :meth:`Series.groupby`; this will default to ``True`` in a future version (:issue:`43999`)
- Deprecated explicit support for subclassing :class:`Index` (:issue:`45289`)
- Deprecated :meth:`DataFrameGroupBy.dtypes`, check ``dtypes`` on the underlying object instead (:issue:`51045`)
- Deprecated ``axis=1`` in :meth:`DataFrame.groupby` and in :class:`Grouper` constructor, do ``frame.T.groupby(...)`` instead (:issue:`51203`)
- Deprecated :meth:`Categorical.to_list`, use ``obj.tolist()`` instead (:issue:`51254`)
- Deprecated passing a :class:`DataFrame` to :meth:`DataFrame.from_records`, use :meth:`DataFrame.set_index` or :meth:`DataFrame.drop` instead (:issue:`51353`)
- Deprecated accepting slices in :meth:`DataFrame.take`, call ``obj[slicer]`` or pass a sequence of integers instead (:issue:`51539`)
- Deprecated ``axis=1`` in :meth:`DataFrame.ewm`, :meth:`DataFrame.rolling`, :meth:`DataFrame.expanding`, transpose before calling the method instead (:issue:`51778`)
- Deprecated the ``axis`` keyword in :meth:`DataFrame.ewm`, :meth:`Series.ewm`, :meth:`DataFrame.rolling`, :meth:`Series.rolling`, :meth:`DataFrame.expanding`, :meth:`Series.expanding` (:issue:`51778`)
- Deprecated the ``axis`` keyword in :meth:`DataFrame.resample`, :meth:`Series.resample` (:issue:`51778`)
- Deprecated 'method', 'limit', and 'fill_axis' keywords in :meth:`DataFrame.align` and :meth:`Series.align`, explicitly call ``fillna`` on the alignment results instead (:issue:`51856`)
- Deprecated 'broadcast_axis' keyword in :meth:`Series.align` and :meth:`DataFrame.align`, upcast before calling ``align`` with ``left = DataFrame({col: left for col in right.columns}, index=right.index)`` (:issue:`51856`)
- Deprecated the 'axis' keyword in :meth:`.GroupBy.idxmax`, :meth:`.GroupBy.idxmin`, :meth:`.GroupBy.fillna`, :meth:`.GroupBy.take`, :meth:`.GroupBy.skew`, :meth:`.GroupBy.rank`, :meth:`.GroupBy.cumprod`, :meth:`.GroupBy.cumsum`, :meth:`.GroupBy.cummax`, :meth:`.GroupBy.cummin`, :meth:`.GroupBy.pct_change`, :meth:`GroupBy.diff`, :meth:`.GroupBy.shift`, and :meth:`DataFrameGroupBy.corrwith`; for ``axis=1`` operate on the underlying :class:`DataFrame` instead (:issue:`50405`, :issue:`51046`)
- Deprecated passing a dictionary to :meth:`.SeriesGroupBy.agg`; pass a list of aggregations instead (:issue:`50684`)
- Deprecated logical operations (``|``, ``&``, ``^``) between pandas objects and dtype-less sequences (e.g. ``list``, ``tuple``), wrap a sequence in a :class:`Series` or numpy array before operating instead (:issue:`51521`)
- Deprecated the methods :meth:`Series.bool` and :meth:`DataFrame.bool` (:issue:`51749`)
- Deprecated :meth:`DataFrame.swapaxes` and :meth:`Series.swapaxes`, use :meth:`DataFrame.transpose` or :meth:`Series.transpose` instead (:issue:`51946`)
- Deprecated parameter ``convert_type`` in :meth:`Series.apply` (:issue:`52140`)
-

.. ---------------------------------------------------------------------------
.. _whatsnew_210.performance:

Performance improvements
~~~~~~~~~~~~~~~~~~~~~~~~
- Performance improvement in :func:`read_parquet` on string columns when using ``use_nullable_dtypes=True`` (:issue:`47345`)
- Performance improvement in :meth:`DataFrame.clip` and :meth:`Series.clip` (:issue:`51472`)
- Performance improvement in :meth:`DataFrame.first_valid_index` and :meth:`DataFrame.last_valid_index` for extension array dtypes (:issue:`51549`)
- Performance improvement in :meth:`DataFrame.where` when ``cond`` is backed by an extension dtype (:issue:`51574`)
- Performance improvement in :func:`read_orc` when reading a remote URI file path. (:issue:`51609`)
- Performance improvement in :func:`read_parquet` and :meth:`DataFrame.to_parquet` when reading a remote file with ``engine="pyarrow"`` (:issue:`51609`)
- Performance improvement in :meth:`MultiIndex.sortlevel` when ``ascending`` is a list (:issue:`51612`)
- Performance improvement in :meth:`~arrays.ArrowExtensionArray.isna` when array has zero nulls or is all nulls (:issue:`51630`)
- Performance improvement in :meth:`~arrays.ArrowExtensionArray.fillna` when array does not contain nulls (:issue:`51635`)
- Performance improvement when parsing strings to ``boolean[pyarrow]`` dtype (:issue:`51730`)
- Performance improvement when searching an :class:`Index` sliced from other indexes (:issue:`51738`)
- Performance improvement in :meth:`Series.combine_first` (:issue:`51777`)
- Performance improvement in :meth:`MultiIndex.set_levels` and :meth:`MultiIndex.set_codes` when ``verify_integrity=True`` (:issue:`51873`)
- Performance improvement in :func:`factorize` for object columns not containing strings (:issue:`51921`)
- Performance improvement in :class:`Series` reductions (:issue:`52341`)
-

.. ---------------------------------------------------------------------------
.. _whatsnew_210.bug_fixes:

Bug fixes
~~~~~~~~~

Categorical
^^^^^^^^^^^
- Bug in :meth:`Series.map` , where the value of the ``na_action`` parameter was not used if the series held a :class:`Categorical` (:issue:`22527`).
-

Datetimelike
^^^^^^^^^^^^
- Bug in :meth:`Timestamp.round` with values close to the implementation bounds returning incorrect results instead of raising ``OutOfBoundsDatetime`` (:issue:`51494`)
- :meth:`arrays.DatetimeArray.map` can now take a ``na_action`` argument. :meth:`DatetimeIndex.map` with ``na_action="ignore"`` now works as expected. (:issue:`51644`)
- Bug in :meth:`arrays.DatetimeArray.map` and :meth:`DatetimeIndex.map`, where the supplied callable operated array-wise instead of element-wise (:issue:`51977`)
-

Timedelta
^^^^^^^^^
- Bug in :meth:`Timedelta.round` with values close to the implementation bounds returning incorrect results instead of raising ``OutOfBoundsTimedelta`` (:issue:`51494`)
- Bug in :class:`TimedeltaIndex` division or multiplication leading to ``.freq`` of "0 Days" instead of ``None`` (:issue:`51575`)
- :meth:`arrays.TimedeltaArray.map` can now take a ``na_action`` argument. :meth:`TimedeltaIndex.map` with ``na_action="ignore"`` now works as expected. (:issue:`51644`)
- Bug in :meth:`arrays.TimedeltaArray.map` and :meth:`TimedeltaIndex.map`, where the supplied callable operated array-wise instead of element-wise (:issue:`51977`)
-

Timezones
^^^^^^^^^
-
-

Numeric
^^^^^^^
- Bug in :meth:`Series.corr` and :meth:`Series.cov` raising ``AttributeError`` for masked dtypes (:issue:`51422`)
<<<<<<< HEAD
- Bug where the ``__from_arrow__`` method of masked ExtensionDtypes(e.g. :class:`Float64Dtype`, :class:`BooleanDtype`) would not accept pyarrow arrays of type ``pyarrow.null()`` (:issue:`52223`)
=======
- Bug in :meth:`DataFrame.corrwith` raising ``NotImplementedError`` for pyarrow-backed dtypes (:issue:`52314`)
-
>>>>>>> e6da6a6a

Conversion
^^^^^^^^^^
- Bug in :meth:`ArrowDtype.numpy_dtype` returning nanosecond units for non-nanosecond ``pyarrow.timestamp`` and ``pyarrow.duration`` types (:issue:`51800`)
- Bug in :meth:`DataFrame.info` raising  ``ValueError`` when ``use_numba`` is set (:issue:`51922`)
-

Strings
^^^^^^^
-
-

Interval
^^^^^^^^
-
-

Indexing
^^^^^^^^
-
-

Missing
^^^^^^^
-
-

MultiIndex
^^^^^^^^^^
- Bug in :meth:`MultiIndex.set_levels` not preserving dtypes for :class:`Categorical` (:issue:`52125`)
-

I/O
^^^
- Bug in :func:`read_html`, tail texts were removed together with elements containing ``display:none`` style (:issue:`51629`)
- :meth:`DataFrame.to_orc` now raising ``ValueError`` when non-default :class:`Index` is given (:issue:`51828`)
- Bug in :func:`read_html`, style elements were read into DataFrames (:issue:`52197`)
-

Period
^^^^^^
- Bug in :class:`PeriodDtype` constructor failing to raise ``TypeError`` when no argument is passed or when ``None`` is passed (:issue:`27388`)
- :meth:`arrays.PeriodArray.map` can now take a ``na_action`` argument. :meth:`PeriodIndex.map` with ``na_action="ignore"`` now works as expected. (:issue:`51644`)
- Bug in :class:`PeriodDtype` constructor raising ``ValueError`` instead of ``TypeError`` when an invalid type is passed (:issue:`51790`)
- Bug in :meth:`arrays.PeriodArray.map` and :meth:`PeriodIndex.map`, where the supplied callable operated array-wise instead of element-wise (:issue:`51977`)
-

Plotting
^^^^^^^^
- Bug in :meth:`Series.plot` when invoked with ``color=None`` (:issue:`51953`)
-

Groupby/resample/rolling
^^^^^^^^^^^^^^^^^^^^^^^^
- Bug in :meth:`DataFrameGroupBy.idxmin`, :meth:`SeriesGroupBy.idxmin`, :meth:`DataFrameGroupBy.idxmax`, :meth:`SeriesGroupBy.idxmax` return wrong dtype when used on empty DataFrameGroupBy or SeriesGroupBy (:issue:`51423`)
- Bug in weighted rolling aggregations when specifying ``min_periods=0`` (:issue:`51449`)
- Bug in :meth:`DataFrame.resample` and :meth:`Series.resample` in incorrectly allowing non-fixed ``freq`` when resampling on a :class:`TimedeltaIndex` (:issue:`51896`)
- Bug in :meth:`DataFrame.groupby` and :meth:`Series.groupby`, where, when the index of the
  grouped :class:`Series` or :class:`DataFrame` was a :class:`DatetimeIndex`, :class:`TimedeltaIndex`
  or :class:`PeriodIndex`, and the ``groupby`` method was given a function as its first argument,
  the function operated on the whole index rather than each element of the index. (:issue:`51979`)
- Bug in :meth:`GroupBy.var` failing to raise ``TypeError`` when called with datetime64 or :class:`PeriodDtype` values (:issue:`52128`)
-

Reshaping
^^^^^^^^^
- Bug in :meth:`DataFrame.stack` losing extension dtypes when columns is a :class:`MultiIndex` and frame contains mixed dtypes (:issue:`45740`)
- Bug in :meth:`DataFrame.transpose` inferring dtype for object column (:issue:`51546`)
- Bug in :meth:`Series.combine_first` converting ``int64`` dtype to ``float64`` and losing precision on very large integers (:issue:`51764`)
-

Sparse
^^^^^^
- Bug in :meth:`arrays.SparseArray.map` allowed the fill value to be included in the sparse values (:issue:`52095`)
-

ExtensionArray
^^^^^^^^^^^^^^
-

Styler
^^^^^^
-
-

Other
^^^^^
- Bug in :func:`assert_almost_equal` now throwing assertion error for two unequal sets (:issue:`51727`)
- Bug in :meth:`Series.memory_usage` when ``deep=True`` throw an error with Series of objects and the returned value is incorrect, as it does not take into account GC corrections (:issue:`51858`)
- Bug in :func:`assert_frame_equal` checks category dtypes even when asked not to check index type (:issue:`52126`)

.. ***DO NOT USE THIS SECTION***

-

.. ---------------------------------------------------------------------------
.. _whatsnew_210.contributors:

Contributors
~~~~~~~~~~~~<|MERGE_RESOLUTION|>--- conflicted
+++ resolved
@@ -186,12 +186,9 @@
 Numeric
 ^^^^^^^
 - Bug in :meth:`Series.corr` and :meth:`Series.cov` raising ``AttributeError`` for masked dtypes (:issue:`51422`)
-<<<<<<< HEAD
 - Bug where the ``__from_arrow__`` method of masked ExtensionDtypes(e.g. :class:`Float64Dtype`, :class:`BooleanDtype`) would not accept pyarrow arrays of type ``pyarrow.null()`` (:issue:`52223`)
-=======
 - Bug in :meth:`DataFrame.corrwith` raising ``NotImplementedError`` for pyarrow-backed dtypes (:issue:`52314`)
 -
->>>>>>> e6da6a6a
 
 Conversion
 ^^^^^^^^^^
