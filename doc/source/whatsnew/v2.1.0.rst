--- conflicted
+++ resolved
@@ -292,11 +292,7 @@
 - Deprecated :func:`value_counts`, use ``pd.Series(obj).value_counts()`` instead (:issue:`47862`)
 - Deprecated :meth:`Series.first` and :meth:`DataFrame.first` (please create a mask and filter using ``.loc`` instead) (:issue:`45908`)
 - Deprecated :meth:`Series.interpolate` and :meth:`DataFrame.interpolate` for object-dtype (:issue:`53631`)
-<<<<<<< HEAD
-=======
 - Deprecated :meth:`Series.last` and :meth:`DataFrame.last` (please create a mask and filter using ``.loc`` instead) (:issue:`53692`)
-- Deprecated allowing ``downcast`` keyword other than ``None``, ``False``, "infer", or a dict with these as values in :meth:`Series.fillna`, :meth:`DataFrame.fillna` (:issue:`40988`)
->>>>>>> af833766
 - Deprecated allowing arbitrary ``fill_value`` in :class:`SparseDtype`, in a future version the ``fill_value`` will need to be compatible with the ``dtype.subtype``, either a scalar that can be held by that subtype or ``NaN`` for integer or bool subtypes (:issue:`23124`)
 - Deprecated behavior of :func:`assert_series_equal` and :func:`assert_frame_equal` considering NA-like values (e.g. ``NaN`` vs ``None`` as equivalent) (:issue:`52081`)
 - Deprecated constructing :class:`SparseArray` from scalar data, pass a sequence instead (:issue:`53039`)
