.. _whatsnew_210:

What's new in 2.1.0 (Month XX, 2023)
--------------------------------------

These are the changes in pandas 2.1.0. See :ref:`release` for a full changelog
including other versions of pandas.

{{ header }}

.. ---------------------------------------------------------------------------
.. _whatsnew_210.enhancements:

Enhancements
~~~~~~~~~~~~

.. _whatsnew_210.enhancements.enhancement1:

enhancement1
^^^^^^^^^^^^

.. _whatsnew_210.enhancements.enhancement2:

``map(func, na_action="ignore")`` now works for all array types
^^^^^^^^^^^^^^^^^^^^^^^^^^^^^^^^^^^^^^^^^^^^^^^^^^^^^^^^^^^^^^^

When given a callable, :meth:`Series.map` applies the callable to all elements of the :class:`Series`.
Similarly, :meth:`DataFrame.applymap` applies the callable to all elements of the :class:`DataFrame`,
while :meth:`Index.map` applies the callable to all elements of the :class:`Index`.

Frequently, it is not desirable to apply the callable to nan-like values of the array and to avoid doing
that, the ``map`` method could be called with ``na_action="ignore"``, i.e. ``ser.map(func, na_action="ignore")``.
However, ``na_action="ignore"`` was not implemented for many ``ExtensionArray`` and ``Index`` types
and ``na_action="ignore"`` did not work correctly for any ``ExtensionArray`` subclass except the nullable numeric ones (i.e. with dtype :class:`Int64` etc.).

``na_action="ignore"`` now works for all array types (:issue:`52219`, :issue:`51645`, :issue:`51809`, :issue:`51936`, :issue:`52033`; :issue:`52096`).

*Previous behavior*:

.. code-block:: ipython

    In [1]: ser = pd.Series(["a", "b", np.nan], dtype="category")
    In [2]: ser.map(str.upper, na_action="ignore")
    NotImplementedError
    In [3]: df = pd.DataFrame(ser)
    In [4]: df.applymap(str.upper, na_action="ignore")  # worked for DataFrame
         0
    0    A
    1    B
    2  NaN
    In [5]: idx = pd.Index(ser)
    In [6]: idx.map(str.upper, na_action="ignore")
    TypeError: CategoricalIndex.map() got an unexpected keyword argument 'na_action'

*New behavior*:

.. ipython:: python

    ser = pd.Series(["a", "b", np.nan], dtype="category")
    ser.map(str.upper, na_action="ignore")
    df = pd.DataFrame(ser)
    df.applymap(str.upper, na_action="ignore")
    idx = pd.Index(ser)
    idx.map(str.upper, na_action="ignore")

Also, note that :meth:`Categorical.map` implicitly has had its ``na_action`` set to ``"ignore"`` by default.
This has been deprecated and will :meth:`Categorical.map` in the future change the default
to ``na_action=None``, like for all the other array types.

.. _whatsnew_210.enhancements.other:

Other enhancements
^^^^^^^^^^^^^^^^^^
- :meth:`Categorical.map` and :meth:`CategoricalIndex.map` now have a ``na_action`` parameter.
  :meth:`Categorical.map` implicitly had a default value of ``"ignore"`` for ``na_action``. This has formally been deprecated and will be changed to ``None`` in the future.
  Also notice that :meth:`Series.map` has default ``na_action=None`` and calls to series with categorical data will now use ``na_action=None`` unless explicitly set otherwise (:issue:`44279`)
- Implemented ``__pandas_priority__`` to allow custom types to take precedence over :class:`DataFrame`, :class:`Series`, :class:`Index`, or :class:`ExtensionArray` for arithmetic operations, :ref:`see the developer guide <extending.pandas_priority>` (:issue:`48347`)
- :meth:`MultiIndex.sort_values` now supports ``na_position`` (:issue:`51612`)
- :meth:`MultiIndex.sortlevel` and :meth:`Index.sortlevel` gained a new keyword ``na_position`` (:issue:`51612`)
- :meth:`arrays.DatetimeArray.map`, :meth:`arrays.TimedeltaArray.map` and :meth:`arrays.PeriodArray.map` can now take a ``na_action`` argument (:issue:`51644`)
- Improve error message when setting :class:`DataFrame` with wrong number of columns through :meth:`DataFrame.isetitem` (:issue:`51701`)
- Let :meth:`DataFrame.to_feather` accept a non-default :class:`Index` and non-string column names (:issue:`51787`)
- :class:`api.extensions.ExtensionArray` now has a :meth:`~api.extensions.ExtensionArray.map` method (:issue:`51809`)
- Improve error message when having incompatible columns using :meth:`DataFrame.merge` (:issue:`51861`)
- Added to the escape mode "latex-math" preserving without escaping all characters between "\(" and "\)" in formatter (:issue:`51903`)
- Improved error message when creating a DataFrame with empty data (0 rows), no index and an incorrect number of columns. (:issue:`52084`)
- :meth:`DataFrame.applymap` now uses the :meth:`~api.extensions.ExtensionArray.map` method of underlying :class:`api.extensions.ExtensionArray` instances (:issue:`52219`)
- :meth:`arrays.SparseArray.map` now supports ``na_action`` (:issue:`52096`).
- Add dtype of categories to ``repr`` information of :class:`CategoricalDtype` (:issue:`52179`)
-

.. ---------------------------------------------------------------------------
.. _whatsnew_210.notable_bug_fixes:

Notable bug fixes
~~~~~~~~~~~~~~~~~

These are bug fixes that might have notable behavior changes.

.. _whatsnew_210.notable_bug_fixes.notable_bug_fix1:

notable_bug_fix1
^^^^^^^^^^^^^^^^

.. _whatsnew_210.notable_bug_fixes.notable_bug_fix2:

notable_bug_fix2
^^^^^^^^^^^^^^^^

.. ---------------------------------------------------------------------------
.. _whatsnew_210.api_breaking:

Backwards incompatible API changes
~~~~~~~~~~~~~~~~~~~~~~~~~~~~~~~~~~

.. _whatsnew_210.api_breaking.deps:

Increased minimum versions for dependencies
^^^^^^^^^^^^^^^^^^^^^^^^^^^^^^^^^^^^^^^^^^^
Some minimum supported versions of dependencies were updated.
If installed, we now require:

+-----------------+-----------------+----------+---------+
| Package         | Minimum Version | Required | Changed |
+=================+=================+==========+=========+
| mypy (dev)      | 1.2             |          |    X    |
+-----------------+-----------------+----------+---------+

For `optional libraries <https://pandas.pydata.org/docs/getting_started/install.html>`_ the general recommendation is to use the latest version.
The following table lists the lowest version per library that is currently being tested throughout the development of pandas.
Optional libraries below the lowest tested version may still work, but are not considered supported.

+-----------------+-----------------+---------+
| Package         | Minimum Version | Changed |
+=================+=================+=========+
|                 |                 |    X    |
+-----------------+-----------------+---------+

See :ref:`install.dependencies` and :ref:`install.optional_dependencies` for more.

.. _whatsnew_210.api_breaking.other:

Other API changes
^^^^^^^^^^^^^^^^^
-

.. ---------------------------------------------------------------------------
.. _whatsnew_210.deprecations:

Deprecations
~~~~~~~~~~~~
- Deprecated silently dropping unrecognized timezones when parsing strings to datetimes (:issue:`18702`)
- Deprecated :meth:`DataFrame._data` and :meth:`Series._data`, use public APIs instead (:issue:`33333`)
- Deprecated :meth:`.Groupby.all` and :meth:`.GroupBy.any` with datetime64 or :class:`PeriodDtype` values, matching the :class:`Series` and :class:`DataFrame` deprecations (:issue:`34479`)
- Deprecating pinning ``group.name`` to each group in :meth:`SeriesGroupBy.aggregate` aggregations; if your operation requires utilizing the groupby keys, iterate over the groupby object instead (:issue:`41090`)
- Deprecated the behavior of :func:`concat` with both ``len(keys) != len(objs)``, in a future version this will raise instead of truncating to the shorter of the two sequences (:issue:`43485`)
- Deprecated the default of ``observed=False`` in :meth:`DataFrame.groupby` and :meth:`Series.groupby`; this will default to ``True`` in a future version (:issue:`43999`)
- Deprecated explicit support for subclassing :class:`Index` (:issue:`45289`)
- Deprecated :meth:`DataFrameGroupBy.dtypes`, check ``dtypes`` on the underlying object instead (:issue:`51045`)
- Deprecated ``axis=1`` in :meth:`DataFrame.groupby` and in :class:`Grouper` constructor, do ``frame.T.groupby(...)`` instead (:issue:`51203`)
- Deprecated :meth:`Categorical.to_list`, use ``obj.tolist()`` instead (:issue:`51254`)
- Deprecated passing a :class:`DataFrame` to :meth:`DataFrame.from_records`, use :meth:`DataFrame.set_index` or :meth:`DataFrame.drop` instead (:issue:`51353`)
- Deprecated accepting slices in :meth:`DataFrame.take`, call ``obj[slicer]`` or pass a sequence of integers instead (:issue:`51539`)
- Deprecated ``axis=1`` in :meth:`DataFrame.ewm`, :meth:`DataFrame.rolling`, :meth:`DataFrame.expanding`, transpose before calling the method instead (:issue:`51778`)
- Deprecated the ``axis`` keyword in :meth:`DataFrame.ewm`, :meth:`Series.ewm`, :meth:`DataFrame.rolling`, :meth:`Series.rolling`, :meth:`DataFrame.expanding`, :meth:`Series.expanding` (:issue:`51778`)
- Deprecated the ``axis`` keyword in :meth:`DataFrame.resample`, :meth:`Series.resample` (:issue:`51778`)
- Deprecated 'method', 'limit', and 'fill_axis' keywords in :meth:`DataFrame.align` and :meth:`Series.align`, explicitly call ``fillna`` on the alignment results instead (:issue:`51856`)
- Deprecated 'broadcast_axis' keyword in :meth:`Series.align` and :meth:`DataFrame.align`, upcast before calling ``align`` with ``left = DataFrame({col: left for col in right.columns}, index=right.index)`` (:issue:`51856`)
- Deprecated the 'axis' keyword in :meth:`.GroupBy.idxmax`, :meth:`.GroupBy.idxmin`, :meth:`.GroupBy.fillna`, :meth:`.GroupBy.take`, :meth:`.GroupBy.skew`, :meth:`.GroupBy.rank`, :meth:`.GroupBy.cumprod`, :meth:`.GroupBy.cumsum`, :meth:`.GroupBy.cummax`, :meth:`.GroupBy.cummin`, :meth:`.GroupBy.pct_change`, :meth:`GroupBy.diff`, :meth:`.GroupBy.shift`, and :meth:`DataFrameGroupBy.corrwith`; for ``axis=1`` operate on the underlying :class:`DataFrame` instead (:issue:`50405`, :issue:`51046`)
- Deprecated the "fastpath" keyword in :class:`Categorical` constructor, use :meth:`Categorical.from_codes` instead (:issue:`20110`)
- Deprecated passing a dictionary to :meth:`.SeriesGroupBy.agg`; pass a list of aggregations instead (:issue:`50684`)
- Deprecated logical operations (``|``, ``&``, ``^``) between pandas objects and dtype-less sequences (e.g. ``list``, ``tuple``), wrap a sequence in a :class:`Series` or numpy array before operating instead (:issue:`51521`)
- Deprecated the methods :meth:`Series.bool` and :meth:`DataFrame.bool` (:issue:`51749`)
- Deprecated :meth:`DataFrame.swapaxes` and :meth:`Series.swapaxes`, use :meth:`DataFrame.transpose` or :meth:`Series.transpose` instead (:issue:`51946`)
- Deprecated making :meth:`Series.apply` return a :class:`DataFrame` when the passed-in callable returns a :class:`Series` object. In the future this will return a :class:`Series` whose values are themselves :class:`Series`. This pattern was very slow and it's recommended to use alternative methods to archive the same goal (:issue:`52116`)
- Deprecated parameter ``convert_type`` in :meth:`Series.apply` (:issue:`52140`)
- Deprecated ``freq`` parameter in :class:`PeriodArray` constructor, pass ``dtype`` instead (:issue:`52462`)
-

.. ---------------------------------------------------------------------------
.. _whatsnew_210.performance:

Performance improvements
~~~~~~~~~~~~~~~~~~~~~~~~
- Performance improvement in :func:`read_parquet` on string columns when using ``use_nullable_dtypes=True`` (:issue:`47345`)
- Performance improvement in :meth:`DataFrame.clip` and :meth:`Series.clip` (:issue:`51472`)
- Performance improvement in :meth:`DataFrame.first_valid_index` and :meth:`DataFrame.last_valid_index` for extension array dtypes (:issue:`51549`)
- Performance improvement in :meth:`DataFrame.where` when ``cond`` is backed by an extension dtype (:issue:`51574`)
- Performance improvement in :func:`read_orc` when reading a remote URI file path. (:issue:`51609`)
- Performance improvement in :func:`read_parquet` and :meth:`DataFrame.to_parquet` when reading a remote file with ``engine="pyarrow"`` (:issue:`51609`)
- Performance improvement in :meth:`MultiIndex.sortlevel` when ``ascending`` is a list (:issue:`51612`)
- Performance improvement in :meth:`~arrays.ArrowExtensionArray.isna` when array has zero nulls or is all nulls (:issue:`51630`)
- Performance improvement in :meth:`~arrays.ArrowExtensionArray.fillna` when array does not contain nulls (:issue:`51635`)
- Performance improvement when parsing strings to ``boolean[pyarrow]`` dtype (:issue:`51730`)
- Performance improvement when searching an :class:`Index` sliced from other indexes (:issue:`51738`)
- Performance improvement in :meth:`Series.combine_first` (:issue:`51777`)
- Performance improvement in :meth:`MultiIndex.set_levels` and :meth:`MultiIndex.set_codes` when ``verify_integrity=True`` (:issue:`51873`)
- Performance improvement in :func:`factorize` for object columns not containing strings (:issue:`51921`)
- Performance improvement in :class:`Series` reductions (:issue:`52341`)
- Performance improvement in :meth:`Series.to_numpy` when dtype is a numpy float dtype and ``na_value`` is ``np.nan`` (:issue:`52430`)
- Performance improvement in :meth:`Series.corr` and :meth:`Series.cov` for extension dtypes (:issue:`52502`)
-

.. ---------------------------------------------------------------------------
.. _whatsnew_210.bug_fixes:

Bug fixes
~~~~~~~~~

Categorical
^^^^^^^^^^^
- Bug in :meth:`Series.map` , where the value of the ``na_action`` parameter was not used if the series held a :class:`Categorical` (:issue:`22527`).
-

Datetimelike
^^^^^^^^^^^^
- Bug in :meth:`Timestamp.round` with values close to the implementation bounds returning incorrect results instead of raising ``OutOfBoundsDatetime`` (:issue:`51494`)
- :meth:`DatetimeIndex.map` with ``na_action="ignore"`` now works as expected. (:issue:`51644`)
- Bug in :meth:`arrays.DatetimeArray.map` and :meth:`DatetimeIndex.map`, where the supplied callable operated array-wise instead of element-wise (:issue:`51977`)
-

Timedelta
^^^^^^^^^
- Bug in :meth:`Timedelta.round` with values close to the implementation bounds returning incorrect results instead of raising ``OutOfBoundsTimedelta`` (:issue:`51494`)
- Bug in :class:`TimedeltaIndex` division or multiplication leading to ``.freq`` of "0 Days" instead of ``None`` (:issue:`51575`)
- :meth:`TimedeltaIndex.map` with ``na_action="ignore"`` now works as expected (:issue:`51644`)
- Bug in :meth:`arrays.TimedeltaArray.map` and :meth:`TimedeltaIndex.map`, where the supplied callable operated array-wise instead of element-wise (:issue:`51977`)
-

Timezones
^^^^^^^^^
-
-

Numeric
^^^^^^^
- Bug in :meth:`Series.corr` and :meth:`Series.cov` raising ``AttributeError`` for masked dtypes (:issue:`51422`)
- Bug in :meth:`DataFrame.corrwith` raising ``NotImplementedError`` for pyarrow-backed dtypes (:issue:`52314`)
-

Conversion
^^^^^^^^^^
- Bug in :meth:`ArrowDtype.numpy_dtype` returning nanosecond units for non-nanosecond ``pyarrow.timestamp`` and ``pyarrow.duration`` types (:issue:`51800`)
- Bug in :meth:`DataFrame.info` raising  ``ValueError`` when ``use_numba`` is set (:issue:`51922`)
-

Strings
^^^^^^^
-
-

Interval
^^^^^^^^
-
-

Indexing
^^^^^^^^
-
-

Missing
^^^^^^^
-
-

MultiIndex
^^^^^^^^^^
- Bug in :meth:`MultiIndex.set_levels` not preserving dtypes for :class:`Categorical` (:issue:`52125`)
-

I/O
^^^
- Bug in :func:`read_html`, tail texts were removed together with elements containing ``display:none`` style (:issue:`51629`)
- :meth:`DataFrame.to_orc` now raising ``ValueError`` when non-default :class:`Index` is given (:issue:`51828`)
- Bug in :func:`read_html`, style elements were read into DataFrames (:issue:`52197`)
-

Period
^^^^^^
- Bug in :class:`PeriodDtype` constructor failing to raise ``TypeError`` when no argument is passed or when ``None`` is passed (:issue:`27388`)
- :meth:`PeriodIndex.map` with ``na_action="ignore"`` now works as expected (:issue:`51644`)
- Bug in :class:`PeriodDtype` constructor raising ``ValueError`` instead of ``TypeError`` when an invalid type is passed (:issue:`51790`)
- Bug in :meth:`arrays.PeriodArray.map` and :meth:`PeriodIndex.map`, where the supplied callable operated array-wise instead of element-wise (:issue:`51977`)
-

Plotting
^^^^^^^^
- Bug in :meth:`Series.plot` when invoked with ``color=None`` (:issue:`51953`)
-

Groupby/resample/rolling
^^^^^^^^^^^^^^^^^^^^^^^^
- Bug in :meth:`DataFrameGroupBy.idxmin`, :meth:`SeriesGroupBy.idxmin`, :meth:`DataFrameGroupBy.idxmax`, :meth:`SeriesGroupBy.idxmax` return wrong dtype when used on empty DataFrameGroupBy or SeriesGroupBy (:issue:`51423`)
- Bug in weighted rolling aggregations when specifying ``min_periods=0`` (:issue:`51449`)
- Bug in :meth:`DataFrame.resample` and :meth:`Series.resample` in incorrectly allowing non-fixed ``freq`` when resampling on a :class:`TimedeltaIndex` (:issue:`51896`)
- Bug in :meth:`DataFrame.groupby` and :meth:`Series.groupby`, where, when the index of the
  grouped :class:`Series` or :class:`DataFrame` was a :class:`DatetimeIndex`, :class:`TimedeltaIndex`
  or :class:`PeriodIndex`, and the ``groupby`` method was given a function as its first argument,
  the function operated on the whole index rather than each element of the index. (:issue:`51979`)
- Bug in :meth:`GroupBy.var` failing to raise ``TypeError`` when called with datetime64 or :class:`PeriodDtype` values (:issue:`52128`)
- Bug in :meth:`DataFrameGroupBy.apply` causing an error to be raised when the input :class:`DataFrame` was subset as a :class:`DataFrame` after groupby (``[['a']]`` and not ``['a']``) and the given callable returned :class:`Series` that were not all indexed the same. (:issue:`52444`)
-

Reshaping
^^^^^^^^^
- Bug in :meth:`DataFrame.stack` losing extension dtypes when columns is a :class:`MultiIndex` and frame contains mixed dtypes (:issue:`45740`)
- Bug in :meth:`DataFrame.transpose` inferring dtype for object column (:issue:`51546`)
- Bug in :meth:`Series.combine_first` converting ``int64`` dtype to ``float64`` and losing precision on very large integers (:issue:`51764`)
-

Sparse
^^^^^^
- Bug in :meth:`arrays.SparseArray.map` allowed the fill value to be included in the sparse values (:issue:`52095`)
-

ExtensionArray
^^^^^^^^^^^^^^
<<<<<<< HEAD
- Bug where the ``__from_arrow__`` method of masked ExtensionDtypes(e.g. :class:`Float64Dtype`, :class:`BooleanDtype`) would not accept pyarrow arrays of type ``pyarrow.null()`` (:issue:`52223`)
-
=======
- Bug in :meth:`Series.rank` returning wrong order for small values with ``Float64`` dtype (:issue:`52471`)
>>>>>>> 92f837fc

Styler
^^^^^^
-
-

Other
^^^^^
- Bug in :func:`assert_almost_equal` now throwing assertion error for two unequal sets (:issue:`51727`)
- Bug in :meth:`Series.memory_usage` when ``deep=True`` throw an error with Series of objects and the returned value is incorrect, as it does not take into account GC corrections (:issue:`51858`)
- Bug in :func:`assert_frame_equal` checks category dtypes even when asked not to check index type (:issue:`52126`)
- Bug in :meth:`Series.map` when giving a callable to an empty series, the returned series had ``object`` dtype. It now keeps the original dtype (:issue:`52384`)

.. ***DO NOT USE THIS SECTION***

-

.. ---------------------------------------------------------------------------
.. _whatsnew_210.contributors:

Contributors
~~~~~~~~~~~~<|MERGE_RESOLUTION|>--- conflicted
+++ resolved
@@ -316,12 +316,9 @@
 
 ExtensionArray
 ^^^^^^^^^^^^^^
-<<<<<<< HEAD
 - Bug where the ``__from_arrow__`` method of masked ExtensionDtypes(e.g. :class:`Float64Dtype`, :class:`BooleanDtype`) would not accept pyarrow arrays of type ``pyarrow.null()`` (:issue:`52223`)
--
-=======
 - Bug in :meth:`Series.rank` returning wrong order for small values with ``Float64`` dtype (:issue:`52471`)
->>>>>>> 92f837fc
+-
 
 Styler
 ^^^^^^
