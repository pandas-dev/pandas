.. _whatsnew_210:

What's new in 2.1.0 (Month XX, 2023)
--------------------------------------

These are the changes in pandas 2.1.0. See :ref:`release` for a full changelog
including other versions of pandas.

{{ header }}

.. ---------------------------------------------------------------------------
.. _whatsnew_210.enhancements:

Enhancements
~~~~~~~~~~~~

.. _whatsnew_210.enhancements.enhancement1:

enhancement1
^^^^^^^^^^^^

.. _whatsnew_210.enhancements.enhancement2:

``map(func, na_action="ignore")`` now works for all array types
^^^^^^^^^^^^^^^^^^^^^^^^^^^^^^^^^^^^^^^^^^^^^^^^^^^^^^^^^^^^^^^

When given a callable, :meth:`Series.map` applies the callable to all elements of the :class:`Series`.
Similarly, :meth:`DataFrame.map` applies the callable to all elements of the :class:`DataFrame`,
while :meth:`Index.map` applies the callable to all elements of the :class:`Index`.

Frequently, it is not desirable to apply the callable to nan-like values of the array and to avoid doing
that, the ``map`` method could be called with ``na_action="ignore"``, i.e. ``ser.map(func, na_action="ignore")``.
However, ``na_action="ignore"`` was not implemented for many ``ExtensionArray`` and ``Index`` types
and ``na_action="ignore"`` did not work correctly for any ``ExtensionArray`` subclass except the nullable numeric ones (i.e. with dtype :class:`Int64` etc.).

``na_action="ignore"`` now works for all array types (:issue:`52219`, :issue:`51645`, :issue:`51809`, :issue:`51936`, :issue:`52033`; :issue:`52096`).

*Previous behavior*:

.. code-block:: ipython

    In [1]: ser = pd.Series(["a", "b", np.nan], dtype="category")
    In [2]: ser.map(str.upper, na_action="ignore")
    NotImplementedError
    In [3]: df = pd.DataFrame(ser)
    In [4]: df.applymap(str.upper, na_action="ignore")  # worked for DataFrame
         0
    0    A
    1    B
    2  NaN
    In [5]: idx = pd.Index(ser)
    In [6]: idx.map(str.upper, na_action="ignore")
    TypeError: CategoricalIndex.map() got an unexpected keyword argument 'na_action'

*New behavior*:

.. ipython:: python

    ser = pd.Series(["a", "b", np.nan], dtype="category")
    ser.map(str.upper, na_action="ignore")
    df = pd.DataFrame(ser)
    df.map(str.upper, na_action="ignore")
    idx = pd.Index(ser)
    idx.map(str.upper, na_action="ignore")

Notice also that in this version, :meth:`DataFrame.map` been added and :meth:`DataFrame.applymap` has been deprecated. :meth:`DataFrame.map` has the same functionality as :meth:`DataFrame.applymap`, but the new name better communicate that this is the :class:`DataFrame` version of :meth:`Series.map` (:issue:`52353`).

Also, note that :meth:`Categorical.map` implicitly has had its ``na_action`` set to ``"ignore"`` by default.
This has been deprecated and will :meth:`Categorical.map` in the future change the default
to ``na_action=None``, like for all the other array types.

.. _whatsnew_210.enhancements.other:

Other enhancements
^^^^^^^^^^^^^^^^^^
- :meth:`Categorical.map` and :meth:`CategoricalIndex.map` now have a ``na_action`` parameter.
  :meth:`Categorical.map` implicitly had a default value of ``"ignore"`` for ``na_action``. This has formally been deprecated and will be changed to ``None`` in the future.
  Also notice that :meth:`Series.map` has default ``na_action=None`` and calls to series with categorical data will now use ``na_action=None`` unless explicitly set otherwise (:issue:`44279`)
- :class:`api.extensions.ExtensionArray` now has a :meth:`~api.extensions.ExtensionArray.map` method (:issue:`51809`)
- :meth:`DataFrame.applymap` now uses the :meth:`~api.extensions.ExtensionArray.map` method of underlying :class:`api.extensions.ExtensionArray` instances (:issue:`52219`)
- :meth:`MultiIndex.sort_values` now supports ``na_position`` (:issue:`51612`)
- :meth:`MultiIndex.sortlevel` and :meth:`Index.sortlevel` gained a new keyword ``na_position`` (:issue:`51612`)
- :meth:`arrays.DatetimeArray.map`, :meth:`arrays.TimedeltaArray.map` and :meth:`arrays.PeriodArray.map` can now take a ``na_action`` argument (:issue:`51644`)
- :meth:`arrays.SparseArray.map` now supports ``na_action`` (:issue:`52096`).
- Add :meth:`diff()` and :meth:`round()` for :class:`Index` (:issue:`19708`)
- Add dtype of categories to ``repr`` information of :class:`CategoricalDtype` (:issue:`52179`)
- Added to the escape mode "latex-math" preserving without escaping all characters between "\(" and "\)" in formatter (:issue:`51903`)
- Adding ``engine_kwargs`` parameter to :meth:`DataFrame.read_excel` (:issue:`52214`)
- Classes that are useful for type-hinting have been added to the public API in the new submodule ``pandas.api.typing`` (:issue:`48577`)
- Implemented :attr:`Series.dt.is_month_start`, :attr:`Series.dt.is_month_end`, :attr:`Series.dt.is_year_start`, :attr:`Series.dt.is_year_end`, :attr:`Series.dt.is_quarter_start`, :attr:`Series.dt.is_quarter_end`, :attr:`Series.dt.is_days_in_month`, :attr:`Series.dt.unit`, :meth:`Series.dt.is_normalize`, :meth:`Series.dt.day_name`, :meth:`Series.dt.month_name`, :meth:`Series.dt.tz_convert` for :class:`ArrowDtype` with ``pyarrow.timestamp`` (:issue:`52388`, :issue:`51718`)
- Implemented ``__from_arrow__`` on :class:`DatetimeTZDtype`. (:issue:`52201`)
- Implemented ``__pandas_priority__`` to allow custom types to take precedence over :class:`DataFrame`, :class:`Series`, :class:`Index`, or :class:`ExtensionArray` for arithmetic operations, :ref:`see the developer guide <extending.pandas_priority>` (:issue:`48347`)
- Improve error message when having incompatible columns using :meth:`DataFrame.merge` (:issue:`51861`)
- Improve error message when setting :class:`DataFrame` with wrong number of columns through :meth:`DataFrame.isetitem` (:issue:`51701`)
- Improved error message when creating a DataFrame with empty data (0 rows), no index and an incorrect number of columns. (:issue:`52084`)
- Let :meth:`DataFrame.to_feather` accept a non-default :class:`Index` and non-string column names (:issue:`51787`)
- Performance improvement in :func:`read_csv` (:issue:`52632`) with ``engine="c"``
- Performance improvement in :func:`concat` with homogeneous ``np.float64`` or ``np.float32`` dtypes (:issue:`52685`)
-

.. ---------------------------------------------------------------------------
.. _whatsnew_210.notable_bug_fixes:

Notable bug fixes
~~~~~~~~~~~~~~~~~

These are bug fixes that might have notable behavior changes.

.. _whatsnew_210.notable_bug_fixes.notable_bug_fix1:

notable_bug_fix1
^^^^^^^^^^^^^^^^

.. _whatsnew_210.notable_bug_fixes.notable_bug_fix2:

notable_bug_fix2
^^^^^^^^^^^^^^^^

.. ---------------------------------------------------------------------------
.. _whatsnew_210.api_breaking:

Backwards incompatible API changes
~~~~~~~~~~~~~~~~~~~~~~~~~~~~~~~~~~

.. _whatsnew_210.api_breaking.deps:

Increased minimum versions for dependencies
^^^^^^^^^^^^^^^^^^^^^^^^^^^^^^^^^^^^^^^^^^^
Some minimum supported versions of dependencies were updated.
If installed, we now require:

+-----------------+-----------------+----------+---------+
| Package         | Minimum Version | Required | Changed |
+=================+=================+==========+=========+
| numpy           | 1.21.6          |    X     |    X    |
+-----------------+-----------------+----------+---------+
| mypy (dev)      | 1.2             |          |    X    |
+-----------------+-----------------+----------+---------+
| beautifulsoup4  | 4.11.1          |          |    X    |
+-----------------+-----------------+----------+---------+
| bottleneck      | 1.3.4           |          |    X    |
+-----------------+-----------------+----------+---------+
| fastparquet     | 0.8.1           |          |    X    |
+-----------------+-----------------+----------+---------+
| fsspec          | 2022.05.0       |          |    X    |
+-----------------+-----------------+----------+---------+
| hypothesis      | 6.46.1          |          |    X    |
+-----------------+-----------------+----------+---------+
| gcsfs           | 2022.05.0       |          |    X    |
+-----------------+-----------------+----------+---------+
| jinja2          | 3.1.2           |          |    X    |
+-----------------+-----------------+----------+---------+
| lxml            | 4.8.0           |          |    X    |
+-----------------+-----------------+----------+---------+
| numba           | 0.55.2          |          |    X    |
+-----------------+-----------------+----------+---------+
| numexpr         | 2.8.0           |          |    X    |
+-----------------+-----------------+----------+---------+
| openpyxl        | 3.0.10          |          |    X    |
+-----------------+-----------------+----------+---------+
| pandas-gbq      | 0.17.5          |          |    X    |
+-----------------+-----------------+----------+---------+
| psycopg2        | 2.9.3           |          |    X    |
+-----------------+-----------------+----------+---------+
| pyreadstat      | 1.1.5           |          |    X    |
+-----------------+-----------------+----------+---------+
| pyqt5           | 5.15.6          |          |    X    |
+-----------------+-----------------+----------+---------+
| pytables        | 3.7.0           |          |    X    |
+-----------------+-----------------+----------+---------+
| python-snappy   | 0.6.1           |          |    X    |
+-----------------+-----------------+----------+---------+
| pyxlsb          | 1.0.9           |          |    X    |
+-----------------+-----------------+----------+---------+
| s3fs            | 2022.05.0       |          |    X    |
+-----------------+-----------------+----------+---------+
| scipy           | 1.8.1           |          |    X    |
+-----------------+-----------------+----------+---------+
| sqlalchemy      | 1.4.36          |          |    X    |
+-----------------+-----------------+----------+---------+
| tabulate        | 0.8.10          |          |    X    |
+-----------------+-----------------+----------+---------+
| xarray          | 2022.03.0       |          |    X    |
+-----------------+-----------------+----------+---------+
| xlsxwriter      | 3.0.3           |          |    X    |
+-----------------+-----------------+----------+---------+
| zstandard       | 0.17.0          |          |    X    |
+-----------------+-----------------+----------+---------+

For `optional libraries <https://pandas.pydata.org/docs/getting_started/install.html>`_ the general recommendation is to use the latest version.
The following table lists the lowest version per library that is currently being tested throughout the development of pandas.
Optional libraries below the lowest tested version may still work, but are not considered supported.

+-----------------+-----------------+---------+
| Package         | Minimum Version | Changed |
+=================+=================+=========+
|                 |                 |    X    |
+-----------------+-----------------+---------+

See :ref:`install.dependencies` and :ref:`install.optional_dependencies` for more.

.. _whatsnew_210.api_breaking.other:

Other API changes
^^^^^^^^^^^^^^^^^
-

.. ---------------------------------------------------------------------------
.. _whatsnew_210.deprecations:

Deprecations
~~~~~~~~~~~~
- Deprecated 'broadcast_axis' keyword in :meth:`Series.align` and :meth:`DataFrame.align`, upcast before calling ``align`` with ``left = DataFrame({col: left for col in right.columns}, index=right.index)`` (:issue:`51856`)
- Deprecated 'method', 'limit', and 'fill_axis' keywords in :meth:`DataFrame.align` and :meth:`Series.align`, explicitly call ``fillna`` on the alignment results instead (:issue:`51856`)
- Deprecated :meth:`.DataFrameGroupBy.apply` and methods on the objects returned by :meth:`.DataFrameGroupBy.resample` operating on the grouping column(s); select the columns to operate on after groupby to either explicitly include or exclude the groupings and avoid the ``FutureWarning`` (:issue:`7155`)
- Deprecated :meth:`.Groupby.all` and :meth:`.GroupBy.any` with datetime64 or :class:`PeriodDtype` values, matching the :class:`Series` and :class:`DataFrame` deprecations (:issue:`34479`)
- Deprecated :meth:`Categorical.to_list`, use ``obj.tolist()`` instead (:issue:`51254`)
- Deprecated :meth:`DataFrame._data` and :meth:`Series._data`, use public APIs instead (:issue:`33333`)
- Deprecated :meth:`DataFrameGroupBy.dtypes`, check ``dtypes`` on the underlying object instead (:issue:`51045`)
- Deprecated ``axis=1`` in :meth:`DataFrame.ewm`, :meth:`DataFrame.rolling`, :meth:`DataFrame.expanding`, transpose before calling the method instead (:issue:`51778`)
- Deprecated ``axis=1`` in :meth:`DataFrame.groupby` and in :class:`Grouper` constructor, do ``frame.T.groupby(...)`` instead (:issue:`51203`)
- Deprecated accepting slices in :meth:`DataFrame.take`, call ``obj[slicer]`` or pass a sequence of integers instead (:issue:`51539`)
- Deprecated explicit support for subclassing :class:`Index` (:issue:`45289`)
- Deprecated passing a :class:`DataFrame` to :meth:`DataFrame.from_records`, use :meth:`DataFrame.set_index` or :meth:`DataFrame.drop` instead (:issue:`51353`)
- Deprecated silently dropping unrecognized timezones when parsing strings to datetimes (:issue:`18702`)
- Deprecated the ``axis`` keyword in :meth:`DataFrame.ewm`, :meth:`Series.ewm`, :meth:`DataFrame.rolling`, :meth:`Series.rolling`, :meth:`DataFrame.expanding`, :meth:`Series.expanding` (:issue:`51778`)
- Deprecated the ``axis`` keyword in :meth:`DataFrame.resample`, :meth:`Series.resample` (:issue:`51778`)
- Deprecated the behavior of :func:`concat` with both ``len(keys) != len(objs)``, in a future version this will raise instead of truncating to the shorter of the two sequences (:issue:`43485`)
- Deprecated the default of ``observed=False`` in :meth:`DataFrame.groupby` and :meth:`Series.groupby`; this will default to ``True`` in a future version (:issue:`43999`)
- Deprecating pinning ``group.name`` to each group in :meth:`SeriesGroupBy.aggregate` aggregations; if your operation requires utilizing the groupby keys, iterate over the groupby object instead (:issue:`41090`)
- Deprecated the 'axis' keyword in :meth:`.GroupBy.idxmax`, :meth:`.GroupBy.idxmin`, :meth:`.GroupBy.fillna`, :meth:`.GroupBy.take`, :meth:`.GroupBy.skew`, :meth:`.GroupBy.rank`, :meth:`.GroupBy.cumprod`, :meth:`.GroupBy.cumsum`, :meth:`.GroupBy.cummax`, :meth:`.GroupBy.cummin`, :meth:`.GroupBy.pct_change`, :meth:`GroupBy.diff`, :meth:`.GroupBy.shift`, and :meth:`DataFrameGroupBy.corrwith`; for ``axis=1`` operate on the underlying :class:`DataFrame` instead (:issue:`50405`, :issue:`51046`)
- Deprecated :class:`.DataFrameGroupBy` with ``as_index=False`` not including groupings in the result when they are not columns of the DataFrame (:issue:`49519`)
- Deprecated :func:`is_categorical_dtype`, use ``isinstance(obj.dtype, pd.CategoricalDtype)`` instead (:issue:`52527`)
- Deprecated :func:`is_datetime64tz_dtype`, check ``isinstance(dtype, pd.DatetimeTZDtype)`` instead (:issue:`52607`)
- Deprecated :func:`is_int64_dtype`, check ``dtype == np.dtype(np.int64)`` instead (:issue:`52564`)
- Deprecated :func:`is_interval_dtype`, check ``isinstance(dtype, pd.IntervalDtype)`` instead (:issue:`52607`)
<<<<<<< HEAD
- Deprecated :meth:`DataFrame.attrs`, :meth:`Series.attrs`, to retain the old attribute propagation override ``__finalize__`` in a subclass (:issue:`51280`)
=======
- Deprecated :meth:`DataFrame.applymap`. Use the new :meth:`DataFrame.map` method instead (:issue:`52353`)
>>>>>>> 80b4524d
- Deprecated :meth:`DataFrame.swapaxes` and :meth:`Series.swapaxes`, use :meth:`DataFrame.transpose` or :meth:`Series.transpose` instead (:issue:`51946`)
- Deprecated :meth:`DataFrame.swapaxes` and :meth:`Series.swapaxes`, use :meth:`DataFrame.transpose` or :meth:`Series.transpose` instead (:issue:`51946`)
- Deprecated ``freq`` parameter in :class:`PeriodArray` constructor, pass ``dtype`` instead (:issue:`52462`)
- Deprecated ``freq`` parameter in :class:`PeriodArray` constructor, pass ``dtype`` instead (:issue:`52462`)
- Deprecated behavior of :func:`concat` when :class:`DataFrame` has columns that are all-NA, in a future version these will not be discarded when determining the resulting dtype (:issue:`40893`)
- Deprecated behavior of :meth:`Series.dt.to_pydatetime`, in a future version this will return a :class:`Series` containing python ``datetime`` objects instead of an ``ndarray`` of datetimes; this matches the behavior of other :meth:`Series.dt` properties (:issue:`20306`)
- Deprecated behavior of :meth:`Series.dt.to_pydatetime`, in a future version this will return a :class:`Series` containing python ``datetime`` objects instead of an ``ndarray`` of datetimes; this matches the behavior of other :meth:`Series.dt` properties (:issue:`20306`)
- Deprecated logical operations (``|``, ``&``, ``^``) between pandas objects and dtype-less sequences (e.g. ``list``, ``tuple``), wrap a sequence in a :class:`Series` or numpy array before operating instead (:issue:`51521`)
- Deprecated logical operations (``|``, ``&``, ``^``) between pandas objects and dtype-less sequences (e.g. ``list``, ``tuple``), wrap a sequence in a :class:`Series` or numpy array before operating instead (:issue:`51521`)
- Deprecated making :meth:`Series.apply` return a :class:`DataFrame` when the passed-in callable returns a :class:`Series` object. In the future this will return a :class:`Series` whose values are themselves :class:`Series`. This pattern was very slow and it's recommended to use alternative methods to archive the same goal (:issue:`52116`)
- Deprecated making :meth:`Series.apply` return a :class:`DataFrame` when the passed-in callable returns a :class:`Series` object. In the future this will return a :class:`Series` whose values are themselves :class:`Series`. This pattern was very slow and it's recommended to use alternative methods to archive the same goal (:issue:`52116`)
- Deprecated parameter ``convert_type`` in :meth:`Series.apply` (:issue:`52140`)
- Deprecated parameter ``convert_type`` in :meth:`Series.apply` (:issue:`52140`)
- Deprecated passing a dictionary to :meth:`.SeriesGroupBy.agg`; pass a list of aggregations instead (:issue:`50684`)
- Deprecated passing a dictionary to :meth:`.SeriesGroupBy.agg`; pass a list of aggregations instead (:issue:`50684`)
- Deprecated the "fastpath" keyword in :class:`Categorical` constructor, use :meth:`Categorical.from_codes` instead (:issue:`20110`)
<<<<<<< HEAD
- Deprecated the "fastpath" keyword in :class:`Categorical` constructor, use :meth:`Categorical.from_codes` instead (:issue:`20110`)
- Deprecated the methods :meth:`Series.bool` and :meth:`DataFrame.bool` (:issue:`51749`)
=======
- Deprecated the behavior of :func:`is_bool_dtype` returning ``True`` for object-dtype :class:`Index` of bool objects (:issue:`52680`)
>>>>>>> 80b4524d
- Deprecated the methods :meth:`Series.bool` and :meth:`DataFrame.bool` (:issue:`51749`)
- Deprecated unused "closed" and "normalize" keywords in the :class:`DatetimeIndex` constructor (:issue:`52628`)
- Deprecated unused "closed" keyword in the :class:`TimedeltaIndex` constructor (:issue:`52628`)
-

.. ---------------------------------------------------------------------------
.. _whatsnew_210.performance:

Performance improvements
~~~~~~~~~~~~~~~~~~~~~~~~
- Performance improvement in :func:`factorize` for object columns not containing strings (:issue:`51921`)
- Performance improvement in :func:`read_orc` when reading a remote URI file path. (:issue:`51609`)
- Performance improvement in :func:`read_parquet` and :meth:`DataFrame.to_parquet` when reading a remote file with ``engine="pyarrow"`` (:issue:`51609`)
- Performance improvement in :func:`read_parquet` on string columns when using ``use_nullable_dtypes=True`` (:issue:`47345`)
- Performance improvement in :meth:`DataFrame.clip` and :meth:`Series.clip` (:issue:`51472`)
- Performance improvement in :meth:`DataFrame.first_valid_index` and :meth:`DataFrame.last_valid_index` for extension array dtypes (:issue:`51549`)
- Performance improvement in :meth:`DataFrame.where` when ``cond`` is backed by an extension dtype (:issue:`51574`)
- Performance improvement in :meth:`MultiIndex.set_levels` and :meth:`MultiIndex.set_codes` when ``verify_integrity=True`` (:issue:`51873`)
- Performance improvement in :meth:`MultiIndex.sortlevel` when ``ascending`` is a list (:issue:`51612`)
- Performance improvement in :meth:`Series.combine_first` (:issue:`51777`)
- Performance improvement in :meth:`~arrays.ArrowExtensionArray.fillna` when array does not contain nulls (:issue:`51635`)
- Performance improvement in :meth:`~arrays.ArrowExtensionArray.isna` when array has zero nulls or is all nulls (:issue:`51630`)
- Performance improvement when parsing strings to ``boolean[pyarrow]`` dtype (:issue:`51730`)
- Performance improvement when searching an :class:`Index` sliced from other indexes (:issue:`51738`)
- Performance improvement in :func:`concat` (:issue:`52291`, :issue:`52290`)
- Performance improvement in :class:`Series` reductions (:issue:`52341`)
- Performance improvement in :func:`concat` when ``axis=1`` and objects have different indexes (:issue:`52541`)
- Performance improvement in :meth:`Series.corr` and :meth:`Series.cov` for extension dtypes (:issue:`52502`)
- Performance improvement in :meth:`Series.to_numpy` when dtype is a numpy float dtype and ``na_value`` is ``np.nan`` (:issue:`52430`)
- Performance improvement in :meth:`~arrays.ArrowExtensionArray.to_numpy` (:issue:`52525`)
-

.. ---------------------------------------------------------------------------
.. _whatsnew_210.bug_fixes:

Bug fixes
~~~~~~~~~

Categorical
^^^^^^^^^^^
- Bug in :meth:`Series.map` , where the value of the ``na_action`` parameter was not used if the series held a :class:`Categorical` (:issue:`22527`).
-

Datetimelike
^^^^^^^^^^^^
- :meth:`DatetimeIndex.map` with ``na_action="ignore"`` now works as expected. (:issue:`51644`)
- Bug in :meth:`Timestamp.round` with values close to the implementation bounds returning incorrect results instead of raising ``OutOfBoundsDatetime`` (:issue:`51494`)
- Bug in :meth:`arrays.DatetimeArray.map` and :meth:`DatetimeIndex.map`, where the supplied callable operated array-wise instead of element-wise (:issue:`51977`)
-

Timedelta
^^^^^^^^^
- :meth:`TimedeltaIndex.map` with ``na_action="ignore"`` now works as expected (:issue:`51644`)
- Bug in :class:`TimedeltaIndex` division or multiplication leading to ``.freq`` of "0 Days" instead of ``None`` (:issue:`51575`)
- Bug in :meth:`Timedelta.round` with values close to the implementation bounds returning incorrect results instead of raising ``OutOfBoundsTimedelta`` (:issue:`51494`)
- Bug in :meth:`arrays.TimedeltaArray.map` and :meth:`TimedeltaIndex.map`, where the supplied callable operated array-wise instead of element-wise (:issue:`51977`)
-

Timezones
^^^^^^^^^
- Bug in :func:`infer_freq` that raises ``TypeError`` for ``Series`` of timezone-aware timestamps (:issue:`52456`)
- Bug in :meth:`DatetimeTZDtype.base` that always returns a NumPy dtype with nanosecond resolution (:issue:`52705`)
-

Numeric
^^^^^^^
- Bug in :meth:`DataFrame.corrwith` raising ``NotImplementedError`` for pyarrow-backed dtypes (:issue:`52314`)
- Bug in :meth:`Series.corr` and :meth:`Series.cov` raising ``AttributeError`` for masked dtypes (:issue:`51422`)
-

Conversion
^^^^^^^^^^
- Bug in :func:`DataFrame.style.to_latex` and :func:`DataFrame.style.to_html` if the DataFrame contains integers with more digits than can be represented by floating point double precision (:issue:`52272`)
- Bug in :meth:`ArrowDtype.numpy_dtype` returning nanosecond units for non-nanosecond ``pyarrow.timestamp`` and ``pyarrow.duration`` types (:issue:`51800`)
- Bug in :meth:`DataFrame.__repr__` incorrectly raising a ``TypeError`` when the dtype of a column is ``np.record`` (:issue:`48526`)
- Bug in :meth:`DataFrame.info` raising  ``ValueError`` when ``use_numba`` is set (:issue:`51922`)
-

Strings
^^^^^^^
-
-

Interval
^^^^^^^^
-
-

Indexing
^^^^^^^^
-
-

Missing
^^^^^^^
-
-

MultiIndex
^^^^^^^^^^
- Bug in :meth:`MultiIndex.set_levels` not preserving dtypes for :class:`Categorical` (:issue:`52125`)
-

I/O
^^^
- :meth:`DataFrame.to_orc` now raising ``ValueError`` when non-default :class:`Index` is given (:issue:`51828`)
- :meth:`DataFrame.to_sql` now raising ``ValueError`` when the name param is left empty while using SQLAlchemy to connect (:issue:`52675`)
- Bug in :func:`read_hdf` not properly closing store after a ``IndexError`` is raised (:issue:`52781`)
- Bug in :func:`read_html`, style elements were read into DataFrames (:issue:`52197`)
- Bug in :func:`read_html`, tail texts were removed together with elements containing ``display:none`` style (:issue:`51629`)
-

Period
^^^^^^
- :meth:`PeriodIndex.map` with ``na_action="ignore"`` now works as expected (:issue:`51644`)
- Bug in :class:`PeriodDtype` constructor failing to raise ``TypeError`` when no argument is passed or when ``None`` is passed (:issue:`27388`)
- Bug in :class:`PeriodDtype` constructor raising ``ValueError`` instead of ``TypeError`` when an invalid type is passed (:issue:`51790`)
- Bug in :func:`read_csv` not processing empty strings as a null value, with ``engine="pyarrow"`` (:issue:`52087`)
- Bug in :func:`read_csv` returning ``object`` dtype columns instead of ``float64`` dtype columns with ``engine="pyarrow"`` for columns that are all null with ``engine="pyarrow"`` (:issue:`52087`)
- Bug in :meth:`arrays.PeriodArray.map` and :meth:`PeriodIndex.map`, where the supplied callable operated array-wise instead of element-wise (:issue:`51977`)
- Bug in incorrectly allowing construction of :class:`Period` or :class:`PeriodDtype` with :class:`CustomBusinessDay` freq; use :class:`BusinessDay` instead (:issue:`52534`)
-

Plotting
^^^^^^^^
- Bug in :meth:`Series.plot` when invoked with ``color=None`` (:issue:`51953`)
-

Groupby/resample/rolling
^^^^^^^^^^^^^^^^^^^^^^^^
- Bug in :meth:`DataFrame.resample` and :meth:`Series.resample` in incorrectly allowing non-fixed ``freq`` when resampling on a :class:`TimedeltaIndex` (:issue:`51896`)
- Bug in :meth:`DataFrameGroupBy.idxmin`, :meth:`SeriesGroupBy.idxmin`, :meth:`DataFrameGroupBy.idxmax`, :meth:`SeriesGroupBy.idxmax` return wrong dtype when used on empty DataFrameGroupBy or SeriesGroupBy (:issue:`51423`)
- Bug in weighted rolling aggregations when specifying ``min_periods=0`` (:issue:`51449`)
- Bug in :meth:`DataFrame.groupby` and :meth:`Series.groupby`, where, when the index of the
  grouped :class:`Series` or :class:`DataFrame` was a :class:`DatetimeIndex`, :class:`TimedeltaIndex`
  or :class:`PeriodIndex`, and the ``groupby`` method was given a function as its first argument,
  the function operated on the whole index rather than each element of the index. (:issue:`51979`)
- Bug in :meth:`DataFrameGroupBy.apply` causing an error to be raised when the input :class:`DataFrame` was subset as a :class:`DataFrame` after groupby (``[['a']]`` and not ``['a']``) and the given callable returned :class:`Series` that were not all indexed the same. (:issue:`52444`)
- Bug in :meth:`GroupBy.groups` with a datetime key in conjunction with another key produced incorrect number of group keys (:issue:`51158`)
- Bug in :meth:`GroupBy.var` failing to raise ``TypeError`` when called with datetime64 or :class:`PeriodDtype` values (:issue:`52128`)
-

Reshaping
^^^^^^^^^
- Bug in :meth:`DataFrame.agg` and :meth:`Series.agg` on non-unique columns would return incorrect type when dist-like argument passed in (:issue:`51099`)
- Bug in :meth:`DataFrame.stack` losing extension dtypes when columns is a :class:`MultiIndex` and frame contains mixed dtypes (:issue:`45740`)
- Bug in :meth:`DataFrame.transpose` inferring dtype for object column (:issue:`51546`)
- Bug in :meth:`Series.combine_first` converting ``int64`` dtype to ``float64`` and losing precision on very large integers (:issue:`51764`)
-

Sparse
^^^^^^
- Bug in :meth:`arrays.SparseArray.map` allowed the fill value to be included in the sparse values (:issue:`52095`)
-

ExtensionArray
^^^^^^^^^^^^^^
- Bug in :meth:`Series.quantile` for pyarrow temporal types raising ArrowInvalid (:issue:`52678`)
- Bug in :meth:`Series.rank` returning wrong order for small values with ``Float64`` dtype (:issue:`52471`)
- Bug where the ``__from_arrow__`` method of masked ExtensionDtypes(e.g. :class:`Float64Dtype`, :class:`BooleanDtype`) would not accept pyarrow arrays of type ``pyarrow.null()`` (:issue:`52223`)
-

Styler
^^^^^^
-
-

Other
^^^^^
- Bug in :func:`assert_almost_equal` now throwing assertion error for two unequal sets (:issue:`51727`)
- Bug in :func:`assert_frame_equal` checks category dtypes even when asked not to check index type (:issue:`52126`)
- Bug in :meth:`DataFrame.reindex` with a ``fill_value`` that should be inferred with a :class:`ExtensionDtype` incorrectly inferring ``object`` dtype (:issue:`52586`)
- Bug in :meth:`Series.map` when giving a callable to an empty series, the returned series had ``object`` dtype. It now keeps the original dtype (:issue:`52384`)
- Bug in :meth:`Series.memory_usage` when ``deep=True`` throw an error with Series of objects and the returned value is incorrect, as it does not take into account GC corrections (:issue:`51858`)
-

.. ***DO NOT USE THIS SECTION***

-

.. ---------------------------------------------------------------------------
.. _whatsnew_210.contributors:

Contributors
~~~~~~~~~~~~<|MERGE_RESOLUTION|>--- conflicted
+++ resolved
@@ -234,33 +234,18 @@
 - Deprecated :func:`is_datetime64tz_dtype`, check ``isinstance(dtype, pd.DatetimeTZDtype)`` instead (:issue:`52607`)
 - Deprecated :func:`is_int64_dtype`, check ``dtype == np.dtype(np.int64)`` instead (:issue:`52564`)
 - Deprecated :func:`is_interval_dtype`, check ``isinstance(dtype, pd.IntervalDtype)`` instead (:issue:`52607`)
-<<<<<<< HEAD
+- Deprecated :meth:`DataFrame.applymap`. Use the new :meth:`DataFrame.map` method instead (:issue:`52353`)
 - Deprecated :meth:`DataFrame.attrs`, :meth:`Series.attrs`, to retain the old attribute propagation override ``__finalize__`` in a subclass (:issue:`51280`)
-=======
-- Deprecated :meth:`DataFrame.applymap`. Use the new :meth:`DataFrame.map` method instead (:issue:`52353`)
->>>>>>> 80b4524d
 - Deprecated :meth:`DataFrame.swapaxes` and :meth:`Series.swapaxes`, use :meth:`DataFrame.transpose` or :meth:`Series.transpose` instead (:issue:`51946`)
-- Deprecated :meth:`DataFrame.swapaxes` and :meth:`Series.swapaxes`, use :meth:`DataFrame.transpose` or :meth:`Series.transpose` instead (:issue:`51946`)
-- Deprecated ``freq`` parameter in :class:`PeriodArray` constructor, pass ``dtype`` instead (:issue:`52462`)
 - Deprecated ``freq`` parameter in :class:`PeriodArray` constructor, pass ``dtype`` instead (:issue:`52462`)
 - Deprecated behavior of :func:`concat` when :class:`DataFrame` has columns that are all-NA, in a future version these will not be discarded when determining the resulting dtype (:issue:`40893`)
 - Deprecated behavior of :meth:`Series.dt.to_pydatetime`, in a future version this will return a :class:`Series` containing python ``datetime`` objects instead of an ``ndarray`` of datetimes; this matches the behavior of other :meth:`Series.dt` properties (:issue:`20306`)
-- Deprecated behavior of :meth:`Series.dt.to_pydatetime`, in a future version this will return a :class:`Series` containing python ``datetime`` objects instead of an ``ndarray`` of datetimes; this matches the behavior of other :meth:`Series.dt` properties (:issue:`20306`)
-- Deprecated logical operations (``|``, ``&``, ``^``) between pandas objects and dtype-less sequences (e.g. ``list``, ``tuple``), wrap a sequence in a :class:`Series` or numpy array before operating instead (:issue:`51521`)
 - Deprecated logical operations (``|``, ``&``, ``^``) between pandas objects and dtype-less sequences (e.g. ``list``, ``tuple``), wrap a sequence in a :class:`Series` or numpy array before operating instead (:issue:`51521`)
 - Deprecated making :meth:`Series.apply` return a :class:`DataFrame` when the passed-in callable returns a :class:`Series` object. In the future this will return a :class:`Series` whose values are themselves :class:`Series`. This pattern was very slow and it's recommended to use alternative methods to archive the same goal (:issue:`52116`)
-- Deprecated making :meth:`Series.apply` return a :class:`DataFrame` when the passed-in callable returns a :class:`Series` object. In the future this will return a :class:`Series` whose values are themselves :class:`Series`. This pattern was very slow and it's recommended to use alternative methods to archive the same goal (:issue:`52116`)
-- Deprecated parameter ``convert_type`` in :meth:`Series.apply` (:issue:`52140`)
 - Deprecated parameter ``convert_type`` in :meth:`Series.apply` (:issue:`52140`)
 - Deprecated passing a dictionary to :meth:`.SeriesGroupBy.agg`; pass a list of aggregations instead (:issue:`50684`)
-- Deprecated passing a dictionary to :meth:`.SeriesGroupBy.agg`; pass a list of aggregations instead (:issue:`50684`)
 - Deprecated the "fastpath" keyword in :class:`Categorical` constructor, use :meth:`Categorical.from_codes` instead (:issue:`20110`)
-<<<<<<< HEAD
-- Deprecated the "fastpath" keyword in :class:`Categorical` constructor, use :meth:`Categorical.from_codes` instead (:issue:`20110`)
-- Deprecated the methods :meth:`Series.bool` and :meth:`DataFrame.bool` (:issue:`51749`)
-=======
 - Deprecated the behavior of :func:`is_bool_dtype` returning ``True`` for object-dtype :class:`Index` of bool objects (:issue:`52680`)
->>>>>>> 80b4524d
 - Deprecated the methods :meth:`Series.bool` and :meth:`DataFrame.bool` (:issue:`51749`)
 - Deprecated unused "closed" and "normalize" keywords in the :class:`DatetimeIndex` constructor (:issue:`52628`)
 - Deprecated unused "closed" keyword in the :class:`TimedeltaIndex` constructor (:issue:`52628`)
