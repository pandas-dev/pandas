.. _whatsnew_210:

What's new in 2.1.0 (Month XX, 2023)
--------------------------------------

These are the changes in pandas 2.1.0. See :ref:`release` for a full changelog
including other versions of pandas.

{{ header }}

.. ---------------------------------------------------------------------------
.. _whatsnew_210.enhancements:

Enhancements
~~~~~~~~~~~~

.. _whatsnew_210.enhancements.enhancement1:

enhancement1
^^^^^^^^^^^^

.. _whatsnew_210.enhancements.enhancement2:

``map(func, na_action="ignore")`` now works for all array types
^^^^^^^^^^^^^^^^^^^^^^^^^^^^^^^^^^^^^^^^^^^^^^^^^^^^^^^^^^^^^^^

When given a callable, :meth:`Series.map` applies the callable to all elements of the :class:`Series`.
Similarly, :meth:`DataFrame.map` applies the callable to all elements of the :class:`DataFrame`,
while :meth:`Index.map` applies the callable to all elements of the :class:`Index`.

Frequently, it is not desirable to apply the callable to nan-like values of the array and to avoid doing
that, the ``map`` method could be called with ``na_action="ignore"``, i.e. ``ser.map(func, na_action="ignore")``.
However, ``na_action="ignore"`` was not implemented for many ``ExtensionArray`` and ``Index`` types
and ``na_action="ignore"`` did not work correctly for any ``ExtensionArray`` subclass except the nullable numeric ones (i.e. with dtype :class:`Int64` etc.).

``na_action="ignore"`` now works for all array types (:issue:`52219`, :issue:`51645`, :issue:`51809`, :issue:`51936`, :issue:`52033`; :issue:`52096`).

*Previous behavior*:

.. code-block:: ipython

    In [1]: ser = pd.Series(["a", "b", np.nan], dtype="category")
    In [2]: ser.map(str.upper, na_action="ignore")
    NotImplementedError
    In [3]: df = pd.DataFrame(ser)
    In [4]: df.applymap(str.upper, na_action="ignore")  # worked for DataFrame
         0
    0    A
    1    B
    2  NaN
    In [5]: idx = pd.Index(ser)
    In [6]: idx.map(str.upper, na_action="ignore")
    TypeError: CategoricalIndex.map() got an unexpected keyword argument 'na_action'

*New behavior*:

.. ipython:: python

    ser = pd.Series(["a", "b", np.nan], dtype="category")
    ser.map(str.upper, na_action="ignore")
    df = pd.DataFrame(ser)
    df.map(str.upper, na_action="ignore")
    idx = pd.Index(ser)
    idx.map(str.upper, na_action="ignore")

Notice also that in this version, :meth:`DataFrame.map` been added and :meth:`DataFrame.applymap` has been deprecated. :meth:`DataFrame.map` has the same functionality as :meth:`DataFrame.applymap`, but the new name better communicate that this is the :class:`DataFrame` version of :meth:`Series.map` (:issue:`52353`).

Also, note that :meth:`Categorical.map` implicitly has had its ``na_action`` set to ``"ignore"`` by default.
This has been deprecated and will :meth:`Categorical.map` in the future change the default
to ``na_action=None``, like for all the other array types.

.. _whatsnew_210.enhancements.other:

Other enhancements
^^^^^^^^^^^^^^^^^^
- :meth:`Categorical.map` and :meth:`CategoricalIndex.map` now have a ``na_action`` parameter.
  :meth:`Categorical.map` implicitly had a default value of ``"ignore"`` for ``na_action``. This has formally been deprecated and will be changed to ``None`` in the future.
  Also notice that :meth:`Series.map` has default ``na_action=None`` and calls to series with categorical data will now use ``na_action=None`` unless explicitly set otherwise (:issue:`44279`)
- :class:`api.extensions.ExtensionArray` now has a :meth:`~api.extensions.ExtensionArray.map` method (:issue:`51809`)
- :meth:`DataFrame.applymap` now uses the :meth:`~api.extensions.ExtensionArray.map` method of underlying :class:`api.extensions.ExtensionArray` instances (:issue:`52219`)
- :meth:`MultiIndex.sort_values` now supports ``na_position`` (:issue:`51612`)
- :meth:`MultiIndex.sortlevel` and :meth:`Index.sortlevel` gained a new keyword ``na_position`` (:issue:`51612`)
- :meth:`arrays.DatetimeArray.map`, :meth:`arrays.TimedeltaArray.map` and :meth:`arrays.PeriodArray.map` can now take a ``na_action`` argument (:issue:`51644`)
- :meth:`arrays.SparseArray.map` now supports ``na_action`` (:issue:`52096`).
- Add :meth:`diff()` and :meth:`round()` for :class:`Index` (:issue:`19708`)
- Add dtype of categories to ``repr`` information of :class:`CategoricalDtype` (:issue:`52179`)
- Added to the escape mode "latex-math" preserving without escaping all characters between "\(" and "\)" in formatter (:issue:`51903`)
- Adding ``engine_kwargs`` parameter to :meth:`DataFrame.read_excel` (:issue:`52214`)
- Classes that are useful for type-hinting have been added to the public API in the new submodule ``pandas.api.typing`` (:issue:`48577`)
- Implemented :attr:`Series.dt.is_month_start`, :attr:`Series.dt.is_month_end`, :attr:`Series.dt.is_year_start`, :attr:`Series.dt.is_year_end`, :attr:`Series.dt.is_quarter_start`, :attr:`Series.dt.is_quarter_end`, :attr:`Series.dt.is_days_in_month`, :attr:`Series.dt.unit`, :meth:`Series.dt.is_normalize`, :meth:`Series.dt.day_name`, :meth:`Series.dt.month_name`, :meth:`Series.dt.tz_convert` for :class:`ArrowDtype` with ``pyarrow.timestamp`` (:issue:`52388`, :issue:`51718`)
- Implemented ``__from_arrow__`` on :class:`DatetimeTZDtype`. (:issue:`52201`)
- Implemented ``__pandas_priority__`` to allow custom types to take precedence over :class:`DataFrame`, :class:`Series`, :class:`Index`, or :class:`ExtensionArray` for arithmetic operations, :ref:`see the developer guide <extending.pandas_priority>` (:issue:`48347`)
- Improve error message when having incompatible columns using :meth:`DataFrame.merge` (:issue:`51861`)
- Improve error message when setting :class:`DataFrame` with wrong number of columns through :meth:`DataFrame.isetitem` (:issue:`51701`)
- Improved error handling when using :meth:`DataFrame.to_json` with incompatible ``index`` and ``orient`` arguments (:issue:`52143`)
- Improved error message when creating a DataFrame with empty data (0 rows), no index and an incorrect number of columns. (:issue:`52084`)
- Let :meth:`DataFrame.to_feather` accept a non-default :class:`Index` and non-string column names (:issue:`51787`)
- Performance improvement in :func:`read_csv` (:issue:`52632`) with ``engine="c"``
- :meth:`Categorical.from_codes` has gotten a ``validate`` parameter (:issue:`50975`)
- Added ``engine_kwargs`` parameter to :meth:`DataFrame.to_excel` (:issue:`53220`)
- Performance improvement in :func:`concat` with homogeneous ``np.float64`` or ``np.float32`` dtypes (:issue:`52685`)
- Performance improvement in :meth:`DataFrame.filter` when ``items`` is given (:issue:`52941`)
-

.. ---------------------------------------------------------------------------
.. _whatsnew_210.notable_bug_fixes:

Notable bug fixes
~~~~~~~~~~~~~~~~~

These are bug fixes that might have notable behavior changes.

.. _whatsnew_210.notable_bug_fixes.notable_bug_fix1:

notable_bug_fix1
^^^^^^^^^^^^^^^^

.. _whatsnew_210.notable_bug_fixes.notable_bug_fix2:

notable_bug_fix2
^^^^^^^^^^^^^^^^

.. ---------------------------------------------------------------------------
.. _whatsnew_210.api_breaking:

Backwards incompatible API changes
~~~~~~~~~~~~~~~~~~~~~~~~~~~~~~~~~~

.. _whatsnew_210.api_breaking.deps:

Increased minimum version for Python
^^^^^^^^^^^^^^^^^^^^^^^^^^^^^^^^^^^^

pandas 2.1.0 supports Python 3.9 and higher.

Increased minimum versions for dependencies
^^^^^^^^^^^^^^^^^^^^^^^^^^^^^^^^^^^^^^^^^^^
Some minimum supported versions of dependencies were updated.
If installed, we now require:

+-----------------+-----------------+----------+---------+
| Package         | Minimum Version | Required | Changed |
+=================+=================+==========+=========+
| numpy           | 1.21.6          |    X     |    X    |
+-----------------+-----------------+----------+---------+
| mypy (dev)      | 1.2             |          |    X    |
+-----------------+-----------------+----------+---------+
| beautifulsoup4  | 4.11.1          |          |    X    |
+-----------------+-----------------+----------+---------+
| bottleneck      | 1.3.4           |          |    X    |
+-----------------+-----------------+----------+---------+
| fastparquet     | 0.8.1           |          |    X    |
+-----------------+-----------------+----------+---------+
| fsspec          | 2022.05.0       |          |    X    |
+-----------------+-----------------+----------+---------+
| hypothesis      | 6.46.1          |          |    X    |
+-----------------+-----------------+----------+---------+
| gcsfs           | 2022.05.0       |          |    X    |
+-----------------+-----------------+----------+---------+
| jinja2          | 3.1.2           |          |    X    |
+-----------------+-----------------+----------+---------+
| lxml            | 4.8.0           |          |    X    |
+-----------------+-----------------+----------+---------+
| numba           | 0.55.2          |          |    X    |
+-----------------+-----------------+----------+---------+
| numexpr         | 2.8.0           |          |    X    |
+-----------------+-----------------+----------+---------+
| openpyxl        | 3.0.10          |          |    X    |
+-----------------+-----------------+----------+---------+
| pandas-gbq      | 0.17.5          |          |    X    |
+-----------------+-----------------+----------+---------+
| psycopg2        | 2.9.3           |          |    X    |
+-----------------+-----------------+----------+---------+
| pyreadstat      | 1.1.5           |          |    X    |
+-----------------+-----------------+----------+---------+
| pyqt5           | 5.15.6          |          |    X    |
+-----------------+-----------------+----------+---------+
| pytables        | 3.7.0           |          |    X    |
+-----------------+-----------------+----------+---------+
| python-snappy   | 0.6.1           |          |    X    |
+-----------------+-----------------+----------+---------+
| pyxlsb          | 1.0.9           |          |    X    |
+-----------------+-----------------+----------+---------+
| s3fs            | 2022.05.0       |          |    X    |
+-----------------+-----------------+----------+---------+
| scipy           | 1.8.1           |          |    X    |
+-----------------+-----------------+----------+---------+
| sqlalchemy      | 1.4.36          |          |    X    |
+-----------------+-----------------+----------+---------+
| tabulate        | 0.8.10          |          |    X    |
+-----------------+-----------------+----------+---------+
| xarray          | 2022.03.0       |          |    X    |
+-----------------+-----------------+----------+---------+
| xlsxwriter      | 3.0.3           |          |    X    |
+-----------------+-----------------+----------+---------+
| zstandard       | 0.17.0          |          |    X    |
+-----------------+-----------------+----------+---------+

For `optional libraries <https://pandas.pydata.org/docs/getting_started/install.html>`_ the general recommendation is to use the latest version.
The following table lists the lowest version per library that is currently being tested throughout the development of pandas.
Optional libraries below the lowest tested version may still work, but are not considered supported.

+-----------------+-----------------+---------+
| Package         | Minimum Version | Changed |
+=================+=================+=========+
|                 |                 |    X    |
+-----------------+-----------------+---------+

See :ref:`install.dependencies` and :ref:`install.optional_dependencies` for more.

.. _whatsnew_210.api_breaking.other:

Other API changes
^^^^^^^^^^^^^^^^^
-

.. ---------------------------------------------------------------------------
.. _whatsnew_210.deprecations:

Deprecations
~~~~~~~~~~~~
- Deprecated 'broadcast_axis' keyword in :meth:`Series.align` and :meth:`DataFrame.align`, upcast before calling ``align`` with ``left = DataFrame({col: left for col in right.columns}, index=right.index)`` (:issue:`51856`)
- Deprecated 'method', 'limit', and 'fill_axis' keywords in :meth:`DataFrame.align` and :meth:`Series.align`, explicitly call ``fillna`` on the alignment results instead (:issue:`51856`)
<<<<<<< HEAD
- Deprecated :func:`concat` behavior when any of the objects being concatenated have length 0; in the past the dtypes of empty objects were ignored when determining the resulting dtype, in a future version they will not (:issue:`39122`)
=======
- Deprecated 'quantile' keyword in :meth:`Rolling.quantile` and :meth:`Expanding.quantile`, renamed as 'q' instead (:issue:`52550`)
>>>>>>> 3e913c27
- Deprecated :meth:`.DataFrameGroupBy.apply` and methods on the objects returned by :meth:`.DataFrameGroupBy.resample` operating on the grouping column(s); select the columns to operate on after groupby to either explicitly include or exclude the groupings and avoid the ``FutureWarning`` (:issue:`7155`)
- Deprecated :meth:`.Groupby.all` and :meth:`.GroupBy.any` with datetime64 or :class:`PeriodDtype` values, matching the :class:`Series` and :class:`DataFrame` deprecations (:issue:`34479`)
- Deprecated :meth:`Categorical.to_list`, use ``obj.tolist()`` instead (:issue:`51254`)
- Deprecated :meth:`DataFrame._data` and :meth:`Series._data`, use public APIs instead (:issue:`33333`)
- Deprecated :meth:`DataFrameGroupBy.dtypes`, check ``dtypes`` on the underlying object instead (:issue:`51045`)
- Deprecated ``axis=1`` in :meth:`DataFrame.ewm`, :meth:`DataFrame.rolling`, :meth:`DataFrame.expanding`, transpose before calling the method instead (:issue:`51778`)
- Deprecated ``axis=1`` in :meth:`DataFrame.groupby` and in :class:`Grouper` constructor, do ``frame.T.groupby(...)`` instead (:issue:`51203`)
- Deprecated accepting slices in :meth:`DataFrame.take`, call ``obj[slicer]`` or pass a sequence of integers instead (:issue:`51539`)
- Deprecated explicit support for subclassing :class:`Index` (:issue:`45289`)
- Deprecated passing a :class:`DataFrame` to :meth:`DataFrame.from_records`, use :meth:`DataFrame.set_index` or :meth:`DataFrame.drop` instead (:issue:`51353`)
- Deprecated silently dropping unrecognized timezones when parsing strings to datetimes (:issue:`18702`)
- Deprecated the ``axis`` keyword in :meth:`DataFrame.ewm`, :meth:`Series.ewm`, :meth:`DataFrame.rolling`, :meth:`Series.rolling`, :meth:`DataFrame.expanding`, :meth:`Series.expanding` (:issue:`51778`)
- Deprecated the ``axis`` keyword in :meth:`DataFrame.resample`, :meth:`Series.resample` (:issue:`51778`)
- Deprecated the behavior of :func:`concat` with both ``len(keys) != len(objs)``, in a future version this will raise instead of truncating to the shorter of the two sequences (:issue:`43485`)
- Deprecated the default of ``observed=False`` in :meth:`DataFrame.groupby` and :meth:`Series.groupby`; this will default to ``True`` in a future version (:issue:`43999`)
- Deprecating pinning ``group.name`` to each group in :meth:`SeriesGroupBy.aggregate` aggregations; if your operation requires utilizing the groupby keys, iterate over the groupby object instead (:issue:`41090`)
- Deprecated the 'axis' keyword in :meth:`.GroupBy.idxmax`, :meth:`.GroupBy.idxmin`, :meth:`.GroupBy.fillna`, :meth:`.GroupBy.take`, :meth:`.GroupBy.skew`, :meth:`.GroupBy.rank`, :meth:`.GroupBy.cumprod`, :meth:`.GroupBy.cumsum`, :meth:`.GroupBy.cummax`, :meth:`.GroupBy.cummin`, :meth:`.GroupBy.pct_change`, :meth:`GroupBy.diff`, :meth:`.GroupBy.shift`, and :meth:`DataFrameGroupBy.corrwith`; for ``axis=1`` operate on the underlying :class:`DataFrame` instead (:issue:`50405`, :issue:`51046`)
- Deprecated :class:`.DataFrameGroupBy` with ``as_index=False`` not including groupings in the result when they are not columns of the DataFrame (:issue:`49519`)
- Deprecated :func:`is_categorical_dtype`, use ``isinstance(obj.dtype, pd.CategoricalDtype)`` instead (:issue:`52527`)
- Deprecated :func:`is_datetime64tz_dtype`, check ``isinstance(dtype, pd.DatetimeTZDtype)`` instead (:issue:`52607`)
- Deprecated :func:`is_int64_dtype`, check ``dtype == np.dtype(np.int64)`` instead (:issue:`52564`)
- Deprecated :func:`is_interval_dtype`, check ``isinstance(dtype, pd.IntervalDtype)`` instead (:issue:`52607`)
- Deprecated :func:`is_period_dtype`, check ``isinstance(dtype, pd.PeriodDtype)`` instead (:issue:`52642`)
- Deprecated :func:`is_sparse`, check ``isinstance(dtype, pd.SparseDtype)`` instead (:issue:`52642`)
- Deprecated :meth:`.Styler.applymap_index`. Use the new :meth:`.Styler.map_index` method instead (:issue:`52708`)
- Deprecated :meth:`.Styler.applymap`. Use the new :meth:`.Styler.map` method instead (:issue:`52708`)
- Deprecated :meth:`DataFrame.applymap`. Use the new :meth:`DataFrame.map` method instead (:issue:`52353`)
- Deprecated :meth:`DataFrame.swapaxes` and :meth:`Series.swapaxes`, use :meth:`DataFrame.transpose` or :meth:`Series.transpose` instead (:issue:`51946`)
- Deprecated ``freq`` parameter in :class:`PeriodArray` constructor, pass ``dtype`` instead (:issue:`52462`)
- Deprecated behavior of :func:`concat` when :class:`DataFrame` has columns that are all-NA, in a future version these will not be discarded when determining the resulting dtype (:issue:`40893`)
- Deprecated behavior of :meth:`Series.dt.to_pydatetime`, in a future version this will return a :class:`Series` containing python ``datetime`` objects instead of an ``ndarray`` of datetimes; this matches the behavior of other :meth:`Series.dt` properties (:issue:`20306`)
- Deprecated logical operations (``|``, ``&``, ``^``) between pandas objects and dtype-less sequences (e.g. ``list``, ``tuple``), wrap a sequence in a :class:`Series` or numpy array before operating instead (:issue:`51521`)
- Deprecated making :meth:`Series.apply` return a :class:`DataFrame` when the passed-in callable returns a :class:`Series` object. In the future this will return a :class:`Series` whose values are themselves :class:`Series`. This pattern was very slow and it's recommended to use alternative methods to archive the same goal (:issue:`52116`)
- Deprecated parameter ``convert_type`` in :meth:`Series.apply` (:issue:`52140`)
- Deprecated passing a dictionary to :meth:`.SeriesGroupBy.agg`; pass a list of aggregations instead (:issue:`50684`)
- Deprecated the "fastpath" keyword in :class:`Categorical` constructor, use :meth:`Categorical.from_codes` instead (:issue:`20110`)
- Deprecated the behavior of :func:`is_bool_dtype` returning ``True`` for object-dtype :class:`Index` of bool objects (:issue:`52680`)
- Deprecated the methods :meth:`Series.bool` and :meth:`DataFrame.bool` (:issue:`51749`)
- Deprecated unused "closed" and "normalize" keywords in the :class:`DatetimeIndex` constructor (:issue:`52628`)
- Deprecated unused "closed" keyword in the :class:`TimedeltaIndex` constructor (:issue:`52628`)
- Deprecated logical operation between two non boolean :class:`Series` with different indexes always coercing the result to bool dtype. In a future version, this will maintain the return type of the inputs. (:issue:`52500`, :issue:`52538`)
- Deprecated allowing ``downcast`` keyword other than ``None``, ``False``, "infer", or a dict with these as values in :meth:`Series.fillna`, :meth:`DataFrame.fillna` (:issue:`40988`)
- Deprecated allowing arbitrary ``fill_value`` in :class:`SparseDtype`, in a future version the ``fill_value`` will need to be compatible with the ``dtype.subtype``, either a scalar that can be held by that subtype or ``NaN`` for integer or bool subtypes (:issue:`23124`)
- Deprecated constructing :class:`SparseArray` from scalar data, pass a sequence instead (:issue:`53039`)
- Deprecated positional indexing on :class:`Series` with :meth:`Series.__getitem__` and :meth:`Series.__setitem__`, in a future version ``ser[item]`` will *always* interpret ``item`` as a label, not a position (:issue:`50617`)

.. ---------------------------------------------------------------------------
.. _whatsnew_210.performance:

Performance improvements
~~~~~~~~~~~~~~~~~~~~~~~~
- Performance improvement in :func:`factorize` for object columns not containing strings (:issue:`51921`)
- Performance improvement in :func:`read_orc` when reading a remote URI file path. (:issue:`51609`)
- Performance improvement in :func:`read_parquet` and :meth:`DataFrame.to_parquet` when reading a remote file with ``engine="pyarrow"`` (:issue:`51609`)
- Performance improvement in :func:`read_parquet` on string columns when using ``use_nullable_dtypes=True`` (:issue:`47345`)
- Performance improvement in :meth:`DataFrame.clip` and :meth:`Series.clip` (:issue:`51472`)
- Performance improvement in :meth:`DataFrame.first_valid_index` and :meth:`DataFrame.last_valid_index` for extension array dtypes (:issue:`51549`)
- Performance improvement in :meth:`DataFrame.where` when ``cond`` is backed by an extension dtype (:issue:`51574`)
- Performance improvement in :meth:`MultiIndex.set_levels` and :meth:`MultiIndex.set_codes` when ``verify_integrity=True`` (:issue:`51873`)
- Performance improvement in :meth:`MultiIndex.sortlevel` when ``ascending`` is a list (:issue:`51612`)
- Performance improvement in :meth:`Series.combine_first` (:issue:`51777`)
- Performance improvement in :meth:`~arrays.ArrowExtensionArray.fillna` when array does not contain nulls (:issue:`51635`)
- Performance improvement in :meth:`~arrays.ArrowExtensionArray.isna` when array has zero nulls or is all nulls (:issue:`51630`)
- Performance improvement when parsing strings to ``boolean[pyarrow]`` dtype (:issue:`51730`)
- Performance improvement when searching an :class:`Index` sliced from other indexes (:issue:`51738`)
- Performance improvement in :func:`concat` (:issue:`52291`, :issue:`52290`)
- :class:`Period`'s default formatter (`period_format`) is now significantly (~twice) faster. This improves performance of ``str(Period)``, ``repr(Period)``, and :meth:`Period.strftime(fmt=None)`, as well as ``PeriodArray.strftime(fmt=None)``, ``PeriodIndex.strftime(fmt=None)`` and ``PeriodIndex.format(fmt=None)``. Finally, ``to_csv`` operations involving :class:`PeriodArray` or :class:`PeriodIndex` with default ``date_format`` are also significantly accelerated. (:issue:`51459`)
- Performance improvement accessing :attr:`arrays.IntegerArrays.dtype` & :attr:`arrays.FloatingArray.dtype` (:issue:`52998`)
- Performance improvement in :class:`Series` reductions (:issue:`52341`)
- Performance improvement in :func:`concat` when ``axis=1`` and objects have different indexes (:issue:`52541`)
- Performance improvement in :meth:`.DataFrameGroupBy.groups` (:issue:`53088`)
- Performance improvement in :meth:`DataFrame.loc` when selecting rows and columns (:issue:`53014`)
- Performance improvement in :meth:`Series.add` for pyarrow string and binary dtypes (:issue:`53150`)
- Performance improvement in :meth:`Series.corr` and :meth:`Series.cov` for extension dtypes (:issue:`52502`)
- Performance improvement in :meth:`Series.str.get` for pyarrow-backed strings (:issue:`53152`)
- Performance improvement in :meth:`Series.to_numpy` when dtype is a numpy float dtype and ``na_value`` is ``np.nan`` (:issue:`52430`)
- Performance improvement in :meth:`~arrays.ArrowExtensionArray.astype` when converting from a pyarrow timestamp or duration dtype to numpy (:issue:`53326`)
- Performance improvement in :meth:`~arrays.ArrowExtensionArray.to_numpy` (:issue:`52525`)
- Performance improvement when doing various reshaping operations on :class:`arrays.IntegerArrays` & :class:`arrays.FloatingArray` by avoiding doing unnecessary validation (:issue:`53013`)

.. ---------------------------------------------------------------------------
.. _whatsnew_210.bug_fixes:

Bug fixes
~~~~~~~~~

Categorical
^^^^^^^^^^^
- Bug in :meth:`Series.map` , where the value of the ``na_action`` parameter was not used if the series held a :class:`Categorical` (:issue:`22527`).
-

Datetimelike
^^^^^^^^^^^^
- :meth:`DatetimeIndex.map` with ``na_action="ignore"`` now works as expected. (:issue:`51644`)
- Bug in :func:`date_range` when ``freq`` was a :class:`DateOffset` with ``nanoseconds`` (:issue:`46877`)
- Bug in :meth:`Timestamp.round` with values close to the implementation bounds returning incorrect results instead of raising ``OutOfBoundsDatetime`` (:issue:`51494`)
- Bug in :meth:`arrays.DatetimeArray.map` and :meth:`DatetimeIndex.map`, where the supplied callable operated array-wise instead of element-wise (:issue:`51977`)
- Bug in constructing a :class:`Series` or :class:`DataFrame` from a datetime or timedelta scalar always inferring nanosecond resolution instead of inferring from the input (:issue:`52212`)
- Bug in parsing datetime strings with weekday but no day e.g. "2023 Sept Thu" incorrectly raising ``AttributeError`` instead of ``ValueError`` (:issue:`52659`)
-

Timedelta
^^^^^^^^^
- :meth:`TimedeltaIndex.map` with ``na_action="ignore"`` now works as expected (:issue:`51644`)
- Bug in :class:`TimedeltaIndex` division or multiplication leading to ``.freq`` of "0 Days" instead of ``None`` (:issue:`51575`)
- Bug in :meth:`Timedelta.round` with values close to the implementation bounds returning incorrect results instead of raising ``OutOfBoundsTimedelta`` (:issue:`51494`)
- Bug in :meth:`arrays.TimedeltaArray.map` and :meth:`TimedeltaIndex.map`, where the supplied callable operated array-wise instead of element-wise (:issue:`51977`)
-

Timezones
^^^^^^^^^
- Bug in :func:`infer_freq` that raises ``TypeError`` for ``Series`` of timezone-aware timestamps (:issue:`52456`)
- Bug in :meth:`DatetimeTZDtype.base` that always returns a NumPy dtype with nanosecond resolution (:issue:`52705`)
-

Numeric
^^^^^^^
- Bug in :class:`RangeIndex` setting ``step`` incorrectly when being the subtrahend with minuend a numeric value (:issue:`53255`)
- Bug in :meth:`Series.corr` and :meth:`Series.cov` raising ``AttributeError`` for masked dtypes (:issue:`51422`)
- Bug in :meth:`Series.mean`, :meth:`DataFrame.mean` with object-dtype values containing strings that can be converted to numbers (e.g. "2") returning incorrect numeric results; these now raise ``TypeError`` (:issue:`36703`, :issue:`44008`)
- Bug in :meth:`DataFrame.corrwith` raising ``NotImplementedError`` for pyarrow-backed dtypes (:issue:`52314`)
- Bug in :meth:`DataFrame.size` and :meth:`Series.size` returning 64-bit integer instead of int (:issue:`52897`)
- Bug in :meth:`Series.any`, :meth:`Series.all`, :meth:`DataFrame.any`, and :meth:`DataFrame.all` had the default value of ``bool_only`` set to ``None`` instead of ``False``; this change should have no impact on users (:issue:`53258`)
- Bug in :meth:`Series.corr` and :meth:`Series.cov` raising ``AttributeError`` for masked dtypes (:issue:`51422`)
- Bug in :meth:`Series.median` and :meth:`DataFrame.median` with object-dtype values containing strings that can be converted to numbers (e.g. "2") returning incorrect numeric results; these now raise ``TypeError`` (:issue:`34671`)


Conversion
^^^^^^^^^^
- Bug in :func:`DataFrame.style.to_latex` and :func:`DataFrame.style.to_html` if the DataFrame contains integers with more digits than can be represented by floating point double precision (:issue:`52272`)
- Bug in :func:`array`  when given a ``datetime64`` or ``timedelta64`` dtype with unit of "s", "us", or "ms" returning :class:`PandasArray` instead of :class:`DatetimeArray` or :class:`TimedeltaArray` (:issue:`52859`)
- Bug in :meth:`ArrowDtype.numpy_dtype` returning nanosecond units for non-nanosecond ``pyarrow.timestamp`` and ``pyarrow.duration`` types (:issue:`51800`)
- Bug in :meth:`DataFrame.__repr__` incorrectly raising a ``TypeError`` when the dtype of a column is ``np.record`` (:issue:`48526`)
- Bug in :meth:`DataFrame.info` raising  ``ValueError`` when ``use_numba`` is set (:issue:`51922`)
- Bug in :meth:`DataFrame.insert` raising ``TypeError`` if ``loc`` is ``np.int64`` (:issue:`53193`)
-

Strings
^^^^^^^
-
-

Interval
^^^^^^^^
-
-

Indexing
^^^^^^^^
- Bug in :meth:`DataFrame.__setitem__` losing dtype when setting a :class:`DataFrame` into duplicated columns (:issue:`53143`)
- Bug in :meth:`DataFrame.__setitem__` with a boolean mask and :meth:`DataFrame.putmask` with mixed non-numeric dtypes and a value other than ``NaN`` incorrectly raising ``TypeError`` (:issue:`53291`)
-

Missing
^^^^^^^
- Bug in :meth:`DataFrame.interpolate` ignoring ``inplace`` when :class:`DataFrame` is empty (:issue:`53199`)
- Bug in :meth:`Series.interpolate` and :meth:`DataFrame.interpolate` failing to raise on invalid ``downcast`` keyword, which can be only ``None`` or "infer" (:issue:`53103`)
-

MultiIndex
^^^^^^^^^^
- Bug in :meth:`MultiIndex.set_levels` not preserving dtypes for :class:`Categorical` (:issue:`52125`)
- Bug in displaying a :class:`MultiIndex` with a long element (:issue:`52960`)

I/O
^^^
- :meth:`DataFrame.to_orc` now raising ``ValueError`` when non-default :class:`Index` is given (:issue:`51828`)
- :meth:`DataFrame.to_sql` now raising ``ValueError`` when the name param is left empty while using SQLAlchemy to connect (:issue:`52675`)
- Bug in :func:`json_normalize`, fix json_normalize cannot parse metadata fields list type (:issue:`37782`)
- Bug in :func:`read_csv` where it would error when ``parse_dates`` was set to a list or dictionary with ``engine="pyarrow"`` (:issue:`47961`)
- Bug in :func:`read_hdf` not properly closing store after a ``IndexError`` is raised (:issue:`52781`)
- Bug in :func:`read_html`, style elements were read into DataFrames (:issue:`52197`)
- Bug in :func:`read_html`, tail texts were removed together with elements containing ``display:none`` style (:issue:`51629`)
- Bug when writing and reading empty Stata dta files where dtype information was lost (:issue:`46240`)

Period
^^^^^^
- :meth:`PeriodIndex.map` with ``na_action="ignore"`` now works as expected (:issue:`51644`)
- Bug in :class:`PeriodDtype` constructor failing to raise ``TypeError`` when no argument is passed or when ``None`` is passed (:issue:`27388`)
- Bug in :class:`PeriodDtype` constructor incorrectly returning the same ``normalize`` for different :class:`DateOffset` ``freq`` inputs (:issue:`24121`)
- Bug in :class:`PeriodDtype` constructor raising ``ValueError`` instead of ``TypeError`` when an invalid type is passed (:issue:`51790`)
- Bug in :func:`read_csv` not processing empty strings as a null value, with ``engine="pyarrow"`` (:issue:`52087`)
- Bug in :func:`read_csv` returning ``object`` dtype columns instead of ``float64`` dtype columns with ``engine="pyarrow"`` for columns that are all null with ``engine="pyarrow"`` (:issue:`52087`)
- Bug in :meth:`arrays.PeriodArray.map` and :meth:`PeriodIndex.map`, where the supplied callable operated array-wise instead of element-wise (:issue:`51977`)
- Bug in incorrectly allowing construction of :class:`Period` or :class:`PeriodDtype` with :class:`CustomBusinessDay` freq; use :class:`BusinessDay` instead (:issue:`52534`)

Plotting
^^^^^^^^
- Bug in :meth:`Series.plot` when invoked with ``color=None`` (:issue:`51953`)
-

Groupby/resample/rolling
^^^^^^^^^^^^^^^^^^^^^^^^
- Bug in :meth:`DataFrame.resample` and :meth:`Series.resample` in incorrectly allowing non-fixed ``freq`` when resampling on a :class:`TimedeltaIndex` (:issue:`51896`)
- Bug in :meth:`DataFrameGroupBy.idxmin`, :meth:`SeriesGroupBy.idxmin`, :meth:`DataFrameGroupBy.idxmax`, :meth:`SeriesGroupBy.idxmax` return wrong dtype when used on empty DataFrameGroupBy or SeriesGroupBy (:issue:`51423`)
- Bug in weighted rolling aggregations when specifying ``min_periods=0`` (:issue:`51449`)
- Bug in :meth:`DataFrame.groupby` and :meth:`Series.groupby`, where, when the index of the
  grouped :class:`Series` or :class:`DataFrame` was a :class:`DatetimeIndex`, :class:`TimedeltaIndex`
  or :class:`PeriodIndex`, and the ``groupby`` method was given a function as its first argument,
  the function operated on the whole index rather than each element of the index. (:issue:`51979`)
- Bug in :meth:`DataFrameGroupBy.agg` with lists not respecting ``as_index=False`` (:issue:`52849`)
- Bug in :meth:`DataFrameGroupBy.apply` causing an error to be raised when the input :class:`DataFrame` was subset as a :class:`DataFrame` after groupby (``[['a']]`` and not ``['a']``) and the given callable returned :class:`Series` that were not all indexed the same. (:issue:`52444`)
- Bug in :meth:`DataFrameGroupBy.apply` raising a ``TypeError`` when selecting multiple columns and providing a function that returns ``np.ndarray`` results (:issue:`18930`)
- Bug in :meth:`GroupBy.groups` with a datetime key in conjunction with another key produced incorrect number of group keys (:issue:`51158`)
- Bug in :meth:`GroupBy.quantile` may implicitly sort the result index with ``sort=False`` (:issue:`53009`)
- Bug in :meth:`GroupBy.var` failing to raise ``TypeError`` when called with datetime64, timedelta64 or :class:`PeriodDtype` values (:issue:`52128`, :issue:`53045`)

Reshaping
^^^^^^^^^
- Bug in :func:`crosstab` when ``dropna=False`` would not keep ``np.nan`` in the result (:issue:`10772`)
- Bug in :meth:`DataFrame.agg` and :meth:`Series.agg` on non-unique columns would return incorrect type when dist-like argument passed in (:issue:`51099`)
- Bug in :meth:`DataFrame.idxmin` and :meth:`DataFrame.idxmax`, where the axis dtype would be lost for empty frames (:issue:`53265`)
- Bug in :meth:`DataFrame.merge` not merging correctly when having ``MultiIndex`` with single level (:issue:`52331`)
- Bug in :meth:`DataFrame.stack` losing extension dtypes when columns is a :class:`MultiIndex` and frame contains mixed dtypes (:issue:`45740`)
- Bug in :meth:`DataFrame.transpose` inferring dtype for object column (:issue:`51546`)
- Bug in :meth:`Series.combine_first` converting ``int64`` dtype to ``float64`` and losing precision on very large integers (:issue:`51764`)
-

Sparse
^^^^^^
- Bug in :class:`SparseDtype` constructor failing to raise ``TypeError`` when given an incompatible ``dtype`` for its subtype, which must be a ``numpy`` dtype (:issue:`53160`)
- Bug in :meth:`arrays.SparseArray.map` allowed the fill value to be included in the sparse values (:issue:`52095`)
-

ExtensionArray
^^^^^^^^^^^^^^
- Bug in :class:`~arrays.ArrowExtensionArray` converting pandas non-nanosecond temporal objects from non-zero values to zero values (:issue:`53171`)
- Bug in :meth:`Series.quantile` for pyarrow temporal types raising ArrowInvalid (:issue:`52678`)
- Bug in :meth:`Series.rank` returning wrong order for small values with ``Float64`` dtype (:issue:`52471`)
- Bug in :meth:`~arrays.ArrowExtensionArray.__iter__` and :meth:`~arrays.ArrowExtensionArray.__getitem__` returning python datetime and timedelta objects for non-nano dtypes (:issue:`53326`)
- Bug where the ``__from_arrow__`` method of masked ExtensionDtypes(e.g. :class:`Float64Dtype`, :class:`BooleanDtype`) would not accept pyarrow arrays of type ``pyarrow.null()`` (:issue:`52223`)
-

Styler
^^^^^^
- Bug in :meth:`Styler._copy` calling overridden methods in subclasses of :class:`Styler` (:issue:`52728`)
-

Metadata
^^^^^^^^
- Fixed metadata propagation in :meth:`DataFrame.std` (:issue:`28283`)

Other
^^^^^
- Bug in :class:`FloatingArray.__contains__` with ``NaN`` item incorrectly returning ``False`` when ``NaN`` values are present (:issue:`52840`)
- Bug in :func:`api.interchange.from_dataframe` when converting an empty DataFrame object (:issue:`53155`)
- Bug in :func:`assert_almost_equal` now throwing assertion error for two unequal sets (:issue:`51727`)
- Bug in :func:`assert_frame_equal` checks category dtypes even when asked not to check index type (:issue:`52126`)
- Bug in :meth:`DataFrame.reindex` with a ``fill_value`` that should be inferred with a :class:`ExtensionDtype` incorrectly inferring ``object`` dtype (:issue:`52586`)
- Bug in :meth:`Series.map` when giving a callable to an empty series, the returned series had ``object`` dtype. It now keeps the original dtype (:issue:`52384`)
- Bug in :meth:`Series.memory_usage` when ``deep=True`` throw an error with Series of objects and the returned value is incorrect, as it does not take into account GC corrections (:issue:`51858`)
- Fixed incorrect ``__name__`` attribute of ``pandas._libs.json`` (:issue:`52898`)

.. ***DO NOT USE THIS SECTION***

-

.. ---------------------------------------------------------------------------
.. _whatsnew_210.contributors:

Contributors
~~~~~~~~~~~~<|MERGE_RESOLUTION|>--- conflicted
+++ resolved
@@ -221,11 +221,8 @@
 ~~~~~~~~~~~~
 - Deprecated 'broadcast_axis' keyword in :meth:`Series.align` and :meth:`DataFrame.align`, upcast before calling ``align`` with ``left = DataFrame({col: left for col in right.columns}, index=right.index)`` (:issue:`51856`)
 - Deprecated 'method', 'limit', and 'fill_axis' keywords in :meth:`DataFrame.align` and :meth:`Series.align`, explicitly call ``fillna`` on the alignment results instead (:issue:`51856`)
-<<<<<<< HEAD
+- Deprecated 'quantile' keyword in :meth:`Rolling.quantile` and :meth:`Expanding.quantile`, renamed as 'q' instead (:issue:`52550`)
 - Deprecated :func:`concat` behavior when any of the objects being concatenated have length 0; in the past the dtypes of empty objects were ignored when determining the resulting dtype, in a future version they will not (:issue:`39122`)
-=======
-- Deprecated 'quantile' keyword in :meth:`Rolling.quantile` and :meth:`Expanding.quantile`, renamed as 'q' instead (:issue:`52550`)
->>>>>>> 3e913c27
 - Deprecated :meth:`.DataFrameGroupBy.apply` and methods on the objects returned by :meth:`.DataFrameGroupBy.resample` operating on the grouping column(s); select the columns to operate on after groupby to either explicitly include or exclude the groupings and avoid the ``FutureWarning`` (:issue:`7155`)
 - Deprecated :meth:`.Groupby.all` and :meth:`.GroupBy.any` with datetime64 or :class:`PeriodDtype` values, matching the :class:`Series` and :class:`DataFrame` deprecations (:issue:`34479`)
 - Deprecated :meth:`Categorical.to_list`, use ``obj.tolist()`` instead (:issue:`51254`)
