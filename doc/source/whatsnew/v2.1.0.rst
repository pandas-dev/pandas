.. _whatsnew_210:

What's new in 2.1.0 (Aug 11, 2023)
--------------------------------------

These are the changes in pandas 2.1.0. See :ref:`release` for a full changelog
including other versions of pandas.

{{ header }}

.. ---------------------------------------------------------------------------
.. _whatsnew_210.enhancements:

Enhancements
~~~~~~~~~~~~

.. _whatsnew_210.enhancements.pyarrow_dependency:

PyArrow will become a required dependency with pandas 3.0
^^^^^^^^^^^^^^^^^^^^^^^^^^^^^^^^^^^^^^^^^^^^^^^^^^^^^^^^^

`PyArrow <https://arrow.apache.org/docs/python/index.html>`_ will become a required
dependency of pandas starting with pandas 3.0. This decision was made based on
`PDEP 12 <https://pandas.pydata.org/pdeps/0010-required-pyarrow-dependency.html>`_.

This will enable more changes that are hugely beneficial to pandas users, including
but not limited to:

- inferring strings as PyArrow backed strings by default enabling a significant
  reduction of the memory footprint and huge performance improvements.
- inferring more complex dtypes with PyArrow by default, like ``Decimal``, ``lists``,
  ``bytes``, ``structured data`` and more.
- Better interoperability with other libraries that depend on Apache Arrow.

We are collecting feedback on this decision `here <https://github.com/pandas-dev/pandas/issues/54466>`_.

.. _whatsnew_210.enhancements.infer_strings:

Avoid NumPy object dtype for strings by default
^^^^^^^^^^^^^^^^^^^^^^^^^^^^^^^^^^^^^^^^^^^^^^^

Previously, all strings were stored in columns with NumPy object dtype.
This release introduces an option ``future.infer_string`` that infers all
strings as PyArrow backed strings with dtype ``pd.ArrowDtype(pa.string())`` instead.
This option only works if PyArrow is installed. PyArrow backed strings have a
significantly reduced memory footprint and provide a big performance improvement
compared to NumPy object (:issue:`54430`).

The option can be enabled with:

.. code-block:: python

    pd.options.future.infer_string = True

This behavior will become the default with pandas 3.0.

.. _whatsnew_210.enhancements.reduction_extension_dtypes:

DataFrame reductions preserve extension dtypes
^^^^^^^^^^^^^^^^^^^^^^^^^^^^^^^^^^^^^^^^^^^^^^

In previous versions of pandas, the results of DataFrame reductions
(:meth:`DataFrame.sum` :meth:`DataFrame.mean` etc.) had NumPy dtypes, even when the DataFrames
were of extension dtypes. Pandas can now keep the dtypes when doing reductions over DataFrame
columns with a common dtype (:issue:`52788`).

*Old Behavior*

.. code-block:: ipython

    In [1]: df = pd.DataFrame({"a": [1, 1, 2, 1], "b": [np.nan, 2.0, 3.0, 4.0]}, dtype="Int64")
    In [2]: df.sum()
    Out[2]:
    a    5
    b    9
    dtype: int64
    In [3]: df = df.astype("int64[pyarrow]")
    In [4]: df.sum()
    Out[4]:
    a    5
    b    9
    dtype: int64

*New Behavior*

.. ipython:: python

    df = pd.DataFrame({"a": [1, 1, 2, 1], "b": [np.nan, 2.0, 3.0, 4.0]}, dtype="Int64")
    df.sum()
    df = df.astype("int64[pyarrow]")
    df.sum()

Notice that the dtype is now a masked dtype and PyArrow dtype, respectively, while previously it was a NumPy integer dtype.

To allow DataFrame reductions to preserve extension dtypes, :meth:`.ExtensionArray._reduce` has gotten a new keyword parameter ``keepdims``. Calling :meth:`.ExtensionArray._reduce` with ``keepdims=True`` should return an array of length 1 along the reduction axis. In order to maintain backward compatibility, the parameter is not required, but will it become required in the future. If the parameter is not found in the signature, DataFrame reductions can not preserve extension dtypes. Also, if the parameter is not found, a ``FutureWarning`` will be emitted and type checkers like mypy may complain about the signature not being compatible with :meth:`.ExtensionArray._reduce`.

.. _whatsnew_210.enhancements.cow:

Copy-on-Write improvements
^^^^^^^^^^^^^^^^^^^^^^^^^^

- :meth:`Series.transform` not respecting Copy-on-Write when ``func`` modifies :class:`Series` inplace (:issue:`53747`)
- Calling :meth:`Index.values` will now return a read-only NumPy array (:issue:`53704`)
- Setting a :class:`Series` into a :class:`DataFrame` now creates a lazy instead of a deep copy (:issue:`53142`)
- The :class:`DataFrame` constructor, when constructing a DataFrame from a dictionary
  of Index objects and specifying ``copy=False``, will now use a lazy copy
  of those Index objects for the columns of the DataFrame (:issue:`52947`)
- A shallow copy of a Series or DataFrame (``df.copy(deep=False)``) will now also return
  a shallow copy of the rows/columns :class:`Index` objects instead of only a shallow copy of
  the data, i.e. the index of the result is no longer identical
  (``df.copy(deep=False).index is df.index`` is no longer True) (:issue:`53721`)
- :meth:`DataFrame.head` and :meth:`DataFrame.tail` will now return deep copies (:issue:`54011`)
- Add lazy copy mechanism to :meth:`DataFrame.eval` (:issue:`53746`)

- Trying to operate inplace on a temporary column selection
  (for example, ``df["a"].fillna(100, inplace=True)``)
  will now always raise a warning when Copy-on-Write is enabled. In this mode,
  operating inplace like this will never work, since the selection behaves
  as a temporary copy. This holds true for:

  - DataFrame.update / Series.update
  - DataFrame.fillna / Series.fillna
  - DataFrame.replace / Series.replace
  - DataFrame.clip / Series.clip
  - DataFrame.where / Series.where
  - DataFrame.mask / Series.mask
  - DataFrame.interpolate / Series.interpolate
  - DataFrame.ffill / Series.ffill
  - DataFrame.bfill / Series.bfill

.. _whatsnew_210.enhancements.map_na_action:

New :meth:`DataFrame.map` method and support for ExtensionArrays
^^^^^^^^^^^^^^^^^^^^^^^^^^^^^^^^^^^^^^^^^^^^^^^^^^^^^^^^^^^^^^^^

The :meth:`DataFrame.map` been added and :meth:`DataFrame.applymap` has been deprecated. :meth:`DataFrame.map` has the same functionality as :meth:`DataFrame.applymap`, but the new name better communicates that this is the :class:`DataFrame` version of :meth:`Series.map` (:issue:`52353`).

When given a callable, :meth:`Series.map` applies the callable to all elements of the :class:`Series`.
Similarly, :meth:`DataFrame.map` applies the callable to all elements of the :class:`DataFrame`,
while :meth:`Index.map` applies the callable to all elements of the :class:`Index`.

Frequently, it is not desirable to apply the callable to nan-like values of the array and to avoid doing
that, the ``map`` method could be called with ``na_action="ignore"``, i.e. ``ser.map(func, na_action="ignore")``.
However, ``na_action="ignore"`` was not implemented for many :class:`.ExtensionArray` and ``Index`` types
and ``na_action="ignore"`` did not work correctly for any :class:`.ExtensionArray` subclass except the nullable numeric ones (i.e. with dtype :class:`Int64` etc.).

``na_action="ignore"`` now works for all array types (:issue:`52219`, :issue:`51645`, :issue:`51809`, :issue:`51936`, :issue:`52033`; :issue:`52096`).

*Previous behavior*:

.. code-block:: ipython

    In [1]: ser = pd.Series(["a", "b", np.nan], dtype="category")
    In [2]: ser.map(str.upper, na_action="ignore")
    NotImplementedError
    In [3]: df = pd.DataFrame(ser)
    In [4]: df.applymap(str.upper, na_action="ignore")  # worked for DataFrame
         0
    0    A
    1    B
    2  NaN
    In [5]: idx = pd.Index(ser)
    In [6]: idx.map(str.upper, na_action="ignore")
    TypeError: CategoricalIndex.map() got an unexpected keyword argument 'na_action'

*New behavior*:

.. ipython:: python

    ser = pd.Series(["a", "b", np.nan], dtype="category")
    ser.map(str.upper, na_action="ignore")
    df = pd.DataFrame(ser)
    df.map(str.upper, na_action="ignore")
    idx = pd.Index(ser)
    idx.map(str.upper, na_action="ignore")

Also, note that :meth:`Categorical.map` implicitly has had its ``na_action`` set to ``"ignore"`` by default.
This has been deprecated and the default for :meth:`Categorical.map` will change
to ``na_action=None``, consistent with all the other array types.

.. _whatsnew_210.enhancements.new_stack:

New implementation of :meth:`DataFrame.stack`
^^^^^^^^^^^^^^^^^^^^^^^^^^^^^^^^^^^^^^^^^^^^^

pandas has reimplemented :meth:`DataFrame.stack`. To use the new implementation, pass the argument ``future_stack=True``. This will become the only option in pandas 3.0.

The previous implementation had two main behavioral downsides.

1. The previous implementation would unnecessarily introduce NA values into the result. The user could have NA values automatically removed by passing ``dropna=True`` (the default), but doing this could also remove NA values from the result that existed in the input. See the examples below.
2. The previous implementation with ``sort=True`` (the default) would sometimes sort part of the resulting index, and sometimes not. If the input's columns are *not* a :class:`MultiIndex`, then the resulting index would never be sorted. If the columns are a :class:`MultiIndex`, then in most cases the level(s) in the resulting index that come from stacking the column level(s) would be sorted. In rare cases such level(s) would be sorted in a non-standard order, depending on how the columns were created.

The new implementation (``future_stack=True``) will no longer unnecessarily introduce NA values when stacking multiple levels and will never sort. As such, the arguments ``dropna`` and ``sort`` are not utilized and must remain unspecified when using ``future_stack=True``. These arguments will be removed in the next major release.

.. ipython:: python

    columns = pd.MultiIndex.from_tuples([("B", "d"), ("A", "c")])
    df = pd.DataFrame([[0, 2], [1, 3]], index=["z", "y"], columns=columns)
    df

In the previous version (``future_stack=False``), the default of ``dropna=True`` would remove unnecessarily introduced NA values but still coerce the dtype to ``float64`` in the process. In the new version, no NAs are introduced and so there is no coercion of the dtype.

.. ipython:: python
    :okwarning:

    df.stack([0, 1], future_stack=False, dropna=True)
    df.stack([0, 1], future_stack=True)

If the input contains NA values, the previous version would drop those as well with ``dropna=True`` or introduce new NA values with ``dropna=False``. The new version persists all values from the input.

.. ipython:: python
    :okwarning:

    df = pd.DataFrame([[0, 2], [np.nan, np.nan]], columns=columns)
    df
    df.stack([0, 1], future_stack=False, dropna=True)
    df.stack([0, 1], future_stack=False, dropna=False)
    df.stack([0, 1], future_stack=True)

.. _whatsnew_210.enhancements.other:

Other enhancements
^^^^^^^^^^^^^^^^^^
- :meth:`Series.ffill` and :meth:`Series.bfill` are now supported for objects with :class:`IntervalDtype` (:issue:`54247`)
- Added ``filters`` parameter to :func:`read_parquet` to filter out data, compatible with both ``engines`` (:issue:`53212`)
- :meth:`.Categorical.map` and :meth:`CategoricalIndex.map` now have a ``na_action`` parameter.
  :meth:`.Categorical.map` implicitly had a default value of ``"ignore"`` for ``na_action``. This has formally been deprecated and will be changed to ``None`` in the future.
  Also notice that :meth:`Series.map` has default ``na_action=None`` and calls to series with categorical data will now use ``na_action=None`` unless explicitly set otherwise (:issue:`44279`)
- :class:`api.extensions.ExtensionArray` now has a :meth:`~api.extensions.ExtensionArray.map` method (:issue:`51809`)
- :meth:`DataFrame.applymap` now uses the :meth:`~api.extensions.ExtensionArray.map` method of underlying :class:`api.extensions.ExtensionArray` instances (:issue:`52219`)
- :meth:`MultiIndex.sort_values` now supports ``na_position`` (:issue:`51612`)
- :meth:`MultiIndex.sortlevel` and :meth:`Index.sortlevel` gained a new keyword ``na_position`` (:issue:`51612`)
- :meth:`arrays.DatetimeArray.map`, :meth:`arrays.TimedeltaArray.map` and :meth:`arrays.PeriodArray.map` can now take a ``na_action`` argument (:issue:`51644`)
- :meth:`arrays.SparseArray.map` now supports ``na_action`` (:issue:`52096`).
- :meth:`pandas.read_html` now supports the ``storage_options`` keyword when used with a URL, allowing users to add headers to the outbound HTTP request (:issue:`49944`)
- Add :meth:`Index.diff` and :meth:`Index.round` (:issue:`19708`)
- Add ``"latex-math"`` as an option to the ``escape`` argument of :class:`.Styler` which will not escape all characters between ``"\("`` and ``"\)"`` during formatting (:issue:`51903`)
- Add dtype of categories to ``repr`` information of :class:`CategoricalDtype` (:issue:`52179`)
- Adding ``engine_kwargs`` parameter to :func:`read_excel` (:issue:`52214`)
- Classes that are useful for type-hinting have been added to the public API in the new submodule ``pandas.api.typing`` (:issue:`48577`)
- Implemented :attr:`Series.dt.is_month_start`, :attr:`Series.dt.is_month_end`, :attr:`Series.dt.is_year_start`, :attr:`Series.dt.is_year_end`, :attr:`Series.dt.is_quarter_start`, :attr:`Series.dt.is_quarter_end`, :attr:`Series.dt.days_in_month`, :attr:`Series.dt.unit`, :attr:`Series.dt.normalize`, :meth:`Series.dt.day_name`, :meth:`Series.dt.month_name`, :meth:`Series.dt.tz_convert` for :class:`ArrowDtype` with ``pyarrow.timestamp`` (:issue:`52388`, :issue:`51718`)
- :meth:`.DataFrameGroupBy.agg` and :meth:`.DataFrameGroupBy.transform` now support grouping by multiple keys when the index is not a :class:`MultiIndex` for ``engine="numba"`` (:issue:`53486`)
- :meth:`.SeriesGroupBy.agg` and :meth:`.DataFrameGroupBy.agg` now support passing in multiple functions for ``engine="numba"`` (:issue:`53486`)
- :meth:`.SeriesGroupBy.transform` and :meth:`.DataFrameGroupBy.transform` now support passing in a string as the function for ``engine="numba"`` (:issue:`53579`)
- :meth:`DataFrame.stack` gained the ``sort`` keyword to dictate whether the resulting :class:`MultiIndex` levels are sorted (:issue:`15105`)
- :meth:`DataFrame.unstack` gained the ``sort`` keyword to dictate whether the resulting :class:`MultiIndex` levels are sorted (:issue:`15105`)
- :meth:`Series.explode` now supports PyArrow-backed list types (:issue:`53602`)
- :meth:`Series.str.join` now supports ``ArrowDtype(pa.string())`` (:issue:`53646`)
- Add ``validate`` parameter to :meth:`Categorical.from_codes` (:issue:`50975`)
- Added :meth:`.ExtensionArray.interpolate` used by :meth:`Series.interpolate` and :meth:`DataFrame.interpolate` (:issue:`53659`)
- Added ``engine_kwargs`` parameter to :meth:`DataFrame.to_excel` (:issue:`53220`)
- Implemented :func:`api.interchange.from_dataframe` for :class:`DatetimeTZDtype` (:issue:`54239`)
- Implemented ``__from_arrow__`` on :class:`DatetimeTZDtype` (:issue:`52201`)
- Implemented ``__pandas_priority__`` to allow custom types to take precedence over :class:`DataFrame`, :class:`Series`, :class:`Index`, or :class:`.ExtensionArray` for arithmetic operations, :ref:`see the developer guide <extending.pandas_priority>` (:issue:`48347`)
- Improve error message when having incompatible columns using :meth:`DataFrame.merge` (:issue:`51861`)
- Improve error message when setting :class:`DataFrame` with wrong number of columns through :meth:`DataFrame.isetitem` (:issue:`51701`)
- Improved error handling when using :meth:`DataFrame.to_json` with incompatible ``index`` and ``orient`` arguments (:issue:`52143`)
- Improved error message when creating a DataFrame with empty data (0 rows), no index and an incorrect number of columns (:issue:`52084`)
- Improved error message when providing an invalid ``index`` or ``offset`` argument to :class:`.VariableOffsetWindowIndexer` (:issue:`54379`)
- Let :meth:`DataFrame.to_feather` accept a non-default :class:`Index` and non-string column names (:issue:`51787`)
- Added a new parameter ``by_row`` to :meth:`Series.apply` and :meth:`DataFrame.apply`. When set to ``False`` the supplied callables will always operate on the whole Series or DataFrame (:issue:`53400`, :issue:`53601`).
- :meth:`DataFrame.shift` and :meth:`Series.shift` now allow shifting by multiple periods by supplying a list of periods (:issue:`44424`)
- Groupby aggregations with ``numba`` (such as :meth:`.DataFrameGroupBy.sum`) now can preserve the dtype of the input instead of casting to ``float64`` (:issue:`44952`)
- Improved error message when :meth:`.DataFrameGroupBy.agg` failed (:issue:`52930`)
- Many read/to_* functions, such as :meth:`DataFrame.to_pickle` and :func:`read_csv`, support forwarding compression arguments to ``lzma.LZMAFile`` (:issue:`52979`)
- Reductions :meth:`Series.argmax`, :meth:`Series.argmin`, :meth:`Series.idxmax`, :meth:`Series.idxmin`, :meth:`Index.argmax`, :meth:`Index.argmin`, :meth:`DataFrame.idxmax`, :meth:`DataFrame.idxmin` are now supported for object-dtype (:issue:`4279`, :issue:`18021`, :issue:`40685`, :issue:`43697`)
- :meth:`DataFrame.to_parquet` and :func:`read_parquet` will now write and read ``attrs`` respectively (:issue:`54346`)
- :meth:`Index.all` and :meth:`Index.any` with floating dtypes and timedelta64 dtypes no longer raise ``TypeError``, matching the :meth:`Series.all` and :meth:`Series.any` behavior (:issue:`54566`)
- :meth:`Series.cummax`, :meth:`Series.cummin` and :meth:`Series.cumprod` are now supported for pyarrow dtypes with pyarrow version 13.0 and above (:issue:`52085`)
- Added support for the DataFrame Consortium Standard (:issue:`54383`)
- Performance improvement in :meth:`.DataFrameGroupBy.quantile` and :meth:`.SeriesGroupBy.quantile` (:issue:`51722`)
- PyArrow-backed integer dtypes now support bitwise operations (:issue:`54495`)

.. ---------------------------------------------------------------------------
.. _whatsnew_210.api_breaking:

Backwards incompatible API changes
~~~~~~~~~~~~~~~~~~~~~~~~~~~~~~~~~~

.. _whatsnew_210.api_breaking.deps:

Increased minimum version for Python
^^^^^^^^^^^^^^^^^^^^^^^^^^^^^^^^^^^^

pandas 2.1.0 supports Python 3.9 and higher.

Increased minimum versions for dependencies
^^^^^^^^^^^^^^^^^^^^^^^^^^^^^^^^^^^^^^^^^^^
Some minimum supported versions of dependencies were updated.
If installed, we now require:

+----------------------+-----------------+----------+---------+
| Package              | Minimum Version | Required | Changed |
+======================+=================+==========+=========+
| numpy                | 1.22.4          |    X     |    X    |
+----------------------+-----------------+----------+---------+
| mypy (dev)           | 1.4.1           |          |    X    |
+----------------------+-----------------+----------+---------+
| beautifulsoup4       | 4.11.1          |          |    X    |
+----------------------+-----------------+----------+---------+
| bottleneck           | 1.3.4           |          |    X    |
+----------------------+-----------------+----------+---------+
| dataframe-api-compat | 0.1.7           |          |    X    |
+----------------------+-----------------+----------+---------+
| fastparquet          | 0.8.1           |          |    X    |
+----------------------+-----------------+----------+---------+
| fsspec               | 2022.05.0       |          |    X    |
+----------------------+-----------------+----------+---------+
| hypothesis           | 6.46.1          |          |    X    |
+----------------------+-----------------+----------+---------+
| gcsfs                | 2022.05.0       |          |    X    |
+----------------------+-----------------+----------+---------+
| jinja2               | 3.1.2           |          |    X    |
+----------------------+-----------------+----------+---------+
| lxml                 | 4.8.0           |          |    X    |
+----------------------+-----------------+----------+---------+
| numba                | 0.55.2          |          |    X    |
+----------------------+-----------------+----------+---------+
| numexpr              | 2.8.0           |          |    X    |
+----------------------+-----------------+----------+---------+
| openpyxl             | 3.0.10          |          |    X    |
+----------------------+-----------------+----------+---------+
| pandas-gbq           | 0.17.5          |          |    X    |
+----------------------+-----------------+----------+---------+
| psycopg2             | 2.9.3           |          |    X    |
+----------------------+-----------------+----------+---------+
| pyreadstat           | 1.1.5           |          |    X    |
+----------------------+-----------------+----------+---------+
| pyqt5                | 5.15.6          |          |    X    |
+----------------------+-----------------+----------+---------+
| pytables             | 3.7.0           |          |    X    |
+----------------------+-----------------+----------+---------+
| pytest               | 7.3.2           |          |    X    |
+----------------------+-----------------+----------+---------+
| python-snappy        | 0.6.1           |          |    X    |
+----------------------+-----------------+----------+---------+
| pyxlsb               | 1.0.9           |          |    X    |
+----------------------+-----------------+----------+---------+
| s3fs                 | 2022.05.0       |          |    X    |
+----------------------+-----------------+----------+---------+
| scipy                | 1.8.1           |          |    X    |
+----------------------+-----------------+----------+---------+
| sqlalchemy           | 1.4.36          |          |    X    |
+----------------------+-----------------+----------+---------+
| tabulate             | 0.8.10          |          |    X    |
+----------------------+-----------------+----------+---------+
| xarray               | 2022.03.0       |          |    X    |
+----------------------+-----------------+----------+---------+
| xlsxwriter           | 3.0.3           |          |    X    |
+----------------------+-----------------+----------+---------+
| zstandard            | 0.17.0          |          |    X    |
+----------------------+-----------------+----------+---------+

For `optional libraries <https://pandas.pydata.org/docs/getting_started/install.html>`_ the general recommendation is to use the latest version.

See :ref:`install.dependencies` and :ref:`install.optional_dependencies` for more.

.. _whatsnew_210.api_breaking.other:

Other API changes
^^^^^^^^^^^^^^^^^
- :class:`arrays.PandasArray` has been renamed :class:`.NumpyExtensionArray` and the attached dtype name changed from ``PandasDtype`` to ``NumpyEADtype``; importing ``PandasArray`` still works until the next major version (:issue:`53694`)

.. ---------------------------------------------------------------------------
.. _whatsnew_210.deprecations:

Deprecations
~~~~~~~~~~~~

Deprecated silent upcasting in setitem-like Series operations
^^^^^^^^^^^^^^^^^^^^^^^^^^^^^^^^^^^^^^^^^^^^^^^^^^^^^^^^^^^^^

PDEP-6: https://pandas.pydata.org/pdeps/0006-ban-upcasting.html

Setitem-like operations on Series (or DataFrame columns) which silently upcast the dtype are
deprecated and show a warning. Examples of affected operations are:

- ``ser.fillna('foo', inplace=True)``
- ``ser.where(ser.isna(), 'foo', inplace=True)``
- ``ser.iloc[indexer] = 'foo'``
- ``ser.loc[indexer] = 'foo'``
- ``df.iloc[indexer, 0] = 'foo'``
- ``df.loc[indexer, 'a'] = 'foo'``
- ``ser[indexer] = 'foo'``

where ``ser`` is a :class:`Series`, ``df`` is a :class:`DataFrame`, and ``indexer``
could be a slice, a mask, a single value, a list or array of values, or any other
allowed indexer.

In a future version, these will raise an error and you should cast to a common dtype first.

*Previous behavior*:

.. code-block:: ipython

  In [1]: ser = pd.Series([1, 2, 3])

  In [2]: ser
  Out[2]:
  0    1
  1    2
  2    3
  dtype: int64

  In [3]: ser[0] = 'not an int64'

  In [4]: ser
  Out[4]:
  0    not an int64
  1               2
  2               3
  dtype: object

*New behavior*:

.. code-block:: ipython

  In [1]: ser = pd.Series([1, 2, 3])

  In [2]: ser
  Out[2]:
  0    1
  1    2
  2    3
  dtype: int64

  In [3]: ser[0] = 'not an int64'
  FutureWarning:
    Setting an item of incompatible dtype is deprecated and will raise in a future error of pandas.
    Value 'not an int64' has dtype incompatible with int64, please explicitly cast to a compatible dtype first.

  In [4]: ser
  Out[4]:
  0    not an int64
  1               2
  2               3
  dtype: object

To retain the current behaviour, in the case above you could cast ``ser`` to ``object`` dtype first:

.. ipython:: python

  ser = pd.Series([1, 2, 3])
  ser = ser.astype('object')
  ser[0] = 'not an int64'
  ser

Depending on the use-case, it might be more appropriate to cast to a different dtype.
In the following, for example, we cast to ``float64``:

.. ipython:: python

  ser = pd.Series([1, 2, 3])
  ser = ser.astype('float64')
  ser[0] = 1.1
  ser

For further reading, please see https://pandas.pydata.org/pdeps/0006-ban-upcasting.html.

Deprecated parsing datetimes with mixed time zones
^^^^^^^^^^^^^^^^^^^^^^^^^^^^^^^^^^^^^^^^^^^^^^^^^^

Parsing datetimes with mixed time zones is deprecated and shows a warning unless user passes ``utc=True`` to :func:`to_datetime` (:issue:`50887`)

*Previous behavior*:

.. code-block:: ipython

  In [7]: data = ["2020-01-01 00:00:00+06:00", "2020-01-01 00:00:00+01:00"]

  In [8]:  pd.to_datetime(data, utc=False)
  Out[8]:
  Index([2020-01-01 00:00:00+06:00, 2020-01-01 00:00:00+01:00], dtype='object')

*New behavior*:

.. code-block:: ipython

  In [9]: pd.to_datetime(data, utc=False)
  FutureWarning:
    In a future version of pandas, parsing datetimes with mixed time zones will raise
    a warning unless `utc=True`. Please specify `utc=True` to opt in to the new behaviour
    and silence this warning. To create a `Series` with mixed offsets and `object` dtype,
    please use `apply` and `datetime.datetime.strptime`.
  Index([2020-01-01 00:00:00+06:00, 2020-01-01 00:00:00+01:00], dtype='object')

In order to silence this warning and avoid an error in a future version of pandas,
please specify ``utc=True``:

.. ipython:: python

    data = ["2020-01-01 00:00:00+06:00", "2020-01-01 00:00:00+01:00"]
    pd.to_datetime(data, utc=True)

To create a ``Series`` with mixed offsets and ``object`` dtype, please use ``apply``
and ``datetime.datetime.strptime``:

.. ipython:: python

    import datetime as dt

    data = ["2020-01-01 00:00:00+06:00", "2020-01-01 00:00:00+01:00"]
    pd.Series(data).apply(lambda x: dt.datetime.strptime(x, '%Y-%m-%d %H:%M:%S%z'))

Other Deprecations
^^^^^^^^^^^^^^^^^^
- Deprecated :attr:`.DataFrameGroupBy.dtypes`, check ``dtypes`` on the underlying object instead (:issue:`51045`)
- Deprecated :attr:`DataFrame._data` and :attr:`Series._data`, use public APIs instead (:issue:`33333`)
- Deprecated :func:`concat` behavior when any of the objects being concatenated have length 0; in the past the dtypes of empty objects were ignored when determining the resulting dtype, in a future version they will not (:issue:`39122`)
- Deprecated :meth:`.Categorical.to_list`, use ``obj.tolist()`` instead (:issue:`51254`)
- Deprecated :meth:`.DataFrameGroupBy.all` and :meth:`.DataFrameGroupBy.any` with datetime64 or :class:`PeriodDtype` values, matching the :class:`Series` and :class:`DataFrame` deprecations (:issue:`34479`)
- Deprecated ``axis=1`` in :meth:`DataFrame.ewm`, :meth:`DataFrame.rolling`, :meth:`DataFrame.expanding`, transpose before calling the method instead (:issue:`51778`)
- Deprecated ``axis=1`` in :meth:`DataFrame.groupby` and in :class:`Grouper` constructor, do ``frame.T.groupby(...)`` instead (:issue:`51203`)
- Deprecated ``broadcast_axis`` keyword in :meth:`Series.align` and :meth:`DataFrame.align`, upcast before calling ``align`` with ``left = DataFrame({col: left for col in right.columns}, index=right.index)`` (:issue:`51856`)
- Deprecated ``downcast`` keyword in :meth:`Index.fillna` (:issue:`53956`)
- Deprecated ``fill_method`` and ``limit`` keywords in :meth:`DataFrame.pct_change`, :meth:`Series.pct_change`, :meth:`.DataFrameGroupBy.pct_change`, and :meth:`.SeriesGroupBy.pct_change`, explicitly call e.g. :meth:`DataFrame.ffill` or :meth:`DataFrame.bfill` before calling ``pct_change`` instead (:issue:`53491`)
- Deprecated ``method``, ``limit``, and ``fill_axis`` keywords in :meth:`DataFrame.align` and :meth:`Series.align`, explicitly call :meth:`DataFrame.fillna` or :meth:`Series.fillna` on the alignment results instead (:issue:`51856`)
- Deprecated ``quantile`` keyword in :meth:`.Rolling.quantile` and :meth:`.Expanding.quantile`, renamed to ``q`` instead (:issue:`52550`)
- Deprecated accepting slices in :meth:`DataFrame.take`, call ``obj[slicer]`` or pass a sequence of integers instead (:issue:`51539`)
- Deprecated behavior of :meth:`DataFrame.idxmax`, :meth:`DataFrame.idxmin`, :meth:`Series.idxmax`, :meth:`Series.idxmin` in with all-NA entries or any-NA and ``skipna=False``; in a future version these will raise ``ValueError`` (:issue:`51276`)
- Deprecated explicit support for subclassing :class:`Index` (:issue:`45289`)
- Deprecated making functions given to :meth:`Series.agg` attempt to operate on each element in the :class:`Series` and only operate on the whole :class:`Series` if the elementwise operations failed. In the future, functions given to :meth:`Series.agg` will always operate on the whole :class:`Series` only. To keep the current behavior, use :meth:`Series.transform` instead (:issue:`53325`)
- Deprecated making the functions in a list of functions given to :meth:`DataFrame.agg` attempt to operate on each element in the :class:`DataFrame` and only operate on the columns of the :class:`DataFrame` if the elementwise operations failed. To keep the current behavior, use :meth:`DataFrame.transform` instead (:issue:`53325`)
- Deprecated passing a :class:`DataFrame` to :meth:`DataFrame.from_records`, use :meth:`DataFrame.set_index` or :meth:`DataFrame.drop` instead (:issue:`51353`)
- Deprecated silently dropping unrecognized timezones when parsing strings to datetimes (:issue:`18702`)
- Deprecated the ``axis`` keyword in :meth:`DataFrame.ewm`, :meth:`Series.ewm`, :meth:`DataFrame.rolling`, :meth:`Series.rolling`, :meth:`DataFrame.expanding`, :meth:`Series.expanding` (:issue:`51778`)
- Deprecated the ``axis`` keyword in :meth:`DataFrame.resample`, :meth:`Series.resample` (:issue:`51778`)
- Deprecated the ``downcast`` keyword in :meth:`Series.interpolate`, :meth:`DataFrame.interpolate`, :meth:`Series.fillna`, :meth:`DataFrame.fillna`, :meth:`Series.ffill`, :meth:`DataFrame.ffill`, :meth:`Series.bfill`, :meth:`DataFrame.bfill` (:issue:`40988`)
- Deprecated the behavior of :func:`concat` with both ``len(keys) != len(objs)``, in a future version this will raise instead of truncating to the shorter of the two sequences (:issue:`43485`)
- Deprecated the behavior of :meth:`Series.argsort` in the presence of NA values; in a future version these will be sorted at the end instead of giving -1 (:issue:`54219`)
- Deprecated the default of ``observed=False`` in :meth:`DataFrame.groupby` and :meth:`Series.groupby`; this will default to ``True`` in a future version (:issue:`43999`)
- Deprecating pinning ``group.name`` to each group in :meth:`.SeriesGroupBy.aggregate` aggregations; if your operation requires utilizing the groupby keys, iterate over the groupby object instead (:issue:`41090`)
- Deprecated the ``axis`` keyword in :meth:`.DataFrameGroupBy.idxmax`, :meth:`.DataFrameGroupBy.idxmin`, :meth:`.DataFrameGroupBy.fillna`, :meth:`.DataFrameGroupBy.take`, :meth:`.DataFrameGroupBy.skew`, :meth:`.DataFrameGroupBy.rank`, :meth:`.DataFrameGroupBy.cumprod`, :meth:`.DataFrameGroupBy.cumsum`, :meth:`.DataFrameGroupBy.cummax`, :meth:`.DataFrameGroupBy.cummin`, :meth:`.DataFrameGroupBy.pct_change`, :meth:`.DataFrameGroupBy.diff`, :meth:`.DataFrameGroupBy.shift`, and :meth:`.DataFrameGroupBy.corrwith`; for ``axis=1`` operate on the underlying :class:`DataFrame` instead (:issue:`50405`, :issue:`51046`)
- Deprecated :class:`.DataFrameGroupBy` with ``as_index=False`` not including groupings in the result when they are not columns of the DataFrame (:issue:`49519`)
- Deprecated :func:`is_categorical_dtype`, use ``isinstance(obj.dtype, pd.CategoricalDtype)`` instead (:issue:`52527`)
- Deprecated :func:`is_datetime64tz_dtype`, check ``isinstance(dtype, pd.DatetimeTZDtype)`` instead (:issue:`52607`)
- Deprecated :func:`is_int64_dtype`, check ``dtype == np.dtype(np.int64)`` instead (:issue:`52564`)
- Deprecated :func:`is_interval_dtype`, check ``isinstance(dtype, pd.IntervalDtype)`` instead (:issue:`52607`)
- Deprecated :func:`is_period_dtype`, check ``isinstance(dtype, pd.PeriodDtype)`` instead (:issue:`52642`)
- Deprecated :func:`is_sparse`, check ``isinstance(dtype, pd.SparseDtype)`` instead (:issue:`52642`)
- Deprecated :meth:`.Styler.applymap_index`. Use the new :meth:`.Styler.map_index` method instead (:issue:`52708`)
- Deprecated :meth:`.Styler.applymap`. Use the new :meth:`.Styler.map` method instead (:issue:`52708`)
- Deprecated :meth:`DataFrame.applymap`. Use the new :meth:`DataFrame.map` method instead (:issue:`52353`)
- Deprecated :meth:`DataFrame.swapaxes` and :meth:`Series.swapaxes`, use :meth:`DataFrame.transpose` or :meth:`Series.transpose` instead (:issue:`51946`)
- Deprecated ``freq`` parameter in :class:`.PeriodArray` constructor, pass ``dtype`` instead (:issue:`52462`)
- Deprecated allowing non-standard inputs in :func:`take`, pass either a ``numpy.ndarray``, :class:`.ExtensionArray`, :class:`Index`, or :class:`Series` (:issue:`52981`)
- Deprecated allowing non-standard sequences for :func:`isin`, :func:`value_counts`, :func:`unique`, :func:`factorize`, case to one of ``numpy.ndarray``, :class:`Index`, :class:`.ExtensionArray`, or :class:`Series` before calling (:issue:`52986`)
- Deprecated behavior of :class:`DataFrame` reductions ``sum``, ``prod``, ``std``, ``var``, ``sem`` with ``axis=None``, in a future version this will operate over both axes returning a scalar instead of behaving like ``axis=0``; note this also affects numpy functions e.g. ``np.sum(df)`` (:issue:`21597`)
- Deprecated behavior of :func:`concat` when :class:`DataFrame` has columns that are all-NA, in a future version these will not be discarded when determining the resulting dtype (:issue:`40893`)
- Deprecated behavior of :meth:`Series.dt.to_pydatetime`, in a future version this will return a :class:`Series` containing python ``datetime`` objects instead of an ``ndarray`` of datetimes; this matches the behavior of other :attr:`Series.dt` properties (:issue:`20306`)
- Deprecated logical operations (``|``, ``&``, ``^``) between pandas objects and dtype-less sequences (e.g. ``list``, ``tuple``), wrap a sequence in a :class:`Series` or NumPy array before operating instead (:issue:`51521`)
- Deprecated making :meth:`Series.apply` return a :class:`DataFrame` when the passed-in callable returns a :class:`Series` object. In the future this will return a :class:`Series` whose values are themselves :class:`Series`. This pattern was very slow and it's recommended to use alternative methods to archive the same goal (:issue:`52116`)
- Deprecated parameter ``convert_type`` in :meth:`Series.apply` (:issue:`52140`)
- Deprecated passing a dictionary to :meth:`.SeriesGroupBy.agg`; pass a list of aggregations instead (:issue:`50684`)
- Deprecated the ``fastpath`` keyword in :class:`Categorical` constructor, use :meth:`Categorical.from_codes` instead (:issue:`20110`)
- Deprecated the behavior of :func:`is_bool_dtype` returning ``True`` for object-dtype :class:`Index` of bool objects (:issue:`52680`)
- Deprecated the methods :meth:`Series.bool` and :meth:`DataFrame.bool` (:issue:`51749`)
- Deprecated unused ``closed`` and ``normalize`` keywords in the :class:`DatetimeIndex` constructor (:issue:`52628`)
- Deprecated unused ``closed`` keyword in the :class:`TimedeltaIndex` constructor (:issue:`52628`)
- Deprecated logical operation between two non boolean :class:`Series` with different indexes always coercing the result to bool dtype. In a future version, this will maintain the return type of the inputs (:issue:`52500`, :issue:`52538`)
- Deprecated :class:`Period` and :class:`PeriodDtype` with ``BDay`` freq, use a :class:`DatetimeIndex` with ``BDay`` freq instead (:issue:`53446`)
- Deprecated :func:`value_counts`, use ``pd.Series(obj).value_counts()`` instead (:issue:`47862`)
<<<<<<< HEAD
- Deprecated :meth:`DataFrame.combine` and :meth:`Series.combine` (:issue:`53463`)
- Deprecated :meth:`Series.first` and :meth:`DataFrame.first` (please create a mask and filter using ``.loc`` instead) (:issue:`45908`)
=======
- Deprecated :meth:`Series.first` and :meth:`DataFrame.first`; create a mask and filter using ``.loc`` instead (:issue:`45908`)
>>>>>>> 00f79a33
- Deprecated :meth:`Series.interpolate` and :meth:`DataFrame.interpolate` for object-dtype (:issue:`53631`)
- Deprecated :meth:`Series.last` and :meth:`DataFrame.last`; create a mask and filter using ``.loc`` instead (:issue:`53692`)
- Deprecated allowing arbitrary ``fill_value`` in :class:`SparseDtype`, in a future version the ``fill_value`` will need to be compatible with the ``dtype.subtype``, either a scalar that can be held by that subtype or ``NaN`` for integer or bool subtypes (:issue:`23124`)
- Deprecated allowing bool dtype in :meth:`.DataFrameGroupBy.quantile` and :meth:`.SeriesGroupBy.quantile`, consistent with the :meth:`Series.quantile` and :meth:`DataFrame.quantile` behavior (:issue:`51424`)
- Deprecated behavior of :func:`.testing.assert_series_equal` and :func:`.testing.assert_frame_equal` considering NA-like values (e.g. ``NaN`` vs ``None`` as equivalent) (:issue:`52081`)
- Deprecated bytes input to :func:`read_excel`. To read a file path, use a string or path-like object (:issue:`53767`)
- Deprecated constructing :class:`.SparseArray` from scalar data, pass a sequence instead (:issue:`53039`)
- Deprecated falling back to filling when ``value`` is not specified in :meth:`DataFrame.replace` and :meth:`Series.replace` with non-dict-like ``to_replace`` (:issue:`33302`)
- Deprecated literal json input to :func:`read_json`. Wrap literal json string input in ``io.StringIO`` instead (:issue:`53409`)
- Deprecated literal string input to :func:`read_xml`. Wrap literal string/bytes input in ``io.StringIO`` / ``io.BytesIO`` instead (:issue:`53767`)
- Deprecated literal string/bytes input to :func:`read_html`. Wrap literal string/bytes input in ``io.StringIO`` / ``io.BytesIO`` instead (:issue:`53767`)
- Deprecated option ``mode.use_inf_as_na``, convert inf entries to ``NaN`` before instead (:issue:`51684`)
- Deprecated parameter ``obj`` in :meth:`.DataFrameGroupBy.get_group` (:issue:`53545`)
- Deprecated positional indexing on :class:`Series` with :meth:`Series.__getitem__` and :meth:`Series.__setitem__`, in a future version ``ser[item]`` will *always* interpret ``item`` as a label, not a position (:issue:`50617`)
- Deprecated replacing builtin and NumPy functions in ``.agg``, ``.apply``, and ``.transform``; use the corresponding string alias (e.g. ``"sum"`` for ``sum`` or ``np.sum``) instead (:issue:`53425`)
- Deprecated strings ``T``, ``t``, ``L`` and ``l`` denoting units in :func:`to_timedelta` (:issue:`52536`)
- Deprecated the "method" and "limit" keywords in ``.ExtensionArray.fillna``, implement and use ``pad_or_backfill`` instead (:issue:`53621`)
- Deprecated the ``method`` and ``limit`` keywords in :meth:`DataFrame.replace` and :meth:`Series.replace` (:issue:`33302`)
- Deprecated the ``method`` and ``limit`` keywords on :meth:`Series.fillna`, :meth:`DataFrame.fillna`, :meth:`.SeriesGroupBy.fillna`, :meth:`.DataFrameGroupBy.fillna`, and :meth:`.Resampler.fillna`, use ``obj.bfill()`` or ``obj.ffill()`` instead (:issue:`53394`)
- Deprecated the behavior of :meth:`Series.__getitem__`, :meth:`Series.__setitem__`, :meth:`DataFrame.__getitem__`, :meth:`DataFrame.__setitem__` with an integer slice on objects with a floating-dtype index, in a future version this will be treated as *positional* indexing (:issue:`49612`)
- Deprecated the use of non-supported datetime64 and timedelta64 resolutions with :func:`pandas.array`. Supported resolutions are: "s", "ms", "us", "ns" resolutions (:issue:`53058`)
- Deprecated values ``"pad"``, ``"ffill"``, ``"bfill"``, ``"backfill"`` for :meth:`Series.interpolate` and :meth:`DataFrame.interpolate`, use ``obj.ffill()`` or ``obj.bfill()`` instead (:issue:`53581`)
- Deprecated the behavior of :meth:`Index.argmax`, :meth:`Index.argmin`, :meth:`Series.argmax`, :meth:`Series.argmin` with either all-NAs and ``skipna=True`` or any-NAs and ``skipna=False`` returning -1; in a future version this will raise ``ValueError`` (:issue:`33941`, :issue:`33942`)
- Deprecated allowing non-keyword arguments in :meth:`DataFrame.to_sql` except ``name`` (:issue:`54229`)

.. ---------------------------------------------------------------------------
.. _whatsnew_210.performance:

Performance improvements
~~~~~~~~~~~~~~~~~~~~~~~~
- Performance improvement in :func:`concat` with homogeneous ``np.float64`` or ``np.float32`` dtypes (:issue:`52685`)
- Performance improvement in :func:`factorize` for object columns not containing strings (:issue:`51921`)
- Performance improvement in :func:`read_orc` when reading a remote URI file path (:issue:`51609`)
- Performance improvement in :func:`read_parquet` and :meth:`DataFrame.to_parquet` when reading a remote file with ``engine="pyarrow"`` (:issue:`51609`)
- Performance improvement in :func:`read_parquet` on string columns when using ``use_nullable_dtypes=True`` (:issue:`47345`)
- Performance improvement in :meth:`DataFrame.clip` and :meth:`Series.clip` (:issue:`51472`)
- Performance improvement in :meth:`DataFrame.filter` when ``items`` is given (:issue:`52941`)
- Performance improvement in :meth:`DataFrame.first_valid_index` and :meth:`DataFrame.last_valid_index` for extension array dtypes (:issue:`51549`)
- Performance improvement in :meth:`DataFrame.where` when ``cond`` is backed by an extension dtype (:issue:`51574`)
- Performance improvement in :meth:`MultiIndex.set_levels` and :meth:`MultiIndex.set_codes` when ``verify_integrity=True`` (:issue:`51873`)
- Performance improvement in :meth:`MultiIndex.sortlevel` when ``ascending`` is a list (:issue:`51612`)
- Performance improvement in :meth:`Series.combine_first` (:issue:`51777`)
- Performance improvement in :meth:`~arrays.ArrowExtensionArray.fillna` when array does not contain nulls (:issue:`51635`)
- Performance improvement in :meth:`~arrays.ArrowExtensionArray.isna` when array has zero nulls or is all nulls (:issue:`51630`)
- Performance improvement when parsing strings to ``boolean[pyarrow]`` dtype (:issue:`51730`)
- Performance improvement when searching an :class:`Index` sliced from other indexes (:issue:`51738`)
- Performance improvement in :func:`concat` (:issue:`52291`, :issue:`52290`)
- :class:`Period`'s default formatter (``period_format``) is now significantly (~twice) faster. This improves performance of ``str(Period)``, ``repr(Period)``, and :meth:`.Period.strftime(fmt=None)`, as well as ``.PeriodArray.strftime(fmt=None)``, ``.PeriodIndex.strftime(fmt=None)`` and ``.PeriodIndex.format(fmt=None)``. ``to_csv`` operations involving :class:`.PeriodArray` or :class:`PeriodIndex` with default ``date_format`` are also significantly accelerated (:issue:`51459`)
- Performance improvement accessing :attr:`arrays.IntegerArrays.dtype` & :attr:`arrays.FloatingArray.dtype` (:issue:`52998`)
- Performance improvement for :class:`.DataFrameGroupBy`/:class:`.SeriesGroupBy` aggregations (e.g. :meth:`.DataFrameGroupBy.sum`) with ``engine="numba"`` (:issue:`53731`)
- Performance improvement in :class:`DataFrame` reductions with ``axis=1`` and extension dtypes (:issue:`54341`)
- Performance improvement in :class:`DataFrame` reductions with ``axis=None`` and extension dtypes (:issue:`54308`)
- Performance improvement in :class:`MultiIndex` and multi-column operations (e.g. :meth:`DataFrame.sort_values`, :meth:`DataFrame.groupby`, :meth:`Series.unstack`) when index/column values are already sorted (:issue:`53806`)
- Performance improvement in :class:`Series` reductions (:issue:`52341`)
- Performance improvement in :func:`concat` when ``axis=1`` and objects have different indexes (:issue:`52541`)
- Performance improvement in :func:`concat` when the concatenation axis is a :class:`MultiIndex` (:issue:`53574`)
- Performance improvement in :func:`merge` for PyArrow backed strings (:issue:`54443`)
- Performance improvement in :func:`read_csv` with ``engine="c"`` (:issue:`52632`)
- Performance improvement in :meth:`.ArrowExtensionArray.to_numpy` (:issue:`52525`)
- Performance improvement in :meth:`.DataFrameGroupBy.groups` (:issue:`53088`)
- Performance improvement in :meth:`DataFrame.astype` when ``dtype`` is an extension dtype (:issue:`54299`)
- Performance improvement in :meth:`DataFrame.iloc` when input is an single integer and dataframe is backed by extension dtypes (:issue:`54508`)
- Performance improvement in :meth:`DataFrame.isin` for extension dtypes (:issue:`53514`)
- Performance improvement in :meth:`DataFrame.loc` when selecting rows and columns (:issue:`53014`)
- Performance improvement in :meth:`DataFrame.transpose` when transposing a DataFrame with a single PyArrow dtype (:issue:`54224`)
- Performance improvement in :meth:`DataFrame.transpose` when transposing a DataFrame with a single masked dtype, e.g. :class:`Int64` (:issue:`52836`)
- Performance improvement in :meth:`Series.add` for PyArrow string and binary dtypes (:issue:`53150`)
- Performance improvement in :meth:`Series.corr` and :meth:`Series.cov` for extension dtypes (:issue:`52502`)
- Performance improvement in :meth:`Series.drop_duplicates` for ``ArrowDtype`` (:issue:`54667`).
- Performance improvement in :meth:`Series.ffill`, :meth:`Series.bfill`, :meth:`DataFrame.ffill`, :meth:`DataFrame.bfill` with PyArrow dtypes (:issue:`53950`)
- Performance improvement in :meth:`Series.str.get_dummies` for PyArrow-backed strings (:issue:`53655`)
- Performance improvement in :meth:`Series.str.get` for PyArrow-backed strings (:issue:`53152`)
- Performance improvement in :meth:`Series.str.split` with ``expand=True`` for PyArrow-backed strings (:issue:`53585`)
- Performance improvement in :meth:`Series.to_numpy` when dtype is a NumPy float dtype and ``na_value`` is ``np.nan`` (:issue:`52430`)
- Performance improvement in :meth:`~arrays.ArrowExtensionArray.astype` when converting from a PyArrow timestamp or duration dtype to NumPy (:issue:`53326`)
- Performance improvement in various :class:`MultiIndex` set and indexing operations (:issue:`53955`)
- Performance improvement when doing various reshaping operations on :class:`arrays.IntegerArray` & :class:`arrays.FloatingArray` by avoiding doing unnecessary validation (:issue:`53013`)
- Performance improvement when indexing with PyArrow timestamp and duration dtypes (:issue:`53368`)
- Performance improvement when passing an array to :meth:`RangeIndex.take`, :meth:`DataFrame.loc`, or :meth:`DataFrame.iloc` and the DataFrame is using a RangeIndex (:issue:`53387`)

.. ---------------------------------------------------------------------------
.. _whatsnew_210.bug_fixes:

Bug fixes
~~~~~~~~~

Categorical
^^^^^^^^^^^
- Bug in :meth:`CategoricalIndex.remove_categories` where ordered categories would not be maintained (:issue:`53935`).
- Bug in :meth:`Series.astype` with ``dtype="category"`` for nullable arrays with read-only null value masks (:issue:`53658`)
- Bug in :meth:`Series.map` , where the value of the ``na_action`` parameter was not used if the series held a :class:`Categorical` (:issue:`22527`).

Datetimelike
^^^^^^^^^^^^
- :meth:`DatetimeIndex.map` with ``na_action="ignore"`` now works as expected (:issue:`51644`)
- :meth:`DatetimeIndex.slice_indexer` now raises ``KeyError`` for non-monotonic indexes if either of the slice bounds is not in the index; this behaviour was previously deprecated but inconsistently handled (:issue:`53983`)
- Bug in :class:`DateOffset` which had inconsistent behavior when multiplying a :class:`DateOffset` object by a constant (:issue:`47953`)
- Bug in :func:`date_range` when ``freq`` was a :class:`DateOffset` with ``nanoseconds`` (:issue:`46877`)
- Bug in :func:`to_datetime` converting :class:`Series` or :class:`DataFrame` containing :class:`arrays.ArrowExtensionArray` of PyArrow timestamps to numpy datetimes (:issue:`52545`)
- Bug in :meth:`.DatetimeArray.map` and :meth:`DatetimeIndex.map`, where the supplied callable operated array-wise instead of element-wise (:issue:`51977`)
- Bug in :meth:`DataFrame.to_sql` raising ``ValueError`` for PyArrow-backed date like dtypes (:issue:`53854`)
- Bug in :meth:`Timestamp.date`, :meth:`Timestamp.isocalendar`, :meth:`Timestamp.timetuple`, and :meth:`Timestamp.toordinal` were returning incorrect results for inputs outside those supported by the Python standard library's datetime module (:issue:`53668`)
- Bug in :meth:`Timestamp.round` with values close to the implementation bounds returning incorrect results instead of raising ``OutOfBoundsDatetime`` (:issue:`51494`)
- Bug in constructing a :class:`Series` or :class:`DataFrame` from a datetime or timedelta scalar always inferring nanosecond resolution instead of inferring from the input (:issue:`52212`)
- Bug in constructing a :class:`Timestamp` from a string representing a time without a date inferring an incorrect unit (:issue:`54097`)
- Bug in constructing a :class:`Timestamp` with ``ts_input=pd.NA`` raising ``TypeError`` (:issue:`45481`)
- Bug in parsing datetime strings with weekday but no day e.g. "2023 Sept Thu" incorrectly raising ``AttributeError`` instead of ``ValueError`` (:issue:`52659`)
- Bug in the repr for :class:`Series` when dtype is a timezone aware datetime with non-nanosecond resolution raising ``OutOfBoundsDatetime`` (:issue:`54623`)

Timedelta
^^^^^^^^^
- Bug in :class:`TimedeltaIndex` division or multiplication leading to ``.freq`` of "0 Days" instead of ``None`` (:issue:`51575`)
- Bug in :class:`Timedelta` with NumPy ``timedelta64`` objects not properly raising ``ValueError`` (:issue:`52806`)
- Bug in :func:`to_timedelta` converting :class:`Series` or :class:`DataFrame` containing :class:`ArrowDtype` of ``pyarrow.duration`` to NumPy ``timedelta64`` (:issue:`54298`)
- Bug in :meth:`Timedelta.__hash__`, raising an ``OutOfBoundsTimedelta`` on certain large values of second resolution (:issue:`54037`)
- Bug in :meth:`Timedelta.round` with values close to the implementation bounds returning incorrect results instead of raising ``OutOfBoundsTimedelta`` (:issue:`51494`)
- Bug in :meth:`TimedeltaIndex.map` with ``na_action="ignore"`` (:issue:`51644`)
- Bug in :meth:`arrays.TimedeltaArray.map` and :meth:`TimedeltaIndex.map`, where the supplied callable operated array-wise instead of element-wise (:issue:`51977`)

Timezones
^^^^^^^^^
- Bug in :func:`infer_freq` that raises ``TypeError`` for ``Series`` of timezone-aware timestamps (:issue:`52456`)
- Bug in :meth:`DatetimeTZDtype.base` that always returns a NumPy dtype with nanosecond resolution (:issue:`52705`)

Numeric
^^^^^^^
- Bug in :class:`RangeIndex` setting ``step`` incorrectly when being the subtrahend with minuend a numeric value (:issue:`53255`)
- Bug in :meth:`Series.corr` and :meth:`Series.cov` raising ``AttributeError`` for masked dtypes (:issue:`51422`)
- Bug when calling :meth:`Series.kurt` and :meth:`Series.skew` on NumPy data of all zero returning a Python type instead of a NumPy type (:issue:`53482`)
- Bug in :meth:`Series.mean`, :meth:`DataFrame.mean` with object-dtype values containing strings that can be converted to numbers (e.g. "2") returning incorrect numeric results; these now raise ``TypeError`` (:issue:`36703`, :issue:`44008`)
- Bug in :meth:`DataFrame.corrwith` raising ``NotImplementedError`` for PyArrow-backed dtypes (:issue:`52314`)
- Bug in :meth:`DataFrame.size` and :meth:`Series.size` returning 64-bit integer instead of a Python int (:issue:`52897`)
- Bug in :meth:`DateFrame.dot` returning ``object`` dtype for :class:`ArrowDtype` data (:issue:`53979`)
- Bug in :meth:`Series.any`, :meth:`Series.all`, :meth:`DataFrame.any`, and :meth:`DataFrame.all` had the default value of ``bool_only`` set to ``None`` instead of ``False``; this change should have no impact on users (:issue:`53258`)
- Bug in :meth:`Series.corr` and :meth:`Series.cov` raising ``AttributeError`` for masked dtypes (:issue:`51422`)
- Bug in :meth:`Series.median` and :meth:`DataFrame.median` with object-dtype values containing strings that can be converted to numbers (e.g. "2") returning incorrect numeric results; these now raise ``TypeError`` (:issue:`34671`)
- Bug in :meth:`Series.sum` converting dtype ``uint64`` to ``int64`` (:issue:`53401`)


Conversion
^^^^^^^^^^
- Bug in :func:`DataFrame.style.to_latex` and :func:`DataFrame.style.to_html` if the DataFrame contains integers with more digits than can be represented by floating point double precision (:issue:`52272`)
- Bug in :func:`array`  when given a ``datetime64`` or ``timedelta64`` dtype with unit of "s", "us", or "ms" returning :class:`.NumpyExtensionArray` instead of :class:`.DatetimeArray` or :class:`.TimedeltaArray` (:issue:`52859`)
- Bug in :func:`array`  when given an empty list and no dtype returning :class:`.NumpyExtensionArray` instead of :class:`.FloatingArray` (:issue:`54371`)
- Bug in :meth:`.ArrowDtype.numpy_dtype` returning nanosecond units for non-nanosecond ``pyarrow.timestamp`` and ``pyarrow.duration`` types (:issue:`51800`)
- Bug in :meth:`DataFrame.__repr__` incorrectly raising a ``TypeError`` when the dtype of a column is ``np.record`` (:issue:`48526`)
- Bug in :meth:`DataFrame.info` raising  ``ValueError`` when ``use_numba`` is set (:issue:`51922`)
- Bug in :meth:`DataFrame.insert` raising ``TypeError`` if ``loc`` is ``np.int64`` (:issue:`53193`)
- Bug in :meth:`HDFStore.select` loses precision of large int when stored and retrieved (:issue:`54186`)
- Bug in :meth:`Series.astype` not supporting ``object_`` (:issue:`54251`)

Strings
^^^^^^^
- Bug in :meth:`Series.str` that did not raise a  ``TypeError`` when iterated (:issue:`54173`)

Interval
^^^^^^^^
- :meth:`IntervalIndex.get_indexer` and :meth:`IntervalIndex.get_indexer_nonunique` raising if ``target`` is read-only array (:issue:`53703`)
- Bug in :class:`IntervalDtype` where the object could be kept alive when deleted (:issue:`54184`)
- Bug in :func:`interval_range` where a float ``step`` would produce incorrect intervals from floating point artifacts (:issue:`54477`)

Indexing
^^^^^^^^
- Bug in :meth:`DataFrame.__setitem__` losing dtype when setting a :class:`DataFrame` into duplicated columns (:issue:`53143`)
- Bug in :meth:`DataFrame.__setitem__` with a boolean mask and :meth:`DataFrame.putmask` with mixed non-numeric dtypes and a value other than ``NaN`` incorrectly raising ``TypeError`` (:issue:`53291`)
- Bug in :meth:`DataFrame.iloc` when using ``nan`` as the only element (:issue:`52234`)

Missing
^^^^^^^
- Bug in :meth:`DataFrame.interpolate` failing to fill across data when ``method`` is ``"pad"``, ``"ffill"``, ``"bfill"``, or ``"backfill"`` (:issue:`53898`)
- Bug in :meth:`DataFrame.interpolate` ignoring ``inplace`` when :class:`DataFrame` is empty (:issue:`53199`)
- Bug in :meth:`Series.idxmin`, :meth:`Series.idxmax`, :meth:`DataFrame.idxmin`, :meth:`DataFrame.idxmax` with a :class:`DatetimeIndex` index containing ``NaT`` incorrectly returning ``NaN`` instead of ``NaT`` (:issue:`43587`)
- Bug in :meth:`Series.interpolate` and :meth:`DataFrame.interpolate` failing to raise on invalid ``downcast`` keyword, which can be only ``None`` or ``"infer"`` (:issue:`53103`)
- Bug in :meth:`Series.interpolate` and :meth:`DataFrame.interpolate` with complex dtype incorrectly failing to fill ``NaN`` entries (:issue:`53635`)

MultiIndex
^^^^^^^^^^
- Bug in :meth:`MultiIndex.set_levels` not preserving dtypes for :class:`Categorical` (:issue:`52125`)
- Bug in displaying a :class:`MultiIndex` with a long element (:issue:`52960`)

I/O
^^^
- :meth:`DataFrame.to_orc` now raising ``ValueError`` when non-default :class:`Index` is given (:issue:`51828`)
- :meth:`DataFrame.to_sql` now raising ``ValueError`` when the name param is left empty while using SQLAlchemy to connect (:issue:`52675`)
- Bug in :func:`json_normalize` could not parse metadata fields list type (:issue:`37782`)
- Bug in :func:`read_csv` where it would error when ``parse_dates`` was set to a list or dictionary with ``engine="pyarrow"`` (:issue:`47961`)
- Bug in :func:`read_csv` with ``engine="pyarrow"`` raising when specifying a ``dtype`` with ``index_col`` (:issue:`53229`)
- Bug in :func:`read_hdf` not properly closing store after an ``IndexError`` is raised (:issue:`52781`)
- Bug in :func:`read_html` where style elements were read into DataFrames (:issue:`52197`)
- Bug in :func:`read_html` where tail texts were removed together with elements containing ``display:none`` style (:issue:`51629`)
- Bug in :func:`read_sql_table` raising an exception when reading a view (:issue:`52969`)
- Bug in :func:`read_sql` when reading multiple timezone aware columns with the same column name (:issue:`44421`)
- Bug in :func:`read_xml` stripping whitespace in string data (:issue:`53811`)
- Bug in :meth:`DataFrame.to_html` where ``colspace`` was incorrectly applied in case of multi index columns (:issue:`53885`)
- Bug in :meth:`DataFrame.to_html` where conversion for an empty :class:`DataFrame` with complex dtype raised a ``ValueError`` (:issue:`54167`)
- Bug in :meth:`DataFrame.to_json` where :class:`.DateTimeArray`/:class:`.DateTimeIndex` with non nanosecond precision could not be serialized correctly (:issue:`53686`)
- Bug when writing and reading empty Stata dta files where dtype information was lost (:issue:`46240`)
- Bug where ``bz2`` was treated as a hard requirement (:issue:`53857`)

Period
^^^^^^
- Bug in :class:`PeriodDtype` constructor failing to raise ``TypeError`` when no argument is passed or when ``None`` is passed (:issue:`27388`)
- Bug in :class:`PeriodDtype` constructor incorrectly returning the same ``normalize`` for different :class:`DateOffset` ``freq`` inputs (:issue:`24121`)
- Bug in :class:`PeriodDtype` constructor raising ``ValueError`` instead of ``TypeError`` when an invalid type is passed (:issue:`51790`)
- Bug in :class:`PeriodDtype` where the object could be kept alive when deleted (:issue:`54184`)
- Bug in :func:`read_csv` not processing empty strings as a null value, with ``engine="pyarrow"`` (:issue:`52087`)
- Bug in :func:`read_csv` returning ``object`` dtype columns instead of ``float64`` dtype columns with ``engine="pyarrow"`` for columns that are all null with ``engine="pyarrow"`` (:issue:`52087`)
- Bug in :meth:`Period.now` not accepting the ``freq`` parameter as a keyword argument (:issue:`53369`)
- Bug in :meth:`PeriodIndex.map` with ``na_action="ignore"`` (:issue:`51644`)
- Bug in :meth:`arrays.PeriodArray.map` and :meth:`PeriodIndex.map`, where the supplied callable operated array-wise instead of element-wise (:issue:`51977`)
- Bug in incorrectly allowing construction of :class:`Period` or :class:`PeriodDtype` with :class:`CustomBusinessDay` freq; use :class:`BusinessDay` instead (:issue:`52534`)

Plotting
^^^^^^^^
- Bug in :meth:`Series.plot` when invoked with ``color=None`` (:issue:`51953`)
- Fixed UserWarning in :meth:`DataFrame.plot.scatter` when invoked with ``c="b"`` (:issue:`53908`)

Groupby/resample/rolling
^^^^^^^^^^^^^^^^^^^^^^^^
- Bug in :meth:`.DataFrameGroupBy.idxmin`, :meth:`.SeriesGroupBy.idxmin`, :meth:`.DataFrameGroupBy.idxmax`, :meth:`.SeriesGroupBy.idxmax` returns wrong dtype when used on an empty DataFrameGroupBy or SeriesGroupBy (:issue:`51423`)
- Bug in :meth:`DataFrame.resample` and :meth:`Series.resample` in incorrectly allowing non-fixed ``freq`` when resampling on a :class:`TimedeltaIndex` (:issue:`51896`)
- Bug in :meth:`DataFrame.resample` and :meth:`Series.resample` losing time zone when resampling empty data (:issue:`53664`)
- Bug in :meth:`DataFrame.resample` and :meth:`Series.resample` where ``origin`` has no effect in resample when values are outside of axis  (:issue:`53662`)
- Bug in weighted rolling aggregations when specifying ``min_periods=0`` (:issue:`51449`)
- Bug in :meth:`DataFrame.groupby` and :meth:`Series.groupby` where, when the index of the
  grouped :class:`Series` or :class:`DataFrame` was a :class:`DatetimeIndex`, :class:`TimedeltaIndex`
  or :class:`PeriodIndex`, and the ``groupby`` method was given a function as its first argument,
  the function operated on the whole index rather than each element of the index (:issue:`51979`)
- Bug in :meth:`.DataFrameGroupBy.agg` with lists not respecting ``as_index=False`` (:issue:`52849`)
- Bug in :meth:`.DataFrameGroupBy.apply` causing an error to be raised when the input :class:`DataFrame` was subset as a :class:`DataFrame` after groupby (``[['a']]`` and not ``['a']``) and the given callable returned :class:`Series` that were not all indexed the same (:issue:`52444`)
- Bug in :meth:`.DataFrameGroupBy.apply` raising a ``TypeError`` when selecting multiple columns and providing a function that returns ``np.ndarray`` results (:issue:`18930`)
- Bug in :meth:`.DataFrameGroupBy.groups` and :meth:`.SeriesGroupBy.groups` with a datetime key in conjunction with another key produced an incorrect number of group keys (:issue:`51158`)
- Bug in :meth:`.DataFrameGroupBy.quantile` and :meth:`.SeriesGroupBy.quantile` may implicitly sort the result index with ``sort=False`` (:issue:`53009`)
- Bug in :meth:`.SeriesGroupBy.size` where the dtype would be ``np.int64`` for data with :class:`ArrowDtype` or masked dtypes (e.g. ``Int64``) (:issue:`53831`)
- Bug in :meth:`DataFrame.groupby` with column selection on the resulting groupby object not returning names as tuples when grouping by a list consisting of a single element (:issue:`53500`)
- Bug in :meth:`.DataFrameGroupBy.var` and :meth:`.SeriesGroupBy.var` failing to raise ``TypeError`` when called with datetime64, timedelta64 or :class:`PeriodDtype` values (:issue:`52128`, :issue:`53045`)
- Bug in :meth:`.DataFrameGroupBy.resample` with ``kind="period"`` raising ``AttributeError`` (:issue:`24103`)
- Bug in :meth:`.Resampler.ohlc` with empty object returning a :class:`Series` instead of empty :class:`DataFrame` (:issue:`42902`)
- Bug in :meth:`.SeriesGroupBy.count` and :meth:`.DataFrameGroupBy.count` where the dtype would be ``np.int64`` for data with :class:`ArrowDtype` or masked dtypes (e.g. ``Int64``) (:issue:`53831`)
- Bug in :meth:`.SeriesGroupBy.nth` and :meth:`.DataFrameGroupBy.nth` after performing column selection when using ``dropna="any"`` or ``dropna="all"`` would not subset columns (:issue:`53518`)
- Bug in :meth:`.SeriesGroupBy.nth` and :meth:`.DataFrameGroupBy.nth` raised after performing column selection when using ``dropna="any"`` or ``dropna="all"`` resulted in rows being dropped (:issue:`53518`)
- Bug in :meth:`.SeriesGroupBy.sum` and :meth:`.DataFrameGroupBy.sum` summing ``np.inf + np.inf`` and ``(-np.inf) + (-np.inf)`` to ``np.nan`` instead of ``np.inf`` and ``-np.inf`` respectively (:issue:`53606`)
- Bug in :meth:`Series.groupby` raising an error when grouped :class:`Series` has a :class:`DatetimeIndex` index and a :class:`Series` with a name that is a month is given to the ``by`` argument (:issue:`48509`)

Reshaping
^^^^^^^^^
- Bug in :func:`concat` coercing to ``object`` dtype when one column has ``pa.null()`` dtype (:issue:`53702`)
- Bug in :func:`crosstab` when ``dropna=False`` would not keep ``np.nan`` in the result (:issue:`10772`)
- Bug in :func:`melt` where the ``variable`` column would lose extension dtypes (:issue:`54297`)
- Bug in :func:`merge_asof` raising ``KeyError`` for extension dtypes (:issue:`52904`)
- Bug in :func:`merge_asof` raising ``ValueError`` for data backed by read-only ndarrays (:issue:`53513`)
- Bug in :func:`merge_asof` with ``left_index=True`` or ``right_index=True`` with mismatched index dtypes giving incorrect results in some cases instead of raising ``MergeError`` (:issue:`53870`)
- Bug in :meth:`DataFrame.agg` and :meth:`Series.agg` on non-unique columns would return incorrect type when dist-like argument passed in (:issue:`51099`)
- Bug in :meth:`DataFrame.combine_first` ignoring other's columns if ``other`` is empty (:issue:`53792`)
- Bug in :meth:`DataFrame.idxmin` and :meth:`DataFrame.idxmax`, where the axis dtype would be lost for empty frames (:issue:`53265`)
- Bug in :meth:`DataFrame.merge` not merging correctly when having ``MultiIndex`` with single level (:issue:`52331`)
- Bug in :meth:`DataFrame.stack` losing extension dtypes when columns is a :class:`MultiIndex` and frame contains mixed dtypes (:issue:`45740`)
- Bug in :meth:`DataFrame.stack` sorting columns lexicographically (:issue:`53786`)
- Bug in :meth:`DataFrame.transpose` inferring dtype for object column (:issue:`51546`)
- Bug in :meth:`Series.combine_first` converting ``int64`` dtype to ``float64`` and losing precision on very large integers (:issue:`51764`)
- Bug when joining empty :class:`DataFrame` objects, where the joined index would be a :class:`RangeIndex` instead of the joined index type (:issue:`52777`)

Sparse
^^^^^^
- Bug in :class:`SparseDtype` constructor failing to raise ``TypeError`` when given an incompatible ``dtype`` for its subtype, which must be a NumPy dtype (:issue:`53160`)
- Bug in :meth:`arrays.SparseArray.map` allowed the fill value to be included in the sparse values (:issue:`52095`)

ExtensionArray
^^^^^^^^^^^^^^
- Bug in :class:`.ArrowStringArray` constructor raises ``ValueError`` with dictionary types of strings (:issue:`54074`)
- Bug in :class:`DataFrame` constructor not copying :class:`Series` with extension dtype when given in dict (:issue:`53744`)
- Bug in :class:`~arrays.ArrowExtensionArray` converting pandas non-nanosecond temporal objects from non-zero values to zero values (:issue:`53171`)
- Bug in :meth:`Series.quantile` for PyArrow temporal types raising ``ArrowInvalid`` (:issue:`52678`)
- Bug in :meth:`Series.rank` returning wrong order for small values with ``Float64`` dtype (:issue:`52471`)
- Bug in :meth:`Series.unique` for boolean ``ArrowDtype`` with ``NA`` values (:issue:`54667`)
- Bug in :meth:`~arrays.ArrowExtensionArray.__iter__` and :meth:`~arrays.ArrowExtensionArray.__getitem__` returning python datetime and timedelta objects for non-nano dtypes (:issue:`53326`)
- Bug where the :class:`DataFrame` repr would not work when a column had an :class:`ArrowDtype` with a ``pyarrow.ExtensionDtype`` (:issue:`54063`)
- Bug where the ``__from_arrow__`` method of masked ExtensionDtypes (e.g. :class:`Float64Dtype`, :class:`BooleanDtype`) would not accept PyArrow arrays of type ``pyarrow.null()`` (:issue:`52223`)

Styler
^^^^^^
- Bug in :meth:`.Styler._copy` calling overridden methods in subclasses of :class:`.Styler` (:issue:`52728`)

Metadata
^^^^^^^^
- Fixed metadata propagation in :meth:`DataFrame.max`, :meth:`DataFrame.min`, :meth:`DataFrame.prod`, :meth:`DataFrame.mean`, :meth:`Series.mode`, :meth:`DataFrame.median`, :meth:`DataFrame.sem`, :meth:`DataFrame.skew`, :meth:`DataFrame.kurt` (:issue:`28283`)
- Fixed metadata propagation in :meth:`DataFrame.squeeze`, and :meth:`DataFrame.describe` (:issue:`28283`)
- Fixed metadata propagation in :meth:`DataFrame.std` (:issue:`28283`)

Other
^^^^^
- Bug in :class:`.FloatingArray.__contains__` with ``NaN`` item incorrectly returning ``False`` when ``NaN`` values are present (:issue:`52840`)
- Bug in :class:`DataFrame` and :class:`Series` raising for data of complex dtype when ``NaN`` values are present (:issue:`53627`)
- Bug in :class:`DatetimeIndex` where ``repr`` of index passed with time does not print time is midnight and non-day based freq(:issue:`53470`)
- Bug in :func:`.testing.assert_frame_equal` and :func:`.testing.assert_series_equal` now throw assertion error for two unequal sets (:issue:`51727`)
- Bug in :func:`.testing.assert_frame_equal` checks category dtypes even when asked not to check index type (:issue:`52126`)
- Bug in :func:`api.interchange.from_dataframe` was not respecting ``allow_copy`` argument (:issue:`54322`)
- Bug in :func:`api.interchange.from_dataframe` was raising during interchanging from non-pandas tz-aware data containing null values (:issue:`54287`)
- Bug in :func:`api.interchange.from_dataframe` when converting an empty DataFrame object (:issue:`53155`)
- Bug in :func:`from_dummies` where the resulting :class:`Index` did not match the original :class:`Index` (:issue:`54300`)
- Bug in :func:`from_dummies` where the resulting data would always be ``object`` dtype instead of the dtype of the columns (:issue:`54300`)
- Bug in :meth:`.DataFrameGroupBy.first`, :meth:`.DataFrameGroupBy.last`, :meth:`.SeriesGroupBy.first`, and :meth:`.SeriesGroupBy.last` where an empty group would return ``np.nan`` instead of the corresponding :class:`.ExtensionArray` NA value (:issue:`39098`)
- Bug in :meth:`DataFrame.pivot_table` with casting the mean of ints back to an int (:issue:`16676`)
- Bug in :meth:`DataFrame.reindex` with a ``fill_value`` that should be inferred with a :class:`ExtensionDtype` incorrectly inferring ``object`` dtype (:issue:`52586`)
- Bug in :meth:`DataFrame.shift` and :meth:`Series.shift` and :meth:`.DataFrameGroupBy.shift` when passing both ``freq`` and ``fill_value`` silently ignoring ``fill_value`` instead of raising ``ValueError`` (:issue:`53832`)
- Bug in :meth:`DataFrame.shift` with ``axis=1`` on a :class:`DataFrame` with a single :class:`ExtensionDtype` column giving incorrect results (:issue:`53832`)
- Bug in :meth:`Index.sort_values` when a ``key`` is passed (:issue:`52764`)
- Bug in :meth:`Series.align`, :meth:`DataFrame.align`, :meth:`Series.reindex`, :meth:`DataFrame.reindex`, :meth:`Series.interpolate`, :meth:`DataFrame.interpolate`, incorrectly failing to raise with method="asfreq" (:issue:`53620`)
- Bug in :meth:`Series.argsort` failing to raise when an invalid ``axis`` is passed (:issue:`54257`)
- Bug in :meth:`Series.map` when giving a callable to an empty series, the returned series had ``object`` dtype. It now keeps the original dtype (:issue:`52384`)
- Bug in :meth:`Series.memory_usage` when ``deep=True`` throw an error with Series of objects and the returned value is incorrect, as it does not take into account GC corrections (:issue:`51858`)
- Bug in :meth:`period_range` the default behavior when freq was not passed as an argument was incorrect(:issue:`53687`)
- Fixed incorrect ``__name__`` attribute of ``pandas._libs.json`` (:issue:`52898`)

.. ---------------------------------------------------------------------------
.. _whatsnew_210.contributors:

Contributors
~~~~~~~~~~~~<|MERGE_RESOLUTION|>--- conflicted
+++ resolved
@@ -560,12 +560,7 @@
 - Deprecated logical operation between two non boolean :class:`Series` with different indexes always coercing the result to bool dtype. In a future version, this will maintain the return type of the inputs (:issue:`52500`, :issue:`52538`)
 - Deprecated :class:`Period` and :class:`PeriodDtype` with ``BDay`` freq, use a :class:`DatetimeIndex` with ``BDay`` freq instead (:issue:`53446`)
 - Deprecated :func:`value_counts`, use ``pd.Series(obj).value_counts()`` instead (:issue:`47862`)
-<<<<<<< HEAD
-- Deprecated :meth:`DataFrame.combine` and :meth:`Series.combine` (:issue:`53463`)
-- Deprecated :meth:`Series.first` and :meth:`DataFrame.first` (please create a mask and filter using ``.loc`` instead) (:issue:`45908`)
-=======
 - Deprecated :meth:`Series.first` and :meth:`DataFrame.first`; create a mask and filter using ``.loc`` instead (:issue:`45908`)
->>>>>>> 00f79a33
 - Deprecated :meth:`Series.interpolate` and :meth:`DataFrame.interpolate` for object-dtype (:issue:`53631`)
 - Deprecated :meth:`Series.last` and :meth:`DataFrame.last`; create a mask and filter using ``.loc`` instead (:issue:`53692`)
 - Deprecated allowing arbitrary ``fill_value`` in :class:`SparseDtype`, in a future version the ``fill_value`` will need to be compatible with the ``dtype.subtype``, either a scalar that can be held by that subtype or ``NaN`` for integer or bool subtypes (:issue:`23124`)
