--- conflicted
+++ resolved
@@ -340,11 +340,7 @@
 - Bug in :meth:`arrays.PeriodArray.map` and :meth:`PeriodIndex.map`, where the supplied callable operated array-wise instead of element-wise (:issue:`51977`)
 - Bug in :func:`read_csv` not processing empty strings as a null value, with ``engine="pyarrow"`` (:issue:`52087`)
 - Bug in :func:`read_csv` returning ``object`` dtype columns instead of ``float64`` dtype columns with ``engine="pyarrow"`` for columns that are all null with ``engine="pyarrow"`` (:issue:`52087`)
-<<<<<<< HEAD
-=======
-- Bug in incorrectly allowing construction of :class:`Period` or :class:`PeriodDtype` with :class:`CustomBusinessDay` freq; use :class:`BusinessDay` instead (:issue:`52534`)
--
->>>>>>> 7187e675
+-
 
 Plotting
 ^^^^^^^^
