--- conflicted
+++ resolved
@@ -81,17 +81,14 @@
 - :meth:`arrays.DatetimeArray.map`, :meth:`arrays.TimedeltaArray.map` and :meth:`arrays.PeriodArray.map` can now take a ``na_action`` argument (:issue:`51644`)
 - :meth:`arrays.SparseArray.map` now supports ``na_action`` (:issue:`52096`).
 - Add dtype of categories to ``repr`` information of :class:`CategoricalDtype` (:issue:`52179`)
+- Added :meth:`Series.axis_ops` and :meth:`DataFrame.axis_ops` accessor for methods that operate on the object axes but not the data (:issue:`52461`)
 - Added to the escape mode "latex-math" preserving without escaping all characters between "\(" and "\)" in formatter (:issue:`51903`)
 - Adding ``engine_kwargs`` parameter to :meth:`DataFrame.read_excel` (:issue:`52214`)
-<<<<<<< HEAD
-- Added :meth:`Series.axis_ops` and :meth:`DataFrame.axis_ops` accessor for methods that operate on the object axes but not the data (:issue:`52461`)
-=======
 - Implemented ``__pandas_priority__`` to allow custom types to take precedence over :class:`DataFrame`, :class:`Series`, :class:`Index`, or :class:`ExtensionArray` for arithmetic operations, :ref:`see the developer guide <extending.pandas_priority>` (:issue:`48347`)
 - Improve error message when having incompatible columns using :meth:`DataFrame.merge` (:issue:`51861`)
 - Improve error message when setting :class:`DataFrame` with wrong number of columns through :meth:`DataFrame.isetitem` (:issue:`51701`)
 - Improved error message when creating a DataFrame with empty data (0 rows), no index and an incorrect number of columns. (:issue:`52084`)
 - Let :meth:`DataFrame.to_feather` accept a non-default :class:`Index` and non-string column names (:issue:`51787`)
->>>>>>> bd5ed2f6
 -
 
 .. ---------------------------------------------------------------------------
