--- conflicted
+++ resolved
@@ -261,12 +261,7 @@
 - The deprecated ``.ix[]`` indexer now raises a more visible FutureWarning instead of DeprecationWarning (:issue:`26438`).
 - Deprecated the ``units=M`` (months) and ``units=Y`` (year) parameters for ``units`` of :func:`pandas.to_timedelta`, :func:`pandas.Timedelta` and :func:`pandas.TimedeltaIndex` (:issue:`16344`)
 - The functions :func:`pandas.to_datetime` and :func:`pandas.to_timedelta` have deprecated the ``box`` keyword. Instead, use :meth:`to_numpy` or :meth:`Timestamp.to_datetime64` or :meth:`Timedelta.to_timedelta64`. (:issue:`24416`)
-<<<<<<< HEAD
-- The default value ``ordered=None`` in :class:`~pandas.api.types.CategoricalDtype` has been deprecated in favor of ``ordered=False``. When converting between categorical types ``ordered=True`` must be explicitly passed in order to be preserved. (:issue:`26336`)
-=======
-- The :meth:`DataFrame.compound` and :meth:`Series.compound` methods are deprecated and will be removed in a future version.
-
->>>>>>> f5cc0789
+
 
 .. _whatsnew_0250.prior_deprecations:
 
