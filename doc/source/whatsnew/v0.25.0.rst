.. _whatsnew_0250:

What's New in 0.25.0 (April XX, 2019)
-------------------------------------

.. warning::

   Starting with the 0.25.x series of releases, pandas only supports Python 3.5 and higher.
   See :ref:`install.dropping-27` for more details.

.. warning::

   `Panel` has been fully removed. For N-D labeled data structures, please
   use `xarray <https://xarray.pydata.org/en/stable/>`_

{{ header }}

These are the changes in pandas 0.25.0. See :ref:`release` for a full changelog
including other versions of pandas.


.. _whatsnew_0250.enhancements.other:

Other Enhancements
^^^^^^^^^^^^^^^^^^

- Added support for ISO week year format ('%G-%V-%u') when parsing datetimes using :meth: `to_datetime` (:issue:`16607`)
- Indexing of ``DataFrame`` and ``Series`` now accepts zerodim ``np.ndarray`` (:issue:`24919`)
- :meth:`Timestamp.replace` now supports the ``fold`` argument to disambiguate DST transition times (:issue:`25017`)
- :meth:`DataFrame.at_time` and :meth:`Series.at_time` now support :meth:`datetime.time` objects with timezones (:issue:`24043`)
- ``Series.str`` has gained :meth:`Series.str.casefold` method to removes all case distinctions present in a string (:issue:`25405`)
- :meth:`DataFrame.set_index` now works for instances of ``abc.Iterator``, provided their output is of the same length as the calling frame (:issue:`22484`, :issue:`24984`)
- :meth:`DatetimeIndex.union` now supports the ``sort`` argument. The behaviour of the sort parameter matches that of :meth:`Index.union` (:issue:`24994`)
- :meth:`RangeIndex.union` now supports the ``sort`` argument. If ``sort=False`` an unsorted ``Int64Index`` is always returned. ``sort=None`` is the default and returns a mononotically increasing ``RangeIndex`` if possible or a sorted ``Int64Index`` if not (:issue:`24471`)
- :meth:`DataFrame.rename` now supports the ``errors`` argument to raise errors when attempting to rename nonexistent keys (:issue:`13473`)
- :class:`RangeIndex` has gained :attr:`~RangeIndex.start`, :attr:`~RangeIndex.stop`, and :attr:`~RangeIndex.step` attributes (:issue:`25710`)
- :class:`datetime.timezone` objects are now supported as arguments to timezone methods and constructors (:issue:`25065`)
- :meth:`DataFrame.query` and :meth:`DataFrame.eval` now supports quoting column names with backticks to refer to names with spaces (:issue:`6508`)

.. _whatsnew_0250.api_breaking:

Backwards incompatible API changes
~~~~~~~~~~~~~~~~~~~~~~~~~~~~~~~~~~

.. _whatsnew_0250.api_breaking.utc_offset_indexing:


Indexing with date strings with UTC offsets
^^^^^^^^^^^^^^^^^^^^^^^^^^^^^^^^^^^^^^^^^^^

Indexing a :class:`DataFrame` or :class:`Series` with a :class:`DatetimeIndex` with a
date string with a UTC offset would previously ignore the UTC offset. Now, the UTC offset
is respected in indexing. (:issue:`24076`, :issue:`16785`)

*Previous Behavior*:

.. code-block:: ipython

    In [1]: df = pd.DataFrame([0], index=pd.DatetimeIndex(['2019-01-01'], tz='US/Pacific'))

    In [2]: df
    Out[2]:
                               0
    2019-01-01 00:00:00-08:00  0

    In [3]: df['2019-01-01 00:00:00+04:00':'2019-01-01 01:00:00+04:00']
    Out[3]:
                               0
    2019-01-01 00:00:00-08:00  0

*New Behavior*:

.. ipython:: ipython

    df = pd.DataFrame([0], index=pd.DatetimeIndex(['2019-01-01'], tz='US/Pacific'))
    df['2019-01-01 12:00:00+04:00':'2019-01-01 13:00:00+04:00']

.. _whatsnew_0250.api_breaking.groupby_apply_first_group_once:

GroupBy.apply on ``DataFrame`` evaluates first group only once
^^^^^^^^^^^^^^^^^^^^^^^^^^^^^^^^^^^^^^^^^^^^^^^^^^^^^^^^^^^^^^

The implementation of :meth:`DataFrameGroupBy.apply() <pandas.core.groupby.DataFrameGroupBy.apply>`
previously evaluated the supplied function consistently twice on the first group
to infer if it is safe to use a fast code path. Particularly for functions with
side effects, this was an undesired behavior and may have led to surprises.

(:issue:`2936`, :issue:`2656`, :issue:`7739`, :issue:`10519`, :issue:`12155`,
:issue:`20084`, :issue:`21417`)

Now every group is evaluated only a single time.

.. ipython:: python

    df = pd.DataFrame({"a": ["x", "y"], "b": [1, 2]})
    df

    def func(group):
        print(group.name)
        return group

*Previous Behaviour*:

.. code-block:: python

   In [3]: df.groupby('a').apply(func)
   x
   x
   y
   Out[3]:
      a  b
   0  x  1
   1  y  2

*New Behaviour*:

.. ipython:: python

    df.groupby("a").apply(func)


Concatenating Sparse Values
^^^^^^^^^^^^^^^^^^^^^^^^^^^

When passed DataFrames whose values are sparse, :func:`concat` will now return a
Series or DataFrame with sparse values, rather than a ``SparseDataFrame`` (:issue:`25702`).

.. ipython:: python

   df = pd.DataFrame({"A": pd.SparseArray([0, 1])})

*Previous Behavior*:

.. code-block:: ipython

   In [2]: type(pd.concat([df, df]))
   pandas.core.sparse.frame.SparseDataFrame

*New Behavior*:

.. ipython:: python

   type(pd.concat([df, df]))


This now matches the existing behavior of :class:`concat` on ``Series`` with sparse values.
:func:`concat` will continue to return a ``SparseDataFrame`` when all the values
are instances of ``SparseDataFrame``.

This change also affects routines using :func:`concat` internally, like :func:`get_dummies`,
which now returns a :class:`DataFrame` in all cases (previously a ``SparseDataFrame`` was
returned if all the columns were dummy encoded, and a :class:`DataFrame` otherwise).

Providing any ``SparseSeries`` or ``SparseDataFrame`` to :func:`concat` will
cause a ``SparseSeries`` or ``SparseDataFrame`` to be returned, as before.


.. _whatsnew_0250.api_breaking.deps:

Increased minimum versions for dependencies
^^^^^^^^^^^^^^^^^^^^^^^^^^^^^^^^^^^^^^^^^^^

Due to dropping support for Python 2.7, a number of optional dependencies have updated minimum versions (issue:`25725`, :issue:`24942`, :issue:`25752`).
Independently, some minimum supported versions of dependencies were updated (:issue:`23519`, :issue:`25554`).
If installed, we now require:

+-----------------+-----------------+----------+
| Package         | Minimum Version | Required |
+=================+=================+==========+
| numpy           | 1.13.3          |    X     |
+-----------------+-----------------+----------+
| pytz            | 2015.4          |    X     |
+-----------------+-----------------+----------+
| bottleneck      | 1.2.1           |          |
+-----------------+-----------------+----------+
| numexpr         | 2.6.2           |          |
+-----------------+-----------------+----------+
| pytest (dev)    | 4.0.2           |          |
+-----------------+-----------------+----------+

For `optional libraries <https://pandas-docs.github.io/pandas-docs-travis/install.html#dependencies>`_ the general recommendation is to use the latest version.
The following table lists the lowest version per library that is currently being tested throughout the development of pandas.
Optional libraries below the lowest tested version may still work, but are not considered supported.

+-----------------+-----------------+
| Package         | Minimum Version |
+=================+=================+
| fastparquet     | 0.2.1           |
+-----------------+-----------------+
| matplotlib      | 2.2.2           |
+-----------------+-----------------+
| openpyxl        | 2.4.0           |
+-----------------+-----------------+
| pyarrow         | 0.9.0           |
+-----------------+-----------------+
| pytables        | 3.4.2           |
+-----------------+-----------------+
| scipy           | 0.19.0          |
+-----------------+-----------------+
| sqlalchemy      | 1.1.4           |
+-----------------+-----------------+
| xarray          | 0.8.2           |
+-----------------+-----------------+
| xlrd            | 1.0.0           |
+-----------------+-----------------+
| xlsxwriter      | 0.7.7           |
+-----------------+-----------------+
| xlwt            | 1.0.0           |
+-----------------+-----------------+

.. _whatsnew_0250.api.other:

Other API Changes
^^^^^^^^^^^^^^^^^

- :class:`DatetimeTZDtype` will now standardize pytz timezones to a common timezone instance (:issue:`24713`)
- ``Timestamp`` and ``Timedelta`` scalars now implement the :meth:`to_numpy` method as aliases to :meth:`Timestamp.to_datetime64` and :meth:`Timedelta.to_timedelta64`, respectively. (:issue:`24653`)
- :meth:`Timestamp.strptime` will now rise a ``NotImplementedError`` (:issue:`25016`)
- Comparing :class:`Timestamp` with unsupported objects now returns :py:obj:`NotImplemented` instead of raising ``TypeError``. This implies that unsupported rich comparisons are delegated to the other object, and are now consistent with Python 3 behavior for ``datetime`` objects (:issue:`24011`)
- Bug in :meth:`DatetimeIndex.snap` which didn't preserving the ``name`` of the input :class:`Index` (:issue:`25575`)

.. _whatsnew_0250.deprecations:

Deprecations
~~~~~~~~~~~~

- Deprecated the `M (months)` and `Y (year)` `units` parameter of :func: `pandas.to_timedelta`, :func: `pandas.Timedelta` and :func: `pandas.TimedeltaIndex` (:issue:`16344`)
- The functions :func:`pandas.to_datetime` and :func:`pandas.to_timedelta` have deprecated the ``box`` keyword. Instead, use :meth:`to_numpy` or :meth:`Timestamp.to_datetime64`/:meth:`Timedelta.to_timedelta64`. (:issue:`24416`)

.. _whatsnew_0250.prior_deprecations:

Removal of prior version deprecations/changes
~~~~~~~~~~~~~~~~~~~~~~~~~~~~~~~~~~~~~~~~~~~~~
- Removed (parts of) :class:`Panel` (:issue:`25047`,:issue:`25191`,:issue:`25231`)
-
-
-

.. _whatsnew_0250.performance:

Performance Improvements
~~~~~~~~~~~~~~~~~~~~~~~~

- Significant speedup in `SparseArray` initialization that benefits most operations, fixing performance regression introduced in v0.20.0 (:issue:`24985`)
- `DataFrame.to_stata()` is now faster when outputting data with any string or non-native endian columns (:issue:`25045`)
- Improved performance of :meth:`Series.searchsorted`. The speedup is especially large when the dtype is
  int8/int16/int32 and the searched key is within the integer bounds for the dtype (:issue:`22034`)
- Improved performance of :meth:`pandas.core.groupby.GroupBy.quantile` (:issue:`20405`)
- Improved performance of :meth:`read_csv` by faster tokenizing and faster parsing of small float numbers (:issue:`25784`)
- Improved performance of :meth:`read_csv` by faster parsing of N/A and boolean values (:issue:`25804`)

.. _whatsnew_0250.bug_fixes:

Bug Fixes
~~~~~~~~~


Categorical
^^^^^^^^^^^

-
-
-

Datetimelike
^^^^^^^^^^^^

- Bug in :func:`to_datetime` which would raise an (incorrect) ``ValueError`` when called with a date far into the future and the ``format`` argument specified instead of raising ``OutOfBoundsDatetime`` (:issue:`23830`)
-
-
-

Timedelta
^^^^^^^^^

-
-
-

Timezones
^^^^^^^^^

- Bug in :func:`DatetimeIndex.to_frame` where timezone aware data would be converted to timezone naive data (:issue:`25809`)
- Bug in :func:`to_datetime` with ``utc=True`` and datetime strings that would apply previously parsed UTC offsets to subsequent arguments (:issue:`24992`)
- Bug in :func:`Timestamp.tz_localize` and :func:`Timestamp.tz_convert` does not propagate ``freq`` (:issue:`25241`)
- Bug in :func:`Series.at` where setting :class:`Timestamp` with timezone raises ``TypeError`` (:issue:`25506`)
- Bug in :func:`DataFrame.update` when updating with timezone aware data would return timezone naive data (:issue:`25807`)
- Bug in :func:`to_datetime` where an uninformative ``RuntimeError`` was raised when passing a naive :class:`Timestamp` with datetime strings with mixed UTC offsets (:issue:`25978`)

Numeric
^^^^^^^

- Bug in :meth:`to_numeric` in which large negative numbers were being improperly handled (:issue:`24910`)
- Bug in :meth:`to_numeric` in which numbers were being coerced to float, even though ``errors`` was not ``coerce`` (:issue:`24910`)
<<<<<<< HEAD
- Bug in :class:`format` in which floating point complex numbers were not being formatted to proper display precision and trimming (:issue:`25514`)
=======
- Bug in error messages in :meth:`DataFrame.corr` and :meth:`Series.corr`. Added the possibility of using a callable. (:issue:`25729`)
- Bug in :meth:`Series.divmod` and :meth:`Series.rdivmod` which would raise an (incorrect) ``ValueError`` rather than return a pair of :class:`Series` objects as result (:issue:`25557`)
- Raises a helpful exception when a non-numeric index is sent to :meth:`interpolate` with methods which require numeric index. (:issue:`21662`)
>>>>>>> fa9c7de7
-
-


Conversion
^^^^^^^^^^

- Bug in :func:`DataFrame.astype()` when passing a dict of columns and types the `errors` parameter was ignored. (:issue:`25905`)
-
-

Strings
^^^^^^^

-
-
-


Interval
^^^^^^^^

- Construction of :class:`Interval` is restricted to numeric, :class:`Timestamp` and :class:`Timedelta` endpoints (:issue:`23013`)
- Fixed bug in :class:`Series`/:class:`DataFrame` not displaying ``NaN`` in :class:`IntervalIndex` with missing values (:issue:`25984`)
-

Indexing
^^^^^^^^

- Improved exception message when calling :meth:`DataFrame.iloc` with a list of non-numeric objects (:issue:`25753`).
-
-


Missing
^^^^^^^

- Fixed misleading exception message in :meth:`Series.missing` if argument ``order`` is required, but omitted (:issue:`10633`, :issue:`24014`).
- Fixed class type displayed in exception message in :meth:`DataFrame.dropna` if invalid ``axis`` parameter passed (:issue:`25555`)
-

MultiIndex
^^^^^^^^^^

- Bug in which incorrect exception raised by :meth:`pd.Timedelta` when testing the membership of :class:`MultiIndex` (:issue:`24570`)
-
-

I/O
^^^

- Bug in :func:`DataFrame.to_html()` where values were truncated using display options instead of outputting the full content (:issue:`17004`)
- Fixed bug in missing text when using :meth:`to_clipboard` if copying utf-16 characters in Python 3 on Windows (:issue:`25040`)
- Bug in :func:`read_json` for ``orient='table'`` when it tries to infer dtypes by default, which is not applicable as dtypes are already defined in the JSON schema (:issue:`21345`)
- Bug in :func:`read_json` for ``orient='table'`` and float index, as it infers index dtype by default, which is not applicable because index dtype is already defined in the JSON schema (:issue:`25433`)
- Bug in :func:`read_json` for ``orient='table'`` and string of float column names, as it makes a column name type conversion to Timestamp, which is not applicable because column names are already defined in the JSON schema (:issue:`25435`)
- Bug in :func:`json_normalize` for ``errors='ignore'`` where missing values in the input data, were filled in resulting ``DataFrame`` with the string "nan" instead of ``numpy.nan`` (:issue:`25468`)
- :meth:`DataFrame.to_html` now raises ``TypeError`` when using an invalid type for the ``classes`` parameter instead of ``AsseertionError`` (:issue:`25608`)
- Bug in :meth:`DataFrame.to_string` and :meth:`DataFrame.to_latex` that would lead to incorrect output when the ``header`` keyword is used (:issue:`16718`)
- Bug in :func:`read_csv` not properly interpreting the UTF8 encoded filenames on Windows on Python 3.6+ (:issue:`15086`)
- Improved performance in :meth:`pandas.read_stata` and :class:`pandas.io.stata.StataReader` when converting columns that have missing values (:issue:`25772`)
- Bug in :meth:`DataFrame.to_html` where header numbers would ignore display options when rounding (:issue:`17280`)
- Bug in :func:`read_hdf` not properly closing store after a ``KeyError`` is raised (:issue:`25766`)
- Bug in ``read_csv`` which would not raise ``ValueError`` if a column index in ``usecols`` was out of bounds (:issue:`25623`)
- Improved the explanation for the failure when value labels are repeated in Stata dta files and suggested work-arounds (:issue:`25772`)
- Improved :meth:`pandas.read_stata` and :class:`pandas.io.stata.StataReader` to read incorrectly formatted 118 format files saved by Stata (:issue:`25960`)

Plotting
^^^^^^^^

- Fixed bug where :class:`api.extensions.ExtensionArray` could not be used in matplotlib plotting (:issue:`25587`)
- Bug in an error message in :meth:`DataFrame.plot`. Improved the error message if non-numerics are passed to :meth:`DataFrame.plot` (:issue:`25481`)
-
-
-

Groupby/Resample/Rolling
^^^^^^^^^^^^^^^^^^^^^^^^

- Bug in :meth:`pandas.core.resample.Resampler.agg` with a timezone aware index where ``OverflowError`` would raise when passing a list of functions (:issue:`22660`)
- Bug in :meth:`pandas.core.groupby.DataFrameGroupBy.nunique` in which the names of column levels were lost (:issue:`23222`)
- Bug in :func:`pandas.core.groupby.GroupBy.agg` when applying a aggregation function to timezone aware data (:issue:`23683`)
- Bug in :func:`pandas.core.groupby.GroupBy.first` and :func:`pandas.core.groupby.GroupBy.last` where timezone information would be dropped (:issue:`21603`)
- Bug in :func:`Series.groupby` where using ``groupby`` with a :class:`MultiIndex` Series with a list of labels equal to the length of the series caused incorrect grouping (:issue:`25704`)
- Ensured that ordering of outputs in ``groupby`` aggregation functions is consistent across all versions of Python (:issue:`25692`)
- Ensured that result group order is correct when grouping on an ordered ``Categorical`` and specifying ``observed=True`` (:issue:`25871`, :issue:`25167`)
- Bug in :meth:`pandas.core.window.Rolling.min` and :meth:`pandas.core.window.Rolling.max` that caused a memory leak (:issue:`25893`)
- Bug in :func:`idxmax` and :func:`idxmin` on :meth:`DataFrame.groupby` with datetime column would return incorrect dtype (:issue:`25444`, :issue:`15306`)

Reshaping
^^^^^^^^^

- Bug in :func:`pandas.merge` adds a string of ``None`` if ``None`` is assigned in suffixes instead of remain the column name as-is (:issue:`24782`).
- Bug in :func:`merge` when merging by index name would sometimes result in an incorrectly numbered index (:issue:`24212`)
- :func:`to_records` now accepts dtypes to its `column_dtypes` parameter (:issue:`24895`)
- Bug in :func:`concat` where order of ``OrderedDict`` (and ``dict`` in Python 3.6+) is not respected, when passed in as  ``objs`` argument (:issue:`21510`)
- Bug in :func:`concat` where the resulting ``freq`` of two :class:`DatetimeIndex` with the same ``freq`` would be dropped (:issue:`3232`).
- Bug in :func:`merge` where merging with equivalent Categorical dtypes was raising an error (:issue:`22501`)
- Bug in :class:`DataFrame` constructor when passing non-empty tuples would cause a segmentation fault (:issue:`25691`)

Sparse
^^^^^^

- Significant speedup in `SparseArray` initialization that benefits most operations, fixing performance regression introduced in v0.20.0 (:issue:`24985`)
- Bug in :class:`SparseFrame` constructor where passing ``None`` as the data would cause ``default_fill_value`` to be ignored (:issue:`16807`)
-


Other
^^^^^

- Bug in :class:`Series` and :class:`DataFrame` repr where ``np.datetime64('NaT')`` and ``np.timedelta64('NaT')`` with ``dtype=object`` would be represented as ``NaN`` (:issue:`25445`)
-
-


.. _whatsnew_0.250.contributors:

Contributors
~~~~~~~~~~~~

.. contributors:: v0.24.x..HEAD<|MERGE_RESOLUTION|>--- conflicted
+++ resolved
@@ -292,13 +292,10 @@
 
 - Bug in :meth:`to_numeric` in which large negative numbers were being improperly handled (:issue:`24910`)
 - Bug in :meth:`to_numeric` in which numbers were being coerced to float, even though ``errors`` was not ``coerce`` (:issue:`24910`)
-<<<<<<< HEAD
 - Bug in :class:`format` in which floating point complex numbers were not being formatted to proper display precision and trimming (:issue:`25514`)
-=======
 - Bug in error messages in :meth:`DataFrame.corr` and :meth:`Series.corr`. Added the possibility of using a callable. (:issue:`25729`)
 - Bug in :meth:`Series.divmod` and :meth:`Series.rdivmod` which would raise an (incorrect) ``ValueError`` rather than return a pair of :class:`Series` objects as result (:issue:`25557`)
 - Raises a helpful exception when a non-numeric index is sent to :meth:`interpolate` with methods which require numeric index. (:issue:`21662`)
->>>>>>> fa9c7de7
 -
 -
 
