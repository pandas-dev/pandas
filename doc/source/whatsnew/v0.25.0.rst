.. _whatsnew_0250:

What's New in 0.25.0 (April XX, 2019)
-------------------------------------

.. warning::

   Starting with the 0.25.x series of releases, pandas only supports Python 3.5 and higher.
   See :ref:`install.dropping-27` for more details.

{{ header }}

These are the changes in pandas 0.25.0. See :ref:`release` for a full changelog
including other versions of pandas.


.. _whatsnew_0250.enhancements.other:

Other Enhancements
^^^^^^^^^^^^^^^^^^

- Indexing of ``DataFrame`` and ``Series`` now accepts zerodim ``np.ndarray`` (:issue:`24919`)
- :meth:`Timestamp.replace` now supports the ``fold`` argument to disambiguate DST transition times (:issue:`25017`)
- :meth:`DataFrame.at_time` and :meth:`Series.at_time` now support :meth:`datetime.time` objects with timezones (:issue:`24043`)
<<<<<<< HEAD
- :meth:`DataFrame.pivot` now supports multiple column indexes by accepting a list of columns (:issue:`21425`)
=======
- ``Series.str`` has gained :meth:`Series.str.casefold` method to removes all case distinctions present in a string (:issue:`25405`)
- :meth:`DataFrame.set_index` now works for instances of ``abc.Iterator``, provided their output is of the same length as the calling frame (:issue:`22484`, :issue:`24984`)
- :meth:`DatetimeIndex.union` now supports the ``sort`` argument. The behaviour of the sort parameter matches that of :meth:`Index.union` (:issue:`24994`)
- :meth:`DataFrame.rename` now supports the ``errors`` argument to raise errors when attempting to rename nonexistent keys (:issue:`13473`)
>>>>>>> feeba90a

.. _whatsnew_0250.api_breaking:

Backwards incompatible API changes
~~~~~~~~~~~~~~~~~~~~~~~~~~~~~~~~~~

.. _whatsnew_0250.api_breaking.utc_offset_indexing:

Indexing with date strings with UTC offsets
^^^^^^^^^^^^^^^^^^^^^^^^^^^^^^^^^^^^^^^^^^^

Indexing a :class:`DataFrame` or :class:`Series` with a :class:`DatetimeIndex` with a
date string with a UTC offset would previously ignore the UTC offset. Now, the UTC offset
is respected in indexing. (:issue:`24076`, :issue:`16785`)

*Previous Behavior*:

.. code-block:: ipython

    In [1]: df = pd.DataFrame([0], index=pd.DatetimeIndex(['2019-01-01'], tz='US/Pacific'))

    In [2]: df
    Out[2]:
                               0
    2019-01-01 00:00:00-08:00  0

    In [3]: df['2019-01-01 00:00:00+04:00':'2019-01-01 01:00:00+04:00']
    Out[3]:
                               0
    2019-01-01 00:00:00-08:00  0

*New Behavior*:

.. ipython:: ipython

    df = pd.DataFrame([0], index=pd.DatetimeIndex(['2019-01-01'], tz='US/Pacific'))
    df['2019-01-01 12:00:00+04:00':'2019-01-01 13:00:00+04:00']

.. _whatsnew_0250.api_breaking.deps:

Increased minimum versions for dependencies
^^^^^^^^^^^^^^^^^^^^^^^^^^^^^^^^^^^^^^^^^^^

We have updated our minimum supported versions of dependencies (:issue:`23519`).
If installed, we now require:

+-----------------+-----------------+----------+
| Package         | Minimum Version | Required |
+=================+=================+==========+
| pytest (dev)    | 4.0.2           |          |
+-----------------+-----------------+----------+

.. _whatsnew_0250.api.other:

Other API Changes
^^^^^^^^^^^^^^^^^

- :class:`DatetimeTZDtype` will now standardize pytz timezones to a common timezone instance (:issue:`24713`)
- ``Timestamp`` and ``Timedelta`` scalars now implement the :meth:`to_numpy` method as aliases to :meth:`Timestamp.to_datetime64` and :meth:`Timedelta.to_timedelta64`, respectively. (:issue:`24653`)
- :meth:`Timestamp.strptime` will now rise a ``NotImplementedError`` (:issue:`25016`)
-

.. _whatsnew_0250.deprecations:

Deprecations
~~~~~~~~~~~~

- Deprecated the `M (months)` and `Y (year)` `units` parameter of :func: `pandas.to_timedelta`, :func: `pandas.Timedelta` and :func: `pandas.TimedeltaIndex` (:issue:`16344`)

.. _whatsnew_0250.prior_deprecations:

Removal of prior version deprecations/changes
~~~~~~~~~~~~~~~~~~~~~~~~~~~~~~~~~~~~~~~~~~~~~
- Removed (parts of) :class:`Panel` (:issue:`25047`,:issue:`25191`,:issue:`25231`)
-
-
-

.. _whatsnew_0250.performance:

Performance Improvements
~~~~~~~~~~~~~~~~~~~~~~~~

- Significant speedup in `SparseArray` initialization that benefits most operations, fixing performance regression introduced in v0.20.0 (:issue:`24985`)
- `DataFrame.to_stata()` is now faster when outputting data with any string or non-native endian columns (:issue:`25045`)
- Improved performance of :meth:`Series.searchsorted`. The speedup is especially large when the dtype is
  int8/int16/int32 and the searched key is within the integer bounds for the dtype (:issue:`22034`)
- Improved performance of :meth:`pandas.core.groupby.GroupBy.quantile` (:issue:`20405`)


.. _whatsnew_0250.bug_fixes:

Bug Fixes
~~~~~~~~~
- Bug in :func:`to_datetime` which would raise an (incorrect) ``ValueError`` when called with a date far into the future and the ``format`` argument specified instead of raising ``OutOfBoundsDatetime`` (:issue:`23830`)
- Bug in an error message in :meth:`DataFrame.plot`. Improved the error message if non-numerics are passed to :meth:`DataFrame.plot` (:issue:`25481`)
-

Categorical
^^^^^^^^^^^

-
-
-

Datetimelike
^^^^^^^^^^^^

-
-
-

Timedelta
^^^^^^^^^

-
-
-

Timezones
^^^^^^^^^

- Bug in :func:`to_datetime` with ``utc=True`` and datetime strings that would apply previously parsed UTC offsets to subsequent arguments (:issue:`24992`)
- Bug in :func:`Timestamp.tz_localize` and :func:`Timestamp.tz_convert` does not propagate ``freq`` (:issue:`25241`)
- Bug in :func:`Series.at` where setting :class:`Timestamp` with timezone raises ``TypeError`` (:issue:`25506`)

Numeric
^^^^^^^

- Bug in :meth:`to_numeric` in which large negative numbers were being improperly handled (:issue:`24910`)
- Bug in :meth:`to_numeric` in which numbers were being coerced to float, even though ``errors`` was not ``coerce`` (:issue:`24910`)
-
-
-


Conversion
^^^^^^^^^^

-
-
-

Strings
^^^^^^^

-
-
-


Interval
^^^^^^^^

-
-
-

Indexing
^^^^^^^^

-
-
-


Missing
^^^^^^^

- Fixed misleading exception message in :meth:`Series.missing` if argument ``order`` is required, but omitted (:issue:`10633`, :issue:`24014`).
- Fixed class type displayed in exception message in :meth:`DataFrame.dropna` if invalid ``axis`` parameter passed (:issue:`25555`)
-

MultiIndex
^^^^^^^^^^

- Bug in which incorrect exception raised by :meth:`pd.Timedelta` when testing the membership of :class:`MultiIndex` (:issue:`24570`)
-
-

I/O
^^^

- Bug in :func:`DataFrame.to_html()` where values were truncated using display options instead of outputting the full content (:issue:`17004`)
- Fixed bug in missing text when using :meth:`to_clipboard` if copying utf-16 characters in Python 3 on Windows (:issue:`25040`)
- Bug in :func:`read_json` for ``orient='table'`` when it tries to infer dtypes by default, which is not applicable as dtypes are already defined in the JSON schema (:issue:`21345`)
- Bug in :func:`read_json` for ``orient='table'`` and float index, as it infers index dtype by default, which is not applicable because index dtype is already defined in the JSON schema (:issue:`25433`)
- Bug in :func:`read_json` for ``orient='table'`` and string of float column names, as it makes a column name type conversion to Timestamp, which is not applicable because column names are already defined in the JSON schema (:issue:`25435`)
- :meth:`DataFrame.to_html` now raises ``TypeError`` when using an invalid type for the ``classes`` parameter instead of ``AsseertionError`` (:issue:`25608`)
-
-


Plotting
^^^^^^^^

-
-
-

Groupby/Resample/Rolling
^^^^^^^^^^^^^^^^^^^^^^^^

- Bug in :meth:`pandas.core.resample.Resampler.agg` with a timezone aware index where ``OverflowError`` would raise when passing a list of functions (:issue:`22660`)
- Bug in :meth:`pandas.core.groupby.DataFrameGroupBy.nunique` in which the names of column levels were lost (:issue:`23222`)
- Bug in :func:`pandas.core.groupby.GroupBy.agg` when applying a aggregation function to timezone aware data (:issue:`23683`)
- Bug in :func:`pandas.core.groupby.GroupBy.first` and :func:`pandas.core.groupby.GroupBy.last` where timezone information would be dropped (:issue:`21603`)


Reshaping
^^^^^^^^^

- Bug in :func:`pandas.merge` adds a string of ``None`` if ``None`` is assigned in suffixes instead of remain the column name as-is (:issue:`24782`).
- Bug in :func:`merge` when merging by index name would sometimes result in an incorrectly numbered index (:issue:`24212`)
- :func:`to_records` now accepts dtypes to its `column_dtypes` parameter (:issue:`24895`)


Sparse
^^^^^^

- Significant speedup in `SparseArray` initialization that benefits most operations, fixing performance regression introduced in v0.20.0 (:issue:`24985`)
- Bug in :class:`SparseFrame` constructor where passing ``None`` as the data would cause ``default_fill_value`` to be ignored (:issue:`16807`)
-


Other
^^^^^

-
-
-


.. _whatsnew_0.250.contributors:

Contributors
~~~~~~~~~~~~

.. contributors:: v0.24.x..HEAD<|MERGE_RESOLUTION|>--- conflicted
+++ resolved
@@ -22,14 +22,11 @@
 - Indexing of ``DataFrame`` and ``Series`` now accepts zerodim ``np.ndarray`` (:issue:`24919`)
 - :meth:`Timestamp.replace` now supports the ``fold`` argument to disambiguate DST transition times (:issue:`25017`)
 - :meth:`DataFrame.at_time` and :meth:`Series.at_time` now support :meth:`datetime.time` objects with timezones (:issue:`24043`)
-<<<<<<< HEAD
 - :meth:`DataFrame.pivot` now supports multiple column indexes by accepting a list of columns (:issue:`21425`)
-=======
 - ``Series.str`` has gained :meth:`Series.str.casefold` method to removes all case distinctions present in a string (:issue:`25405`)
 - :meth:`DataFrame.set_index` now works for instances of ``abc.Iterator``, provided their output is of the same length as the calling frame (:issue:`22484`, :issue:`24984`)
 - :meth:`DatetimeIndex.union` now supports the ``sort`` argument. The behaviour of the sort parameter matches that of :meth:`Index.union` (:issue:`24994`)
 - :meth:`DataFrame.rename` now supports the ``errors`` argument to raise errors when attempting to rename nonexistent keys (:issue:`13473`)
->>>>>>> feeba90a
 
 .. _whatsnew_0250.api_breaking:
 
