--- conflicted
+++ resolved
@@ -31,7 +31,38 @@
 Backwards incompatible API changes
 ~~~~~~~~~~~~~~~~~~~~~~~~~~~~~~~~~~
 
-<<<<<<< HEAD
+.. _whatsnew_0250.api_breaking.utc_offset_indexing:
+
+Indexing with date strings with UTC offsets
+^^^^^^^^^^^^^^^^^^^^^^^^^^^^^^^^^^^^^^^^^^^
+
+Indexing a :class:`DataFrame` or :class:`Series` with a :class:`DatetimeIndex` with a
+date string with a UTC offset would previously ignore the UTC offset. Now, the UTC offset
+is respected in indexing. (:issue:`24076`, :issue:`16785`)
+
+*Previous Behavior*:
+
+.. code-block:: ipython
+
+    In [1]: df = pd.DataFrame([0], index=pd.DatetimeIndex(['2019-01-01'], tz='US/Pacific'))
+
+    In [2]: df
+    Out[2]:
+                               0
+    2019-01-01 00:00:00-08:00  0
+
+    In [3]: df['2019-01-01 00:00:00+04:00':'2019-01-01 01:00:00+04:00']
+    Out[3]:
+                               0
+    2019-01-01 00:00:00-08:00  0
+
+*New Behavior*:
+
+.. ipython:: ipython
+
+    df = pd.DataFrame([0], index=pd.DatetimeIndex(['2019-01-01'], tz='US/Pacific'))
+    df['2019-01-01 12:00:00+04:00':'2019-01-01 13:00:00+04:00']
+
 .. _whatsnew_0240.api_breaking.incompatible_index_unions
 
 Incompatible Index Type Unions
@@ -44,22 +75,8 @@
 rather than simply returning the other :class:`Index` object. :func:`Index.union` can now be
 considered commutative, such that ``A.union(B) == B.union(A)`` (:issue:`23525`).
 
-=======
-.. _whatsnew_0250.api_breaking.utc_offset_indexing:
-
-Indexing with date strings with UTC offsets
-^^^^^^^^^^^^^^^^^^^^^^^^^^^^^^^^^^^^^^^^^^^
-
-Indexing a :class:`DataFrame` or :class:`Series` with a :class:`DatetimeIndex` with a
-date string with a UTC offset would previously ignore the UTC offset. Now, the UTC offset
-is respected in indexing. (:issue:`24076`, :issue:`16785`)
->>>>>>> c9863865
-
 *Previous Behavior*:
 
-.. code-block:: ipython
-
-<<<<<<< HEAD
     In [1]: pd.period_range('19910905', periods=2).union(pd.Int64Index([1, 2, 3]))
     ...
     ValueError: can only call with other PeriodIndex-ed objects
@@ -67,32 +84,12 @@
     In [2]: pd.Index([]).astype(str).union(pd.Index([1, 2, 3]))
     Out[2]: Int64Index([1, 2, 3], dtype='int64')
 
-*Current Behavior*:
+*New Behavior*:
 
 .. ipython:: python
 
     pd.period_range('19910905', periods=2).union(pd.Int64Index([1, 2, 3]))
     pd.Index([]).astype(str).union(pd.Index([1, 2, 3]))
-=======
-    In [1]: df = pd.DataFrame([0], index=pd.DatetimeIndex(['2019-01-01'], tz='US/Pacific'))
-
-    In [2]: df
-    Out[2]:
-                               0
-    2019-01-01 00:00:00-08:00  0
-
-    In [3]: df['2019-01-01 00:00:00+04:00':'2019-01-01 01:00:00+04:00']
-    Out[3]:
-                               0
-    2019-01-01 00:00:00-08:00  0
-
-*New Behavior*:
-
-.. ipython:: ipython
-
-    df = pd.DataFrame([0], index=pd.DatetimeIndex(['2019-01-01'], tz='US/Pacific'))
-    df['2019-01-01 12:00:00+04:00':'2019-01-01 13:00:00+04:00']
->>>>>>> c9863865
 
 .. _whatsnew_0250.api.other:
 
