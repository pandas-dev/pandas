--- conflicted
+++ resolved
@@ -400,12 +400,9 @@
 - Bug in :func:`pivot_table` where columns with ``NaN`` values are dropped even if ``dropna`` argument is ``False``, when the ``aggfunc`` argument contains a ``list`` (:issue:`22159`)
 - Bug in :func:`concat` where the resulting ``freq`` of two :class:`DatetimeIndex` with the same ``freq`` would be dropped (:issue:`3232`).
 - Bug in :func:`merge` where merging with equivalent Categorical dtypes was raising an error (:issue:`22501`)
-<<<<<<< HEAD
+- Bug in :class:`DataFrame` constructor when passing non-empty tuples would cause a segmentation fault (:issue:`25691`)
 - Bug in :func:`Series.apply` failed when the series is a timezone aware :class:`DatetimeIndex` (:issue:`25959`)
-=======
-- Bug in :class:`DataFrame` constructor when passing non-empty tuples would cause a segmentation fault (:issue:`25691`)
 - Bug in :func:`pandas.cut` where large bins could incorrectly raise an error due to an integer overflow (:issue:`26045`)
->>>>>>> bbcfc7fb
 
 Sparse
 ^^^^^^
