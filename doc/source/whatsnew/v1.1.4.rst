.. _whatsnew_114:

What's new in 1.1.4 (??)
------------------------

These are the changes in pandas 1.1.4. See :ref:`release` for a full changelog
including other versions of pandas.

{{ header }}

.. ---------------------------------------------------------------------------

.. _whatsnew_114.regressions:

Fixed regressions
~~~~~~~~~~~~~~~~~
- Fixed regression in :func:`read_csv` raising a ``ValueError`` when ``names`` was of type ``dict_keys`` (:issue:`36928`)
- Fixed regression where attempting to mutate a :class:`DateOffset` object would no longer raise an ``AttributeError`` (:issue:`36940`)
- Fixed regression where :meth:`DataFrame.agg` would fail with :exc:`TypeError` when passed positional arguments to be passed on to the aggregation function (:issue:`36948`).
- Fixed regression in :class:`RollingGroupby` with ``sort=False`` not being respected (:issue:`36889`)
- Fixed regression in :meth:`Series.astype` converting ``None`` to ``"nan"`` when casting to string (:issue:`36904`)
- Fixed regression in :class:`RollingGroupby` causing a segmentation fault with Index of dtype object (:issue:`36727`)
- Fixed regression in :meth:`DataFrame.resample(...).apply(...)` raised ``AttributeError`` when input was a :class:`DataFrame` and only a :class:`Series` was evaluated (:issue:`36951`)
- Fixed regression in ``DataFrame.groupby(..).std()`` with nullable integer dtype (:issue:`37415`)
- Fixed regression in :class:`PeriodDtype` comparing both equal and unequal to its string representation (:issue:`37265`)
- Fixed regression where slicing :class:`DatetimeIndex` raised :exc:`AssertionError` on irregular time series with ``pd.NaT`` or on unsorted indices (:issue:`36953` and :issue:`35509`)
- Fixed regression in certain offsets (:meth:`pd.offsets.Day() <pandas.tseries.offsets.Day>` and below) no longer being hashable (:issue:`37267`)
- Fixed regression in :class:`StataReader` which required ``chunksize`` to be manually set when using an iterator to read a dataset (:issue:`37280`)
<<<<<<< HEAD
- Fixed regression in :meth:`DataFrame.iloc.__setitem__` which raised error when trying to set a value after filtering with a boolean list (:issue:`36741`)
=======
- Fixed regression in :attr:`MultiIndex.is_monotonic_increasing` returning wrong results with ``NaN`` in at least one of the levels (:issue:`37220`)
>>>>>>> fabf03af

.. ---------------------------------------------------------------------------

.. _whatsnew_114.bug_fixes:

Bug fixes
~~~~~~~~~
- Bug causing ``groupby(...).sum()`` and similar to not preserve metadata (:issue:`29442`)
- Bug in :meth:`Series.isin` and :meth:`DataFrame.isin` raising a ``ValueError`` when the target was read-only (:issue:`37174`)
- Bug in :meth:`GroupBy.fillna` that introduced a performance regression after 1.0.5 (:issue:`36757`)
- Bug in :meth:`DataFrame.info` was raising a ``KeyError`` when the DataFrame has integer column names (:issue:`37245`)
- Bug in :meth:`DataFrameGroupby.apply` would drop a :class:`CategoricalIndex` when grouped on (:issue:`35792`)

.. ---------------------------------------------------------------------------

.. _whatsnew_114.other:

Other
~~~~~
-

.. ---------------------------------------------------------------------------

.. _whatsnew_114.contributors:

Contributors
~~~~~~~~~~~~

.. contributors:: v1.1.3..v1.1.4|HEAD<|MERGE_RESOLUTION|>--- conflicted
+++ resolved
@@ -26,11 +26,8 @@
 - Fixed regression where slicing :class:`DatetimeIndex` raised :exc:`AssertionError` on irregular time series with ``pd.NaT`` or on unsorted indices (:issue:`36953` and :issue:`35509`)
 - Fixed regression in certain offsets (:meth:`pd.offsets.Day() <pandas.tseries.offsets.Day>` and below) no longer being hashable (:issue:`37267`)
 - Fixed regression in :class:`StataReader` which required ``chunksize`` to be manually set when using an iterator to read a dataset (:issue:`37280`)
-<<<<<<< HEAD
 - Fixed regression in :meth:`DataFrame.iloc.__setitem__` which raised error when trying to set a value after filtering with a boolean list (:issue:`36741`)
-=======
 - Fixed regression in :attr:`MultiIndex.is_monotonic_increasing` returning wrong results with ``NaN`` in at least one of the levels (:issue:`37220`)
->>>>>>> fabf03af
 
 .. ---------------------------------------------------------------------------
 
