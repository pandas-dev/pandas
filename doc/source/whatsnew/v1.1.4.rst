--- conflicted
+++ resolved
@@ -27,11 +27,8 @@
 
 Bug fixes
 ~~~~~~~~~
-<<<<<<< HEAD
+- Bug causing ``groupby(...).sum()`` and similar to not preserve metadata (:issue:`29442`)
 - Bug in :meth:`GroupBy.fillna` that caused a performance regression between 1.0.5 and 1.1.X (:issue:`36757`)
-=======
-- Bug causing ``groupby(...).sum()`` and similar to not preserve metadata (:issue:`29442`)
->>>>>>> 020040b3
 
 .. ---------------------------------------------------------------------------
 
