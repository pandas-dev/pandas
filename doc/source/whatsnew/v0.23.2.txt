--- conflicted
+++ resolved
@@ -48,16 +48,13 @@
 
 **Timedelta**
 
-<<<<<<< HEAD
 - Bug in constructing :class:`Index` with an iterator or generator (:issue:`21470`)
-=======
 - Bug in :class:`Timedelta` where non-zero timedeltas shorter than 1 microsecond were considered False (:issue:`21484`)
 
 **Conversion**
 
 - Bug in :meth:`Series.nlargest` for signed and unsigned integer dtypes when the minimum value is present (:issue:`21426`)
->>>>>>> d5a1232d
--
+
 
 **Indexing**
 
