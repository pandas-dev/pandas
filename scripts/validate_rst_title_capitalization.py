--- conflicted
+++ resolved
@@ -99,7 +99,6 @@
     "BusinessHour",
     "BusinessDay",
     "DateOffset",
-<<<<<<< HEAD
     "January",
     "February",
     "March",
@@ -112,9 +111,7 @@
     "October",
     "November",
     "December",
-=======
     "Float64Index",
->>>>>>> 48838da2
 }
 
 CAP_EXCEPTIONS_DICT = {word.lower(): word for word in CAPITALIZATION_EXCEPTIONS}
