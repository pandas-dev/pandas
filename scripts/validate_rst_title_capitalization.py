#!/usr/bin/env python
"""
Validate that the titles in the rst files follow the proper capitalization convention.

Print the titles that do not follow the convention.

Usage::
./scripts/validate_rst_title_capitalization.py doc/source/development/contributing.rst
./scripts/validate_rst_title_capitalization.py doc/source/

"""
import argparse
import glob
import os
import re
import sys
from typing import Iterable, List, Tuple

CAPITALIZATION_EXCEPTIONS = {
    "pandas",
    "pd",
    "Python",
    "IPython",
    "PyTables",
    "Excel",
    "JSON",
    "HTML",
    "SAS",
    "SQL",
    "BigQuery",
    "STATA",
    "Interval",
    "IntervalArray",
    "PEP8",
    "Period",
    "Series",
    "Index",
    "DataFrame",
    "DataFrames",
    "C",
    "Git",
    "GitHub",
    "NumPy",
    "Apache",
    "Arrow",
    "Parquet",
    "MultiIndex",
    "NumFOCUS",
    "sklearn",
    "Docker",
    "PeriodIndex",
    "NA",
    "NaN",
    "NaT",
    "ValueError",
    "Boolean",
    "BooleanArray",
    "KeyError",
    "API",
    "FAQ",
    "IO",
    "Timedelta",
    "TimedeltaIndex",
    "DatetimeIndex",
    "IntervalIndex",
    "Categorical",
    "CategoricalIndex",
    "Categorical",
    "GroupBy",
    "SPSS",
    "ORC",
    "R",
    "HDF5",
    "HDFStore",
    "CDay",
    "CBMonthBegin",
    "CBMonthEnd",
    "BMonthBegin",
    "BMonthEnd",
    "BDay",
    "FY5253Quarter",
    "FY5253",
    "YearBegin",
    "YearEnd",
    "BYearBegin",
    "BYearEnd",
    "YearOffset",
    "QuarterBegin",
    "QuarterEnd",
    "BQuarterBegin",
    "BQuarterEnd",
    "QuarterOffset",
    "LastWeekOfMonth",
    "WeekOfMonth",
    "SemiMonthBegin",
    "SemiMonthEnd",
    "SemiMonthOffset",
    "CustomBusinessMonthBegin",
    "CustomBusinessMonthEnd",
    "BusinessMonthBegin",
    "BusinessMonthEnd",
    "MonthBegin",
    "MonthEnd",
    "MonthOffset",
    "CustomBusinessHour",
    "CustomBusinessDay",
    "BusinessHour",
    "BusinessDay",
    "DateOffset",
    "January",
    "February",
    "March",
    "April",
    "May",
    "June",
    "July",
    "August",
    "September",
    "October",
    "November",
    "December",
    "Float64Index",
    "FloatIndex",
    "TZ",
    "GIL",
    "strftime",
    "XPORT",
    "Unicode",
    "East",
    "Asian",
    "None",
<<<<<<< HEAD
    "UTC",
    "str",
    "msgpack",
    "ExtensionArray",
    "LZMA",
    "Numba",
    "Timestamp",
=======
    "URLs",
    "UInt64",
    "SciPy",
    "Matplotlib",
    "PyPy",
    "SparseDataFrame",
    "Google",
    "CategoricalDtype",
    "UTC",
    "Panel",
    "False",
    "Styler",
    "os",
>>>>>>> 15539fa6
}

CAP_EXCEPTIONS_DICT = {word.lower(): word for word in CAPITALIZATION_EXCEPTIONS}

err_msg = "Heading capitalization formatted incorrectly. Please correctly capitalize"

symbols = ("*", "=", "-", "^", "~", "#", '"')


def correct_title_capitalization(title: str) -> str:
    """
    Algorithm to create the correct capitalization for a given title.

    Parameters
    ----------
    title : str
        Heading string to correct.

    Returns
    -------
    str
        Correctly capitalized heading.
    """

    # Skip modification no matter what if title begins by ":" to exclude specific
    # syntax that is needed to build links.
    if title[0] == ":":
        return title

    # Strip all non-word characters from the beginning of the title to the
    # first word character.
    correct_title: str = re.sub(r"^\W*", "", title).capitalize()

    # Remove a URL from the title. We do this because words in a URL must
    # stay lowercase, even if they are a capitalization exception.
    removed_https_title = re.sub(r"<https?:\/\/.*[\r\n]*>", "", correct_title)

    # Split a title into a list using non-word character delimiters.
    word_list = re.split(r"\W", removed_https_title)

    for word in word_list:
        if word.lower() in CAP_EXCEPTIONS_DICT:
            correct_title = re.sub(
                rf"\b{word}\b", CAP_EXCEPTIONS_DICT[word.lower()], correct_title
            )

    return correct_title


def find_titles(rst_file: str) -> Iterable[Tuple[str, int]]:
    """
    Algorithm to identify particular text that should be considered headings in an
    RST file.

    See <https://thomas-cokelaer.info/tutorials/sphinx/rest_syntax.html> for details
    on what constitutes a string as a heading in RST.

    Parameters
    ----------
    rst_file : str
        RST file to scan through for headings.

    Yields
    -------
    title : str
        A heading found in the rst file.

    line_number : int
        The corresponding line number of the heading.
    """

    with open(rst_file) as fd:
        previous_line = ""
        for i, line in enumerate(fd):
            line = line[:-1]
            line_chars = set(line)
            if (
                len(line_chars) == 1
                and line_chars.pop() in symbols
                and len(line) == len(previous_line)
            ):
                yield re.sub(r"[`\*_]", "", previous_line), i
            previous_line = line


def find_rst_files(source_paths: List[str]) -> Iterable[str]:
    """
    Given the command line arguments of directory paths, this method
    yields the strings of the .rst file directories that these paths contain.

    Parameters
    ----------
    source_paths : str
        List of directories to validate, provided through command line arguments.

    Yields
    -------
    str
        Directory address of a .rst files found in command line argument directories.
    """

    for directory_address in source_paths:
        if not os.path.exists(directory_address):
            raise ValueError(
                "Please enter a valid path, pointing to a valid file/directory."
            )
        elif directory_address.endswith(".rst"):
            yield directory_address
        else:
            yield from glob.glob(
                pathname=f"{directory_address}/**/*.rst", recursive=True
            )


def main(source_paths: List[str], output_format: str) -> int:
    """
    The main method to print all headings with incorrect capitalization.

    Parameters
    ----------
    source_paths : str
        List of directories to validate, provided through command line arguments.
    output_format : str
        Output format of the script.

    Returns
    -------
    int
        Number of incorrect headings found overall.
    """

    number_of_errors: int = 0

    for filename in find_rst_files(source_paths):
        for title, line_number in find_titles(filename):
            if title != correct_title_capitalization(title):
                print(
                    f"""{filename}:{line_number}:{err_msg} "{title}" to "{
                    correct_title_capitalization(title)}" """
                )
                number_of_errors += 1

    return number_of_errors


if __name__ == "__main__":
    parser = argparse.ArgumentParser(description="Validate heading capitalization")

    parser.add_argument(
        "paths", nargs="+", default=".", help="Source paths of file/directory to check."
    )

    parser.add_argument(
        "--format",
        "-f",
        default="{source_path}:{line_number}:{msg}:{heading}:{correct_heading}",
        help="Output format of incorrectly capitalized titles",
    )

    args = parser.parse_args()

    sys.exit(main(args.paths, args.format))<|MERGE_RESOLUTION|>--- conflicted
+++ resolved
@@ -129,15 +129,6 @@
     "East",
     "Asian",
     "None",
-<<<<<<< HEAD
-    "UTC",
-    "str",
-    "msgpack",
-    "ExtensionArray",
-    "LZMA",
-    "Numba",
-    "Timestamp",
-=======
     "URLs",
     "UInt64",
     "SciPy",
@@ -151,7 +142,13 @@
     "False",
     "Styler",
     "os",
->>>>>>> 15539fa6
+    "UTC",
+    "str",
+    "msgpack",
+    "ExtensionArray",
+    "LZMA",
+    "Numba",
+    "Timestamp",
 }
 
 CAP_EXCEPTIONS_DICT = {word.lower(): word for word in CAPITALIZATION_EXCEPTIONS}
