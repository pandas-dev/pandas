#!/usr/bin/env python3
"""
Unwanted patterns test cases.

The reason this file exist despite the fact we already have
`ci/code_checks.sh`,
(see https://github.com/pandas-dev/pandas/blob/master/ci/code_checks.sh)

is that some of the test cases are more complex/imposible to validate via regex.
So this file is somewhat an extensions to `ci/code_checks.sh`
"""

import argparse
import ast
import os
import sys
import token
import tokenize
<<<<<<< HEAD
from typing import IO, Callable, Iterable, List, Set, Tuple
=======
from typing import IO, Callable, FrozenSet, Iterable, List, Tuple
>>>>>>> bbfa399b

PATHS_TO_IGNORE: Tuple[str, ...] = ("asv_bench/env",)

PRIVATE_IMPORTS_TO_IGNORE: Set[str] = {
    "_extension_array_shared_docs",
    "_index_shared_docs",
    "_merge_doc",
    "_shared_docs",
    "_new_Index",
    "_new_PeriodIndex",
    "_doc_template",
    "_interval_shared_docs",
    "_apply_docs",
    "_arith_doc_FRAME",
    "_flex_comp_doc_FRAME",
    "_make_flex_doc",
    "_op_descriptions",
    "_pipe_template",
}


def _get_literal_string_prefix_len(token_string: str) -> int:
    """
    Getting the length of the literal string prefix.

    Parameters
    ----------
    token_string : str
        String to check.

    Returns
    -------
    int
        Length of the literal string prefix.

    Examples
    --------
    >>> example_string = "'Hello world'"
    >>> _get_literal_string_prefix_len(example_string)
    0
    >>> example_string = "r'Hello world'"
    >>> _get_literal_string_prefix_len(example_string)
    1
    """
    try:
        return min(
            token_string.find(quote)
            for quote in (r"'", r'"')
            if token_string.find(quote) >= 0
        )
    except ValueError:
        return 0


def bare_pytest_raises(file_obj: IO[str]) -> Iterable[Tuple[int, str]]:
    """
    Test Case for bare pytest raises.

    For example, this is wrong:

    >>> with pytest.raise(ValueError):
    ...     # Some code that raises ValueError

    And this is what we want instead:

    >>> with pytest.raise(ValueError, match="foo"):
    ...     # Some code that raises ValueError

    Parameters
    ----------
    file_obj : IO
        File-like object containing the Python code to validate.

    Yields
    ------
    line_number : int
        Line number of unconcatenated string.
    msg : str
        Explenation of the error.

    Notes
    -----
    GH #23922
    """
    contents = file_obj.read()
    tree = ast.parse(contents)

    for node in ast.walk(tree):
        if not isinstance(node, ast.Call):
            continue

        try:
            if not (node.func.value.id == "pytest" and node.func.attr == "raises"):
                continue
        except AttributeError:
            continue

        if not node.keywords:
            yield (
                node.lineno,
                "Bare pytests raise have been found. "
                "Please pass in the argument 'match' as well the exception.",
            )
        else:
            # Means that there are arguments that are being passed in,
            # now we validate that `match` is one of the passed in arguments
            if not any(keyword.arg == "match" for keyword in node.keywords):
                yield (
                    node.lineno,
                    "Bare pytests raise have been found. "
                    "Please pass in the argument 'match' as well the exception.",
                )


def private_import_across_module(file_obj: IO[str]) -> Iterable[Tuple[int, str]]:
    """
    Checking that a private function is not imported across modules.

    Parameters
    ----------
    file_obj : IO
        File-like object containing the Python code to validate.

    Yields
    ------
    line_number : int
        Line number of import statement, that imports the private function.
    msg : str
        Explenation of the error.
    """
    contents = file_obj.read()
    tree = ast.parse(contents)

    for node in ast.walk(tree):
        if not (isinstance(node, ast.Import) or isinstance(node, ast.ImportFrom)):
            continue

        for module in node.names:
            module_name = module.name.split(".")[-1]
            if module_name in PRIVATE_IMPORTS_TO_IGNORE:
                continue

            if module_name.startswith("_"):
                yield (node.lineno, f"Import of internal function {repr(module_name)}")


def strings_to_concatenate(file_obj: IO[str]) -> Iterable[Tuple[int, str]]:
    """
    This test case is necessary after 'Black' (https://github.com/psf/black),
    is formating strings over multiple lines.

    For example, when this:

    >>> foo = (
    ...     "bar "
    ...     "baz"
    ... )

    Is becoming this:

    >>> foo = ("bar " "baz")

    'Black' is not considering this as an
    issue (see https://github.com/psf/black/issues/1051),
    so we are checking it here instead.

    Parameters
    ----------
    file_obj : IO
        File-like object containing the Python code to validate.

    Yields
    ------
    line_number : int
        Line number of unconcatenated string.
    msg : str
        Explenation of the error.

    Notes
    -----
    GH #30454
    """
    tokens: List = list(tokenize.generate_tokens(file_obj.readline))

    for current_token, next_token in zip(tokens, tokens[1:]):
        if current_token.type == next_token.type == token.STRING:
            yield (
                current_token.start[0],
                (
                    "String unnecessarily split in two by black. "
                    "Please merge them manually."
                ),
            )


def strings_with_wrong_placed_whitespace(
    file_obj: IO[str],
) -> Iterable[Tuple[int, str]]:
    """
    Test case for leading spaces in concated strings.

    For example:

    >>> rule = (
    ...    "We want the space at the end of the line, "
    ...    "not at the beginning"
    ... )

    Instead of:

    >>> rule = (
    ...    "We want the space at the end of the line,"
    ...    " not at the beginning"
    ... )

    Parameters
    ----------
    file_obj : IO
        File-like object containing the Python code to validate.

    Yields
    ------
    line_number : int
        Line number of unconcatenated string.
    msg : str
        Explenation of the error.
    """

    def has_wrong_whitespace(first_line: str, second_line: str) -> bool:
        """
        Checking if the two lines are mattching the unwanted pattern.

        Parameters
        ----------
        first_line : str
            First line to check.
        second_line : str
            Second line to check.

        Returns
        -------
        bool
            True if the two recived string match, an unwanted pattern.

        Notes
        -----
        The unwanted pattern that we are trying to catch is if the spaces in
        a string that is concatenated over multiple lines are placed at the
        end of each string, unless this string is ending with a
        newline character (\n).

        For example, this is bad:

        >>> rule = (
        ...    "We want the space at the end of the line,"
        ...    " not at the beginning"
        ... )

        And what we want is:

        >>> rule = (
        ...    "We want the space at the end of the line, "
        ...    "not at the beginning"
        ... )

        And if the string is ending with a new line character (\n) we
        do not want any trailing whitespaces after it.

        For example, this is bad:

        >>> rule = (
        ...    "We want the space at the begging of "
        ...    "the line if the previous line is ending with a \n "
        ...    "not at the end, like always"
        ... )

        And what we do want is:

        >>> rule = (
        ...    "We want the space at the begging of "
        ...    "the line if the previous line is ending with a \n"
        ...    " not at the end, like always"
        ... )
        """
        if first_line.endswith(r"\n"):
            return False
        elif first_line.startswith("  ") or second_line.startswith("  "):
            return False
        elif first_line.endswith("  ") or second_line.endswith("  "):
            return False
        elif (not first_line.endswith(" ")) and second_line.startswith(" "):
            return True
        return False

    tokens: List = list(tokenize.generate_tokens(file_obj.readline))

    for first_token, second_token, third_token in zip(tokens, tokens[1:], tokens[2:]):
        # Checking if we are in a block of concated string
        if (
            first_token.type == third_token.type == token.STRING
            and second_token.type == token.NL
        ):
            # Striping the quotes, with the string litteral prefix
            first_string: str = first_token.string[
                _get_literal_string_prefix_len(first_token.string) + 1 : -1
            ]
            second_string: str = third_token.string[
                _get_literal_string_prefix_len(third_token.string) + 1 : -1
            ]

            if has_wrong_whitespace(first_string, second_string):
                yield (
                    third_token.start[0],
                    (
                        "String has a space at the beginning instead "
                        "of the end of the previous string."
                    ),
                )


def main(
    function: Callable[[IO[str]], Iterable[Tuple[int, str]]],
    source_path: str,
    output_format: str,
    file_extensions_to_check: str,
) -> bool:
    """
    Main entry point of the script.

    Parameters
    ----------
    function : Callable
        Function to execute for the specified validation type.
    source_path : str
        Source path representing path to a file/directory.
    output_format : str
        Output format of the error message.

    Returns
    -------
    bool
        True if found any patterns are found related to the given function.

    Raises
    ------
    ValueError
        If the `source_path` is not pointing to existing file/directory.
    """
    if not os.path.exists(source_path):
        raise ValueError("Please enter a valid path, pointing to a file/directory.")

    is_failed: bool = False
    file_path: str = ""

    FILE_EXTENSIONS_TO_CHECK: FrozenSet[str] = frozenset(
        file_extensions_to_check.split(",")
    )

    if os.path.isfile(source_path):
        file_path = source_path
        with open(file_path, "r") as file_obj:
            for line_number, msg in function(file_obj):
                is_failed = True
                print(
                    output_format.format(
                        source_path=file_path, line_number=line_number, msg=msg
                    )
                )

    for subdir, _, files in os.walk(source_path):
        if any(path in subdir for path in PATHS_TO_IGNORE):
            continue
        for file_name in files:
            if not any(
                file_name.endswith(extension) for extension in FILE_EXTENSIONS_TO_CHECK
            ):
                continue

            file_path = os.path.join(subdir, file_name)
            with open(file_path, "r") as file_obj:
                for line_number, msg in function(file_obj):
                    is_failed = True
                    print(
                        output_format.format(
                            source_path=file_path, line_number=line_number, msg=msg
                        )
                    )

    return is_failed


if __name__ == "__main__":
    available_validation_types: List[str] = [
        "bare_pytest_raises",
        "private_import_across_module",
        "strings_to_concatenate",
        "strings_with_wrong_placed_whitespace",
    ]

    parser = argparse.ArgumentParser(description="Unwanted patterns checker.")

    parser.add_argument(
        "path", nargs="?", default=".", help="Source path of file/directory to check."
    )
    parser.add_argument(
        "--format",
        "-f",
        default="{source_path}:{line_number}:{msg}",
        help="Output format of the error message.",
    )
    parser.add_argument(
        "--validation-type",
        "-vt",
        choices=available_validation_types,
        required=True,
        help="Validation test case to check.",
    )
    parser.add_argument(
        "--included-file-extensions",
        default="py,pyx,pxd,pxi",
        help="Coma seperated file extensions to check.",
    )

    args = parser.parse_args()

    sys.exit(
        main(
            function=globals().get(args.validation_type),  # type: ignore
            source_path=args.path,
            output_format=args.format,
            file_extensions_to_check=args.included_file_extensions,
        )
    )<|MERGE_RESOLUTION|>--- conflicted
+++ resolved
@@ -16,11 +16,7 @@
 import sys
 import token
 import tokenize
-<<<<<<< HEAD
-from typing import IO, Callable, Iterable, List, Set, Tuple
-=======
-from typing import IO, Callable, FrozenSet, Iterable, List, Tuple
->>>>>>> bbfa399b
+from typing import IO, Callable, FrozenSet, Iterable, List, Set, Tuple
 
 PATHS_TO_IGNORE: Tuple[str, ...] = ("asv_bench/env",)
 
