#!/usr/bin/env python3
"""
Unwanted patterns test cases.

The reason this file exist despite the fact we already have
`ci/code_checks.sh`,
(see https://github.com/pandas-dev/pandas/blob/master/ci/code_checks.sh)

is that some of the test cases are more complex/impossible to validate via regex.
So this file is somewhat an extensions to `ci/code_checks.sh`
"""

import argparse
import ast
from collections.abc import (
    Callable,
    Iterable,
)
import sys
import token
import tokenize
from typing import IO

PRIVATE_IMPORTS_TO_IGNORE: set[str] = {
    "_extension_array_shared_docs",
    "_index_shared_docs",
    "_interval_shared_docs",
    "_merge_doc",
    "_shared_docs",
    "_new_Index",
    "_new_PeriodIndex",
<<<<<<< HEAD
    "_agg_template_frame",
=======
    "_agg_template_series",
>>>>>>> cf12e672
    "_pipe_template",
    "_apply_groupings_depr",
    "__main__",
    "_transform_template",
    "_get_plot_backend",
    "_matplotlib",
    "_arrow_utils",
    "_registry",
    "_test_parse_iso8601",
    "_testing",
    "_test_decorators",
    "__version__",  # check np.__version__ in compat.numpy.function
    "__git_version__",
    "_arrow_dtype_mapping",
    "_global_config",
    "_chained_assignment_msg",
    "_chained_assignment_method_msg",
    "_version_meson",
    # The numba extensions need this to mock the iloc object
    "_iLocIndexer",
    # TODO(4.0): GH#55043 - remove upon removal of CoW option
    "_get_option",
    "_fill_limit_area_1d",
    "_make_block",
}


def _get_literal_string_prefix_len(token_string: str) -> int:
    """
    Getting the length of the literal string prefix.

    Parameters
    ----------
    token_string : str
        String to check.

    Returns
    -------
    int
        Length of the literal string prefix.

    Examples
    --------
    >>> example_string = "'Hello world'"
    >>> _get_literal_string_prefix_len(example_string)
    0
    >>> example_string = "r'Hello world'"
    >>> _get_literal_string_prefix_len(example_string)
    1
    """
    try:
        return min(
            token_string.find(quote)
            for quote in (r"'", r'"')
            if token_string.find(quote) >= 0
        )
    except ValueError:
        return 0


PRIVATE_FUNCTIONS_ALLOWED = {"sys._getframe"}  # no known alternative


def private_function_across_module(file_obj: IO[str]) -> Iterable[tuple[int, str]]:
    """
    Checking that a private function is not used across modules.
    Parameters
    ----------
    file_obj : IO
        File-like object containing the Python code to validate.
    Yields
    ------
    line_number : int
        Line number of the private function that is used across modules.
    msg : str
        Explanation of the error.
    """
    contents = file_obj.read()
    tree = ast.parse(contents)

    imported_modules: set[str] = set()

    for node in ast.walk(tree):
        if isinstance(node, (ast.Import, ast.ImportFrom)):
            for module in node.names:
                module_fqdn = module.name if module.asname is None else module.asname
                imported_modules.add(module_fqdn)

        if not isinstance(node, ast.Call):
            continue

        try:
            module_name = node.func.value.id
            function_name = node.func.attr
        except AttributeError:
            continue

        # Exception section #

        # (Debatable) Class case
        if module_name[0].isupper():
            continue
        # (Debatable) Dunder methods case
        elif function_name.startswith("__") and function_name.endswith("__"):
            continue
        elif module_name + "." + function_name in PRIVATE_FUNCTIONS_ALLOWED:
            continue

        if module_name in imported_modules and function_name.startswith("_"):
            yield (node.lineno, f"Private function '{module_name}.{function_name}'")


def private_import_across_module(file_obj: IO[str]) -> Iterable[tuple[int, str]]:
    """
    Checking that a private function is not imported across modules.
    Parameters
    ----------
    file_obj : IO
        File-like object containing the Python code to validate.
    Yields
    ------
    line_number : int
        Line number of import statement, that imports the private function.
    msg : str
        Explanation of the error.
    """
    contents = file_obj.read()
    tree = ast.parse(contents)

    for node in ast.walk(tree):
        if not isinstance(node, (ast.Import, ast.ImportFrom)):
            continue

        for module in node.names:
            module_name = module.name.split(".")[-1]
            if module_name in PRIVATE_IMPORTS_TO_IGNORE:
                continue

            if module_name.startswith("_"):
                yield (node.lineno, f"Import of internal function {module_name!r}")


def strings_with_wrong_placed_whitespace(
    file_obj: IO[str],
) -> Iterable[tuple[int, str]]:
    """
    Test case for leading spaces in concated strings.

    For example:

    >>> rule = (
    ...    "We want the space at the end of the line, "
    ...    "not at the beginning"
    ... )

    Instead of:

    >>> rule = (
    ...    "We want the space at the end of the line,"
    ...    " not at the beginning"
    ... )

    Parameters
    ----------
    file_obj : IO
        File-like object containing the Python code to validate.

    Yields
    ------
    line_number : int
        Line number of unconcatenated string.
    msg : str
        Explanation of the error.
    """

    def has_wrong_whitespace(first_line: str, second_line: str) -> bool:
        """
        Checking if the two lines are mattching the unwanted pattern.

        Parameters
        ----------
        first_line : str
            First line to check.
        second_line : str
            Second line to check.

        Returns
        -------
        bool
            True if the two received string match, an unwanted pattern.

        Notes
        -----
        The unwanted pattern that we are trying to catch is if the spaces in
        a string that is concatenated over multiple lines are placed at the
        end of each string, unless this string is ending with a
        newline character (\n).

        For example, this is bad:

        >>> rule = (
        ...    "We want the space at the end of the line,"
        ...    " not at the beginning"
        ... )

        And what we want is:

        >>> rule = (
        ...    "We want the space at the end of the line, "
        ...    "not at the beginning"
        ... )

        And if the string is ending with a new line character (\n) we
        do not want any trailing whitespaces after it.

        For example, this is bad:

        >>> rule = (
        ...    "We want the space at the begging of "
        ...    "the line if the previous line is ending with a \n "
        ...    "not at the end, like always"
        ... )

        And what we do want is:

        >>> rule = (
        ...    "We want the space at the begging of "
        ...    "the line if the previous line is ending with a \n"
        ...    " not at the end, like always"
        ... )
        """
        if first_line.endswith(r"\n"):
            return False
        elif first_line.startswith("  ") or second_line.startswith("  "):
            return False
        elif first_line.endswith("  ") or second_line.endswith("  "):
            return False
        elif (not first_line.endswith(" ")) and second_line.startswith(" "):
            return True
        return False

    tokens: list = list(tokenize.generate_tokens(file_obj.readline))

    for first_token, second_token, third_token in zip(tokens, tokens[1:], tokens[2:]):
        # Checking if we are in a block of concated string
        if (
            first_token.type == third_token.type == token.STRING
            and second_token.type == token.NL
        ):
            # Striping the quotes, with the string literal prefix
            first_string: str = first_token.string[
                _get_literal_string_prefix_len(first_token.string) + 1 : -1
            ]
            second_string: str = third_token.string[
                _get_literal_string_prefix_len(third_token.string) + 1 : -1
            ]

            if has_wrong_whitespace(first_string, second_string):
                yield (
                    third_token.start[0],
                    (
                        "String has a space at the beginning instead "
                        "of the end of the previous string."
                    ),
                )


def nodefault_used_not_only_for_typing(file_obj: IO[str]) -> Iterable[tuple[int, str]]:
    """Test case where pandas._libs.lib.NoDefault is not used for typing.

    Parameters
    ----------
    file_obj : IO
        File-like object containing the Python code to validate.

    Yields
    ------
    line_number : int
        Line number of misused lib.NoDefault.
    msg : str
        Explanation of the error.
    """
    contents = file_obj.read()
    tree = ast.parse(contents)
    in_annotation = False
    nodes: list[tuple[bool, ast.AST]] = [(in_annotation, tree)]

    while nodes:
        in_annotation, node = nodes.pop()
        if not in_annotation and (
            isinstance(node, ast.Name)  # Case `NoDefault`
            and node.id == "NoDefault"
            or isinstance(node, ast.Attribute)  # Cases e.g. `lib.NoDefault`
            and node.attr == "NoDefault"
        ):
            yield (node.lineno, "NoDefault is used not only for typing")

        # This part is adapted from
        # https://github.com/asottile/pyupgrade/blob/5495a248f2165941c5d3b82ac3226ba7ad1fa59d/pyupgrade/_data.py#L70-L113
        for name in reversed(node._fields):
            value = getattr(node, name)
            if name in {"annotation", "returns"}:
                next_in_annotation = True
            else:
                next_in_annotation = in_annotation
            if isinstance(value, ast.AST):
                nodes.append((next_in_annotation, value))
            elif isinstance(value, list):
                nodes.extend(
                    (next_in_annotation, value)
                    for value in reversed(value)
                    if isinstance(value, ast.AST)
                )


def main(
    function: Callable[[IO[str]], Iterable[tuple[int, str]]],
    source_path: str,
    output_format: str,
) -> bool:
    """
    Main entry point of the script.

    Parameters
    ----------
    function : Callable
        Function to execute for the specified validation type.
    source_path : str
        Source path representing path to a file/directory.
    output_format : str
        Output format of the error message.
    file_extensions_to_check : str
        Comma separated values of what file extensions to check.
    excluded_file_paths : str
        Comma separated values of what file paths to exclude during the check.

    Returns
    -------
    bool
        True if found any patterns are found related to the given function.

    Raises
    ------
    ValueError
        If the `source_path` is not pointing to existing file/directory.
    """
    is_failed: bool = False

    for file_path in source_path:
        with open(file_path, encoding="utf-8") as file_obj:
            for line_number, msg in function(file_obj):
                is_failed = True
                print(
                    output_format.format(
                        source_path=file_path, line_number=line_number, msg=msg
                    )
                )

    return is_failed


if __name__ == "__main__":
    available_validation_types: list[str] = [
        "private_function_across_module",
        "private_import_across_module",
        "strings_with_wrong_placed_whitespace",
        "nodefault_used_not_only_for_typing",
    ]

    parser = argparse.ArgumentParser(description="Unwanted patterns checker.")

    parser.add_argument("paths", nargs="*", help="Source paths of files to check.")
    parser.add_argument(
        "--format",
        "-f",
        default="{source_path}:{line_number}: {msg}",
        help="Output format of the error message.",
    )
    parser.add_argument(
        "--validation-type",
        "-vt",
        choices=available_validation_types,
        required=True,
        help="Validation test case to check.",
    )

    args = parser.parse_args()

    sys.exit(
        main(
            function=globals().get(args.validation_type),
            source_path=args.paths,
            output_format=args.format,
        )
    )<|MERGE_RESOLUTION|>--- conflicted
+++ resolved
@@ -29,11 +29,6 @@
     "_shared_docs",
     "_new_Index",
     "_new_PeriodIndex",
-<<<<<<< HEAD
-    "_agg_template_frame",
-=======
-    "_agg_template_series",
->>>>>>> cf12e672
     "_pipe_template",
     "_apply_groupings_depr",
     "__main__",
