--- conflicted
+++ resolved
@@ -14,10 +14,7 @@
     $ ./validate_docstrings.py pandas.DataFrame.head
 """
 import argparse
-<<<<<<< HEAD
-=======
 import ast
->>>>>>> b187a0d7
 import doctest
 import glob
 import importlib
@@ -141,351 +138,7 @@
         previous_line = line
 
 
-<<<<<<< HEAD
 class PandasDocstring(Docstring):
-=======
-class Docstring:
-    def __init__(self, name):
-        self.name = name
-        obj = self._load_obj(name)
-        self.obj = obj
-        self.code_obj = self._to_original_callable(obj)
-        self.raw_doc = obj.__doc__ or ""
-        self.clean_doc = pydoc.getdoc(obj)
-        self.doc = NumpyDocString(self.clean_doc)
-
-    def __len__(self) -> int:
-        return len(self.raw_doc)
-
-    @staticmethod
-    def _load_obj(name):
-        """
-        Import Python object from its name as string.
-
-        Parameters
-        ----------
-        name : str
-            Object name to import (e.g. pandas.Series.str.upper)
-
-        Returns
-        -------
-        object
-            Python object that can be a class, method, function...
-
-        Examples
-        --------
-        >>> Docstring._load_obj('pandas.Series')
-        <class 'pandas.core.series.Series'>
-        """
-        for maxsplit in range(1, name.count(".") + 1):
-            # TODO when py3 only replace by: module, *func_parts = ...
-            func_name_split = name.rsplit(".", maxsplit)
-            module = func_name_split[0]
-            func_parts = func_name_split[1:]
-            try:
-                obj = importlib.import_module(module)
-            except ImportError:
-                pass
-            else:
-                continue
-
-        if "obj" not in locals():
-            raise ImportError(f'No module can be imported from "{name}"')
-
-        for part in func_parts:
-            obj = getattr(obj, part)
-        return obj
-
-    @staticmethod
-    def _to_original_callable(obj):
-        """
-        Find the Python object that contains the source code of the object.
-
-        This is useful to find the place in the source code (file and line
-        number) where a docstring is defined. It does not currently work for
-        all cases, but it should help find some (properties...).
-        """
-        while True:
-            if inspect.isfunction(obj) or inspect.isclass(obj):
-                f = inspect.getfile(obj)
-                if f.startswith("<") and f.endswith(">"):
-                    return None
-                return obj
-            if inspect.ismethod(obj):
-                obj = obj.__func__
-            elif isinstance(obj, functools.partial):
-                obj = obj.func
-            elif isinstance(obj, property):
-                obj = obj.fget
-            else:
-                return None
-
-    @property
-    def type(self):
-        return type(self.obj).__name__
-
-    @property
-    def is_function_or_method(self):
-        # TODO(py27): remove ismethod
-        return inspect.isfunction(self.obj) or inspect.ismethod(self.obj)
-
-    @property
-    def source_file_name(self):
-        """
-        File name where the object is implemented (e.g. pandas/core/frame.py).
-        """
-        try:
-            fname = inspect.getsourcefile(self.code_obj)
-        except TypeError:
-            # In some cases the object is something complex like a cython
-            # object that can't be easily introspected. An it's better to
-            # return the source code file of the object as None, than crash
-            pass
-        else:
-            if fname:
-                fname = os.path.relpath(fname, BASE_PATH)
-                return fname
-
-    @property
-    def source_file_def_line(self):
-        """
-        Number of line where the object is defined in its file.
-        """
-        try:
-            return inspect.getsourcelines(self.code_obj)[-1]
-        except (OSError, TypeError):
-            # In some cases the object is something complex like a cython
-            # object that can't be easily introspected. An it's better to
-            # return the line number as None, than crash
-            pass
-
-    @property
-    def github_url(self):
-        url = "https://github.com/pandas-dev/pandas/blob/master/"
-        url += "{}#L{}".format(self.source_file_name, self.source_file_def_line)
-        return url
-
-    @property
-    def start_blank_lines(self):
-        i = None
-        if self.raw_doc:
-            for i, row in enumerate(self.raw_doc.split("\n")):
-                if row.strip():
-                    break
-        return i
-
-    @property
-    def end_blank_lines(self):
-        i = None
-        if self.raw_doc:
-            for i, row in enumerate(reversed(self.raw_doc.split("\n"))):
-                if row.strip():
-                    break
-        return i
-
-    @property
-    def double_blank_lines(self):
-        prev = True
-        for row in self.raw_doc.split("\n"):
-            if not prev and not row.strip():
-                return True
-            prev = row.strip()
-        return False
-
-    @property
-    def section_titles(self):
-        sections = []
-        self.doc._doc.reset()
-        while not self.doc._doc.eof():
-            content = self.doc._read_to_next_section()
-            if (
-                len(content) > 1
-                and len(content[0]) == len(content[1])
-                and set(content[1]) == {"-"}
-            ):
-                sections.append(content[0])
-        return sections
-
-    @property
-    def summary(self):
-        return " ".join(self.doc["Summary"])
-
-    @property
-    def num_summary_lines(self):
-        return len(self.doc["Summary"])
-
-    @property
-    def extended_summary(self):
-        if not self.doc["Extended Summary"] and len(self.doc["Summary"]) > 1:
-            return " ".join(self.doc["Summary"])
-        return " ".join(self.doc["Extended Summary"])
-
-    @property
-    def needs_summary(self):
-        return not (bool(self.summary) and bool(self.extended_summary))
-
-    @property
-    def doc_parameters(self):
-        parameters = {}
-        for names, type_, desc in self.doc["Parameters"]:
-            for name in names.split(", "):
-                parameters[name] = (type_, "".join(desc))
-        return parameters
-
-    @property
-    def signature_parameters(self):
-        def add_stars(param_name: str, info: inspect.Parameter):
-            """
-            Add stars to *args and **kwargs parameters
-            """
-            if info.kind == inspect.Parameter.VAR_POSITIONAL:
-                return f"*{param_name}"
-            elif info.kind == inspect.Parameter.VAR_KEYWORD:
-                return f"**{param_name}"
-            else:
-                return param_name
-
-        if inspect.isclass(self.obj):
-            if hasattr(self.obj, "_accessors") and (
-                self.name.split(".")[-1] in self.obj._accessors
-            ):
-                # accessor classes have a signature but don't want to show this
-                return tuple()
-        try:
-            sig = inspect.signature(self.obj)
-        except (TypeError, ValueError):
-            # Some objects, mainly in C extensions do not support introspection
-            # of the signature
-            return tuple()
-
-        params = tuple(
-            add_stars(parameter, sig.parameters[parameter])
-            for parameter in sig.parameters
-        )
-        if params and params[0] in ("self", "cls"):
-            return params[1:]
-        return params
-
-    @property
-    def parameter_mismatches(self):
-        errs = []
-        signature_params = self.signature_parameters
-        doc_params = tuple(self.doc_parameters)
-        missing = set(signature_params) - set(doc_params)
-        if missing:
-            errs.append(error("PR01", missing_params=pprint_thing(missing)))
-        extra = set(doc_params) - set(signature_params)
-        if extra:
-            errs.append(error("PR02", unknown_params=pprint_thing(extra)))
-        if (
-            not missing
-            and not extra
-            and signature_params != doc_params
-            and not (not signature_params and not doc_params)
-        ):
-            errs.append(
-                error(
-                    "PR03", actual_params=signature_params, documented_params=doc_params
-                )
-            )
-
-        return errs
-
-    @property
-    def correct_parameters(self):
-        return not bool(self.parameter_mismatches)
-
-    @property
-    def directives_without_two_colons(self):
-        return DIRECTIVE_PATTERN.findall(self.raw_doc)
-
-    def parameter_type(self, param):
-        return self.doc_parameters[param][0]
-
-    def parameter_desc(self, param):
-        desc = self.doc_parameters[param][1]
-        # Find and strip out any sphinx directives
-        for directive in DIRECTIVES:
-            full_directive = ".. {}".format(directive)
-            if full_directive in desc:
-                # Only retain any description before the directive
-                desc = desc[: desc.index(full_directive)]
-        return desc
-
-    @property
-    def see_also(self):
-        result = {}
-        for funcs, desc in self.doc["See Also"]:
-            for func, _ in funcs:
-                result[func] = "".join(desc)
-
-        return result
-
-    @property
-    def examples(self):
-        return self.doc["Examples"]
-
-    @property
-    def returns(self):
-        return self.doc["Returns"]
-
-    @property
-    def yields(self):
-        return self.doc["Yields"]
-
-    @property
-    def method_source(self):
-        try:
-            source = inspect.getsource(self.obj)
-        except TypeError:
-            return ""
-        return textwrap.dedent(source)
-
-    @property
-    def method_returns_something(self):
-        """
-        Check if the docstrings method can return something.
-
-        Bare returns, returns valued None and returns from nested functions are
-        disconsidered.
-
-        Returns
-        -------
-        bool
-            Whether the docstrings method can return something.
-        """
-
-        def get_returns_not_on_nested_functions(node):
-            returns = [node] if isinstance(node, ast.Return) else []
-            for child in ast.iter_child_nodes(node):
-                # Ignore nested functions and its subtrees.
-                if not isinstance(child, ast.FunctionDef):
-                    child_returns = get_returns_not_on_nested_functions(child)
-                    returns.extend(child_returns)
-            return returns
-
-        tree = ast.parse(self.method_source).body
-        if tree:
-            returns = get_returns_not_on_nested_functions(tree[0])
-            return_values = [r.value for r in returns]
-            # Replace NameConstant nodes valued None for None.
-            for i, v in enumerate(return_values):
-                if isinstance(v, ast.NameConstant) and v.value is None:
-                    return_values[i] = None
-            return any(return_values)
-        else:
-            return False
-
-    @property
-    def first_line_ends_in_dot(self):
-        if self.doc:
-            return self.doc.split("\n")[0][-1] == "."
-
-    @property
-    def deprecated(self):
-        return ".. deprecated:: " in (self.summary + self.extended_summary)
-
->>>>>>> b187a0d7
     @property
     def mentioned_private_classes(self):
         return [klass for klass in PRIVATE_CLASSES if klass in self.raw_doc]
@@ -666,26 +319,11 @@
         if output_format == "json":
             output = json.dumps(result)
         else:
-<<<<<<< HEAD
             output_format = "{path}:{row}:{code}:{name}:{description}\n"
             if output_format == "actions":
                 output_format = "##[error]" + output_format
             elif output_format != "default":
-                raise ValueError('Unknown output_format "{}"'.format(output_format))
-=======
-            if output_format == "default":
-                output_format = "{text}\n"
-            elif output_format == "azure":
-                output_format = (
-                    "##vso[task.logissue type=error;"
-                    "sourcepath={path};"
-                    "linenumber={row};"
-                    "code={code};"
-                    "]{text}\n"
-                )
-            else:
                 raise ValueError(f'Unknown output_format "{output_format}"')
->>>>>>> b187a0d7
 
             output = ""
             for name, res in result.items():
@@ -697,12 +335,8 @@
                         path=res["file"],
                         row=res["file_line"],
                         code=err_code,
-<<<<<<< HEAD
                         name=name,
                         description=err_desc,
-=======
-                        text=f"{name}: {err_desc}",
->>>>>>> b187a0d7
                     )
 
         sys.stdout.write(output)
@@ -715,13 +349,13 @@
 
         sys.stderr.write(header("Validation"))
         if result["errors"]:
-            sys.stderr.write("{} Errors found:\n".format(len(result["errors"])))
+            sys.stderr.write(f'{len(result["errors"])} Errors found:\n')
             for err_code, err_desc in result["errors"]:
                 if err_code == "EX02":  # Failing examples are printed at the end
                     sys.stderr.write("\tExamples do not pass tests\n")
                     continue
-                sys.stderr.write("\t{}\n".format(err_desc))
-        else result["errors"]:
+                sys.stderr.write("\t{err_desc}\n")
+        elif result["errors"]:
             sys.stderr.write('Docstring for "{}" correct. :)\n'.format(func_name))
 
         if result["examples_errors"]:
