--- conflicted
+++ resolved
@@ -28,11 +28,7 @@
   - pytest>=4.0.2
   - pytest-xdist
   - pytest-mock
-<<<<<<< HEAD
   - pytest-azurepipelines
-  - isort
-=======
->>>>>>> c7748ca0
   - pip
   - pip:
     - hypothesis>=3.58.0
