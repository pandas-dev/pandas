--- conflicted
+++ resolved
@@ -71,9 +71,6 @@
   - pyyaml
   - py
   - pip:
-<<<<<<< HEAD
     - "git+https://github.com/mesonbuild/meson-python.git@b1cbffa9b7032aec4fe019e9fb749012153e5aa5"
-=======
     - pyqt5>=5.15.6
->>>>>>> 2d5ad570
     - tzdata>=2022.1