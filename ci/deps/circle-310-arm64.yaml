name: pandas-dev
channels:
  - conda-forge
dependencies:
  - python=3.10

  # build dependencies
  - versioneer[toml]
  - cython>=0.29.33
  - meson[ninja]=1.2.1
  - meson-python=0.13.1

  # test dependencies
  - pytest>=7.3.2
  - pytest-cov
  - pytest-xdist>=2.2.0
  - pytest-localserver>=0.7.1
  - boto3

  # required dependencies
  - python-dateutil
  - numpy<2
  - pytz

  # optional dependencies
  - beautifulsoup4>=4.11.2
  - blosc>=1.21.3
  - bottleneck>=1.3.6
  - fastparquet>=2022.12.0
  - fsspec>=2022.11.0
  - html5lib>=1.1
  - hypothesis>=6.46.1
  - gcsfs>=2022.11.0
  - jinja2>=3.1.2
<<<<<<< HEAD
  - lxml>=4.8.0
  - matplotlib>=3.6.1
  # test_numba_vs_cython segfaults with numba 0.57
  - numba>=0.55.2, <0.57.0
  - numexpr>=2.8.0
=======
  - lxml>=4.9.2
  - matplotlib>=3.6.3, <3.8
  - numba>=0.56.4
  - numexpr>=2.8.4
>>>>>>> 51f3d030
  - odfpy>=1.4.1
  - qtpy>=2.3.0
  - openpyxl>=3.1.0
  # Doesn't install well with pyarrow
  # https://github.com/pandas-dev/pandas/issues/55525
  # - pandas-gbq>=0.19.0
  - psycopg2>=2.9.6
  - pyarrow>=10.0.1
  - pymysql>=1.0.2
  - pyreadstat>=1.2.0
  - pytables>=3.8.0
  - python-calamine>=0.1.6
  - pyxlsb>=1.0.10
  - s3fs>=2022.11.0
  - scipy>=1.10.0
  - sqlalchemy>=2.0.0
  - tabulate>=0.9.0
  - xarray>=2022.12.0
  - xlrd>=2.0.1
  - xlsxwriter>=3.0.5
  - zstandard>=0.19.0<|MERGE_RESOLUTION|>--- conflicted
+++ resolved
@@ -32,18 +32,10 @@
   - hypothesis>=6.46.1
   - gcsfs>=2022.11.0
   - jinja2>=3.1.2
-<<<<<<< HEAD
-  - lxml>=4.8.0
-  - matplotlib>=3.6.1
-  # test_numba_vs_cython segfaults with numba 0.57
-  - numba>=0.55.2, <0.57.0
-  - numexpr>=2.8.0
-=======
   - lxml>=4.9.2
-  - matplotlib>=3.6.3, <3.8
+  - matplotlib>=3.6.3
   - numba>=0.56.4
   - numexpr>=2.8.4
->>>>>>> 51f3d030
   - odfpy>=1.4.1
   - qtpy>=2.3.0
   - openpyxl>=3.1.0
