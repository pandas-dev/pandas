#!/bin/bash -e

# Workaround for pytest-xdist (it collects different tests in the workers if PYTHONHASHSEED is not set)
# https://github.com/pytest-dev/pytest/issues/920
# https://github.com/pytest-dev/pytest/issues/1075
export PYTHONHASHSEED=$(python -c 'import random; print(random.randint(1, 4294967295))')

if [[ "not network" == *"$PATTERN"* ]]; then
    export http_proxy=http://1.2.3.4 https_proxy=http://1.2.3.4;
fi

if [ "$COVERAGE" ]; then
    COVERAGE_FNAME="/tmp/test_coverage.xml"
    COVERAGE="-s --cov=pandas --cov-report=xml:$COVERAGE_FNAME"
fi

# If no X server is found, we use xvfb to emulate it
if [[ $(uname) == "Linux" && -z $DISPLAY ]]; then
    export DISPLAY=":0"
    XVFB="xvfb-run "
fi

<<<<<<< HEAD
PYTEST_CMD="${XVFB}pytest -m \"$PATTERN\" -n $PYTEST_WORKERS --dist=loadfile -s --strict --durations=10 --junitxml=test-data.xml $TEST_ARGS $COVERAGE pandas"
=======
PYTEST_CMD="${XVFB}pytest -m \"$PATTERN\" -n auto --dist=loadfile -s --strict --durations=30 --junitxml=test-data.xml $TEST_ARGS $COVERAGE pandas"
>>>>>>> bb5e637a

echo $PYTEST_CMD
sh -c "$PYTEST_CMD"

if [[ "$COVERAGE" && $? == 0 && "$TRAVIS_BRANCH" == "master" ]]; then
    echo "uploading coverage"
    echo "bash <(curl -s https://codecov.io/bash) -Z -c -f $COVERAGE_FNAME"
          bash <(curl -s https://codecov.io/bash) -Z -c -f $COVERAGE_FNAME
fi<|MERGE_RESOLUTION|>--- conflicted
+++ resolved
@@ -20,11 +20,7 @@
     XVFB="xvfb-run "
 fi
 
-<<<<<<< HEAD
-PYTEST_CMD="${XVFB}pytest -m \"$PATTERN\" -n $PYTEST_WORKERS --dist=loadfile -s --strict --durations=10 --junitxml=test-data.xml $TEST_ARGS $COVERAGE pandas"
-=======
-PYTEST_CMD="${XVFB}pytest -m \"$PATTERN\" -n auto --dist=loadfile -s --strict --durations=30 --junitxml=test-data.xml $TEST_ARGS $COVERAGE pandas"
->>>>>>> bb5e637a
+PYTEST_CMD="${XVFB}pytest -m \"$PATTERN\" -n $PYTEST_WORKERS --dist=loadfile -s --strict --durations=30 --junitxml=test-data.xml $TEST_ARGS $COVERAGE pandas"
 
 echo $PYTEST_CMD
 sh -c "$PYTEST_CMD"
