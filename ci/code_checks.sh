#!/bin/bash
#
# Run checks related to code quality.
#
# This script is intended for both the CI and to check locally that code standards are
# respected. We run doctests here (currently some files only), and we
# validate formatting error in docstrings.
#
# Usage:
#   $ ./ci/code_checks.sh               # run all checks
#   $ ./ci/code_checks.sh code          # checks on imported code
#   $ ./ci/code_checks.sh doctests      # run doctests
#   $ ./ci/code_checks.sh docstrings    # validate docstring errors
#   $ ./ci/code_checks.sh single-docs   # check single-page docs build warning-free
#   $ ./ci/code_checks.sh notebooks     # check execution of documentation notebooks

set -uo pipefail

if [[ -v 1 ]]; then
    CHECK=$1
else
    # script will fail if it uses an unset variable (i.e. $1 is not provided)
    CHECK=""
fi

[[ -z "$CHECK" || "$CHECK" == "code" || "$CHECK" == "doctests" || "$CHECK" == "docstrings" || "$CHECK" == "single-docs" || "$CHECK" == "notebooks" ]] || \
    { echo "Unknown command $1. Usage: $0 [code|doctests|docstrings|single-docs|notebooks]"; exit 9999; }

BASE_DIR="$(dirname $0)/.."
RET=0

### CODE ###
if [[ -z "$CHECK" || "$CHECK" == "code" ]]; then

    MSG='Check import. No warnings, and blocklist some optional dependencies' ; echo $MSG
    python -W error -c "
import sys
import pandas

blocklist = {'bs4', 'gcsfs', 'html5lib', 'http', 'ipython', 'jinja2', 'hypothesis',
             'lxml', 'matplotlib', 'openpyxl', 'py', 'pytest', 's3fs', 'scipy',
             'tables', 'urllib.request', 'xlrd', 'xlsxwriter'}

# GH#28227 for some of these check for top-level modules, while others are
#  more specific (e.g. urllib.request)
import_mods = set(m.split('.')[0] for m in sys.modules) | set(sys.modules)
mods = blocklist & import_mods
if mods:
    sys.stderr.write('err: pandas should not import: {}\n'.format(', '.join(mods)))
    sys.exit(len(mods))
    "
    RET=$(($RET + $?)) ; echo $MSG "DONE"

fi

### DOCTESTS ###
if [[ -z "$CHECK" || "$CHECK" == "doctests" ]]; then

    MSG='Python and Cython Doctests' ; echo $MSG
    python -c 'import pandas as pd; pd.test(run_doctests=True)'
    RET=$(($RET + $?)) ; echo $MSG "DONE"

fi

### DOCSTRINGS ###
if [[ -z "$CHECK" || "$CHECK" == "docstrings" ]]; then

    MSG='Validate docstrings (EX01, EX04, GL01, GL02, GL03, GL04, GL05, GL06, GL07, GL09, GL10, PR03, PR04, PR05, PR06, PR08, PR09, PR10, RT01, RT02, RT04, RT05, SA02, SA03, SA04, SS01, SS02, SS03, SS04, SS05, SS06)' ; echo $MSG
    $BASE_DIR/scripts/validate_docstrings.py --format=actions --errors=EX01,EX04,GL01,GL02,GL03,GL04,GL05,GL06,GL07,GL09,GL10,PR03,PR04,PR05,PR06,PR08,PR09,PR10,RT01,RT02,RT04,RT05,SA02,SA03,SA04,SS01,SS02,SS03,SS04,SS05,SS06
    RET=$(($RET + $?)) ; echo $MSG "DONE"

    MSG='Partially validate docstrings (EX03)' ;  echo $MSG
    $BASE_DIR/scripts/validate_docstrings.py --format=actions --errors=EX03 --ignore_functions \
        pandas.Series.plot.line \
        pandas.Series.to_sql \
        pandas.errors.DatabaseError \
        pandas.errors.IndexingError \
        pandas.errors.InvalidColumnName \
        pandas.errors.SettingWithCopyWarning \
        pandas.errors.SpecificationError \
        pandas.errors.UndefinedVariableError \
        pandas.Timestamp.ceil \
        pandas.Timestamp.floor \
        pandas.Timestamp.round \
        pandas.read_json \
        pandas.io.formats.style.Styler.to_latex \
        pandas.read_parquet \
        pandas.DataFrame.to_sql \
<<<<<<< HEAD
        pandas.Index.rename \
        pandas.Index.isin \
        pandas.MultiIndex.names \
        pandas.MultiIndex.droplevel \
        pandas.IndexSlice \
=======
        pandas.read_stata \
        pandas.plotting.scatter_matrix \
        pandas.Index.droplevel \
        pandas.MultiIndex.names \
        pandas.MultiIndex.droplevel \
        pandas.Grouper \
>>>>>>> 82449b9d
        pandas.io.formats.style.Styler.map \
        pandas.io.formats.style.Styler.apply_index \
        pandas.io.formats.style.Styler.map_index \
        pandas.io.formats.style.Styler.format \
        pandas.io.formats.style.Styler.set_tooltips \
        pandas.io.formats.style.Styler.set_uuid \
        pandas.io.formats.style.Styler.pipe \
        pandas.io.formats.style.Styler.highlight_between \
        pandas.io.formats.style.Styler.highlight_quantile \
        pandas.io.formats.style.Styler.background_gradient \
        pandas.io.formats.style.Styler.text_gradient \
        pandas.DataFrame.values \
        pandas.DataFrame.groupby \
        pandas.DataFrame.sort_values \
        pandas.DataFrame.plot.hexbin \
        pandas.DataFrame.plot.line \
    RET=$(($RET + $?)) ; echo $MSG "DONE"

fi

### DOCUMENTATION NOTEBOOKS ###
if [[ -z "$CHECK" || "$CHECK" == "notebooks" ]]; then

    MSG='Notebooks' ; echo $MSG
    jupyter nbconvert --execute $(find doc/source -name '*.ipynb') --to notebook
    RET=$(($RET + $?)) ; echo $MSG "DONE"

fi

### SINGLE-PAGE DOCS ###
if [[ -z "$CHECK" || "$CHECK" == "single-docs" ]]; then
    python doc/make.py --warnings-are-errors --no-browser --single pandas.Series.value_counts
    python doc/make.py --warnings-are-errors --no-browser --single pandas.Series.str.split
fi

exit $RET<|MERGE_RESOLUTION|>--- conflicted
+++ resolved
@@ -86,20 +86,6 @@
         pandas.io.formats.style.Styler.to_latex \
         pandas.read_parquet \
         pandas.DataFrame.to_sql \
-<<<<<<< HEAD
-        pandas.Index.rename \
-        pandas.Index.isin \
-        pandas.MultiIndex.names \
-        pandas.MultiIndex.droplevel \
-        pandas.IndexSlice \
-=======
-        pandas.read_stata \
-        pandas.plotting.scatter_matrix \
-        pandas.Index.droplevel \
-        pandas.MultiIndex.names \
-        pandas.MultiIndex.droplevel \
-        pandas.Grouper \
->>>>>>> 82449b9d
         pandas.io.formats.style.Styler.map \
         pandas.io.formats.style.Styler.apply_index \
         pandas.io.formats.style.Styler.map_index \
