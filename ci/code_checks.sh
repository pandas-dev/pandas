--- conflicted
+++ resolved
@@ -85,17 +85,8 @@
         -i "pandas.arrays.NumpyExtensionArray SA01" \
         -i "pandas.arrays.TimedeltaArray PR07,SA01" \
         -i "pandas.core.groupby.DataFrameGroupBy.boxplot PR07,RT03,SA01" \
-<<<<<<< HEAD
-        -i "pandas.core.groupby.DataFrameGroupBy.nunique SA01" \
         -i "pandas.core.groupby.DataFrameGroupBy.plot PR02" \
         -i "pandas.core.groupby.SeriesGroupBy.plot PR02" \
-=======
-        -i "pandas.core.groupby.DataFrameGroupBy.get_group RT03,SA01" \
-        -i "pandas.core.groupby.DataFrameGroupBy.plot PR02" \
-        -i "pandas.core.groupby.SeriesGroupBy.get_group RT03,SA01" \
-        -i "pandas.core.groupby.SeriesGroupBy.plot PR02" \
-        -i "pandas.core.resample.Resampler.get_group RT03,SA01" \
->>>>>>> cfd0d3f0
         -i "pandas.core.resample.Resampler.max PR01,RT03,SA01" \
         -i "pandas.core.resample.Resampler.mean SA01" \
         -i "pandas.core.resample.Resampler.min PR01,RT03,SA01" \
