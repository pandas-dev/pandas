--- conflicted
+++ resolved
@@ -107,16 +107,6 @@
         -i "pandas.Timedelta.max PR02" \
         -i "pandas.Timedelta.min PR02" \
         -i "pandas.Timedelta.resolution PR02" \
-<<<<<<< HEAD
-        -i "pandas.Timedelta.to_numpy PR01" \
-        -i "pandas.TimedeltaIndex.components SA01" \
-        -i "pandas.TimedeltaIndex.microseconds SA01" \
-        -i "pandas.TimedeltaIndex.nanoseconds SA01" \
-        -i "pandas.TimedeltaIndex.seconds SA01" \
-=======
-        -i "pandas.Timedelta.to_timedelta64 SA01" \
-        -i "pandas.Timedelta.total_seconds SA01" \
->>>>>>> 4444e527
         -i "pandas.TimedeltaIndex.to_pytimedelta RT03,SA01" \
         -i "pandas.Timestamp.max PR02" \
         -i "pandas.Timestamp.min PR02" \
