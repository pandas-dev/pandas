--- conflicted
+++ resolved
@@ -73,9 +73,30 @@
         -i "pandas.Period.freq GL08" \
         -i "pandas.Period.ordinal GL08" \
         -i "pandas.RangeIndex.from_range PR01,SA01" \
+        -i "pandas.Series.cat.add_categories PR01,PR02" \
+        -i "pandas.Series.cat.as_ordered PR01" \
+        -i "pandas.Series.cat.as_unordered PR01" \
+        -i "pandas.Series.cat.remove_categories PR01,PR02" \
+        -i "pandas.Series.cat.remove_unused_categories PR01" \
+        -i "pandas.Series.cat.rename_categories PR01,PR02" \
+        -i "pandas.Series.cat.reorder_categories PR01,PR02" \
+        -i "pandas.Series.cat.set_categories PR01,PR02" \
+        -i "pandas.Series.dt.as_unit PR01,PR02" \
+        -i "pandas.Series.dt.ceil PR01,PR02" \
+        -i "pandas.Series.dt.day_name PR01,PR02" \
+        -i "pandas.Series.dt.floor PR01,PR02" \
         -i "pandas.Series.dt.freq GL08" \
+        -i "pandas.Series.dt.month_name PR01,PR02" \
+        -i "pandas.Series.dt.normalize PR01" \
+        -i "pandas.Series.dt.round PR01,PR02" \
+        -i "pandas.Series.dt.strftime PR01,PR02" \
+        -i "pandas.Series.dt.to_period PR01,PR02" \
+        -i "pandas.Series.dt.total_seconds PR01" \
+        -i "pandas.Series.dt.tz_convert PR01,PR02" \
+        -i "pandas.Series.dt.tz_localize PR01,PR02" \
         -i "pandas.Series.dt.unit GL08" \
         -i "pandas.Series.pad PR01,SA01" \
+        -i "pandas.Series.sparse.from_coo PR07,SA01" \
         -i "pandas.Timedelta.max PR02" \
         -i "pandas.Timedelta.min PR02" \
         -i "pandas.Timedelta.resolution PR02" \
@@ -85,11 +106,13 @@
         -i "pandas.Timestamp.resolution PR02" \
         -i "pandas.Timestamp.tzinfo GL08" \
         -i "pandas.Timestamp.year GL08" \
+        -i "pandas.api.types.is_float PR01,SA01" \
         -i "pandas.api.types.is_integer PR01,SA01" \
         -i "pandas.api.types.is_iterator PR07,SA01" \
         -i "pandas.api.types.is_re_compilable PR07,SA01" \
         -i "pandas.api.types.pandas_dtype PR07,RT03,SA01" \
         -i "pandas.arrays.ArrowExtensionArray PR07,SA01" \
+        -i "pandas.arrays.DatetimeArray SA01" \
         -i "pandas.arrays.IntegerArray SA01" \
         -i "pandas.arrays.IntervalArray.left SA01" \
         -i "pandas.arrays.IntervalArray.length SA01" \
@@ -134,11 +157,13 @@
         -i "pandas.core.resample.Resampler.var SA01" \
         -i "pandas.errors.AttributeConflictWarning SA01" \
         -i "pandas.errors.CSSWarning SA01" \
+        -i "pandas.errors.CategoricalConversionWarning SA01" \
         -i "pandas.errors.ChainedAssignmentError SA01" \
         -i "pandas.errors.DataError SA01" \
         -i "pandas.errors.DuplicateLabelError SA01" \
         -i "pandas.errors.IntCastingNaNError SA01" \
         -i "pandas.errors.InvalidIndexError SA01" \
+        -i "pandas.errors.InvalidVersion SA01" \
         -i "pandas.errors.NullFrequencyError SA01" \
         -i "pandas.errors.NumExprClobberingError SA01" \
         -i "pandas.errors.NumbaUtilError SA01" \
@@ -147,21 +172,24 @@
         -i "pandas.errors.PerformanceWarning SA01" \
         -i "pandas.errors.PossibleDataLossError SA01" \
         -i "pandas.errors.PossiblePrecisionLoss SA01" \
+        -i "pandas.errors.SpecificationError SA01" \
         -i "pandas.errors.UndefinedVariableError PR01,SA01" \
         -i "pandas.errors.UnsortedIndexError SA01" \
         -i "pandas.errors.UnsupportedFunctionCall SA01" \
         -i "pandas.errors.ValueLabelTypeMismatch SA01" \
         -i "pandas.infer_freq SA01" \
         -i "pandas.io.json.build_table_schema PR07,RT03,SA01" \
-<<<<<<< HEAD
+        -i "pandas.io.stata.StataReader.data_label SA01" \
+        -i "pandas.io.stata.StataReader.value_labels RT03,SA01" \
         -i "pandas.io.stata.StataReader.variable_labels RT03,SA01" \
-=======
->>>>>>> 4f328f08
         -i "pandas.io.stata.StataWriter.write_file SA01" \
         -i "pandas.json_normalize RT03,SA01" \
+        -i "pandas.period_range RT03,SA01" \
         -i "pandas.plotting.andrews_curves RT03,SA01" \
+        -i "pandas.plotting.lag_plot RT03,SA01" \
         -i "pandas.plotting.scatter_matrix PR07,SA01" \
         -i "pandas.set_eng_float_format RT03,SA01" \
+        -i "pandas.testing.assert_extension_array_equal SA01" \
         -i "pandas.tseries.offsets.BDay PR02,SA01" \
         -i "pandas.tseries.offsets.BQuarterBegin.is_on_offset GL08" \
         -i "pandas.tseries.offsets.BQuarterBegin.n GL08" \
