--- conflicted
+++ resolved
@@ -86,13 +86,7 @@
         -i "pandas.arrays.TimedeltaArray PR07,SA01" \
         -i "pandas.core.groupby.DataFrameGroupBy.boxplot PR07,RT03,SA01" \
         -i "pandas.core.groupby.DataFrameGroupBy.plot PR02" \
-<<<<<<< HEAD
-        -i "pandas.core.groupby.SeriesGroupBy.get_group RT03,SA01" \
         -i "pandas.core.groupby.SeriesGroupBy.plot PR02" \
-        -i "pandas.core.resample.Resampler.get_group RT03,SA01" \
-=======
-        -i "pandas.core.groupby.SeriesGroupBy.plot PR02" \
->>>>>>> a36c44e1
         -i "pandas.core.resample.Resampler.max PR01,RT03,SA01" \
         -i "pandas.core.resample.Resampler.mean SA01" \
         -i "pandas.core.resample.Resampler.min PR01,RT03,SA01" \
