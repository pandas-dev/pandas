--- conflicted
+++ resolved
@@ -83,33 +83,6 @@
         -i "pandas.Timestamp.min PR02" \
         -i "pandas.Timestamp.resolution PR02" \
         -i "pandas.Timestamp.tzinfo GL08" \
-<<<<<<< HEAD
-        -i "pandas.api.extensions.ExtensionArray.interpolate PR01,SA01" \
-        -i "pandas.api.types.is_bool PR01,SA01" \
-        -i "pandas.api.types.is_categorical_dtype SA01" \
-        -i "pandas.api.types.is_complex PR01,SA01" \
-        -i "pandas.api.types.is_complex_dtype SA01" \
-        -i "pandas.api.types.is_datetime64_dtype SA01" \
-        -i "pandas.api.types.is_datetime64_ns_dtype SA01" \
-        -i "pandas.api.types.is_datetime64tz_dtype SA01" \
-        -i "pandas.api.types.is_dict_like PR07,SA01" \
-        -i "pandas.api.types.is_extension_array_dtype SA01" \
-        -i "pandas.api.types.is_file_like PR07,SA01" \
-        -i "pandas.api.types.is_float PR01,SA01" \
-        -i "pandas.api.types.is_float_dtype SA01" \
-        -i "pandas.api.types.is_hashable PR01,RT03,SA01" \
-        -i "pandas.api.types.is_int64_dtype SA01" \
-        -i "pandas.api.types.is_integer PR01,SA01" \
-        -i "pandas.api.types.is_integer_dtype SA01" \
-        -i "pandas.api.types.is_interval_dtype SA01" \
-        -i "pandas.api.types.is_iterator PR07,SA01" \
-        -i "pandas.api.types.is_list_like SA01" \
-        -i "pandas.api.types.is_named_tuple PR07,SA01" \
-        -i "pandas.api.types.is_object_dtype SA01" \
-        -i "pandas.api.types.is_re PR07,SA01" \
-=======
-        -i "pandas.Timestamp.year GL08" \
->>>>>>> 4fcee0e4
         -i "pandas.api.types.is_re_compilable PR07,SA01" \
         -i "pandas.api.types.pandas_dtype PR07,RT03,SA01" \
         -i "pandas.arrays.ArrowExtensionArray PR07,SA01" \
