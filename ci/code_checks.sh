--- conflicted
+++ resolved
@@ -181,12 +181,6 @@
         -i "pandas.TimedeltaIndex.to_pytimedelta RT03,SA01" \
         -i "pandas.Timestamp.day GL08" \
         -i "pandas.Timestamp.fold GL08" \
-<<<<<<< HEAD
-        -i "pandas.Timestamp.fromordinal SA01" \
-        -i "pandas.Timestamp.fromtimestamp PR01,SA01" \
-=======
-        -i "pandas.Timestamp.hour GL08" \
->>>>>>> 0c24b20b
         -i "pandas.Timestamp.max PR02" \
         -i "pandas.Timestamp.microsecond GL08" \
         -i "pandas.Timestamp.min PR02" \
