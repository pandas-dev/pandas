#!/bin/bash
#
# Run checks related to code quality.
#
# This script is intended for both the CI and to check locally that code standards are
# respected. We run doctests here (currently some files only), and we
# validate formatting error in docstrings.
#
# Usage:
#   $ ./ci/code_checks.sh               # run all checks
#   $ ./ci/code_checks.sh code          # checks on imported code
#   $ ./ci/code_checks.sh doctests      # run doctests
#   $ ./ci/code_checks.sh docstrings    # validate docstring errors
#   $ ./ci/code_checks.sh single-docs   # check single-page docs build warning-free
#   $ ./ci/code_checks.sh notebooks     # check execution of documentation notebooks

set -uo pipefail

if [[ -v 1 ]]; then
    CHECK=$1
else
    # script will fail if it uses an unset variable (i.e. $1 is not provided)
    CHECK=""
fi

[[ -z "$CHECK" || "$CHECK" == "code" || "$CHECK" == "doctests" || "$CHECK" == "docstrings" || "$CHECK" == "single-docs" || "$CHECK" == "notebooks" ]] || \
    { echo "Unknown command $1. Usage: $0 [code|doctests|docstrings|single-docs|notebooks]"; exit 9999; }

BASE_DIR="$(dirname $0)/.."
RET=0

### CODE ###
if [[ -z "$CHECK" || "$CHECK" == "code" ]]; then

    MSG='Check import. No warnings, and blocklist some optional dependencies' ; echo $MSG
    python -W error -c "
import sys
import pandas

blocklist = {'bs4', 'gcsfs', 'html5lib', 'http', 'ipython', 'jinja2', 'hypothesis',
             'lxml', 'matplotlib', 'openpyxl', 'py', 'pytest', 's3fs', 'scipy',
             'tables', 'urllib.request', 'xlrd', 'xlsxwriter'}

# GH#28227 for some of these check for top-level modules, while others are
#  more specific (e.g. urllib.request)
import_mods = set(m.split('.')[0] for m in sys.modules) | set(sys.modules)
mods = blocklist & import_mods
if mods:
    sys.stderr.write('err: pandas should not import: {}\n'.format(', '.join(mods)))
    sys.exit(len(mods))
    "
    RET=$(($RET + $?)) ; echo $MSG "DONE"

fi

### DOCTESTS ###
if [[ -z "$CHECK" || "$CHECK" == "doctests" ]]; then

    MSG='Python and Cython Doctests' ; echo $MSG
    python -c 'import pandas as pd; pd.test(run_doctests=True)'
    RET=$(($RET + $?)) ; echo $MSG "DONE"

fi

### DOCSTRINGS ###
if [[ -z "$CHECK" || "$CHECK" == "docstrings" ]]; then

    MSG='Validate Docstrings' ; echo $MSG
    $BASE_DIR/scripts/validate_docstrings.py \
        --format=actions \
        -i ES01 `# For now it is ok if docstrings are missing the extended summary` \
        -i "pandas.Series.dt PR01" `# Accessors are implemented as classes, but we do not document the Parameters section` \
        -i "pandas.NA SA01" \
        -i "pandas.Period.freq GL08" \
        -i "pandas.Period.ordinal GL08" \
        -i "pandas.Period.to_timestamp SA01" \
        -i "pandas.PeriodDtype.freq SA01" \
        -i "pandas.RangeIndex.from_range PR01,SA01" \
        -i "pandas.RangeIndex.start SA01" \
        -i "pandas.RangeIndex.step SA01" \
        -i "pandas.RangeIndex.stop SA01" \
        -i "pandas.Series.cat.add_categories PR01,PR02" \
        -i "pandas.Series.cat.as_ordered PR01" \
        -i "pandas.Series.cat.as_unordered PR01" \
        -i "pandas.Series.cat.remove_categories PR01,PR02" \
        -i "pandas.Series.cat.remove_unused_categories PR01" \
        -i "pandas.Series.cat.rename_categories PR01,PR02" \
        -i "pandas.Series.cat.reorder_categories PR01,PR02" \
        -i "pandas.Series.cat.set_categories PR01,PR02" \
        -i "pandas.Series.dt.as_unit PR01,PR02" \
        -i "pandas.Series.dt.ceil PR01,PR02" \
        -i "pandas.Series.dt.day_name PR01,PR02" \
        -i "pandas.Series.dt.floor PR01,PR02" \
        -i "pandas.Series.dt.freq GL08" \
        -i "pandas.Series.dt.microseconds SA01" \
        -i "pandas.Series.dt.month_name PR01,PR02" \
        -i "pandas.Series.dt.nanoseconds SA01" \
        -i "pandas.Series.dt.normalize PR01" \
        -i "pandas.Series.dt.round PR01,PR02" \
        -i "pandas.Series.dt.seconds SA01" \
        -i "pandas.Series.dt.strftime PR01,PR02" \
        -i "pandas.Series.dt.to_period PR01,PR02" \
        -i "pandas.Series.dt.total_seconds PR01" \
        -i "pandas.Series.dt.tz_convert PR01,PR02" \
        -i "pandas.Series.dt.tz_localize PR01,PR02" \
        -i "pandas.Series.dt.unit GL08" \
        -i "pandas.Series.pad PR01,SA01" \
        -i "pandas.Series.sparse.fill_value SA01" \
        -i "pandas.Series.sparse.from_coo PR07,SA01" \
        -i "pandas.Series.sparse.npoints SA01" \
        -i "pandas.Series.sparse.sp_values SA01" \
        -i "pandas.Timedelta.components SA01" \
        -i "pandas.Timedelta.max PR02" \
        -i "pandas.Timedelta.min PR02" \
        -i "pandas.Timedelta.resolution PR02" \
        -i "pandas.Timedelta.to_numpy PR01" \
        -i "pandas.Timedelta.to_timedelta64 SA01" \
        -i "pandas.Timedelta.total_seconds SA01" \
        -i "pandas.Timedelta.view SA01" \
        -i "pandas.TimedeltaIndex.components SA01" \
        -i "pandas.TimedeltaIndex.microseconds SA01" \
        -i "pandas.TimedeltaIndex.nanoseconds SA01" \
        -i "pandas.TimedeltaIndex.seconds SA01" \
        -i "pandas.TimedeltaIndex.to_pytimedelta RT03,SA01" \
        -i "pandas.Timestamp.max PR02" \
        -i "pandas.Timestamp.min PR02" \
        -i "pandas.Timestamp.resolution PR02" \
        -i "pandas.Timestamp.tzinfo GL08" \
<<<<<<< HEAD
=======
        -i "pandas.Timestamp.year GL08" \
>>>>>>> bc9b1c3c
        -i "pandas.api.extensions.ExtensionArray.interpolate PR01,SA01" \
        -i "pandas.api.types.is_bool PR01,SA01" \
        -i "pandas.api.types.is_categorical_dtype SA01" \
        -i "pandas.api.types.is_complex PR01,SA01" \
        -i "pandas.api.types.is_complex_dtype SA01" \
        -i "pandas.api.types.is_datetime64_dtype SA01" \
        -i "pandas.api.types.is_datetime64_ns_dtype SA01" \
        -i "pandas.api.types.is_datetime64tz_dtype SA01" \
        -i "pandas.api.types.is_dict_like PR07,SA01" \
        -i "pandas.api.types.is_extension_array_dtype SA01" \
        -i "pandas.api.types.is_file_like PR07,SA01" \
        -i "pandas.api.types.is_float PR01,SA01" \
        -i "pandas.api.types.is_float_dtype SA01" \
        -i "pandas.api.types.is_hashable PR01,RT03,SA01" \
        -i "pandas.api.types.is_int64_dtype SA01" \
        -i "pandas.api.types.is_integer PR01,SA01" \
        -i "pandas.api.types.is_integer_dtype SA01" \
        -i "pandas.api.types.is_interval_dtype SA01" \
        -i "pandas.api.types.is_iterator PR07,SA01" \
        -i "pandas.api.types.is_list_like SA01" \
        -i "pandas.api.types.is_named_tuple PR07,SA01" \
        -i "pandas.api.types.is_object_dtype SA01" \
        -i "pandas.api.types.is_re PR07,SA01" \
        -i "pandas.api.types.is_re_compilable PR07,SA01" \
        -i "pandas.api.types.pandas_dtype PR07,RT03,SA01" \
        -i "pandas.arrays.ArrowExtensionArray PR07,SA01" \
        -i "pandas.arrays.BooleanArray SA01" \
        -i "pandas.arrays.DatetimeArray SA01" \
        -i "pandas.arrays.FloatingArray SA01" \
        -i "pandas.arrays.IntegerArray SA01" \
        -i "pandas.arrays.IntervalArray.left SA01" \
        -i "pandas.arrays.IntervalArray.length SA01" \
        -i "pandas.arrays.IntervalArray.mid SA01" \
        -i "pandas.arrays.IntervalArray.right SA01" \
        -i "pandas.arrays.NumpyExtensionArray SA01" \
        -i "pandas.arrays.SparseArray PR07,SA01" \
        -i "pandas.arrays.TimedeltaArray PR07,SA01" \
        -i "pandas.core.groupby.DataFrameGroupBy.__iter__ RT03,SA01" \
        -i "pandas.core.groupby.DataFrameGroupBy.agg RT03" \
        -i "pandas.core.groupby.DataFrameGroupBy.aggregate RT03" \
        -i "pandas.core.groupby.DataFrameGroupBy.boxplot PR07,RT03,SA01" \
        -i "pandas.core.groupby.DataFrameGroupBy.filter SA01" \
        -i "pandas.core.groupby.DataFrameGroupBy.get_group RT03,SA01" \
        -i "pandas.core.groupby.DataFrameGroupBy.groups SA01" \
        -i "pandas.core.groupby.DataFrameGroupBy.hist RT03" \
        -i "pandas.core.groupby.DataFrameGroupBy.indices SA01" \
        -i "pandas.core.groupby.DataFrameGroupBy.max SA01" \
        -i "pandas.core.groupby.DataFrameGroupBy.min SA01" \
        -i "pandas.core.groupby.DataFrameGroupBy.nth PR02" \
        -i "pandas.core.groupby.DataFrameGroupBy.nunique SA01" \
        -i "pandas.core.groupby.DataFrameGroupBy.ohlc SA01" \
        -i "pandas.core.groupby.DataFrameGroupBy.plot PR02" \
        -i "pandas.core.groupby.DataFrameGroupBy.sem SA01" \
        -i "pandas.core.groupby.DataFrameGroupBy.sum SA01" \
        -i "pandas.core.groupby.SeriesGroupBy.__iter__ RT03,SA01" \
        -i "pandas.core.groupby.SeriesGroupBy.agg RT03" \
        -i "pandas.core.groupby.SeriesGroupBy.aggregate RT03" \
        -i "pandas.core.groupby.SeriesGroupBy.filter PR01,SA01" \
        -i "pandas.core.groupby.SeriesGroupBy.get_group RT03,SA01" \
        -i "pandas.core.groupby.SeriesGroupBy.groups SA01" \
        -i "pandas.core.groupby.SeriesGroupBy.indices SA01" \
        -i "pandas.core.groupby.SeriesGroupBy.is_monotonic_decreasing SA01" \
        -i "pandas.core.groupby.SeriesGroupBy.is_monotonic_increasing SA01" \
        -i "pandas.core.groupby.SeriesGroupBy.max SA01" \
        -i "pandas.core.groupby.SeriesGroupBy.min SA01" \
        -i "pandas.core.groupby.SeriesGroupBy.nth PR02" \
        -i "pandas.core.groupby.SeriesGroupBy.ohlc SA01" \
        -i "pandas.core.groupby.SeriesGroupBy.plot PR02" \
        -i "pandas.core.groupby.SeriesGroupBy.sem SA01" \
        -i "pandas.core.groupby.SeriesGroupBy.sum SA01" \
        -i "pandas.core.resample.Resampler.__iter__ RT03,SA01" \
        -i "pandas.core.resample.Resampler.ffill RT03" \
        -i "pandas.core.resample.Resampler.get_group RT03,SA01" \
        -i "pandas.core.resample.Resampler.groups SA01" \
        -i "pandas.core.resample.Resampler.indices SA01" \
        -i "pandas.core.resample.Resampler.max PR01,RT03,SA01" \
        -i "pandas.core.resample.Resampler.mean SA01" \
        -i "pandas.core.resample.Resampler.min PR01,RT03,SA01" \
        -i "pandas.core.resample.Resampler.ohlc SA01" \
        -i "pandas.core.resample.Resampler.prod SA01" \
        -i "pandas.core.resample.Resampler.quantile PR01,PR07" \
        -i "pandas.core.resample.Resampler.sem SA01" \
        -i "pandas.core.resample.Resampler.std SA01" \
        -i "pandas.core.resample.Resampler.sum SA01" \
        -i "pandas.core.resample.Resampler.transform PR01,RT03,SA01" \
        -i "pandas.core.resample.Resampler.var SA01" \
        -i "pandas.date_range RT03" \
        -i "pandas.errors.AttributeConflictWarning SA01" \
        -i "pandas.errors.CSSWarning SA01" \
        -i "pandas.errors.CategoricalConversionWarning SA01" \
        -i "pandas.errors.ChainedAssignmentError SA01" \
        -i "pandas.errors.ClosedFileError SA01" \
        -i "pandas.errors.DataError SA01" \
        -i "pandas.errors.DuplicateLabelError SA01" \
        -i "pandas.errors.EmptyDataError SA01" \
        -i "pandas.errors.IntCastingNaNError SA01" \
        -i "pandas.errors.InvalidIndexError SA01" \
        -i "pandas.errors.InvalidVersion SA01" \
        -i "pandas.errors.MergeError SA01" \
        -i "pandas.errors.NullFrequencyError SA01" \
        -i "pandas.errors.NumExprClobberingError SA01" \
        -i "pandas.errors.NumbaUtilError SA01" \
        -i "pandas.errors.OptionError SA01" \
        -i "pandas.errors.OutOfBoundsDatetime SA01" \
        -i "pandas.errors.OutOfBoundsTimedelta SA01" \
        -i "pandas.errors.PerformanceWarning SA01" \
        -i "pandas.errors.PossibleDataLossError SA01" \
        -i "pandas.errors.PossiblePrecisionLoss SA01" \
        -i "pandas.errors.SpecificationError SA01" \
        -i "pandas.errors.UndefinedVariableError PR01,SA01" \
        -i "pandas.errors.UnsortedIndexError SA01" \
        -i "pandas.errors.UnsupportedFunctionCall SA01" \
        -i "pandas.errors.ValueLabelTypeMismatch SA01" \
        -i "pandas.infer_freq SA01" \
        -i "pandas.io.json.build_table_schema PR07,RT03,SA01" \
        -i "pandas.io.stata.StataReader.data_label SA01" \
        -i "pandas.io.stata.StataReader.value_labels RT03,SA01" \
        -i "pandas.io.stata.StataReader.variable_labels RT03,SA01" \
        -i "pandas.io.stata.StataWriter.write_file SA01" \
        -i "pandas.json_normalize RT03,SA01" \
        -i "pandas.period_range RT03,SA01" \
        -i "pandas.plotting.andrews_curves RT03,SA01" \
        -i "pandas.plotting.lag_plot RT03,SA01" \
        -i "pandas.plotting.scatter_matrix PR07,SA01" \
        -i "pandas.set_eng_float_format RT03,SA01" \
        -i "pandas.testing.assert_extension_array_equal SA01" \
        -i "pandas.tseries.offsets.BDay PR02,SA01" \
        -i "pandas.tseries.offsets.BQuarterBegin.is_on_offset GL08" \
        -i "pandas.tseries.offsets.BQuarterBegin.n GL08" \
        -i "pandas.tseries.offsets.BQuarterBegin.normalize GL08" \
        -i "pandas.tseries.offsets.BQuarterBegin.rule_code GL08" \
        -i "pandas.tseries.offsets.BQuarterBegin.startingMonth GL08" \
        -i "pandas.tseries.offsets.BQuarterEnd.is_on_offset GL08" \
        -i "pandas.tseries.offsets.BQuarterEnd.n GL08" \
        -i "pandas.tseries.offsets.BQuarterEnd.normalize GL08" \
        -i "pandas.tseries.offsets.BQuarterEnd.rule_code GL08" \
        -i "pandas.tseries.offsets.BQuarterEnd.startingMonth GL08" \
        -i "pandas.tseries.offsets.BYearBegin.is_on_offset GL08" \
        -i "pandas.tseries.offsets.BYearBegin.month GL08" \
        -i "pandas.tseries.offsets.BYearBegin.n GL08" \
        -i "pandas.tseries.offsets.BYearBegin.normalize GL08" \
        -i "pandas.tseries.offsets.BYearEnd.is_on_offset GL08" \
        -i "pandas.tseries.offsets.BYearEnd.month GL08" \
        -i "pandas.tseries.offsets.BYearEnd.n GL08" \
        -i "pandas.tseries.offsets.BYearEnd.normalize GL08" \
        -i "pandas.tseries.offsets.BusinessDay PR02,SA01" \
        -i "pandas.tseries.offsets.BusinessDay.calendar GL08" \
        -i "pandas.tseries.offsets.BusinessDay.holidays GL08" \
        -i "pandas.tseries.offsets.BusinessDay.is_on_offset GL08" \
        -i "pandas.tseries.offsets.BusinessDay.n GL08" \
        -i "pandas.tseries.offsets.BusinessDay.normalize GL08" \
        -i "pandas.tseries.offsets.BusinessDay.weekmask GL08" \
        -i "pandas.tseries.offsets.BusinessHour PR02,SA01" \
        -i "pandas.tseries.offsets.BusinessHour.calendar GL08" \
        -i "pandas.tseries.offsets.BusinessHour.end GL08" \
        -i "pandas.tseries.offsets.BusinessHour.holidays GL08" \
        -i "pandas.tseries.offsets.BusinessHour.is_on_offset GL08" \
        -i "pandas.tseries.offsets.BusinessHour.n GL08" \
        -i "pandas.tseries.offsets.BusinessHour.normalize GL08" \
        -i "pandas.tseries.offsets.BusinessHour.start GL08" \
        -i "pandas.tseries.offsets.BusinessHour.weekmask GL08" \
        -i "pandas.tseries.offsets.BusinessMonthBegin.is_on_offset GL08" \
        -i "pandas.tseries.offsets.BusinessMonthBegin.n GL08" \
        -i "pandas.tseries.offsets.BusinessMonthBegin.normalize GL08" \
        -i "pandas.tseries.offsets.BusinessMonthEnd.is_on_offset GL08" \
        -i "pandas.tseries.offsets.BusinessMonthEnd.n GL08" \
        -i "pandas.tseries.offsets.BusinessMonthEnd.normalize GL08" \
        -i "pandas.tseries.offsets.CBMonthBegin PR02" \
        -i "pandas.tseries.offsets.CBMonthEnd PR02" \
        -i "pandas.tseries.offsets.CDay PR02,SA01" \
        -i "pandas.tseries.offsets.CustomBusinessDay PR02,SA01" \
        -i "pandas.tseries.offsets.CustomBusinessDay.calendar GL08" \
        -i "pandas.tseries.offsets.CustomBusinessDay.holidays GL08" \
        -i "pandas.tseries.offsets.CustomBusinessDay.is_on_offset GL08" \
        -i "pandas.tseries.offsets.CustomBusinessDay.n GL08" \
        -i "pandas.tseries.offsets.CustomBusinessDay.normalize GL08" \
        -i "pandas.tseries.offsets.CustomBusinessDay.weekmask GL08" \
        -i "pandas.tseries.offsets.CustomBusinessHour PR02,SA01" \
        -i "pandas.tseries.offsets.CustomBusinessHour.calendar GL08" \
        -i "pandas.tseries.offsets.CustomBusinessHour.end GL08" \
        -i "pandas.tseries.offsets.CustomBusinessHour.holidays GL08" \
        -i "pandas.tseries.offsets.CustomBusinessHour.is_on_offset GL08" \
        -i "pandas.tseries.offsets.CustomBusinessHour.n GL08" \
        -i "pandas.tseries.offsets.CustomBusinessHour.normalize GL08" \
        -i "pandas.tseries.offsets.CustomBusinessHour.start GL08" \
        -i "pandas.tseries.offsets.CustomBusinessHour.weekmask GL08" \
        -i "pandas.tseries.offsets.CustomBusinessMonthBegin PR02" \
        -i "pandas.tseries.offsets.CustomBusinessMonthBegin.calendar GL08" \
        -i "pandas.tseries.offsets.CustomBusinessMonthBegin.holidays GL08" \
        -i "pandas.tseries.offsets.CustomBusinessMonthBegin.is_on_offset SA01" \
        -i "pandas.tseries.offsets.CustomBusinessMonthBegin.m_offset GL08" \
        -i "pandas.tseries.offsets.CustomBusinessMonthBegin.n GL08" \
        -i "pandas.tseries.offsets.CustomBusinessMonthBegin.normalize GL08" \
        -i "pandas.tseries.offsets.CustomBusinessMonthBegin.weekmask GL08" \
        -i "pandas.tseries.offsets.CustomBusinessMonthEnd PR02" \
        -i "pandas.tseries.offsets.CustomBusinessMonthEnd.calendar GL08" \
        -i "pandas.tseries.offsets.CustomBusinessMonthEnd.holidays GL08" \
        -i "pandas.tseries.offsets.CustomBusinessMonthEnd.is_on_offset SA01" \
        -i "pandas.tseries.offsets.CustomBusinessMonthEnd.m_offset GL08" \
        -i "pandas.tseries.offsets.CustomBusinessMonthEnd.n GL08" \
        -i "pandas.tseries.offsets.CustomBusinessMonthEnd.normalize GL08" \
        -i "pandas.tseries.offsets.CustomBusinessMonthEnd.weekmask GL08" \
        -i "pandas.tseries.offsets.DateOffset.is_on_offset GL08" \
        -i "pandas.tseries.offsets.DateOffset.n GL08" \
        -i "pandas.tseries.offsets.DateOffset.normalize GL08" \
        -i "pandas.tseries.offsets.Day.is_on_offset GL08" \
        -i "pandas.tseries.offsets.Day.n GL08" \
        -i "pandas.tseries.offsets.Day.normalize GL08" \
        -i "pandas.tseries.offsets.Easter.is_on_offset GL08" \
        -i "pandas.tseries.offsets.Easter.n GL08" \
        -i "pandas.tseries.offsets.Easter.normalize GL08" \
        -i "pandas.tseries.offsets.FY5253.get_rule_code_suffix GL08" \
        -i "pandas.tseries.offsets.FY5253.get_year_end GL08" \
        -i "pandas.tseries.offsets.FY5253.is_on_offset GL08" \
        -i "pandas.tseries.offsets.FY5253.n GL08" \
        -i "pandas.tseries.offsets.FY5253.normalize GL08" \
        -i "pandas.tseries.offsets.FY5253.rule_code GL08" \
        -i "pandas.tseries.offsets.FY5253.startingMonth GL08" \
        -i "pandas.tseries.offsets.FY5253.variation GL08" \
        -i "pandas.tseries.offsets.FY5253.weekday GL08" \
        -i "pandas.tseries.offsets.FY5253Quarter.get_rule_code_suffix GL08" \
        -i "pandas.tseries.offsets.FY5253Quarter.get_weeks GL08" \
        -i "pandas.tseries.offsets.FY5253Quarter.is_on_offset GL08" \
        -i "pandas.tseries.offsets.FY5253Quarter.n GL08" \
        -i "pandas.tseries.offsets.FY5253Quarter.normalize GL08" \
        -i "pandas.tseries.offsets.FY5253Quarter.qtr_with_extra_week GL08" \
        -i "pandas.tseries.offsets.FY5253Quarter.rule_code GL08" \
        -i "pandas.tseries.offsets.FY5253Quarter.startingMonth GL08" \
        -i "pandas.tseries.offsets.FY5253Quarter.variation GL08" \
        -i "pandas.tseries.offsets.FY5253Quarter.weekday GL08" \
        -i "pandas.tseries.offsets.FY5253Quarter.year_has_extra_week GL08" \
        -i "pandas.tseries.offsets.Hour.is_on_offset GL08" \
        -i "pandas.tseries.offsets.Hour.n GL08" \
        -i "pandas.tseries.offsets.Hour.normalize GL08" \
        -i "pandas.tseries.offsets.LastWeekOfMonth SA01" \
        -i "pandas.tseries.offsets.LastWeekOfMonth.is_on_offset GL08" \
        -i "pandas.tseries.offsets.LastWeekOfMonth.n GL08" \
        -i "pandas.tseries.offsets.LastWeekOfMonth.normalize GL08" \
        -i "pandas.tseries.offsets.LastWeekOfMonth.week GL08" \
        -i "pandas.tseries.offsets.LastWeekOfMonth.weekday GL08" \
        -i "pandas.tseries.offsets.Micro.is_on_offset GL08" \
        -i "pandas.tseries.offsets.Micro.n GL08" \
        -i "pandas.tseries.offsets.Micro.normalize GL08" \
        -i "pandas.tseries.offsets.Milli.is_on_offset GL08" \
        -i "pandas.tseries.offsets.Milli.n GL08" \
        -i "pandas.tseries.offsets.Milli.normalize GL08" \
        -i "pandas.tseries.offsets.Minute.is_on_offset GL08" \
        -i "pandas.tseries.offsets.Minute.n GL08" \
        -i "pandas.tseries.offsets.Minute.normalize GL08" \
        -i "pandas.tseries.offsets.MonthBegin.is_on_offset GL08" \
        -i "pandas.tseries.offsets.MonthBegin.n GL08" \
        -i "pandas.tseries.offsets.MonthBegin.normalize GL08" \
        -i "pandas.tseries.offsets.MonthEnd.is_on_offset GL08" \
        -i "pandas.tseries.offsets.MonthEnd.n GL08" \
        -i "pandas.tseries.offsets.MonthEnd.normalize GL08" \
        -i "pandas.tseries.offsets.Nano.is_on_offset GL08" \
        -i "pandas.tseries.offsets.Nano.normalize GL08" \
        -i "pandas.tseries.offsets.Nano.n GL08" \
        -i "pandas.tseries.offsets.QuarterBegin.is_on_offset GL08" \
        -i "pandas.tseries.offsets.QuarterBegin.n GL08" \
        -i "pandas.tseries.offsets.QuarterBegin.normalize GL08" \
        -i "pandas.tseries.offsets.QuarterBegin.rule_code GL08" \
        -i "pandas.tseries.offsets.QuarterBegin.startingMonth GL08" \
        -i "pandas.tseries.offsets.QuarterEnd.is_on_offset GL08" \
        -i "pandas.tseries.offsets.QuarterEnd.n GL08" \
        -i "pandas.tseries.offsets.QuarterEnd.normalize GL08" \
        -i "pandas.tseries.offsets.QuarterEnd.rule_code GL08" \
        -i "pandas.tseries.offsets.QuarterEnd.startingMonth GL08" \
        -i "pandas.tseries.offsets.Second.is_on_offset GL08" \
        -i "pandas.tseries.offsets.Second.n GL08" \
        -i "pandas.tseries.offsets.Second.normalize GL08" \
        -i "pandas.tseries.offsets.SemiMonthBegin SA01" \
        -i "pandas.tseries.offsets.SemiMonthBegin.day_of_month GL08" \
        -i "pandas.tseries.offsets.SemiMonthBegin.is_on_offset GL08" \
        -i "pandas.tseries.offsets.SemiMonthBegin.n GL08" \
        -i "pandas.tseries.offsets.SemiMonthBegin.normalize GL08" \
        -i "pandas.tseries.offsets.SemiMonthBegin.rule_code GL08" \
        -i "pandas.tseries.offsets.SemiMonthEnd SA01" \
        -i "pandas.tseries.offsets.SemiMonthEnd.day_of_month GL08" \
        -i "pandas.tseries.offsets.SemiMonthEnd.is_on_offset GL08" \
        -i "pandas.tseries.offsets.SemiMonthEnd.n GL08" \
        -i "pandas.tseries.offsets.SemiMonthEnd.normalize GL08" \
        -i "pandas.tseries.offsets.SemiMonthEnd.rule_code GL08" \
        -i "pandas.tseries.offsets.Tick GL08" \
        -i "pandas.tseries.offsets.Tick.is_on_offset GL08" \
        -i "pandas.tseries.offsets.Tick.n GL08" \
        -i "pandas.tseries.offsets.Tick.normalize GL08" \
        -i "pandas.tseries.offsets.Week.is_on_offset GL08" \
        -i "pandas.tseries.offsets.Week.n GL08" \
        -i "pandas.tseries.offsets.Week.normalize GL08" \
        -i "pandas.tseries.offsets.Week.weekday GL08" \
        -i "pandas.tseries.offsets.WeekOfMonth SA01" \
        -i "pandas.tseries.offsets.WeekOfMonth.is_on_offset GL08" \
        -i "pandas.tseries.offsets.WeekOfMonth.n GL08" \
        -i "pandas.tseries.offsets.WeekOfMonth.normalize GL08" \
        -i "pandas.tseries.offsets.WeekOfMonth.week GL08" \
        -i "pandas.tseries.offsets.WeekOfMonth.weekday GL08" \
        -i "pandas.tseries.offsets.YearBegin.is_on_offset GL08" \
        -i "pandas.tseries.offsets.YearBegin.month GL08" \
        -i "pandas.tseries.offsets.YearBegin.n GL08" \
        -i "pandas.tseries.offsets.YearBegin.normalize GL08" \
        -i "pandas.tseries.offsets.YearEnd.is_on_offset GL08" \
        -i "pandas.tseries.offsets.YearEnd.month GL08" \
        -i "pandas.tseries.offsets.YearEnd.n GL08" \
        -i "pandas.tseries.offsets.YearEnd.normalize GL08" \
        -i "pandas.util.hash_pandas_object PR07,SA01" # There should be no backslash in the final line, please keep this comment in the last ignored function

    RET=$(($RET + $?)) ; echo $MSG "DONE"

fi

### DOCUMENTATION NOTEBOOKS ###
if [[ -z "$CHECK" || "$CHECK" == "notebooks" ]]; then

    MSG='Notebooks' ; echo $MSG
    jupyter nbconvert --execute $(find doc/source -name '*.ipynb') --to notebook
    RET=$(($RET + $?)) ; echo $MSG "DONE"

fi

### SINGLE-PAGE DOCS ###
if [[ -z "$CHECK" || "$CHECK" == "single-docs" ]]; then
    python doc/make.py --warnings-are-errors --no-browser --single pandas.Series.value_counts
    python doc/make.py --warnings-are-errors --no-browser --single pandas.Series.str.split
fi

exit $RET<|MERGE_RESOLUTION|>--- conflicted
+++ resolved
@@ -126,10 +126,6 @@
         -i "pandas.Timestamp.min PR02" \
         -i "pandas.Timestamp.resolution PR02" \
         -i "pandas.Timestamp.tzinfo GL08" \
-<<<<<<< HEAD
-=======
-        -i "pandas.Timestamp.year GL08" \
->>>>>>> bc9b1c3c
         -i "pandas.api.extensions.ExtensionArray.interpolate PR01,SA01" \
         -i "pandas.api.types.is_bool PR01,SA01" \
         -i "pandas.api.types.is_categorical_dtype SA01" \
