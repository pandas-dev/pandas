--- conflicted
+++ resolved
@@ -15,7 +15,7 @@
     hooks:
     -   id: codespell
         types_or: [python, rst, markdown]
-        files: ^pandas/
+        files: ^(pandas|doc)/
         exclude: ^pandas/tests/
 -   repo: https://github.com/pre-commit/pre-commit-hooks
     rev: v3.4.0
@@ -217,67 +217,4 @@
             \#\ type:\ (?!ignore)
             |\#\ type:\s?ignore(?!\[)
         language: pygrep
-<<<<<<< HEAD
-        types: [python]
-    -   id: np-bool
-        name: Check for use of np.bool instead of np.bool_
-        entry: np\.bool[^_8]
-        language: pygrep
-        types_or: [python, cython, rst]
-    -   id: np-object
-        name: Check for use of np.object instead of np.object_
-        entry: np\.object[^_8]
-        language: pygrep
-        types_or: [python, cython, rst]
-    -   id: no-os-remove
-        name: Check code for instances of os.remove
-        entry: os\.remove
-        language: pygrep
-        types: [python]
-        files: ^pandas/tests/
-        exclude: |
-            (?x)^
-            pandas/tests/io/excel/test_writers\.py
-            |pandas/tests/io/pytables/common\.py
-            |pandas/tests/io/pytables/test_store\.py$
-    -   id: no-pandas-api-types
-        name: Check code for instances of pd.api.types
-        entry: (pd|pandas)\.api\.types\.
-        language: pygrep
-        types: [python]
-        files: ^pandas/tests/
-    -   id: title-capitalization
-        name: Validate correct capitalization among titles in documentation
-        entry: python scripts/validate_rst_title_capitalization.py
-        language: python
-        types: [rst]
-        files: ^doc/source/(development|reference)/
--   repo: https://github.com/asottile/yesqa
-    rev: v1.2.2
-    hooks:
-    -   id: yesqa
--   repo: https://github.com/pre-commit/pre-commit-hooks
-    rev: v3.4.0
-    hooks:
-    -   id: end-of-file-fixer
-        exclude: \.txt$
-    -   id: trailing-whitespace
--   repo: https://github.com/codespell-project/codespell
-    rev: v2.0.0
-    hooks:
-    -   id: codespell
-        types_or: [python, rst, markdown]
-        files: ^(pandas|doc)/
-        exclude: ^pandas/tests/
--   repo: https://github.com/MarcoGorelli/no-string-hints
-    rev: v0.1.7
-    hooks:
-    -   id: no-string-hints
--   repo: https://github.com/MarcoGorelli/absolufy-imports
-    rev: v0.2.1
-    hooks:
-    -   id: absolufy-imports
-        files: ^pandas/
-=======
-        types: [python]
->>>>>>> 9208a35c
+        types: [python]