--- conflicted
+++ resolved
@@ -70,10 +70,6 @@
     rev: v3.2.0
     hooks:
     -   id: end-of-file-fixer
-<<<<<<< HEAD
-        exclude: '.html$|^LICENSES/|.csv$|.txt$|.svg$|.py$'
+        exclude: ^LICENSES/|\.(html|csv|txt|svg|py)$
     -   id: trailing-whitespace
-        exclude: \.(html|svg)$
-=======
-        exclude: ^LICENSES/|\.(html|csv|txt|svg|py)$
->>>>>>> 85793fb8
+        exclude: \.(html|svg)$