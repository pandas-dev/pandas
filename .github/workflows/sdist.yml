name: sdist

on:
  push:
    branches:
      - main
      - 2.0.x
  pull_request:
    branches:
      - main
      - 2.0.x
    types: [labeled, opened, synchronize, reopened]
    paths-ignore:
      - "doc/**"
      - "web/**"

permissions:
  contents: read

jobs:
  build:
    if: ${{ github.event.label.name == 'Build' || contains(github.event.pull_request.labels.*.name, 'Build') || github.event_name == 'push'}}
    runs-on: ubuntu-22.04
    timeout-minutes: 60
    defaults:
      run:
        shell: bash -el {0}

    strategy:
      fail-fast: false
      matrix:
        python-version: ["3.9", "3.10", "3.11"]
    concurrency:
      # https://github.community/t/concurrecy-not-work-for-push/183068/7
      group: ${{ github.event_name == 'push' && github.run_number || github.ref }}-${{matrix.python-version}}-sdist
      cancel-in-progress: true

    steps:
    - uses: actions/checkout@v3
      with:
        fetch-depth: 0

    - name: Set up Python
      uses: actions/setup-python@v4
      with:
        python-version: ${{ matrix.python-version }}

    - name: Install dependencies
      run: |
        python -m pip install --upgrade pip setuptools wheel
        python -m pip install versioneer[toml]

        # GH 39416
        pip install numpy

    - name: Build pandas sdist
      run: |
        pip list
        python setup.py sdist --formats=gztar

    - name: Upload sdist artifact
      uses: actions/upload-artifact@v3
      with:
        name: ${{matrix.python-version}}-sdist.gz
        path: dist/*.gz

    - name: Set up Conda
      uses: ./.github/actions/setup-conda
      with:
        environment-file: false
        environment-name: pandas-sdist
        extra-specs: |
          python =${{ matrix.python-version }}

    - name: Install pandas from sdist
      run: |
        pip list
        python -m pip install dist/*.gz

    - name: Force oldest supported NumPy
      run: |
        case "${{matrix.python-version}}" in
<<<<<<< HEAD
=======
        3.8)
          pip install numpy==1.21.6 ;;
>>>>>>> 910f1595
        3.9)
          pip install numpy==1.21.6 ;;
        3.10)
          pip install numpy==1.21.6 ;;
        3.11)
          pip install numpy==1.23.2 ;;
        esac

    - name: Import pandas
      run: |
        cd ..
        python -c "import pandas; pandas.show_versions();"<|MERGE_RESOLUTION|>--- conflicted
+++ resolved
@@ -80,11 +80,6 @@
     - name: Force oldest supported NumPy
       run: |
         case "${{matrix.python-version}}" in
-<<<<<<< HEAD
-=======
-        3.8)
-          pip install numpy==1.21.6 ;;
->>>>>>> 910f1595
         3.9)
           pip install numpy==1.21.6 ;;
         3.10)
