--- conflicted
+++ resolved
@@ -42,12 +42,8 @@
 
       - name: Install required dependencies
         run: |
-<<<<<<< HEAD
-          python -m pip install --upgrade pip setuptools wheel python-dateutil pytz numpy cython tomli
-=======
           python -m pip install --upgrade pip setuptools wheel python-dateutil pytz numpy cython
           python -m pip install versioneer[toml]
->>>>>>> ad98c2b7
         shell: bash -el {0}
 
       - name: Pip install with extra
