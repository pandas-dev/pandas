--- conflicted
+++ resolved
@@ -346,9 +346,6 @@
       - name: Run Tests
         uses: ./.github/actions/run-tests
 
-<<<<<<< HEAD
-  # NOTE: this job must be kept in sync with the Pyodide build job in wheels.yml
-=======
   python-freethreading:
     defaults:
       run:
@@ -394,7 +391,7 @@
         env:
           PYTHON_GIL: 0
 
->>>>>>> d9664621
+  # NOTE: this job must be kept in sync with the Pyodide build job in wheels.yml
   emscripten:
     # Note: the Python version, Emscripten toolchain version are determined
     # by the Pyodide version. The appropriate versions can be found in the
