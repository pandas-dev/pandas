--- conflicted
+++ resolved
@@ -59,16 +59,13 @@
             # Use the utf8 version as the default, it has no bad side-effect.
             lang: "zh_CN.utf8"
             lc_all: "zh_CN.utf8"
-<<<<<<< HEAD
             # Also install zh_CN (its encoding is gb2312) but do not activate it.
             # It will be temporarily activated during tests with locale.setlocale
             extra_loc: "zh_CN"
-=======
           - name: "Copy-on-Write"
             env_file: actions-310.yaml
             pattern: "not slow and not network and not single_cpu"
             pandas_copy_on_write: "1"
->>>>>>> a72340ac
           - name: "Data Manager"
             env_file: actions-38.yaml
             pattern: "not slow and not network and not single_cpu"
