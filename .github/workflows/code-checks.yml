--- conflicted
+++ resolved
@@ -124,11 +124,7 @@
       run: |
         cd asv_bench
         asv machine --yes
-<<<<<<< HEAD
-        asv run --quick --dry-run --strict --durations=30 --python=same --show-stderr
-=======
-        asv run --quick --dry-run --durations=30 --python=same
->>>>>>> 79067a76
+        asv run --quick --dry-run --durations=30 --python=same --show-stderr
 
   build_docker_dev_environment:
     name: Build Docker Dev Environment
