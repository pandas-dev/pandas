--- conflicted
+++ resolved
@@ -44,31 +44,21 @@
             # Use the utf8 version as the default, it has no bad side-effect.
             lang: "it_IT.utf8"
             lc_all: "it_IT.utf8"
-<<<<<<< HEAD
             # Also install it_IT (its encoding is ISO8859-1) but do not activate it.
             # It will be temporarily activated during tests with locale.setlocale
             extra_loc: "it_IT"
-            name: "Locale: it_IT"
-          - env_file: actions-38.yaml
-=======
           - name: "Locale: zh_CN.utf8"
             env_file: actions-38.yaml
->>>>>>> d2aa44f5
             pattern: "not slow and not network and not single_cpu"
             extra_apt: "language-pack-zh-hans"
             # Use the utf8 version as the default, it has no bad side-effect.
             lang: "zh_CN.utf8"
             lc_all: "zh_CN.utf8"
-<<<<<<< HEAD
             # Also install zh_CN (its encoding is gb2312) but do not activate it.
             # It will be temporarily activated during tests with locale.setlocale
             extra_loc: "zh_CN"
-            name: "Locale: zh_CN"
-          - env_file: actions-38.yaml
-=======
           - name: "Data Manager"
             env_file: actions-38.yaml
->>>>>>> d2aa44f5
             pattern: "not slow and not network and not single_cpu"
             pandas_data_manager: "array"
           - name: "Pypy"
@@ -157,17 +147,13 @@
       # xsel for clipboard tests
       run: sudo apt-get update && sudo apt-get install -y libc6-dev-i386 xsel ${{ env.EXTRA_APT }}
 
-<<<<<<< HEAD
     - name: Generate extra locales
       # These extra locales will be available for locale.setlocale() calls in tests
       run: |
         sudo locale-gen ${{ env.EXTRA_LOC }}
       if: ${{ env.EXTRA_LOC != '' }}
 
-    - uses: conda-incubator/setup-miniconda@v2
-=======
     - uses: conda-incubator/setup-miniconda@v2.1.1
->>>>>>> d2aa44f5
       with:
         mamba-version: "*"
         channels: conda-forge
