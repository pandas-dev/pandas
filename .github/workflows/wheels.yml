--- conflicted
+++ resolved
@@ -1,223 +1,218 @@
-# Workflow to build wheels for upload to PyPI.
-# Inspired by numpy's cibuildwheel config https://github.com/numpy/numpy/blob/main/.github/workflows/wheels.yml
-#
-# In an attempt to save CI resources, wheel builds do
-# not run on each push but only weekly and for releases.
-# Wheel builds can be triggered from the Actions page
-# (if you have the permissions) on a commit to main.
-#
-# Alternatively, you can add labels to the pull request in order to trigger wheel
-# builds.
-# The label(s) that trigger builds are:
-# - Build
-name: Wheel builder
-
-on:
-  schedule:
-  # 3:27 UTC every day
-  - cron: "27 3 * * *"
-  push:
-  pull_request:
-    types: [labeled, opened, synchronize, reopened]
-    paths-ignore:
-      - "doc/**"
-      - "web/**"
-  workflow_dispatch:
-
-concurrency:
-  group: ${{ github.workflow }}-${{ github.head_ref || github.run_id }}
-  cancel-in-progress: true
-
-permissions:
-  contents: read
-
-jobs:
-  build_sdist:
-    name: Build sdist
-    if: >-
-      (github.event_name == 'schedule') ||
-      github.event_name == 'workflow_dispatch' ||
-      (github.event_name == 'pull_request' &&
-      contains(github.event.pull_request.labels.*.name, 'Build')) ||
-      (github.event_name == 'push' && startsWith(github.ref, 'refs/tags/v') && ( ! endsWith(github.ref, 'dev0')))
-    runs-on: ubuntu-24.04
-    env:
-      IS_PUSH: ${{ github.event_name == 'push' && startsWith(github.ref, 'refs/tags/v') }}
-      IS_SCHEDULE_DISPATCH: ${{ github.event_name == 'schedule' || github.event_name == 'workflow_dispatch' }}
-    outputs:
-      sdist_file: ${{ steps.save-path.outputs.sdist_name }}
-    steps:
-      - name: Checkout pandas
-        uses: actions/checkout@v4
-        with:
-          fetch-depth: 0
-
-      - name: Set up Python
-        uses: actions/setup-python@v5
-        with:
-          python-version: '3.11'
-
-      - name: Build sdist
-        run: |
-          python -m pip install build
-          python -m build --sdist
-
-      - uses: actions/upload-artifact@v4
-        with:
-          name: sdist
-          path: ./dist/*
-
-      - name: Sanity check sdist files
-        run: |
-          ls ./dist
-
-      - name: Output sdist name
-        id: save-path
-        shell: bash -el {0}
-        run: echo "sdist_name=$(ls ./dist)" >> "$GITHUB_OUTPUT"
-
-  build_wheels:
-    needs: build_sdist
-    name: Build wheel for ${{ matrix.python[0] }}-${{ matrix.buildplat[1] }}
-    if: >-
-      (github.event_name == 'schedule') ||
-      github.event_name == 'workflow_dispatch' ||
-      (github.event_name == 'pull_request' &&
-      contains(github.event.pull_request.labels.*.name, 'Build')) ||
-      (github.event_name == 'push' && startsWith(github.ref, 'refs/tags/v') && ( ! endsWith(github.ref, 'dev0')))
-    runs-on: ${{ matrix.buildplat[0] }}
-    strategy:
-      fail-fast: false
-      matrix:
-        # GitHub Actions doesn't support pairing matrix values together, let's improvise
-        # https://github.com/github/feedback/discussions/7835#discussioncomment-1769026
-        buildplat:
-        - [ubuntu-24.04, manylinux_x86_64]
-        - [ubuntu-24.04, musllinux_x86_64]
-        - [ubuntu-24.04-arm, manylinux_aarch64]
-        - [ubuntu-24.04-arm, musllinux_aarch64]
-        - [macos-13, macosx_x86_64]
-        # Note: M1 images on Github Actions start from macOS 14
-        - [macos-14, macosx_arm64]
-        - [windows-2022, win_amd64]
-        - [windows-11-arm, win_arm64]
-<<<<<<< HEAD
-        # TODO: support PyPy?
-        python: [["cp311", "3.11"], ["cp312", "3.12"], ["cp313", "3.13"], ["cp313t", "3.13"]]
-=======
-        python: [["cp310", "3.10"], ["cp311", "3.11"], ["cp312", "3.12"], ["cp313", "3.13"], ["cp313t", "3.13"]]
->>>>>>> 4257ad67
-        include:
-        # Build Pyodide wheels and upload them to Anaconda.org
-        # NOTE: this job is similar to the one in unit-tests.yml except for the fact
-        # that it uses cibuildwheel instead of a standard Pyodide xbuildenv setup.
-        - buildplat: [ubuntu-24.04, pyodide_wasm32]
-          python: ["cp312", "3.12"]
-          cibw_build_frontend: 'build'
-        exclude:
-        # BackendUnavailable: Cannot import 'mesonpy'
-          - buildplat: [windows-11-arm, win_arm64]
-            python: ["cp313t", "3.13"]
-
-    env:
-      IS_PUSH: ${{ github.event_name == 'push' && startsWith(github.ref, 'refs/tags/v') }}
-      IS_SCHEDULE_DISPATCH: ${{ github.event_name == 'schedule' || github.event_name == 'workflow_dispatch' }}
-    steps:
-      - name: Checkout pandas
-        uses: actions/checkout@v4
-        with:
-          fetch-depth: 0
-
-      - name: Set up MSVC environment for ARM64
-        if: matrix.buildplat[1] == 'win_arm64'
-        uses: ilammy/msvc-dev-cmd@v1
-        with:
-          arch: arm64
-
-      # TODO: Build wheels from sdist again
-      # There's some sort of weird race condition?
-      # within Github that makes the sdist be missing files
-
-      # We need to build wheels from the sdist since the sdist
-      # removes unnecessary files from the release
-      - name: Download sdist (not macOS)
-        #if: ${{ matrix.buildplat[1] != 'macosx_*' }}
-        uses: actions/download-artifact@v4
-        with:
-          name: sdist
-          path: ./dist
-
-      - name: Output sdist name (macOS)
-        id: save-path
-        shell: bash -el {0}
-        run: echo "sdist_name=$(ls ./dist)" >> "$GITHUB_ENV"
-
-      # Python version used to build sdist doesn't matter
-      # wheel will be built from sdist with the correct version
-      - name: Unzip sdist (macOS)
-        if: ${{ startsWith(matrix.buildplat[1], 'macosx') }}
-        run: |
-          tar -xzf ./dist/${{ env.sdist_name }} -C ./dist
-
-      - name: Output sdist name (macOS)
-        id: save-path2
-        shell: bash -el {0}
-        run: echo "sdist_name=$(cd ./dist && ls -d */)" >> "$GITHUB_ENV"
-
-      - name: Build wheels
-        uses: pypa/cibuildwheel@v3.1.3
-        with:
-         package-dir: ./dist/${{ startsWith(matrix.buildplat[1], 'macosx') && env.sdist_name || needs.build_sdist.outputs.sdist_file }}
-        env:
-          CIBW_BUILD: ${{ matrix.python[0] }}-${{ matrix.buildplat[1] }}
-          CIBW_BUILD_FRONTEND: ${{ matrix.cibw_build_frontend || 'pip' }}
-          CIBW_PLATFORM: ${{ (matrix.buildplat[1] == 'pyodide_wasm32' && 'pyodide') || (matrix.buildplat[1] == 'win_arm64' && 'windows') || 'auto' }}
-          CIBW_ARCHS: ${{ matrix.buildplat[1] == 'win_arm64' && 'ARM64' || 'auto' }}
-          CIBW_BEFORE_BUILD_WINDOWS: 'python -m pip install delvewheel'
-
-      - name: Set up Python for validation/upload (non-ARM64 Windows & other OS)
-        # micromamba is not available for ARM64 Windows
-        if: matrix.buildplat[1] != 'win_arm64'
-        uses: mamba-org/setup-micromamba@v2
-        with:
-          environment-name: wheel-env
-          # Use a fixed Python, since we might have an unreleased Python not
-          # yet present on conda-forge
-          create-args: >-
-            python=3.11
-            anaconda-client
-            wheel
-          cache-downloads: true
-          cache-environment: true
-
-      - name: Install wheel for win_arm64
-        # installing wheel here because micromamba step was skipped
-        if: matrix.buildplat[1] == 'win_arm64'
-        shell: bash -el {0}
-        run: python -m pip install wheel
-
-      - name: Validate wheel RECORD
-        shell: bash -el {0}
-        run: for whl in $(ls wheelhouse); do wheel unpack wheelhouse/$whl -d /tmp; done
-
-      - uses: actions/upload-artifact@v4
-        with:
-          name: ${{ matrix.python[0] }}-${{ matrix.buildplat[1] }}
-          path: ./wheelhouse/*.whl
-
-      - name: Upload wheels & sdist
-        if: ${{ success() && (env.IS_SCHEDULE_DISPATCH == 'true' || env.IS_PUSH == 'true') }}
-        shell: bash -el {0}
-        env:
-          PANDAS_STAGING_UPLOAD_TOKEN: ${{ secrets.PANDAS_STAGING_UPLOAD_TOKEN }}
-          PANDAS_NIGHTLY_UPLOAD_TOKEN: ${{ secrets.PANDAS_NIGHTLY_UPLOAD_TOKEN }}
-        # trigger an upload to
-        # https://anaconda.org/scientific-python-nightly-wheels/pandas
-        # for cron jobs or "Run workflow" (restricted to main branch).
-        # Tags will upload to
-        # https://anaconda.org/multibuild-wheels-staging/pandas
-        # The tokens were originally generated at anaconda.org
-        run: |
-          source ci/upload_wheels.sh
-          set_upload_vars
-          upload_wheels
+# Workflow to build wheels for upload to PyPI.
+# Inspired by numpy's cibuildwheel config https://github.com/numpy/numpy/blob/main/.github/workflows/wheels.yml
+#
+# In an attempt to save CI resources, wheel builds do
+# not run on each push but only weekly and for releases.
+# Wheel builds can be triggered from the Actions page
+# (if you have the permissions) on a commit to main.
+#
+# Alternatively, you can add labels to the pull request in order to trigger wheel
+# builds.
+# The label(s) that trigger builds are:
+# - Build
+name: Wheel builder
+
+on:
+  schedule:
+  # 3:27 UTC every day
+  - cron: "27 3 * * *"
+  push:
+  pull_request:
+    types: [labeled, opened, synchronize, reopened]
+    paths-ignore:
+      - "doc/**"
+      - "web/**"
+  workflow_dispatch:
+
+concurrency:
+  group: ${{ github.workflow }}-${{ github.head_ref || github.run_id }}
+  cancel-in-progress: true
+
+permissions:
+  contents: read
+
+jobs:
+  build_sdist:
+    name: Build sdist
+    if: >-
+      (github.event_name == 'schedule') ||
+      github.event_name == 'workflow_dispatch' ||
+      (github.event_name == 'pull_request' &&
+      contains(github.event.pull_request.labels.*.name, 'Build')) ||
+      (github.event_name == 'push' && startsWith(github.ref, 'refs/tags/v') && ( ! endsWith(github.ref, 'dev0')))
+    runs-on: ubuntu-24.04
+    env:
+      IS_PUSH: ${{ github.event_name == 'push' && startsWith(github.ref, 'refs/tags/v') }}
+      IS_SCHEDULE_DISPATCH: ${{ github.event_name == 'schedule' || github.event_name == 'workflow_dispatch' }}
+    outputs:
+      sdist_file: ${{ steps.save-path.outputs.sdist_name }}
+    steps:
+      - name: Checkout pandas
+        uses: actions/checkout@v4
+        with:
+          fetch-depth: 0
+
+      - name: Set up Python
+        uses: actions/setup-python@v5
+        with:
+          python-version: '3.11'
+
+      - name: Build sdist
+        run: |
+          python -m pip install build
+          python -m build --sdist
+
+      - uses: actions/upload-artifact@v4
+        with:
+          name: sdist
+          path: ./dist/*
+
+      - name: Sanity check sdist files
+        run: |
+          ls ./dist
+
+      - name: Output sdist name
+        id: save-path
+        shell: bash -el {0}
+        run: echo "sdist_name=$(ls ./dist)" >> "$GITHUB_OUTPUT"
+
+  build_wheels:
+    needs: build_sdist
+    name: Build wheel for ${{ matrix.python[0] }}-${{ matrix.buildplat[1] }}
+    if: >-
+      (github.event_name == 'schedule') ||
+      github.event_name == 'workflow_dispatch' ||
+      (github.event_name == 'pull_request' &&
+      contains(github.event.pull_request.labels.*.name, 'Build')) ||
+      (github.event_name == 'push' && startsWith(github.ref, 'refs/tags/v') && ( ! endsWith(github.ref, 'dev0')))
+    runs-on: ${{ matrix.buildplat[0] }}
+    strategy:
+      fail-fast: false
+      matrix:
+        # GitHub Actions doesn't support pairing matrix values together, let's improvise
+        # https://github.com/github/feedback/discussions/7835#discussioncomment-1769026
+        buildplat:
+        - [ubuntu-24.04, manylinux_x86_64]
+        - [ubuntu-24.04, musllinux_x86_64]
+        - [ubuntu-24.04-arm, manylinux_aarch64]
+        - [ubuntu-24.04-arm, musllinux_aarch64]
+        - [macos-13, macosx_x86_64]
+        # Note: M1 images on Github Actions start from macOS 14
+        - [macos-14, macosx_arm64]
+        - [windows-2022, win_amd64]
+        - [windows-11-arm, win_arm64]
+        python: [["cp311", "3.11"], ["cp312", "3.12"], ["cp313", "3.13"], ["cp313t", "3.13"]]
+        include:
+        # Build Pyodide wheels and upload them to Anaconda.org
+        # NOTE: this job is similar to the one in unit-tests.yml except for the fact
+        # that it uses cibuildwheel instead of a standard Pyodide xbuildenv setup.
+        - buildplat: [ubuntu-24.04, pyodide_wasm32]
+          python: ["cp312", "3.12"]
+          cibw_build_frontend: 'build'
+        exclude:
+        # BackendUnavailable: Cannot import 'mesonpy'
+          - buildplat: [windows-11-arm, win_arm64]
+            python: ["cp313t", "3.13"]
+
+    env:
+      IS_PUSH: ${{ github.event_name == 'push' && startsWith(github.ref, 'refs/tags/v') }}
+      IS_SCHEDULE_DISPATCH: ${{ github.event_name == 'schedule' || github.event_name == 'workflow_dispatch' }}
+    steps:
+      - name: Checkout pandas
+        uses: actions/checkout@v4
+        with:
+          fetch-depth: 0
+
+      - name: Set up MSVC environment for ARM64
+        if: matrix.buildplat[1] == 'win_arm64'
+        uses: ilammy/msvc-dev-cmd@v1
+        with:
+          arch: arm64
+
+      # TODO: Build wheels from sdist again
+      # There's some sort of weird race condition?
+      # within Github that makes the sdist be missing files
+
+      # We need to build wheels from the sdist since the sdist
+      # removes unnecessary files from the release
+      - name: Download sdist (not macOS)
+        #if: ${{ matrix.buildplat[1] != 'macosx_*' }}
+        uses: actions/download-artifact@v4
+        with:
+          name: sdist
+          path: ./dist
+
+      - name: Output sdist name (macOS)
+        id: save-path
+        shell: bash -el {0}
+        run: echo "sdist_name=$(ls ./dist)" >> "$GITHUB_ENV"
+
+      # Python version used to build sdist doesn't matter
+      # wheel will be built from sdist with the correct version
+      - name: Unzip sdist (macOS)
+        if: ${{ startsWith(matrix.buildplat[1], 'macosx') }}
+        run: |
+          tar -xzf ./dist/${{ env.sdist_name }} -C ./dist
+
+      - name: Output sdist name (macOS)
+        id: save-path2
+        shell: bash -el {0}
+        run: echo "sdist_name=$(cd ./dist && ls -d */)" >> "$GITHUB_ENV"
+
+      - name: Build wheels
+        uses: pypa/cibuildwheel@v3.1.3
+        with:
+         package-dir: ./dist/${{ startsWith(matrix.buildplat[1], 'macosx') && env.sdist_name || needs.build_sdist.outputs.sdist_file }}
+        env:
+          CIBW_BUILD: ${{ matrix.python[0] }}-${{ matrix.buildplat[1] }}
+          CIBW_BUILD_FRONTEND: ${{ matrix.cibw_build_frontend || 'pip' }}
+          CIBW_PLATFORM: ${{ (matrix.buildplat[1] == 'pyodide_wasm32' && 'pyodide') || (matrix.buildplat[1] == 'win_arm64' && 'windows') || 'auto' }}
+          CIBW_ARCHS: ${{ matrix.buildplat[1] == 'win_arm64' && 'ARM64' || 'auto' }}
+          CIBW_BEFORE_BUILD_WINDOWS: 'python -m pip install delvewheel'
+
+      - name: Set up Python for validation/upload (non-ARM64 Windows & other OS)
+        # micromamba is not available for ARM64 Windows
+        if: matrix.buildplat[1] != 'win_arm64'
+        uses: mamba-org/setup-micromamba@v2
+        with:
+          environment-name: wheel-env
+          # Use a fixed Python, since we might have an unreleased Python not
+          # yet present on conda-forge
+          create-args: >-
+            python=3.11
+            anaconda-client
+            wheel
+          cache-downloads: true
+          cache-environment: true
+
+      - name: Install wheel for win_arm64
+        # installing wheel here because micromamba step was skipped
+        if: matrix.buildplat[1] == 'win_arm64'
+        shell: bash -el {0}
+        run: python -m pip install wheel
+
+      - name: Validate wheel RECORD
+        shell: bash -el {0}
+        run: for whl in $(ls wheelhouse); do wheel unpack wheelhouse/$whl -d /tmp; done
+
+      - uses: actions/upload-artifact@v4
+        with:
+          name: ${{ matrix.python[0] }}-${{ matrix.buildplat[1] }}
+          path: ./wheelhouse/*.whl
+
+      - name: Upload wheels & sdist
+        if: ${{ success() && (env.IS_SCHEDULE_DISPATCH == 'true' || env.IS_PUSH == 'true') }}
+        shell: bash -el {0}
+        env:
+          PANDAS_STAGING_UPLOAD_TOKEN: ${{ secrets.PANDAS_STAGING_UPLOAD_TOKEN }}
+          PANDAS_NIGHTLY_UPLOAD_TOKEN: ${{ secrets.PANDAS_NIGHTLY_UPLOAD_TOKEN }}
+        # trigger an upload to
+        # https://anaconda.org/scientific-python-nightly-wheels/pandas
+        # for cron jobs or "Run workflow" (restricted to main branch).
+        # Tags will upload to
+        # https://anaconda.org/multibuild-wheels-staging/pandas
+        # The tokens were originally generated at anaconda.org
+        run: |
+          source ci/upload_wheels.sh
+          set_upload_vars
+          upload_wheels