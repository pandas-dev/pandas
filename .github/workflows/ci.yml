--- conflicted
+++ resolved
@@ -153,14 +153,11 @@
       run: |
         source activate pandas-dev
         pytest pandas/tests/frame/methods --array-manager
-<<<<<<< HEAD
-        pytest pandas/tests/groupby/aggregate/ --array-manager
-=======
         pytest pandas/tests/frame/test_reductions.py --array-manager
         pytest pandas/tests/reductions/ --array-manager
         pytest pandas/tests/generic/test_generic.py --array-manager
->>>>>>> 27243507
         pytest pandas/tests/arithmetic/ --array-manager
+        pytest pandas/tests/groupby/aggregate/ --array-manager
         pytest pandas/tests/reshape/merge --array-manager
 
         # indexing subset (temporary since other tests don't pass yet)
