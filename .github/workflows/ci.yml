name: CI

on:
  push:
    branches: [master]
  pull_request:
    branches:
      - master
      - 1.2.x

env:
  ENV_FILE: environment.yml
  PANDAS_CI: 1

jobs:
  checks:
    name: Checks
    runs-on: ubuntu-latest
    defaults:
      run:
        shell: bash -l {0}

    steps:
    - name: Checkout
      uses: actions/checkout@v1

    - name: Looking for unwanted patterns
      run: ci/code_checks.sh patterns
      if: always()

    - name: Cache conda
      uses: actions/cache@v2
      with:
        path: ~/conda_pkgs_dir
        key: ${{ runner.os }}-conda-${{ hashFiles('${{ env.ENV_FILE }}') }}

    - uses: conda-incubator/setup-miniconda@v2
      with:
        activate-environment: pandas-dev
        channel-priority: strict
        environment-file: ${{ env.ENV_FILE }}
        use-only-tar-bz2: true

    - name: Build Pandas
      uses: ./.github/actions/build_pandas

    - name: Linting
      run: ci/code_checks.sh lint
      if: always()

    - name: Checks on imported code
      run: ci/code_checks.sh code
      if: always()

    - name: Running doctests
      run: ci/code_checks.sh doctests
      if: always()

    - name: Docstring validation
      run: ci/code_checks.sh docstrings
      if: always()

    - name: Typing validation
      run: ci/code_checks.sh typing
      if: always()

    - name: Testing docstring validation script
      run: pytest --capture=no --strict-markers scripts
      if: always()

    - name: Running benchmarks
      run: |
        cd asv_bench
        asv check -E existing
        git remote add upstream https://github.com/pandas-dev/pandas.git
        git fetch upstream
        asv machine --yes
        asv dev | sed "/failed$/ s/^/##[error]/" | tee benchmarks.log
        if grep "failed" benchmarks.log > /dev/null ; then
            exit 1
        fi
      if: always()

    - name: Publish benchmarks artifact
      uses: actions/upload-artifact@master
      with:
        name: Benchmarks log
        path: asv_bench/benchmarks.log
      if: failure()

  web_and_docs:
    name: Web and docs
    runs-on: ubuntu-latest
    steps:

    - name: Checkout
      uses: actions/checkout@v1

    - name: Set up pandas
      uses: ./.github/actions/setup

    - name: Build website
      run: |
        source activate pandas-dev
        python web/pandas_web.py web/pandas --target-path=web/build
    - name: Build documentation
      run: |
        source activate pandas-dev
        doc/make.py --warnings-are-errors | tee sphinx.log ; exit ${PIPESTATUS[0]}

    # This can be removed when the ipython directive fails when there are errors,
    # including the `tee sphinx.log` in te previous step (https://github.com/ipython/ipython/issues/11547)
    - name: Check ipython directive errors
      run: "! grep -B10 \"^<<<-------------------------------------------------------------------------$\" sphinx.log"

    - name: Install ssh key
      run: |
        mkdir -m 700 -p ~/.ssh
        echo "${{ secrets.server_ssh_key }}" > ~/.ssh/id_rsa
        chmod 600 ~/.ssh/id_rsa
        echo "${{ secrets.server_ip }} ecdsa-sha2-nistp256 AAAAE2VjZHNhLXNoYTItbmlzdHAyNTYAAAAIbmlzdHAyNTYAAABBBE1Kkopomm7FHG5enATf7SgnpICZ4W2bw+Ho+afqin+w7sMcrsa0je7sbztFAV8YchDkiBKnWTG4cRT+KZgZCaY=" > ~/.ssh/known_hosts
      if: github.event_name == 'push'

    - name: Upload web
      run: rsync -az --delete --exclude='pandas-docs' --exclude='docs' --exclude='Pandas_Cheat_Sheet*' web/build/ docs@${{ secrets.server_ip }}:/usr/share/nginx/pandas
      if: github.event_name == 'push'

    - name: Upload dev docs
      run: rsync -az --delete doc/build/html/ docs@${{ secrets.server_ip }}:/usr/share/nginx/pandas/pandas-docs/dev
      if: github.event_name == 'push'

    - name: Move docs into site directory
      run: mv doc/build/html web/build/docs
    - name: Save website as an artifact
      uses: actions/upload-artifact@v2
      with:
        name: website
        path: web/build
        retention-days: 14

  data_manager:
    name: Test experimental data manager
    runs-on: ubuntu-latest
    steps:

    - name: Checkout
      uses: actions/checkout@v1

    - name: Set up pandas
      uses: ./.github/actions/setup

    - name: Run tests
      run: |
        source activate pandas-dev
        pytest pandas/tests/frame/methods --array-manager
<<<<<<< HEAD
        pytest pandas/tests/frame/test_constructors.py --array-manager
        pytest pandas/tests/frame/constructors/ --array-manager

=======
        pytest pandas/tests/frame/test_reductions.py --array-manager
        pytest pandas/tests/reductions/ --array-manager
        pytest pandas/tests/generic/test_generic.py --array-manager
>>>>>>> 27243507
        pytest pandas/tests/arithmetic/ --array-manager
        pytest pandas/tests/reshape/merge --array-manager

        # indexing subset (temporary since other tests don't pass yet)
        pytest pandas/tests/frame/indexing/test_indexing.py::TestDataFrameIndexing::test_setitem_boolean --array-manager
        pytest pandas/tests/frame/indexing/test_where.py --array-manager
        pytest pandas/tests/frame/indexing/test_indexing.py::TestDataFrameIndexing::test_setitem_multi_index --array-manager
        pytest pandas/tests/frame/indexing/test_setitem.py::TestDataFrameSetItem::test_setitem_listlike_indexer_duplicate_columns --array-manager
        pytest pandas/tests/indexing/multiindex/test_setitem.py::TestMultiIndexSetItem::test_astype_assignment_with_dups --array-manager
        pytest pandas/tests/indexing/multiindex/test_setitem.py::TestMultiIndexSetItem::test_frame_setitem_multi_column --array-manager<|MERGE_RESOLUTION|>--- conflicted
+++ resolved
@@ -153,15 +153,11 @@
       run: |
         source activate pandas-dev
         pytest pandas/tests/frame/methods --array-manager
-<<<<<<< HEAD
         pytest pandas/tests/frame/test_constructors.py --array-manager
         pytest pandas/tests/frame/constructors/ --array-manager
-
-=======
         pytest pandas/tests/frame/test_reductions.py --array-manager
         pytest pandas/tests/reductions/ --array-manager
         pytest pandas/tests/generic/test_generic.py --array-manager
->>>>>>> 27243507
         pytest pandas/tests/arithmetic/ --array-manager
         pytest pandas/tests/reshape/merge --array-manager
 
