--- conflicted
+++ resolved
@@ -98,7 +98,6 @@
         path: asv_bench/benchmarks.log
       if: failure()
 
-<<<<<<< HEAD
 #  web_and_docs:
 #    name: Web and docs
 #    runs-on: ubuntu-latest
@@ -189,99 +188,4 @@
 #        ci/run_tests.sh
 #
 #    - name: Print skipped tests
-#      run: python ci/print_skipped.py
-=======
-  web_and_docs:
-    name: Web and docs
-    runs-on: ubuntu-latest
-
-    concurrency:
-      # https://github.community/t/concurrecy-not-work-for-push/183068/7
-      group: ${{ github.event_name == 'push' && github.run_number || github.ref }}-web-docs
-      cancel-in-progress: true
-
-    steps:
-    - name: Checkout
-      uses: actions/checkout@v2
-      with:
-        fetch-depth: 0
-
-    - name: Set up pandas
-      uses: ./.github/actions/setup
-
-    - name: Build website
-      run: |
-        source activate pandas-dev
-        python web/pandas_web.py web/pandas --target-path=web/build
-    - name: Build documentation
-      run: |
-        source activate pandas-dev
-        doc/make.py --warnings-are-errors | tee sphinx.log ; exit ${PIPESTATUS[0]}
-
-    # This can be removed when the ipython directive fails when there are errors,
-    # including the `tee sphinx.log` in te previous step (https://github.com/ipython/ipython/issues/11547)
-    - name: Check ipython directive errors
-      run: "! grep -B10 \"^<<<-------------------------------------------------------------------------$\" sphinx.log"
-
-    - name: Install ssh key
-      run: |
-        mkdir -m 700 -p ~/.ssh
-        echo "${{ secrets.server_ssh_key }}" > ~/.ssh/id_rsa
-        chmod 600 ~/.ssh/id_rsa
-        echo "${{ secrets.server_ip }} ecdsa-sha2-nistp256 AAAAE2VjZHNhLXNoYTItbmlzdHAyNTYAAAAIbmlzdHAyNTYAAABBBE1Kkopomm7FHG5enATf7SgnpICZ4W2bw+Ho+afqin+w7sMcrsa0je7sbztFAV8YchDkiBKnWTG4cRT+KZgZCaY=" > ~/.ssh/known_hosts
-      if: ${{github.event_name == 'push' && github.ref == 'refs/heads/master'}}
-
-    - name: Copy cheatsheets into site directory
-      run: cp doc/cheatsheet/Pandas_Cheat_Sheet* web/build/
-
-    - name: Upload web
-      run: rsync -az --delete --exclude='pandas-docs' --exclude='docs' web/build/ docs@${{ secrets.server_ip }}:/usr/share/nginx/pandas
-      if: ${{github.event_name == 'push' && github.ref == 'refs/heads/master'}}
-
-    - name: Upload dev docs
-      run: rsync -az --delete doc/build/html/ docs@${{ secrets.server_ip }}:/usr/share/nginx/pandas/pandas-docs/dev
-      if: ${{github.event_name == 'push' && github.ref == 'refs/heads/master'}}
-
-    - name: Move docs into site directory
-      run: mv doc/build/html web/build/docs
-
-    - name: Save website as an artifact
-      uses: actions/upload-artifact@v2
-      with:
-        name: website
-        path: web/build
-        retention-days: 14
-
-  data_manager:
-    name: Test experimental data manager
-    runs-on: ubuntu-latest
-    strategy:
-      matrix:
-        pattern: ["not slow and not network and not clipboard", "slow"]
-    concurrency:
-      # https://github.community/t/concurrecy-not-work-for-push/183068/7
-      group: ${{ github.event_name == 'push' && github.run_number || github.ref }}-data_manager-${{ matrix.pattern }}
-      cancel-in-progress: true
-
-    steps:
-    - name: Checkout
-      uses: actions/checkout@v2
-      with:
-        fetch-depth: 0
-
-    - name: Set up pandas
-      uses: ./.github/actions/setup
-
-    - name: Run tests
-      env:
-        PANDAS_DATA_MANAGER: array
-        PATTERN: ${{ matrix.pattern }}
-        PYTEST_WORKERS: "auto"
-        PYTEST_TARGET: pandas
-      run: |
-        source activate pandas-dev
-        ci/run_tests.sh
-
-    - name: Print skipped tests
-      run: python ci/print_skipped.py
->>>>>>> bdff2148
+#      run: python ci/print_skipped.py