name: Python Dev

on:
  push:
    branches:
      - master
      - 1.3.x
  pull_request:
    branches:
      - master
      - 1.3.x
    paths-ignore:
      - "doc/**"

env:
  PYTEST_WORKERS: "auto"
  PANDAS_CI: 1
  PATTERN: "not slow and not network and not clipboard"
  COVERAGE: true
  PYTEST_TARGET:  pandas

jobs:
  build:
    runs-on: ${{ matrix.os }}
    strategy:
      fail-fast: false
      matrix:
        os: [ubuntu-latest, macOS-latest, windows-latest]

    name: actions-310-dev
    timeout-minutes: 60

    concurrency:
      group: ${{ github.ref }}-${{ matrix.os }}-dev
      cancel-in-progress: ${{github.event_name == 'pull_request'}}

    steps:
    - uses: actions/checkout@v2
      with:
        fetch-depth: 0

    - name: Set up Python Dev Version
      uses: actions/setup-python@v2
      with:
        python-version: '3.10-dev'

    - name: Install dependencies
      shell: bash
      run: |
        python -m pip install --upgrade pip setuptools wheel
        pip install -i https://pypi.anaconda.org/scipy-wheels-nightly/simple numpy
        pip install git+https://github.com/nedbat/coveragepy.git
<<<<<<< HEAD
        pip install cython python-dateutil pytz hypothesis pytest-xdist pytest-cov pytest-timeout
=======
        pip install cython python-dateutil pytz hypothesis pytest>=6.2.5 pytest-xdist pytest-cov
>>>>>>> 7c00e0c3
        pip list

    - name: Build Pandas
      run: |
        python setup.py build_ext -q -j2
        python -m pip install -e . --no-build-isolation --no-use-pep517

    - name: Build Version
      run: |
        python -c "import pandas; pandas.show_versions();"

    - name: Test with pytest
      shell: bash
      run: |
        ci/run_tests.sh

    - name: Publish test results
      uses: actions/upload-artifact@master
      with:
        name: Test results
        path: test-data.xml
      if: failure()

    - name: Print skipped tests
      run: |
        python ci/print_skipped.py

    - name: Report Coverage
      run: |
        coverage report -m

    - name: Upload coverage to Codecov
      uses: codecov/codecov-action@v2
      with:
        flags: unittests
        name: codecov-pandas
        fail_ci_if_error: true<|MERGE_RESOLUTION|>--- conflicted
+++ resolved
@@ -50,11 +50,7 @@
         python -m pip install --upgrade pip setuptools wheel
         pip install -i https://pypi.anaconda.org/scipy-wheels-nightly/simple numpy
         pip install git+https://github.com/nedbat/coveragepy.git
-<<<<<<< HEAD
-        pip install cython python-dateutil pytz hypothesis pytest-xdist pytest-cov pytest-timeout
-=======
         pip install cython python-dateutil pytz hypothesis pytest>=6.2.5 pytest-xdist pytest-cov
->>>>>>> 7c00e0c3
         pip list
 
     - name: Build Pandas
