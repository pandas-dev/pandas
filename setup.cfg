
# See the docstring in versioneer.py for instructions. Note that you must
# re-run 'versioneer.py setup' after changing this section, and commit the
# resulting files.

[versioneer]
VCS = git
style = pep440
versionfile_source = pandas/_version.py
versionfile_build = pandas/_version.py
tag_prefix = v
parentdir_prefix = pandas-

[flake8]
max-line-length = 79
ignore =
    W503,  # line break before binary operator
    W504,  # line break after binary operator
    E402,  # module level import not at top of file
    E731,  # do not assign a lambda expression, use a def
    C406,  # Unnecessary list literal - rewrite as a dict literal.
    C408,  # Unnecessary dict call - rewrite as a literal.
    C409,  # Unnecessary list passed to tuple() - rewrite as a tuple literal.
    S001   # found modulo formatter (incorrect picks up mod operations)
exclude =
    doc/sphinxext/*.py,
    doc/build/*.py,
    doc/temp/*.py,
    .eggs/*.py,
    versioneer.py,
    env  # exclude asv benchmark environments from linting

[flake8-rst]
bootstrap =
    import numpy as np
    import pandas as pd
    np  # avoiding error when importing again numpy or pandas
    pd  # (in some cases we want to do it to show users)
ignore = E402,  # module level import not at top of file
         W503,  # line break before binary operator
         # Classes/functions in different blocks can generate those errors
         E302,  # expected 2 blank lines, found 0
         E305,  # expected 2 blank lines after class or function definition, found 0
         # We use semicolon at the end to avoid displaying plot objects
         E703,  # statement ends with a semicolon

exclude =
<<<<<<< HEAD
    doc/source/whatsnew/v0.10.0.rst
    doc/source/whatsnew/v0.10.1.rst
    doc/source/whatsnew/v0.11.0.rst
=======
    doc/source/whatsnew/v0.7.0.rst
    doc/source/whatsnew/v0.7.3.rst
    doc/source/whatsnew/v0.8.0.rst
    doc/source/whatsnew/v0.9.0.rst
    doc/source/whatsnew/v0.9.1.rst
>>>>>>> 4974758c
    doc/source/whatsnew/v0.12.0.rst
    doc/source/whatsnew/v0.13.0.rst
    doc/source/whatsnew/v0.13.1.rst
    doc/source/whatsnew/v0.15.0.rst
    doc/source/whatsnew/v0.15.1.rst
    doc/source/whatsnew/v0.15.2.rst
    doc/source/whatsnew/v0.16.0.rst
    doc/source/whatsnew/v0.16.1.rst
    doc/source/whatsnew/v0.16.2.rst
    doc/source/whatsnew/v0.17.0.rst
    doc/source/whatsnew/v0.17.1.rst
    doc/source/whatsnew/v0.18.0.rst
    doc/source/whatsnew/v0.18.1.rst
    doc/source/basics.rst
    doc/source/contributing_docstring.rst
    doc/source/enhancingperf.rst
    doc/source/groupby.rst


[yapf]
based_on_style = pep8
split_before_named_assigns = false
split_penalty_after_opening_bracket = 1000000
split_penalty_logical_operator = 30

[tool:pytest]
testpaths = pandas
markers =
    single: mark a test as single cpu only
    slow: mark a test as slow
    network: mark a test as network
    high_memory: mark a test as a high-memory only
    clipboard: mark a pd.read_clipboard test
doctest_optionflags = NORMALIZE_WHITESPACE IGNORE_EXCEPTION_DETAIL
addopts = --strict-data-files
xfail_strict = True

[coverage:run]
branch = False
omit = */tests/*
plugins = Cython.Coverage

[coverage:report]
ignore_errors = False
show_missing = True
# Regexes for lines to exclude from consideration
exclude_lines =
    # Have to re-enable the standard pragma
    pragma: no cover

    # Don't complain about missing debug-only code:
    def __repr__
    if self\.debug

    # Don't complain if tests don't hit defensive assertion code:
    raise AssertionError
    raise NotImplementedError
    AbstractMethodError

    # Don't complain if non-runnable code isn't run:
    if 0:
    if __name__ == .__main__.:

[coverage:html]
directory = coverage_html_report

# To be kept consistent with "Import Formatting" section in contributing.rst
[isort]
known_pre_core=pandas._libs,pandas.util._*,pandas.compat,pandas.errors
known_dtypes=pandas.core.dtypes
known_post_core=pandas.tseries,pandas.io,pandas.plotting
sections=FUTURE,STDLIB,THIRDPARTY,PRE_CORE,DTYPES,FIRSTPARTY,POST_CORE,LOCALFOLDER

known_first_party=pandas
known_third_party=Cython,numpy,dateutil,python-dateutil,pytz,pyarrow,pytest
multi_line_output=4
force_grid_wrap=0
combine_as_imports=True
force_sort_within_sections=True
skip=
    pandas/core/api.py,
    pandas/core/frame.py,
    pandas/tests/test_errors.py,
    pandas/tests/test_base.py,
    pandas/tests/test_register_accessor.py,
    pandas/tests/test_window.py,
    pandas/tests/test_downstream.py,
    pandas/tests/test_multilevel.py,
    pandas/tests/test_common.py,
    pandas/tests/test_compat.py,
    pandas/tests/test_sorting.py,
    pandas/tests/test_algos.py,
    pandas/tests/test_expressions.py,
    pandas/tests/test_strings.py,
    pandas/tests/test_lib.py,
    pandas/tests/test_join.py,
    pandas/tests/test_panel.py,
    pandas/tests/test_take.py,
    pandas/tests/test_nanops.py,
    pandas/tests/test_config.py,
    pandas/tests/indexes/test_frozen.py,
    pandas/tests/indexes/test_base.py,
    pandas/tests/indexes/test_category.py,
    pandas/tests/indexes/datetimes/test_missing.py,
    pandas/tests/indexes/multi/test_duplicates.py,
    pandas/tests/indexes/multi/test_partial_indexing.py,
    pandas/tests/indexes/multi/test_names.py,
    pandas/tests/indexes/multi/test_reshape.py,
    pandas/tests/indexes/multi/test_format.py,
    pandas/tests/indexes/multi/test_set_ops.py,
    pandas/tests/indexes/multi/test_monotonic.py,
    pandas/tests/indexes/multi/test_reindex.py,
    pandas/tests/indexes/multi/test_drop.py,
    pandas/tests/indexes/multi/test_integrity.py,
    pandas/tests/indexes/multi/test_astype.py,
    pandas/tests/indexes/multi/test_analytics.py,
    pandas/tests/indexes/multi/test_missing.py,
    pandas/tests/indexes/multi/conftest.py,
    pandas/tests/indexes/multi/test_join.py,
    pandas/tests/indexes/multi/test_conversion.py,
    pandas/tests/indexes/interval/test_construction.py,
    pandas/tests/indexes/interval/test_interval_new.py,
    pandas/tests/indexes/interval/test_interval.py,
    pandas/tests/indexes/interval/test_interval_range.py,
    pandas/tests/indexes/interval/test_astype.py,
    pandas/tests/indexes/interval/test_interval_tree.py,
    pandas/tests/indexes/timedeltas/test_indexing.py,
    pandas/tests/indexes/timedeltas/test_construction.py,
    pandas/tests/indexes/timedeltas/test_setops.py,
    pandas/tests/indexes/timedeltas/test_timedelta.py,
    pandas/tests/indexes/timedeltas/test_tools.py,
    pandas/tests/indexes/timedeltas/test_arithmetic.py,
    pandas/tests/indexes/timedeltas/test_astype.py,
    pandas/tests/indexes/timedeltas/test_scalar_compat.py,
    pandas/tests/indexes/timedeltas/test_partial_slicing.py,
    pandas/tests/indexes/timedeltas/test_timedelta_range.py,
    pandas/tests/indexes/timedeltas/test_ops.py,
    pandas/tests/io/test_clipboard.py,
    pandas/tests/io/test_compression.py,
    pandas/tests/io/test_pytables.py,
    pandas/tests/io/test_parquet.py,
    pandas/tests/io/generate_legacy_storage_files.py,
    pandas/tests/io/test_common.py,
    pandas/tests/io/test_feather.py,
    pandas/tests/io/test_s3.py,
    pandas/tests/io/test_html.py,
    pandas/tests/io/test_sql.py,
    pandas/tests/io/test_packers.py,
    pandas/tests/io/test_stata.py,
    pandas/tests/io/conftest.py,
    pandas/tests/io/test_pickle.py,
    pandas/tests/io/test_gbq.py,
    pandas/tests/io/test_gcs.py,
    pandas/tests/io/sas/test_sas.py,
    pandas/tests/io/sas/test_sas7bdat.py,
    pandas/tests/io/sas/test_xport.py,
    pandas/tests/io/formats/test_eng_formatting.py,
    pandas/tests/io/formats/test_to_excel.py,
    pandas/tests/io/formats/test_to_html.py,
    pandas/tests/io/formats/test_style.py,
    pandas/tests/io/formats/test_format.py,
    pandas/tests/io/formats/test_to_csv.py,
    pandas/tests/io/formats/test_css.py,
    pandas/tests/io/formats/test_to_latex.py,
    pandas/tests/io/formats/test_printing.py,
    pandas/tests/io/msgpack/test_buffer.py,
    pandas/tests/io/msgpack/test_read_size.py,
    pandas/tests/io/msgpack/test_pack.py,
    pandas/tests/io/msgpack/test_except.py,
    pandas/tests/io/msgpack/test_unpack_raw.py,
    pandas/tests/io/msgpack/test_unpack.py,
    pandas/tests/io/msgpack/test_newspec.py,
    pandas/tests/io/msgpack/common.py,
    pandas/tests/io/msgpack/test_limits.py,
    pandas/tests/io/msgpack/test_extension.py,
    pandas/tests/io/msgpack/test_sequnpack.py,
    pandas/tests/io/msgpack/test_subtype.py,
    pandas/tests/io/msgpack/test_seq.py,
    pandas/tests/io/json/test_compression.py,
    pandas/tests/io/json/test_ujson.py,
    pandas/tests/io/json/test_normalize.py,
    pandas/tests/io/json/test_readlines.py,
    pandas/tests/io/json/test_pandas.py,
    pandas/tests/io/json/test_json_table_schema.py,
    pandas/tests/api/test_types.py,
    pandas/tests/api/test_api.py,
    pandas/tests/tools/test_numeric.py,
    pandas/tests/dtypes/test_concat.py,
    pandas/tests/dtypes/test_generic.py,
    pandas/tests/dtypes/test_common.py,
    pandas/tests/dtypes/test_cast.py,
    pandas/tests/dtypes/test_dtypes.py,
    pandas/tests/dtypes/test_inference.py,
    pandas/tests/dtypes/test_missing.py,
    pandas/tests/arithmetic/test_numeric.py,
    pandas/tests/arithmetic/test_object.py,
    pandas/tests/arithmetic/test_period.py,
    pandas/tests/arithmetic/test_datetime64.py,
    pandas/tests/arithmetic/conftest.py,
    pandas/tests/arithmetic/test_timedelta64.py,
    pandas/tests/internals/test_internals.py,
    pandas/tests/groupby/test_value_counts.py,
    pandas/tests/groupby/test_filters.py,
    pandas/tests/groupby/test_nth.py,
    pandas/tests/groupby/test_timegrouper.py,
    pandas/tests/groupby/test_transform.py,
    pandas/tests/groupby/test_bin_groupby.py,
    pandas/tests/groupby/test_index_as_string.py,
    pandas/tests/groupby/test_groupby.py,
    pandas/tests/groupby/test_whitelist.py,
    pandas/tests/groupby/test_function.py,
    pandas/tests/groupby/test_apply.py,
    pandas/tests/groupby/conftest.py,
    pandas/tests/groupby/test_counting.py,
    pandas/tests/groupby/test_categorical.py,
    pandas/tests/groupby/test_grouping.py,
    pandas/tests/groupby/test_rank.py,
    pandas/tests/groupby/aggregate/test_cython.py,
    pandas/tests/groupby/aggregate/test_other.py,
    pandas/tests/groupby/aggregate/test_aggregate.py,
    pandas/tests/plotting/test_datetimelike.py,
    pandas/tests/plotting/test_series.py,
    pandas/tests/plotting/test_groupby.py,
    pandas/tests/plotting/test_converter.py,
    pandas/tests/plotting/test_misc.py,
    pandas/tests/plotting/test_frame.py,
    pandas/tests/plotting/test_hist_method.py,
    pandas/tests/plotting/common.py,
    pandas/tests/plotting/test_boxplot_method.py,
    pandas/tests/plotting/test_deprecated.py,
    pandas/tests/frame/test_duplicates.py,
    pandas/tests/frame/test_quantile.py,
    pandas/tests/frame/test_indexing.py,
    pandas/tests/frame/test_nonunique_indexes.py,
    pandas/tests/frame/test_sort_values_level_as_str.py,
    pandas/tests/frame/test_period.py,
    pandas/tests/frame/test_validate.py,
    pandas/tests/frame/test_timezones.py,
    pandas/tests/frame/test_reshape.py,
    pandas/tests/frame/test_sorting.py,
    pandas/tests/frame/test_to_csv.py,
    pandas/tests/frame/test_subclass.py,
    pandas/tests/frame/test_operators.py,
    pandas/tests/frame/test_asof.py,
    pandas/tests/frame/test_apply.py,
    pandas/tests/frame/test_arithmetic.py,
    pandas/tests/frame/test_axis_select_reindex.py,
    pandas/tests/frame/test_replace.py,
    pandas/tests/frame/test_dtypes.py,
    pandas/tests/frame/test_timeseries.py,
    pandas/tests/frame/test_analytics.py,
    pandas/tests/frame/test_repr_info.py,
    pandas/tests/frame/test_combine_concat.py,
    pandas/tests/frame/common.py,
    pandas/tests/frame/test_block_internals.py,
    pandas/tests/frame/test_missing.py,
    pandas/tests/frame/conftest.py,
    pandas/tests/frame/test_query_eval.py,
    pandas/tests/frame/test_api.py,
    pandas/tests/frame/test_convert_to.py,
    pandas/tests/frame/test_join.py,
    pandas/tests/frame/test_constructors.py,
    pandas/tests/frame/test_mutate_columns.py,
    pandas/tests/frame/test_alter_axes.py,
    pandas/tests/frame/test_rank.py,
    pandas/tests/reshape/test_concat.py,
    pandas/tests/reshape/test_util.py,
    pandas/tests/reshape/test_reshape.py,
    pandas/tests/reshape/test_tile.py,
    pandas/tests/reshape/test_pivot.py,
    pandas/tests/reshape/test_melt.py,
    pandas/tests/reshape/test_union_categoricals.py,
    pandas/tests/reshape/merge/test_merge_index_as_string.py,
    pandas/tests/reshape/merge/test_merge.py,
    pandas/tests/reshape/merge/test_merge_asof.py,
    pandas/tests/reshape/merge/test_join.py,
    pandas/tests/reshape/merge/test_merge_ordered.py,
    pandas/tests/sparse/test_indexing.py,
    pandas/tests/extension/test_sparse.py,
    pandas/tests/extension/base/reduce.py,
    pandas/tests/sparse/test_reshape.py,
    pandas/tests/sparse/test_pivot.py,
    pandas/tests/sparse/test_format.py,
    pandas/tests/sparse/test_groupby.py,
    pandas/tests/sparse/test_combine_concat.py,
    pandas/tests/sparse/series/test_indexing.py,
    pandas/tests/sparse/series/test_series.py,
    pandas/tests/sparse/frame/test_indexing.py,
    pandas/tests/sparse/frame/test_to_from_scipy.py,
    pandas/tests/sparse/frame/test_to_csv.py,
    pandas/tests/sparse/frame/test_apply.py,
    pandas/tests/sparse/frame/test_analytics.py,
    pandas/tests/sparse/frame/test_frame.py,
    pandas/tests/sparse/frame/conftest.py,
    pandas/tests/computation/test_compat.py,
    pandas/tests/computation/test_eval.py,
    pandas/types/common.py,
    pandas/tests/extension/arrow/test_bool.py,
    doc/source/conf.py,
    asv_bench/benchmarks/algorithms.py,
    asv_bench/benchmarks/attrs_caching.py,
    asv_bench/benchmarks/binary_ops.py,
    asv_bench/benchmarks/categoricals.py,
    asv_bench/benchmarks/ctors.py,
    asv_bench/benchmarks/eval.py,
    asv_bench/benchmarks/frame_ctor.py,
    asv_bench/benchmarks/frame_methods.py,
    asv_bench/benchmarks/gil.py,
    asv_bench/benchmarks/groupby.py,
    asv_bench/benchmarks/index_object.py,
    asv_bench/benchmarks/indexing.py,
    asv_bench/benchmarks/inference.py,
    asv_bench/benchmarks/io/csv.py,
    asv_bench/benchmarks/io/excel.py,
    asv_bench/benchmarks/io/hdf.py,
    asv_bench/benchmarks/io/json.py,
    asv_bench/benchmarks/io/msgpack.py,
    asv_bench/benchmarks/io/pickle.py,
    asv_bench/benchmarks/io/sql.py,
    asv_bench/benchmarks/io/stata.py,
    asv_bench/benchmarks/join_merge.py,
    asv_bench/benchmarks/multiindex_object.py,
    asv_bench/benchmarks/panel_ctor.py,
    asv_bench/benchmarks/panel_methods.py,
    asv_bench/benchmarks/plotting.py,
    asv_bench/benchmarks/reindex.py,
    asv_bench/benchmarks/replace.py,
    asv_bench/benchmarks/reshape.py,
    asv_bench/benchmarks/rolling.py,
    asv_bench/benchmarks/series_methods.py,
    asv_bench/benchmarks/sparse.py,
    asv_bench/benchmarks/stat_ops.py,
    asv_bench/benchmarks/timeseries.py<|MERGE_RESOLUTION|>--- conflicted
+++ resolved
@@ -45,17 +45,6 @@
          E703,  # statement ends with a semicolon
 
 exclude =
-<<<<<<< HEAD
-    doc/source/whatsnew/v0.10.0.rst
-    doc/source/whatsnew/v0.10.1.rst
-    doc/source/whatsnew/v0.11.0.rst
-=======
-    doc/source/whatsnew/v0.7.0.rst
-    doc/source/whatsnew/v0.7.3.rst
-    doc/source/whatsnew/v0.8.0.rst
-    doc/source/whatsnew/v0.9.0.rst
-    doc/source/whatsnew/v0.9.1.rst
->>>>>>> 4974758c
     doc/source/whatsnew/v0.12.0.rst
     doc/source/whatsnew/v0.13.0.rst
     doc/source/whatsnew/v0.13.1.rst
