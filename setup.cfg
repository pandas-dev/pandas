--- conflicted
+++ resolved
@@ -45,22 +45,8 @@
          E703,  # statement ends with a semicolon
 
 exclude =
-<<<<<<< HEAD
-    doc/source/whatsnew/v0.7.0.rst
-    doc/source/whatsnew/v0.7.3.rst
-    doc/source/whatsnew/v0.8.0.rst
-    doc/source/whatsnew/v0.9.0.rst
-    doc/source/whatsnew/v0.9.1.rst
-    doc/source/whatsnew/v0.10.0.rst
-    doc/source/whatsnew/v0.10.1.rst
-    doc/source/whatsnew/v0.11.0.rst
-    doc/source/whatsnew/v0.12.0.rst
-    doc/source/whatsnew/v0.14.0.rst
-    doc/source/whatsnew/v0.14.1.rst
-=======
     doc/source/whatsnew/v0.13.0.rst
     doc/source/whatsnew/v0.13.1.rst
->>>>>>> 3675c29a
     doc/source/whatsnew/v0.15.0.rst
     doc/source/whatsnew/v0.15.1.rst
     doc/source/whatsnew/v0.15.2.rst
