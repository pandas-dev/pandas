--- conflicted
+++ resolved
@@ -3,12 +3,8 @@
   - conda-forge
 dependencies:
   # required
-<<<<<<< HEAD
-  - numpy>=1.16
-=======
   # Pin numpy<1.19 until MPL 3.3.0 is released.
   - numpy>=1.15,<1.19.0
->>>>>>> 65090286
   - python=3
   - python-dateutil>=2.7.3
   - pytz
